--- conflicted
+++ resolved
@@ -12,11 +12,7 @@
   stage: install
   only:
     - develop
-<<<<<<< HEAD
     - develop-mat
-=======
-    - cell_sorting_flag
->>>>>>> d11dbf33
 
   script:
     # Force workdir cleaning in case of retried
@@ -35,11 +31,7 @@
   stage: compile_default
   only:
     - develop
-<<<<<<< HEAD
     - develop-mat
-=======
-    - cell_sorting_flag
->>>>>>> d11dbf33
 
   script:
     # Move in test dir
@@ -51,11 +43,7 @@
   stage: run_default
   only:
     - develop
-<<<<<<< HEAD
     - develop-mat
-=======
-    - cell_sorting_flag
->>>>>>> d11dbf33
 
   script:
     # Move in test dir
@@ -68,11 +56,7 @@
   stage: run_default
   only:
     - develop
-<<<<<<< HEAD
     - develop-mat
-=======
-    - cell_sorting_flag
->>>>>>> d11dbf33
 
   script:
     # Move in test dir
@@ -87,11 +71,7 @@
   stage: run_default
   only:
     - develop
-<<<<<<< HEAD
     - develop-mat
-=======
-    - cell_sorting_flag
->>>>>>> d11dbf33
 
   script:
     # Move in test dir
@@ -174,12 +154,7 @@
   stage: compile_no_mpi_threadmultiple
   only:
     - develop
-<<<<<<< HEAD
-    - pusher_cleaning
 
-=======
-    - cell_sorting_flag
->>>>>>> d11dbf33
   script:
     - cd /sps2/gitlab-runner/$CI_PIPELINE_ID/smilei
     - make clean
