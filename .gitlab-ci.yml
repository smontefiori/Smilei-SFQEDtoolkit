stages:
    - compile
    - makerun

compile:
  stage: compile
  only:
    - develop
<<<<<<< HEAD
    - develop_cleanBC
    - develop-Higuera-Carry-pusher
=======
>>>>>>> f44949c8
  script:
    # Move in test dir
    - mkdir /sps/gitlab-runner/$CI_PIPELINE_ID
    - cp -r $CI_PROJECT_DIR /sps/gitlab-runner/$CI_PIPELINE_ID
    - cd /sps/gitlab-runner/$CI_PIPELINE_ID/smilei/validation
    # Run checking script
    - python validation.py -c  -v

makerun1D:
  stage: makerun
  only:
    - develop
<<<<<<< HEAD
    - develop_cleanBC
    - develop-Higuera-Carry-pusher
=======
>>>>>>> f44949c8
  script:
    # Move in test dir
    - cd /sps/gitlab-runner/$CI_PIPELINE_ID/smilei/validation
    # Run checking script
    - python validation.py -b "tst1d_*_*.py" -m 4 -o 4 -v

makerun2D:
  stage: makerun
  only:
    - develop
  script:
    # Move in test dir
    - cd /sps/gitlab-runner/$CI_PIPELINE_ID/smilei/validation
    # Run checking script
    - python validation.py -b "tst2d_*_*.py" -m 4 -o 4  -v

makerun3D:
  stage: makerun
  only:
    - develop
  script:
    # Move in test dir
    - cd /sps/gitlab-runner/$CI_PIPELINE_ID/smilei/validation
    # Run checking script
    - python validation.py -b "tst3d_*_*.py" -m 4 -o 4 -v

makerunCollisions:
  stage: makerun
  only:
    - develop
  script:
    # Move in test dir
    - cd /sps/gitlab-runner/$CI_PIPELINE_ID/smilei/validation
    # Run checking script
    - python validation.py -b "tst_collisions*.py" -m 4 -o 4 -v

<|MERGE_RESOLUTION|>--- conflicted
+++ resolved
@@ -6,11 +6,7 @@
   stage: compile
   only:
     - develop
-<<<<<<< HEAD
-    - develop_cleanBC
     - develop-Higuera-Carry-pusher
-=======
->>>>>>> f44949c8
   script:
     # Move in test dir
     - mkdir /sps/gitlab-runner/$CI_PIPELINE_ID
@@ -23,11 +19,7 @@
   stage: makerun
   only:
     - develop
-<<<<<<< HEAD
-    - develop_cleanBC
     - develop-Higuera-Carry-pusher
-=======
->>>>>>> f44949c8
   script:
     # Move in test dir
     - cd /sps/gitlab-runner/$CI_PIPELINE_ID/smilei/validation
