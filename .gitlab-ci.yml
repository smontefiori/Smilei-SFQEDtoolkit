--- conflicted
+++ resolved
@@ -6,14 +6,9 @@
   stage: compile
   only:
     - develop
-<<<<<<< HEAD
-    - couplage_picsar_smilei
-    - Niel_performance
-    - radiationSpectrum
-=======
     - dev_issue226
     - fix_numpy_part
->>>>>>> bdc021eb
+    - radiationSpectrum
 
   script:
     # Force workdir cleaning in case of retried
@@ -38,14 +33,9 @@
   stage: makerun
   only:
     - develop
-<<<<<<< HEAD
-    - couplage_picsar_smilei
-    - Niel_performance
-    - radiationSpectrum
-=======
     - dev_issue226
     - fix_numpy_part
->>>>>>> bdc021eb
+    - radiationSpectrum
 
   script:
     # Move in test dir
@@ -57,14 +47,9 @@
   stage: makerun
   only:
     - develop
-<<<<<<< HEAD
-    - couplage_picsar_smilei
-    - Niel_performance
-    - radiationSpectrum
-=======
     - dev_issue226
     - fix_numpy_part
->>>>>>> bdc021eb
+    - radiationSpectrum
 
   script:
     # Move in test dir
@@ -76,14 +61,9 @@
   stage: makerun
   only:
     - develop
-<<<<<<< HEAD
-    - couplage_picsar_smilei
-    - Niel_performance
-    - radiationSpectrum
-=======
     - dev_issue226
     - fix_numpy_part
->>>>>>> bdc021eb
+    - radiationSpectrum
 
   script:
     # Move in test dir
@@ -95,16 +75,10 @@
   stage: makerun
   only:
     - develop
-<<<<<<< HEAD
-    - couplage_picsar_smilei
-    - Niel_performance
-    - radiationSpectrum
-
-=======
     - dev_issue226
     - fix_numpy_part
+    - radiationSpectrum
     
->>>>>>> bdc021eb
   script:
     # Move in test dir
     - cd /sps2/gitlab-runner/$CI_PIPELINE_ID/smilei/validation
