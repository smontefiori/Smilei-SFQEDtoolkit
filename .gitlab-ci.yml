--- conflicted
+++ resolved
@@ -12,11 +12,7 @@
   stage: install
   only:
     - develop
-<<<<<<< HEAD
-    - radiation_GPU
-=======
-    - develop-mat
->>>>>>> bfbd8beb
+    - juanjoGPU
 
   script:
     # Force workdir cleaning in case of retried
@@ -35,11 +31,7 @@
   stage: compile_default
   only:
     - develop
-<<<<<<< HEAD
-    - radiation_GPU
-=======
-    - develop-mat
->>>>>>> bfbd8beb
+    - juanjoGPU
 
   script:
     # Move in test dir
@@ -51,11 +43,7 @@
   stage: run_default
   only:
     - develop
-<<<<<<< HEAD
-    - radiation_GPU
-=======
-    - develop-mat
->>>>>>> bfbd8beb
+    - juanjoGPU
 
   script:
     # Move in test dir
@@ -68,12 +56,7 @@
   stage: run_default
   only:
     - develop
-<<<<<<< HEAD
-    - radiation_GPU
-=======
-    - develop-mat
-
->>>>>>> bfbd8beb
+    - juanjoGPU
 
   script:
     # Move in test dir
@@ -88,11 +71,7 @@
   stage: run_default
   only:
     - develop
-<<<<<<< HEAD
-    - radiation_GPU
-=======
-    - develop-mat
->>>>>>> bfbd8beb
+    - juanjoGPU
 
   script:
     # Move in test dir
@@ -108,11 +87,7 @@
   stage: run_default
   only:
     - develop
-<<<<<<< HEAD
-    - radiation_GPU
-=======
-    - develop-mat
->>>>>>> bfbd8beb
+    - juanjoGPU
 
   script:
     # Move in test dir
@@ -124,11 +99,7 @@
   stage: run_default
   only:
     - develop
-<<<<<<< HEAD
-    - radiation_GPU
-=======
-    - develop-mat
->>>>>>> bfbd8beb
+    - juanjoGPU
 
   script:
     # Move in test dir
@@ -140,11 +111,7 @@
   stage: compile_picsar
   only:
     - develop
-<<<<<<< HEAD
-    - radiation_GPU
-=======
-    - develop-mat
->>>>>>> bfbd8beb
+    - juanjoGPU
 
   script:
     - cd /sps/gitlab-runner/$CI_PIPELINE_ID/smilei
@@ -155,11 +122,7 @@
   stage: run_picsar
   only:
     - develop
-<<<<<<< HEAD
-    - radiation_GPU
-=======
-    - develop-mat
->>>>>>> bfbd8beb
+    - juanjoGPU
 
   script:
     - cd /sps/gitlab-runner/$CI_PIPELINE_ID/smilei/validation
@@ -169,11 +132,7 @@
   stage: compile_debug
   only:
     - develop
-<<<<<<< HEAD
-    - radiation_GPU
-=======
-    - develop-mat
->>>>>>> bfbd8beb
+    - juanjoGPU
 
   script:
     - cd /sps/gitlab-runner/$CI_PIPELINE_ID/smilei
@@ -184,11 +143,7 @@
   stage: compile_no_mpi_threadmultiple
   only:
     - develop
-<<<<<<< HEAD
-    - radiation_GPU
-=======
-    - develop-mat
->>>>>>> bfbd8beb
+    - juanjoGPU
 
   script:
     - cd /sps/gitlab-runner/$CI_PIPELINE_ID/smilei
@@ -199,12 +154,7 @@
   stage: compile_no_openmp
   only:
     - develop
-<<<<<<< HEAD
-    - radiation_GPU
-=======
-    - develop-mat
-
->>>>>>> bfbd8beb
+    - juanjoGPU
 
   script:
     - cd /sps/gitlab-runner/$CI_PIPELINE_ID/smilei
