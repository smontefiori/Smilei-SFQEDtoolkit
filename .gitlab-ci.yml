stages:
    - compile
    - makerun

compile:
  stage: compile
  only:
    - develop

  script:
    # Force workdir cleaning in case of retried
    - if [ -d /sps2/gitlab-runner/$CI_PIPELINE_ID ] ; then rm -rf /sps2/gitlab-runner/$CI_PIPELINE_ID ; fi
    # Move in test dir
    - mkdir -p /sps2/gitlab-runner/$CI_PIPELINE_ID
    - cp -r $CI_PROJECT_DIR /sps2/gitlab-runner/$CI_PIPELINE_ID
    - cd /sps2/gitlab-runner/$CI_PIPELINE_ID/smilei
    # Set the environment
    - make happi
    - cd /sps2/gitlab-runner/$CI_PIPELINE_ID/smilei/validation
    - module purge
    - module load compilers/icc/17.3.191
    - module load hdf5/1.8.12-icc
    - module load mpi/openmpi/1.6.5-ib-icc
    - module load python/2.7.10
    - module list 2> module.log
    # Run validation script
    - python validation.py -c  -v

makerun1D:
  stage: makerun
  only:
    - develop

  script:
    # Move in test dir
    - cd /sps2/gitlab-runner/$CI_PIPELINE_ID/smilei/validation
    # Run validation script
    - python validation.py -b "tst1d_*_*.py" -m 4 -o 4 -v -r 1

makerun2D:
  stage: makerun
  only:
    - develop

  script:
    # Move in test dir
    - cd /sps2/gitlab-runner/$CI_PIPELINE_ID/smilei/validation
    # Run validation script
    - python validation.py -b "tst2d_*_*.py" -m 4 -o 4  -v -r 1

makerun3D:
  stage: makerun
  only:
    - develop

  script:
    # Move in test dir
    - cd /sps2/gitlab-runner/$CI_PIPELINE_ID/smilei/validation
    # Run validation script
    - python validation.py -b "tst3d_*_*.py" -m 4 -o 4 -v -r 1

makerunCollisions:
  stage: makerun
  only:
    - develop
  script:
    # Move in test dir
    - cd /sps2/gitlab-runner/$CI_PIPELINE_ID/smilei/validation
    # Run checking script
<<<<<<< HEAD
    - python validation.py -b "tst_collisions*.py" -m 4 -o 4 -v -r 1

=======
    - python validation.py -b "tst_collisions*.py" -m 4 -o 4 -v
>>>>>>> d854601f
<|MERGE_RESOLUTION|>--- conflicted
+++ resolved
@@ -67,9 +67,4 @@
     # Move in test dir
     - cd /sps2/gitlab-runner/$CI_PIPELINE_ID/smilei/validation
     # Run checking script
-<<<<<<< HEAD
-    - python validation.py -b "tst_collisions*.py" -m 4 -o 4 -v -r 1
-
-=======
-    - python validation.py -b "tst_collisions*.py" -m 4 -o 4 -v
->>>>>>> d854601f
+    - python validation.py -b "tst_collisions*.py" -m 4 -o 4 -v -r 1