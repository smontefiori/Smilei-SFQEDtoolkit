--- conflicted
+++ resolved
@@ -12,13 +12,8 @@
   stage: install
   only:
     - develop
-<<<<<<< HEAD
-    - laser_y
     - pusher_cleaning
 
-=======
-    
->>>>>>> 8b5b11c6
   script:
     # Force workdir cleaning in case of retried
     - echo "CI_PIPELINE_ID = " $CI_PIPELINE_ID
@@ -36,13 +31,8 @@
   stage: compile_default
   only:
     - develop
-<<<<<<< HEAD
-    - laser_y
     - pusher_cleaning
 
-=======
-    
->>>>>>> 8b5b11c6
   script:
     # Move in test dir
     - cd /sps2/gitlab-runner/$CI_PIPELINE_ID/smilei/validation
@@ -53,13 +43,8 @@
   stage: run_default
   only:
     - develop
-<<<<<<< HEAD
-    - laser_y
     - pusher_cleaning
 
-=======
-    
->>>>>>> 8b5b11c6
   script:
     # Move in test dir
     - cd /sps2/gitlab-runner/$CI_PIPELINE_ID/smilei/validation
@@ -100,13 +85,8 @@
   stage: run_default
   only:
     - develop
-<<<<<<< HEAD
-    - laser_y
     - pusher_cleaning
 
-=======
-    
->>>>>>> 8b5b11c6
   script:
     # Move in test dir
     - cd /sps2/gitlab-runner/$CI_PIPELINE_ID/smilei/validation
@@ -128,13 +108,8 @@
   stage: run_default
   only:
     - develop
-<<<<<<< HEAD
-    - laser_y
     - pusher_cleaning
 
-=======
-    
->>>>>>> 8b5b11c6
   script:
     # Move in test dir
     - cd /sps2/gitlab-runner/$CI_PIPELINE_ID/smilei/validation
