--- conflicted
+++ resolved
@@ -35,12 +35,8 @@
   stage: compile_default
   only:
     - develop
-<<<<<<< HEAD
-    - develop_gpu_omp_for_nvidia
-    - gpu_species_current_and_density
-=======
-    - adaptation_for_gpu
->>>>>>> 381c7112
+    - develop_gpu_omp_for_nvidia
+    - gpu_species_current_and_density
 
   script:
     # Move in test dir
@@ -64,12 +60,8 @@
   stage: run_default
   only:
     - develop
-<<<<<<< HEAD
-    - develop_gpu_omp_for_nvidia
-    - gpu_species_current_and_density
-=======
-    - adaptation_for_gpu
->>>>>>> 381c7112
+    - develop_gpu_omp_for_nvidia
+    - gpu_species_current_and_density
 
   script:
     # Move in test dir
@@ -82,14 +74,9 @@
   stage: run_default
   only:
     - develop
-<<<<<<< HEAD
-    - develop_gpu_omp_for_nvidia
-    - gpu_species_current_and_density
-
-=======
-    - adaptation_for_gpu
-  
->>>>>>> 381c7112
+    - develop_gpu_omp_for_nvidia
+    - gpu_species_current_and_density
+
   script:
     # Move in test dir
     - cd /sps3/gitlab-runner/$CI_PIPELINE_ID/smilei/validation
@@ -103,12 +90,8 @@
   stage: run_default
   only:
     - develop
-<<<<<<< HEAD
-    - develop_gpu_omp_for_nvidia
-    - gpu_species_current_and_density
-=======
-    - adaptation_for_gpu
->>>>>>> 381c7112
+    - develop_gpu_omp_for_nvidia
+    - gpu_species_current_and_density
 
   script:
     # Move in test dir
@@ -124,12 +107,8 @@
   stage: run_default
   only:
     - develop
-<<<<<<< HEAD
-    - develop_gpu_omp_for_nvidia
-    - gpu_species_current_and_density
-=======
-    - adaptation_for_gpu
->>>>>>> 381c7112
+    - develop_gpu_omp_for_nvidia
+    - gpu_species_current_and_density
 
   script:
     # Move in test dir
@@ -141,12 +120,8 @@
   stage: run_default
   only:
     - develop
-<<<<<<< HEAD
-    - develop_gpu_omp_for_nvidia
-    - gpu_species_current_and_density
-=======
-    - adaptation_for_gpu
->>>>>>> 381c7112
+    - develop_gpu_omp_for_nvidia
+    - gpu_species_current_and_density
 
   script:
     # Move in test dir
@@ -158,12 +133,8 @@
   stage: compile_picsar
   only:
     - develop
-<<<<<<< HEAD
-    - develop_gpu_omp_for_nvidia
-    - gpu_species_current_and_density
-=======
-    - adaptation_for_gpu
->>>>>>> 381c7112
+    - develop_gpu_omp_for_nvidia
+    - gpu_species_current_and_density
 
   script:
     - cd /sps3/gitlab-runner/$CI_PIPELINE_ID/smilei
@@ -174,12 +145,8 @@
   stage: run_picsar
   only:
     - develop
-<<<<<<< HEAD
-    - develop_gpu_omp_for_nvidia
-    - gpu_species_current_and_density
-=======
-    - adaptation_for_gpu
->>>>>>> 381c7112
+    - develop_gpu_omp_for_nvidia
+    - gpu_species_current_and_density
 
   script:
     - cd /sps3/gitlab-runner/$CI_PIPELINE_ID/smilei/validation
@@ -189,12 +156,8 @@
   stage: compile_debug
   only:
     - develop
-<<<<<<< HEAD
-    - develop_gpu_omp_for_nvidia
-    - gpu_species_current_and_density
-=======
-    - adaptation_for_gpu
->>>>>>> 381c7112
+    - develop_gpu_omp_for_nvidia
+    - gpu_species_current_and_density
 
   script:
     - cd /sps3/gitlab-runner/$CI_PIPELINE_ID/smilei
@@ -205,12 +168,8 @@
   stage: compile_no_mpi_threadmultiple
   only:
     - develop
-<<<<<<< HEAD
-    - develop_gpu_omp_for_nvidia
-    - gpu_species_current_and_density
-=======
-    - adaptation_for_gpu
->>>>>>> 381c7112
+    - develop_gpu_omp_for_nvidia
+    - gpu_species_current_and_density
 
   script:
     - cd /sps3/gitlab-runner/$CI_PIPELINE_ID/smilei
@@ -221,12 +180,8 @@
   stage: compile_no_openmp
   only:
     - develop
-<<<<<<< HEAD
-    - develop_gpu_omp_for_nvidia
-    - gpu_species_current_and_density
-=======
-    - adaptation_for_gpu
->>>>>>> 381c7112
+    - develop_gpu_omp_for_nvidia
+    - gpu_species_current_and_density
 
   script:
     - cd /sps3/gitlab-runner/$CI_PIPELINE_ID/smilei
@@ -237,12 +192,8 @@
   stage: compile_omptasks
   only:
     - develop
-<<<<<<< HEAD
-    - develop_gpu_omp_for_nvidia
-    - gpu_species_current_and_density
-=======
-    - adaptation_for_gpu
->>>>>>> 381c7112
+    - develop_gpu_omp_for_nvidia
+    - gpu_species_current_and_density
 
   script:
     - cd /sps3/gitlab-runner/$CI_PIPELINE_ID/smilei
@@ -253,12 +204,8 @@
   stage: run_omptasks
   only:
     - develop
-<<<<<<< HEAD
-    - develop_gpu_omp_for_nvidia
-    - gpu_species_current_and_density
-=======
-    - adaptation_for_gpu
->>>>>>> 381c7112
+    - develop_gpu_omp_for_nvidia
+    - gpu_species_current_and_density
     
   script:
     - cd /sps3/gitlab-runner/$CI_PIPELINE_ID/smilei/validation
