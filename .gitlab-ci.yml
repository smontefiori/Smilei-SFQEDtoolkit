stages:
    - install
    - compile_default
    - run_default
    - compile_picsar
    - run_picsar
    - compile_debug
    - compile_no_mpi_threadmultiple
    - compile_no_openmp

install:
  stage: install
  only:
    - develop
<<<<<<< HEAD
    - develop-mat
=======
    - cell_sorting_flag
>>>>>>> facad3d3

  script:
    # Force workdir cleaning in case of retried
    - echo "CI_PIPELINE_ID = " $CI_PIPELINE_ID
    - env
    - if [ -d /sps/gitlab-runner/$CI_PIPELINE_ID ] ; then rm -rf /sps/gitlab-runner/$CI_PIPELINE_ID ; fi
    # Move in test dir
    - mkdir -p /sps/gitlab-runner/$CI_PIPELINE_ID
    - cp -r $CI_PROJECT_DIR /sps/gitlab-runner/$CI_PIPELINE_ID
    - cd /sps/gitlab-runner/$CI_PIPELINE_ID/smilei
    # Set the environment
    - make uninstall_happi
    - make happi

compile_default:
  stage: compile_default
  only:
    - develop
<<<<<<< HEAD
    - develop-mat
=======
    - cell_sorting_flag
>>>>>>> facad3d3

  script:
    # Move in test dir
    - cd /sps/gitlab-runner/$CI_PIPELINE_ID/smilei/validation
    # Run validation script
    - python validation.py -c  -v -l "/sps/gitlab-runner/logs" -t "00:30:00"

run1D:
  stage: run_default
  only:
    - develop
<<<<<<< HEAD
    - develop-mat
=======
    - cell_sorting_flag
>>>>>>> facad3d3

  script:
    # Move in test dir
    - cd /sps/gitlab-runner/$CI_PIPELINE_ID/smilei/validation
    # Run validation script
    - python validation.py -b "tst1d_*_*.py" -m 4 -o 4 -v -r 1 -l "/sps/gitlab-runner/logs"
    - python validation.py -b "tst_ionization_current_1d*.py" -m 4 -o 4 -v -r 1 -l "/sps/gitlab-runner/logs"

run2D:
  stage: run_default
  only:
    - develop
<<<<<<< HEAD
    - develop-mat
=======
    - cell_sorting_flag
>>>>>>> facad3d3

  script:
    # Move in test dir
    - cd /sps/gitlab-runner/$CI_PIPELINE_ID/smilei/validation
    # Run validation script
    - python validation.py -b "tst2d_??_*.py" -m 4 -o 4  -v -r 1 -l "/sps/gitlab-runner/logs"
    - python validation.py -b "tst2d_s_??_*.py" -m 4 -o 4 -v -r 1 -l "/sps/gitlab-runner/logs"
    - python validation.py -b "tst2d_v_??_*.py" -m 4 -o 4 -v -r 1 -l "/sps/gitlab-runner/logs"
    - python validation.py -b "tst_ionization_current_2d*.py" -m 4 -o 4 -v -r 1 -l "/sps/gitlab-runner/logs"

run3D:
  stage: run_default
  only:
    - develop
<<<<<<< HEAD
    - develop-mat
=======
    - cell_sorting_flag
>>>>>>> facad3d3

  script:
    # Move in test dir
    - cd /sps/gitlab-runner/$CI_PIPELINE_ID/smilei/validation
    # Run validation script
    - python validation.py -b "tst3d_??_*.py" -m 8 -o 12 -v -r 1 -l "/sps/gitlab-runner/logs"
    - python validation.py -b "tst3d_s_??_*.py" -m 8 -o 12 -v -r 1 -l "/sps/gitlab-runner/logs"
    - python validation.py -b "tst3d_v_??_*.py" -m 8 -o 12 -v -r 1 -l "/sps/gitlab-runner/logs"
    - python validation.py -b "tst3d_a_??_*.py" -m 8 -o 12 -v -r 1 -l "/sps/gitlab-runner/logs"
    - python validation.py -b "tst_ionization_current_3d*.py" -m 4 -o 4 -v -r 1 -l "/sps/gitlab-runner/logs"

runAM:
  stage: run_default
  only:
    - develop
<<<<<<< HEAD
    - develop-mat
=======
    - cell_sorting_flag
>>>>>>> facad3d3

  script:
    # Move in test dir
    - cd /sps/gitlab-runner/$CI_PIPELINE_ID/smilei/validation
    # Run validation script
    - python validation.py -b "tstAM_??_*.py" -m 8 -o 12 -v -t 00:30:00 -l "/sps/gitlab-runner/logs"

#runV:
#  stage: run_default
#  only:
#    - develop
#    - pusher_cleaning

#  script:
#    # Move in test dir
#    - cd /sps/gitlab-runner/$CI_PIPELINE_ID/smilei/validation
#    # Run validation script

runCollisions:
  stage: run_default
  only:
    - develop
<<<<<<< HEAD
    - develop-mat
=======
    - cell_sorting_flag
>>>>>>> facad3d3

  script:
    # Move in test dir
    - cd /sps/gitlab-runner/$CI_PIPELINE_ID/smilei/validation
    # Run checking script
    - python validation.py -b "tst_collisions*.py" -m 4 -o 4 -v -r 1 -l "/sps/gitlab-runner/logs"

compile_picsar:
  stage: compile_picsar
  only:
    - develop
<<<<<<< HEAD
    - develop-mat
=======
    - cell_sorting_flag
>>>>>>> facad3d3

  script:
    - cd /sps/gitlab-runner/$CI_PIPELINE_ID/smilei
    - make clean
    - python validation/validation.py -k picsar -c -v

run_picsar:
  stage: run_picsar
  only:
    - develop
<<<<<<< HEAD
    - develop-mat
=======
    - cell_sorting_flag
>>>>>>> facad3d3

  script:
    - cd /sps/gitlab-runner/$CI_PIPELINE_ID/smilei/validation
    - python validation.py -k picsar -b "tstAM_picsar_04_laser_wake.py" -m 4 -o 4 -v

compile_debug:
  stage: compile_debug
  only:
    - develop
<<<<<<< HEAD
    - develop-mat
=======
    - cell_sorting_flag
>>>>>>> facad3d3

  script:
    - cd /sps/gitlab-runner/$CI_PIPELINE_ID/smilei
    - make clean
    - python validation/validation.py -k debug -c -v

compile_no_mpi_threadmultiple:
  stage: compile_no_mpi_threadmultiple
  only:
    - develop
<<<<<<< HEAD
    - develop-mat

=======
    - cell_sorting_flag
>>>>>>> facad3d3
  script:
    - cd /sps/gitlab-runner/$CI_PIPELINE_ID/smilei
    - make clean
    - python validation/validation.py -k no_mpi_tm -c -v

compile_no_openmp:
  stage: compile_no_openmp
  only:
    - develop
<<<<<<< HEAD
    - develop-mat
=======
    - cell_sorting_flag
>>>>>>> facad3d3

  script:
    - cd /sps/gitlab-runner/$CI_PIPELINE_ID/smilei
    - make clean
    - python validation/validation.py -k noopenmp -c -v<|MERGE_RESOLUTION|>--- conflicted
+++ resolved
@@ -12,11 +12,7 @@
   stage: install
   only:
     - develop
-<<<<<<< HEAD
     - develop-mat
-=======
-    - cell_sorting_flag
->>>>>>> facad3d3
 
   script:
     # Force workdir cleaning in case of retried
@@ -35,11 +31,7 @@
   stage: compile_default
   only:
     - develop
-<<<<<<< HEAD
     - develop-mat
-=======
-    - cell_sorting_flag
->>>>>>> facad3d3
 
   script:
     # Move in test dir
@@ -51,11 +43,7 @@
   stage: run_default
   only:
     - develop
-<<<<<<< HEAD
     - develop-mat
-=======
-    - cell_sorting_flag
->>>>>>> facad3d3
 
   script:
     # Move in test dir
@@ -68,11 +56,7 @@
   stage: run_default
   only:
     - develop
-<<<<<<< HEAD
     - develop-mat
-=======
-    - cell_sorting_flag
->>>>>>> facad3d3
 
   script:
     # Move in test dir
@@ -87,11 +71,7 @@
   stage: run_default
   only:
     - develop
-<<<<<<< HEAD
     - develop-mat
-=======
-    - cell_sorting_flag
->>>>>>> facad3d3
 
   script:
     # Move in test dir
@@ -107,11 +87,7 @@
   stage: run_default
   only:
     - develop
-<<<<<<< HEAD
     - develop-mat
-=======
-    - cell_sorting_flag
->>>>>>> facad3d3
 
   script:
     # Move in test dir
@@ -134,11 +110,7 @@
   stage: run_default
   only:
     - develop
-<<<<<<< HEAD
     - develop-mat
-=======
-    - cell_sorting_flag
->>>>>>> facad3d3
 
   script:
     # Move in test dir
@@ -150,11 +122,7 @@
   stage: compile_picsar
   only:
     - develop
-<<<<<<< HEAD
     - develop-mat
-=======
-    - cell_sorting_flag
->>>>>>> facad3d3
 
   script:
     - cd /sps/gitlab-runner/$CI_PIPELINE_ID/smilei
@@ -165,11 +133,7 @@
   stage: run_picsar
   only:
     - develop
-<<<<<<< HEAD
     - develop-mat
-=======
-    - cell_sorting_flag
->>>>>>> facad3d3
 
   script:
     - cd /sps/gitlab-runner/$CI_PIPELINE_ID/smilei/validation
@@ -179,11 +143,7 @@
   stage: compile_debug
   only:
     - develop
-<<<<<<< HEAD
     - develop-mat
-=======
-    - cell_sorting_flag
->>>>>>> facad3d3
 
   script:
     - cd /sps/gitlab-runner/$CI_PIPELINE_ID/smilei
@@ -194,12 +154,8 @@
   stage: compile_no_mpi_threadmultiple
   only:
     - develop
-<<<<<<< HEAD
     - develop-mat
 
-=======
-    - cell_sorting_flag
->>>>>>> facad3d3
   script:
     - cd /sps/gitlab-runner/$CI_PIPELINE_ID/smilei
     - make clean
@@ -209,11 +165,7 @@
   stage: compile_no_openmp
   only:
     - develop
-<<<<<<< HEAD
     - develop-mat
-=======
-    - cell_sorting_flag
->>>>>>> facad3d3
 
   script:
     - cd /sps/gitlab-runner/$CI_PIPELINE_ID/smilei
