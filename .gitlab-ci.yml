stages:
    - compile
    - makerun

compile:
  stage: compile
  only:
    - develop
<<<<<<< HEAD
    - release-4.0.0
    - dev_fields_uncoupling
=======
    - envelope_numpy_init
>>>>>>> 030c5b21

  script:
    # Force workdir cleaning in case of retried
    - if [ -d /sps2/gitlab-runner/$CI_PIPELINE_ID ] ; then rm -rf /sps2/gitlab-runner/$CI_PIPELINE_ID ; fi
    # Move in test dir
    - mkdir -p /sps2/gitlab-runner/$CI_PIPELINE_ID
    - cp -r $CI_PROJECT_DIR /sps2/gitlab-runner/$CI_PIPELINE_ID
    - cd /sps2/gitlab-runner/$CI_PIPELINE_ID/smilei
    # Set the environment
    - make uninstall_happi
    - make happi
    - cd /sps2/gitlab-runner/$CI_PIPELINE_ID/smilei/validation
    # Run validation script
    - python validation.py -c  -v

makerun1D:
  stage: makerun
  only:
    - develop
<<<<<<< HEAD
    - release-4.0.0
    - dev_fields_uncoupling
=======
    - envelope_numpy_init
>>>>>>> 030c5b21

  script:
    # Move in test dir
    - cd /sps2/gitlab-runner/$CI_PIPELINE_ID/smilei/validation
    # Run validation script
    - python validation.py -b "tst1d_*_*.py" -m 4 -o 4 -v -r 1

makerun2D:
  stage: makerun
  only:
    - develop
<<<<<<< HEAD
    - release-4.0.0
    - dev_fields_uncoupling
=======
    - envelope_numpy_init
>>>>>>> 030c5b21

  script:
    # Move in test dir
    - cd /sps2/gitlab-runner/$CI_PIPELINE_ID/smilei/validation
    # Run validation script
    - python validation.py -b "tst2d_*_*.py" -m 4 -o 4  -v -r 1

makerun3D:
  stage: makerun
  only:
    - develop
<<<<<<< HEAD
    - release-4.0.0
    - dev_fields_uncoupling
=======
    - envelope_numpy_init
>>>>>>> 030c5b21

  script:
    # Move in test dir
    - cd /sps2/gitlab-runner/$CI_PIPELINE_ID/smilei/validation
    # Run validation script
    - python validation.py -b "tst3d_??_*.py" -m 4 -o 4 -v -r 1

<<<<<<< HEAD
makerunAM:
  stage: makerun
  only:
    - develop
    #- release-4.0.0
    #- dev_fields_uncoupling

  script:
    # Move in test dir
    - cd /sps2/gitlab-runner/$CI_PIPELINE_ID/smilei/validation
    # Run validation script
    - python validation.py -b "tstAM_??_*.py" -m 4 -o 4 -v
=======
#makerunAM:
#  stage: makerun
#  only:
#    - develop
#
#  script:
#    # Move in test dir
#    - cd /sps2/gitlab-runner/$CI_PIPELINE_ID/smilei/validation
#    # Run validation script
#    - python validation.py -b "tstAM_??_*.py" -m 4 -o 4 -v
>>>>>>> 030c5b21

makerunV:
  stage: makerun
  only:
    - develop
<<<<<<< HEAD
    - release-4.0.0
    - dev_fields_uncoupling
=======
    - envelope_numpy_init
>>>>>>> 030c5b21

  script:
    # Move in test dir
    - cd /sps2/gitlab-runner/$CI_PIPELINE_ID/smilei/validation
    # Run validation script
    - python validation.py -b "tst?d_v_??_*.py" -m 4 -o 4 -v -r 1

makerunCollisions:
  stage: makerun
  only:
    - develop
<<<<<<< HEAD
    - release-4.0.0
    - dev_fields_uncoupling
=======
    - envelope_numpy_init
>>>>>>> 030c5b21
    
  script:
    # Move in test dir
    - cd /sps2/gitlab-runner/$CI_PIPELINE_ID/smilei/validation
    # Run checking script
    - python validation.py -b "tst_collisions*.py" -m 4 -o 4 -v -r 1<|MERGE_RESOLUTION|>--- conflicted
+++ resolved
@@ -6,12 +6,7 @@
   stage: compile
   only:
     - develop
-<<<<<<< HEAD
-    - release-4.0.0
     - dev_fields_uncoupling
-=======
-    - envelope_numpy_init
->>>>>>> 030c5b21
 
   script:
     # Force workdir cleaning in case of retried
@@ -31,13 +26,7 @@
   stage: makerun
   only:
     - develop
-<<<<<<< HEAD
-    - release-4.0.0
     - dev_fields_uncoupling
-=======
-    - envelope_numpy_init
->>>>>>> 030c5b21
-
   script:
     # Move in test dir
     - cd /sps2/gitlab-runner/$CI_PIPELINE_ID/smilei/validation
@@ -48,12 +37,7 @@
   stage: makerun
   only:
     - develop
-<<<<<<< HEAD
-    - release-4.0.0
     - dev_fields_uncoupling
-=======
-    - envelope_numpy_init
->>>>>>> 030c5b21
 
   script:
     # Move in test dir
@@ -65,12 +49,7 @@
   stage: makerun
   only:
     - develop
-<<<<<<< HEAD
-    - release-4.0.0
     - dev_fields_uncoupling
-=======
-    - envelope_numpy_init
->>>>>>> 030c5b21
 
   script:
     # Move in test dir
@@ -78,20 +57,6 @@
     # Run validation script
     - python validation.py -b "tst3d_??_*.py" -m 4 -o 4 -v -r 1
 
-<<<<<<< HEAD
-makerunAM:
-  stage: makerun
-  only:
-    - develop
-    #- release-4.0.0
-    #- dev_fields_uncoupling
-
-  script:
-    # Move in test dir
-    - cd /sps2/gitlab-runner/$CI_PIPELINE_ID/smilei/validation
-    # Run validation script
-    - python validation.py -b "tstAM_??_*.py" -m 4 -o 4 -v
-=======
 #makerunAM:
 #  stage: makerun
 #  only:
@@ -102,18 +67,12 @@
 #    - cd /sps2/gitlab-runner/$CI_PIPELINE_ID/smilei/validation
 #    # Run validation script
 #    - python validation.py -b "tstAM_??_*.py" -m 4 -o 4 -v
->>>>>>> 030c5b21
 
 makerunV:
   stage: makerun
   only:
     - develop
-<<<<<<< HEAD
-    - release-4.0.0
     - dev_fields_uncoupling
-=======
-    - envelope_numpy_init
->>>>>>> 030c5b21
 
   script:
     # Move in test dir
@@ -125,12 +84,7 @@
   stage: makerun
   only:
     - develop
-<<<<<<< HEAD
-    - release-4.0.0
     - dev_fields_uncoupling
-=======
-    - envelope_numpy_init
->>>>>>> 030c5b21
     
   script:
     # Move in test dir
