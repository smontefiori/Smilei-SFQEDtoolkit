stages:
    - compile
    - makerun
    - use_picsar

compile:
  stage: compile
  only:
    - develop
<<<<<<< HEAD
    - merge_sdmd_dev
=======
    - refactor_for_GPU
    - particle_injector_correction
    
>>>>>>> a333e758

  script:
    # Force workdir cleaning in case of retried
    - echo "CI_PIPELINE_ID = " $CI_PIPELINE_ID
    - env
    - if [ -d /sps2/gitlab-runner/$CI_PIPELINE_ID ] ; then rm -rf /sps2/gitlab-runner/$CI_PIPELINE_ID ; fi
    # Move in test dir
    - mkdir -p /sps2/gitlab-runner/$CI_PIPELINE_ID
    - cp -r $CI_PROJECT_DIR /sps2/gitlab-runner/$CI_PIPELINE_ID
    - cd /sps2/gitlab-runner/$CI_PIPELINE_ID/smilei
    # Set the environment
    - make uninstall_happi
    - make happi
    - cd /sps2/gitlab-runner/$CI_PIPELINE_ID/smilei/validation
    # Run validation script
    - python validation.py -c  -v -l "/sps2/gitlab-runner/logs"

makerun1D:
  stage: makerun
  only:
    - develop
<<<<<<< HEAD
    - merge_sdmd_dev
=======
    - refactor_for_GPU
    - particle_injector_correction
>>>>>>> a333e758
    
  script:
    # Move in test dir
    - cd /sps2/gitlab-runner/$CI_PIPELINE_ID/smilei/validation
    # Run validation script
    - python validation.py -b "tst1d_*_*.py" -m 4 -o 4 -v -r 1 -l "/sps2/gitlab-runner/logs"
    - python validation.py -b "tst_ionization_current_1d*.py" -m 4 -o 4 -v -r 1 -l "/sps2/gitlab-runner/logs"

makerun2D:
  stage: makerun
  only:
    - develop
<<<<<<< HEAD
    - merge_sdmd_dev
=======
    - refactor_for_GPU
    - particle_injector_correction

>>>>>>> a333e758

  script:
    # Move in test dir
    - cd /sps2/gitlab-runner/$CI_PIPELINE_ID/smilei/validation
    # Run validation script
    - python validation.py -b "tst2d_??_*.py" -m 4 -o 4  -v -r 1 -l "/sps2/gitlab-runner/logs"
    - python validation.py -b "tst_ionization_current_2d*.py" -m 4 -o 4 -v -r 1 -l "/sps2/gitlab-runner/logs"

makerun3D:
  stage: makerun
  only:
    - develop
<<<<<<< HEAD
    - merge_sdmd_dev

=======
    - refactor_for_GPU
    - particle_injector_correction
    
>>>>>>> a333e758
  script:
    # Move in test dir
    - cd /sps2/gitlab-runner/$CI_PIPELINE_ID/smilei/validation
    # Run validation script
    - python validation.py -b "tst3d_??_*.py" -m 8 -o 12 -v -r 1 -l "/sps2/gitlab-runner/logs"
    - python validation.py -b "tst3d_s_??_*.py" -m 8 -o 12 -v -r 1 -l "/sps2/gitlab-runner/logs"
    - python validation.py -b "tst_ionization_current_3d*.py" -m 4 -o 4 -v -r 1 -l "/sps2/gitlab-runner/logs"

makerunAM:
  stage: makerun
  only:
    - develop
<<<<<<< HEAD
    - merge_sdmd_dev
=======
    - refactor_for_GPU
    - particle_injector_correction
>>>>>>> a333e758
    
  script:
    # Move in test dir
    - cd /sps2/gitlab-runner/$CI_PIPELINE_ID/smilei/validation
    # Run validation script
    - python validation.py -b "tstAM_??_*.py" -m 8 -o 12 -v -l "/sps2/gitlab-runner/logs"

makerunV:
  stage: makerun
  only:
    - develop
<<<<<<< HEAD
    - merge_sdmd_dev
=======
    - refactor_for_GPU
    - particle_injector_correction
>>>>>>> a333e758

  script:
    # Move in test dir
    - cd /sps2/gitlab-runner/$CI_PIPELINE_ID/smilei/validation
    # Run validation script
    - python validation.py -b "tst2d_v_??_*.py" -m 4 -o 4 -v -r 1 -l "/sps2/gitlab-runner/logs"
    - python validation.py -b "tst3d_v_??_*.py" -m 8 -o 12 -v -r 1 -l "/sps2/gitlab-runner/logs"

makerunCollisions:
  stage: makerun
  only:
    - develop
<<<<<<< HEAD
    - merge_sdmd_dev
=======
    - refactor_for_GPU
    - particle_injector_correction
>>>>>>> a333e758
    
  script:
    # Move in test dir
    - cd /sps2/gitlab-runner/$CI_PIPELINE_ID/smilei/validation
    # Run checking script
    - python validation.py -b "tst_collisions*.py" -m 4 -o 4 -v -r 1 -l "/sps2/gitlab-runner/logs"

use_picsar:
  stage: use_picsar
  only:
    - develop
<<<<<<< HEAD
    - merge_sdmd_dev
=======
    - refactor_for_GPU
    - particle_injector_correction
>>>>>>> a333e758

  script:
    - cd /sps2/gitlab-runner/$CI_PIPELINE_ID/smilei
    - make clean
    - cd /sps2/gitlab-runner/$CI_PIPELINE_ID/smilei/validation
    - python validation.py -k picsar -b "tstAM_picsar_04_laser_wake.py" -m 4 -o 4 -v<|MERGE_RESOLUTION|>--- conflicted
+++ resolved
@@ -7,13 +7,7 @@
   stage: compile
   only:
     - develop
-<<<<<<< HEAD
     - merge_sdmd_dev
-=======
-    - refactor_for_GPU
-    - particle_injector_correction
-    
->>>>>>> a333e758
 
   script:
     # Force workdir cleaning in case of retried
@@ -35,12 +29,7 @@
   stage: makerun
   only:
     - develop
-<<<<<<< HEAD
     - merge_sdmd_dev
-=======
-    - refactor_for_GPU
-    - particle_injector_correction
->>>>>>> a333e758
     
   script:
     # Move in test dir
@@ -53,13 +42,7 @@
   stage: makerun
   only:
     - develop
-<<<<<<< HEAD
     - merge_sdmd_dev
-=======
-    - refactor_for_GPU
-    - particle_injector_correction
-
->>>>>>> a333e758
 
   script:
     # Move in test dir
@@ -72,14 +55,8 @@
   stage: makerun
   only:
     - develop
-<<<<<<< HEAD
     - merge_sdmd_dev
 
-=======
-    - refactor_for_GPU
-    - particle_injector_correction
-    
->>>>>>> a333e758
   script:
     # Move in test dir
     - cd /sps2/gitlab-runner/$CI_PIPELINE_ID/smilei/validation
@@ -92,12 +69,7 @@
   stage: makerun
   only:
     - develop
-<<<<<<< HEAD
     - merge_sdmd_dev
-=======
-    - refactor_for_GPU
-    - particle_injector_correction
->>>>>>> a333e758
     
   script:
     # Move in test dir
@@ -109,12 +81,7 @@
   stage: makerun
   only:
     - develop
-<<<<<<< HEAD
     - merge_sdmd_dev
-=======
-    - refactor_for_GPU
-    - particle_injector_correction
->>>>>>> a333e758
 
   script:
     # Move in test dir
@@ -127,12 +94,7 @@
   stage: makerun
   only:
     - develop
-<<<<<<< HEAD
     - merge_sdmd_dev
-=======
-    - refactor_for_GPU
-    - particle_injector_correction
->>>>>>> a333e758
     
   script:
     # Move in test dir
@@ -144,12 +106,7 @@
   stage: use_picsar
   only:
     - develop
-<<<<<<< HEAD
     - merge_sdmd_dev
-=======
-    - refactor_for_GPU
-    - particle_injector_correction
->>>>>>> a333e758
 
   script:
     - cd /sps2/gitlab-runner/$CI_PIPELINE_ID/smilei
