stages:
    - compile
    - makerun

compile:
  stage: compile
  only:
    - develop
<<<<<<< HEAD
=======
    - couplage_picsar_smilei
    - Niel_performance
>>>>>>> 917036b4

  script:
    # Force workdir cleaning in case of retried
    - if [ -d /sps2/gitlab-runner/$CI_PIPELINE_ID ] ; then rm -rf /sps2/gitlab-runner/$CI_PIPELINE_ID ; fi
    # Move in test dir
    - mkdir -p /sps2/gitlab-runner/$CI_PIPELINE_ID
    - cp -r $CI_PROJECT_DIR /sps2/gitlab-runner/$CI_PIPELINE_ID
    - cd /sps2/gitlab-runner/$CI_PIPELINE_ID/smilei
    # Set the environment
    - make happi
    - cd /sps2/gitlab-runner/$CI_PIPELINE_ID/smilei/validation
    - module purge
    - module load compilers/icc/17.3.191
    - module load hdf5/1.8.12-icc
    - module load mpi/openmpi/1.6.5-ib-icc
    - module load python/2.7.10
    - module list 2> module.log
    # Run validation script
    - python validation.py -c  -v

makerun1D:
  stage: makerun
  only:
    - develop
<<<<<<< HEAD
=======
    - couplage_picsar_smilei
    - Niel_performance
>>>>>>> 917036b4

  script:
    # Move in test dir
    - cd /sps2/gitlab-runner/$CI_PIPELINE_ID/smilei/validation
    # Run validation script
    - python validation.py -b "tst1d_*_*.py" -m 4 -o 4 -v -r 1

makerun2D:
  stage: makerun
  only:
    - develop
<<<<<<< HEAD
=======
    - couplage_picsar_smilei
    - Niel_performance
>>>>>>> 917036b4

  script:
    # Move in test dir
    - cd /sps2/gitlab-runner/$CI_PIPELINE_ID/smilei/validation
    # Run validation script
    - python validation.py -b "tst2d_*_*.py" -m 4 -o 4  -v -r 1

makerun3D:
  stage: makerun
  only:
    - develop
<<<<<<< HEAD
=======
    - couplage_picsar_smilei
    - Niel_performance
>>>>>>> 917036b4

  script:
    # Move in test dir
    - cd /sps2/gitlab-runner/$CI_PIPELINE_ID/smilei/validation
    # Run validation script
    - python validation.py -b "tst3d_*_*.py" -m 4 -o 4 -v -r 1

makerunCollisions:
  stage: makerun
  only:
    - develop
<<<<<<< HEAD
=======
    - couplage_picsar_smilei
    - Niel_performance
    
>>>>>>> 917036b4
  script:
    # Move in test dir
    - cd /sps2/gitlab-runner/$CI_PIPELINE_ID/smilei/validation
    # Run checking script
    - python validation.py -b "tst_collisions*.py" -m 4 -o 4 -v -r 1<|MERGE_RESOLUTION|>--- conflicted
+++ resolved
@@ -6,11 +6,6 @@
   stage: compile
   only:
     - develop
-<<<<<<< HEAD
-=======
-    - couplage_picsar_smilei
-    - Niel_performance
->>>>>>> 917036b4
 
   script:
     # Force workdir cleaning in case of retried
@@ -35,12 +30,6 @@
   stage: makerun
   only:
     - develop
-<<<<<<< HEAD
-=======
-    - couplage_picsar_smilei
-    - Niel_performance
->>>>>>> 917036b4
-
   script:
     # Move in test dir
     - cd /sps2/gitlab-runner/$CI_PIPELINE_ID/smilei/validation
@@ -51,12 +40,6 @@
   stage: makerun
   only:
     - develop
-<<<<<<< HEAD
-=======
-    - couplage_picsar_smilei
-    - Niel_performance
->>>>>>> 917036b4
-
   script:
     # Move in test dir
     - cd /sps2/gitlab-runner/$CI_PIPELINE_ID/smilei/validation
@@ -67,12 +50,6 @@
   stage: makerun
   only:
     - develop
-<<<<<<< HEAD
-=======
-    - couplage_picsar_smilei
-    - Niel_performance
->>>>>>> 917036b4
-
   script:
     # Move in test dir
     - cd /sps2/gitlab-runner/$CI_PIPELINE_ID/smilei/validation
@@ -83,12 +60,6 @@
   stage: makerun
   only:
     - develop
-<<<<<<< HEAD
-=======
-    - couplage_picsar_smilei
-    - Niel_performance
-    
->>>>>>> 917036b4
   script:
     # Move in test dir
     - cd /sps2/gitlab-runner/$CI_PIPELINE_ID/smilei/validation
