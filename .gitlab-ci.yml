stages:
    - default
    - picsar
    - debug
    - no_mpi_threadmultiple
    - no_openmp

compile:
  stage: default
  only:
    - develop
<<<<<<< HEAD
    - merge_sdmd_dev
=======
    
>>>>>>> fe40bf3b

  script:
    # Force workdir cleaning in case of retried
    - echo "CI_PIPELINE_ID = " $CI_PIPELINE_ID
    - env
    - if [ -d /sps2/gitlab-runner/$CI_PIPELINE_ID ] ; then rm -rf /sps2/gitlab-runner/$CI_PIPELINE_ID ; fi
    # Move in test dir
    - mkdir -p /sps2/gitlab-runner/$CI_PIPELINE_ID
    - cp -r $CI_PROJECT_DIR /sps2/gitlab-runner/$CI_PIPELINE_ID
    - cd /sps2/gitlab-runner/$CI_PIPELINE_ID/smilei
    # Set the environment
    - make uninstall_happi
    - make happi
    - cd /sps2/gitlab-runner/$CI_PIPELINE_ID/smilei/validation
    # Run validation script
    - python validation.py -c  -v -l "/sps2/gitlab-runner/logs"

makerun1D:
  stage: default
  only:
    - develop
    - merge_sdmd_dev
    
  script:
    # Move in test dir
    - cd /sps2/gitlab-runner/$CI_PIPELINE_ID/smilei/validation
    # Run validation script
    - python validation.py -b "tst1d_*_*.py" -m 4 -o 4 -v -r 1 -l "/sps2/gitlab-runner/logs"
    - python validation.py -b "tst_ionization_current_1d*.py" -m 4 -o 4 -v -r 1 -l "/sps2/gitlab-runner/logs"

makerun2D:
  stage: default
  only:
    - develop
    - merge_sdmd_dev

  script:
    # Move in test dir
    - cd /sps2/gitlab-runner/$CI_PIPELINE_ID/smilei/validation
    # Run validation script
    - python validation.py -b "tst2d_??_*.py" -m 4 -o 4  -v -r 1 -l "/sps2/gitlab-runner/logs"
    - python validation.py -b "tst_ionization_current_2d*.py" -m 4 -o 4 -v -r 1 -l "/sps2/gitlab-runner/logs"

makerun3D:
  stage: default
  only:
    - develop
    - merge_sdmd_dev

  script:
    # Move in test dir
    - cd /sps2/gitlab-runner/$CI_PIPELINE_ID/smilei/validation
    # Run validation script
    - python validation.py -b "tst3d_??_*.py" -m 8 -o 12 -v -r 1 -l "/sps2/gitlab-runner/logs"
    - python validation.py -b "tst3d_s_??_*.py" -m 8 -o 12 -v -r 1 -l "/sps2/gitlab-runner/logs"
    - python validation.py -b "tst_ionization_current_3d*.py" -m 4 -o 4 -v -r 1 -l "/sps2/gitlab-runner/logs"

makerunAM:
  stage: default
  only:
    - develop
    - merge_sdmd_dev
    
  script:
    # Move in test dir
    - cd /sps2/gitlab-runner/$CI_PIPELINE_ID/smilei/validation
    # Run validation script
    - python validation.py -b "tstAM_??_*.py" -m 8 -o 12 -v -l "/sps2/gitlab-runner/logs"

makerunV:
  stage: default
  only:
    - develop
    - merge_sdmd_dev

  script:
    # Move in test dir
    - cd /sps2/gitlab-runner/$CI_PIPELINE_ID/smilei/validation
    # Run validation script
    - python validation.py -b "tst2d_v_??_*.py" -m 4 -o 4 -v -r 1 -l "/sps2/gitlab-runner/logs"
    - python validation.py -b "tst3d_v_??_*.py" -m 8 -o 12 -v -r 1 -l "/sps2/gitlab-runner/logs"

makerunCollisions:
  stage: default
  only:
    - develop
<<<<<<< HEAD
    - merge_sdmd_dev
=======
>>>>>>> fe40bf3b
    
  script:
    # Move in test dir
    - cd /sps2/gitlab-runner/$CI_PIPELINE_ID/smilei/validation
    # Run checking script
    - python validation.py -b "tst_collisions*.py" -m 4 -o 4 -v -r 1 -l "/sps2/gitlab-runner/logs"

picsar:
  stage: picsar
  only:
    - develop
    - merge_sdmd_dev

  script:
    - cd /sps2/gitlab-runner/$CI_PIPELINE_ID/smilei
    - make clean
    - cd /sps2/gitlab-runner/$CI_PIPELINE_ID/smilei/validation
    - python validation.py -k picsar -b "tstAM_picsar_04_laser_wake.py" -m 4 -o 4 -v

debug:
  stage: no_mpi_threadmultiple
  only:
    - develop

  script:
    - cd /sps2/gitlab-runner/$CI_PIPELINE_ID/smilei
    - make clean
    - cd /sps2/gitlab-runner/$CI_PIPELINE_ID/smilei/validation
    - python validation.py -k debug -c -v

no_mpi_threadmultiple:
  stage: no_mpi_threadmultiple
  only:
    - develop

  script:
    - cd /sps2/gitlab-runner/$CI_PIPELINE_ID/smilei
    - make clean
    - cd /sps2/gitlab-runner/$CI_PIPELINE_ID/smilei/validation
    - python validation.py -k no_mpi_tm -c -v

no_openmp:
  stage: no_mpi_threadmultiple
  only:
    - develop

  script:
    - cd /sps2/gitlab-runner/$CI_PIPELINE_ID/smilei
    - make clean
    - cd /sps2/gitlab-runner/$CI_PIPELINE_ID/smilei/validation
    - python validation.py -k noopenmp -c -v<|MERGE_RESOLUTION|>--- conflicted
+++ resolved
@@ -9,11 +9,7 @@
   stage: default
   only:
     - develop
-<<<<<<< HEAD
     - merge_sdmd_dev
-=======
-    
->>>>>>> fe40bf3b
 
   script:
     # Force workdir cleaning in case of retried
@@ -100,10 +96,7 @@
   stage: default
   only:
     - develop
-<<<<<<< HEAD
     - merge_sdmd_dev
-=======
->>>>>>> fe40bf3b
     
   script:
     # Move in test dir
