stages:
    - install
    - compile_default
    - run_quick
    - run_default
    - compile_picsar
    - run_picsar
    - compile_debug
    - compile_no_mpi_threadmultiple
    - compile_no_openmp
    - compile_omptasks
    - run_omptasks

install:
  stage: install
  only:
    - develop
<<<<<<< HEAD
    - develop_gpu_omp_for_nvidia
    - gpu_species_current_and_density
=======
>>>>>>> dbf506a4

  script:
    # Force workdir cleaning in case of retried
    - echo "CI_PIPELINE_ID = " $CI_PIPELINE_ID
    - env
    - if [ -d /sps3/gitlab-runner/$CI_PIPELINE_ID ] ; then rm -rf /sps/gitlab-runner/$CI_PIPELINE_ID ; fi
    # Move in test dir
    - mkdir -p /sps3/gitlab-runner/$CI_PIPELINE_ID
    - cp -r $CI_PROJECT_DIR /sps3/gitlab-runner/$CI_PIPELINE_ID
    - cd /sps3/gitlab-runner/$CI_PIPELINE_ID/smilei
    # Set the environment
    - make uninstall_happi
    - make happi

compile_default:
  stage: compile_default
  only:
    - develop
<<<<<<< HEAD
    - develop_gpu_omp_for_nvidia
    - gpu_species_current_and_density
=======
>>>>>>> dbf506a4

  script:
    # Move in test dir
    - cd /sps3/gitlab-runner/$CI_PIPELINE_ID/smilei/validation
    # Run validation script
    - python validation.py -c  -v -l "/sps3/gitlab-runner/logs" -t "00:30:00"

runQuick:
  stage: run_quick
  only:
    - develop

  script:
    # Move in test dir
    - cd /sps3/gitlab-runner/$CI_PIPELINE_ID/smilei/validation
    # Run validation script
    - python validation.py -b "tst_quick_1d.py" -m 1 -o 1 -v

run1D:
  stage: run_default
  only:
    - develop
<<<<<<< HEAD
    - develop_gpu_omp_for_nvidia
    #- gpu_species_current_and_density
=======
>>>>>>> dbf506a4

  script:
    # Move in test dir
    - cd /sps3/gitlab-runner/$CI_PIPELINE_ID/smilei/validation
    # Run validation script
    - python validation.py -b "tst1d_*_*.py" -m 2 -o 12 -v -r 1 -l "/sps3/gitlab-runner/logs"
    - python validation.py -b "tst_ionization_current_1d*.py" -m 2 -o 12 -v -r 1 -l "/sps3/gitlab-runner/logs"

run2D:
  stage: run_default
  only:
    - develop
<<<<<<< HEAD
    - develop_gpu_omp_for_nvidia
    #- gpu_species_current_and_density
=======
>>>>>>> dbf506a4

  script:
    # Move in test dir
    - cd /sps3/gitlab-runner/$CI_PIPELINE_ID/smilei/validation
    # Run validation script
    - python validation.py -b "tst2d_??_*.py" -m 4 -o 4 -n 1 -v -r 1 -l "/sps3/gitlab-runner/logs"
    - python validation.py -b "tst2d_s_??_*.py" -m 4 -o 4 -n 1 -v -r 1 -l "/sps3/gitlab-runner/logs"
    - python validation.py -b "tst2d_v_??_*.py" -m 4 -o 4 -n 1 -v -r 1 -l "/sps3/gitlab-runner/logs"
    - python validation.py -b "tst_ionization_current_2d*.py" -m 4 -o 4 -n 1 -v -r 1 -l "/sps3/gitlab-runner/logs"

run3D:
  stage: run_default
  only:
    - develop
<<<<<<< HEAD
    - develop_gpu_omp_for_nvidia
    - gpu_species_current_and_density
=======
>>>>>>> dbf506a4

  script:
    # Move in test dir
    - cd /sps3/gitlab-runner/$CI_PIPELINE_ID/smilei/validation
    # Run validation script
    - python validation.py -b "tst3d_??_*.py" -m 8 -o 12   --resource-file resources.json -v -r 1 -l "/sps3/gitlab-runner/logs"
    - python validation.py -b "tst3d_s_??_*.py" -m 8 -o 12 --resource-file resources.json -v -r 1 -l "/sps3/gitlab-runner/logs"
    - python validation.py -b "tst3d_v_??_*.py" -m 8 -o 12 --resource-file resources.json -v -r 1 -l "/sps3/gitlab-runner/logs"
    - python validation.py -b "tst3d_a_??_*.py" -m 8 -o 12 --resource-file resources.json -v -r 1 -l "/sps3/gitlab-runner/logs"
    - python validation.py -b "tst_ionization_current_3d*.py" -m 4 -o 4 -n 1 -v -r 1 -l "/sps3/gitlab-runner/logs"

runAM:
  stage: run_default
  only:
    - develop
<<<<<<< HEAD
    - develop_gpu_omp_for_nvidia
    #- gpu_species_current_and_density
=======
>>>>>>> dbf506a4

  script:
    # Move in test dir
    - cd /sps3/gitlab-runner/$CI_PIPELINE_ID/smilei/validation
    # Run validation script
    - python validation.py -b "tstAM_??_*.py" -m 8 -o 12 -v -t 00:30:00 -l "/sps3/gitlab-runner/logs"

runCollisions:
  stage: run_default
  only:
    - develop
<<<<<<< HEAD
    - develop_gpu_omp_for_nvidia
    #- gpu_species_current_and_density
=======
>>>>>>> dbf506a4

  script:
    # Move in test dir
    - cd /sps3/gitlab-runner/$CI_PIPELINE_ID/smilei/validation
    # Run checking script
    - python validation.py -b "tst_collisions*.py" -m 4 -o 4 -n 1 -v -r 1 -l "/sps3/gitlab-runner/logs"

compile_picsar:
  stage: compile_picsar
  only:
    - develop
<<<<<<< HEAD
    - develop_gpu_omp_for_nvidia
    - gpu_species_current_and_density
=======
>>>>>>> dbf506a4

  script:
    - cd /sps3/gitlab-runner/$CI_PIPELINE_ID/smilei
    - make clean
    - python validation/validation.py -k picsar -c -v

run_picsar:
  stage: run_picsar
  only:
    - develop
<<<<<<< HEAD
    - develop_gpu_omp_for_nvidia
    - gpu_species_current_and_density
=======
>>>>>>> dbf506a4

  script:
    - cd /sps3/gitlab-runner/$CI_PIPELINE_ID/smilei/validation
    - python validation.py -k picsar -b "tstAM_picsar_04_laser_wake.py" -m 4 -o 4 -n 1 -v

compile_debug:
  stage: compile_debug
  only:
    - develop
<<<<<<< HEAD
    - develop_gpu_omp_for_nvidia
    - gpu_species_current_and_density
=======
>>>>>>> dbf506a4

  script:
    - cd /sps3/gitlab-runner/$CI_PIPELINE_ID/smilei
    - make clean
    - python validation/validation.py -k debug -c -v

compile_no_mpi_threadmultiple:
  stage: compile_no_mpi_threadmultiple
  only:
    - develop
<<<<<<< HEAD
    - develop_gpu_omp_for_nvidia
    - gpu_species_current_and_density
=======
>>>>>>> dbf506a4

  script:
    - cd /sps3/gitlab-runner/$CI_PIPELINE_ID/smilei
    - make clean
    - python validation/validation.py -k no_mpi_tm -c -v

compile_no_openmp:
  stage: compile_no_openmp
  only:
    - develop
<<<<<<< HEAD
    - develop_gpu_omp_for_nvidia
    - gpu_species_current_and_density
=======
>>>>>>> dbf506a4

  script:
    - cd /sps3/gitlab-runner/$CI_PIPELINE_ID/smilei
    - make clean
    - python validation/validation.py -k noopenmp -c -v

compile_omptasks:
  stage: compile_omptasks
  only:
    - develop
<<<<<<< HEAD
    - develop_gpu_omp_for_nvidia
    - gpu_species_current_and_density
=======
>>>>>>> dbf506a4

  script:
    - cd /sps3/gitlab-runner/$CI_PIPELINE_ID/smilei
    - make clean
    - python validation/validation.py -k omptasks -c -v

run_omptasks:
  stage: run_omptasks
  only:
    - develop
<<<<<<< HEAD
    - develop_gpu_omp_for_nvidia
    - gpu_species_current_and_density
=======
>>>>>>> dbf506a4
    
  script:
    - cd /sps3/gitlab-runner/$CI_PIPELINE_ID/smilei/validation
    - python validation.py -k omptasks -b "tst2d_tasks_01_radiation_pressure_acc.py" -m 4 -o 4 -n 1 -v<|MERGE_RESOLUTION|>--- conflicted
+++ resolved
@@ -15,11 +15,8 @@
   stage: install
   only:
     - develop
-<<<<<<< HEAD
-    - develop_gpu_omp_for_nvidia
-    - gpu_species_current_and_density
-=======
->>>>>>> dbf506a4
+    - develop_gpu_omp_for_nvidia
+    - gpu_species_current_and_density
 
   script:
     # Force workdir cleaning in case of retried
@@ -38,11 +35,8 @@
   stage: compile_default
   only:
     - develop
-<<<<<<< HEAD
-    - develop_gpu_omp_for_nvidia
-    - gpu_species_current_and_density
-=======
->>>>>>> dbf506a4
+    - develop_gpu_omp_for_nvidia
+    - gpu_species_current_and_density
 
   script:
     # Move in test dir
@@ -65,11 +59,8 @@
   stage: run_default
   only:
     - develop
-<<<<<<< HEAD
-    - develop_gpu_omp_for_nvidia
-    #- gpu_species_current_and_density
-=======
->>>>>>> dbf506a4
+    - develop_gpu_omp_for_nvidia
+    - gpu_species_current_and_density
 
   script:
     # Move in test dir
@@ -82,11 +73,8 @@
   stage: run_default
   only:
     - develop
-<<<<<<< HEAD
-    - develop_gpu_omp_for_nvidia
-    #- gpu_species_current_and_density
-=======
->>>>>>> dbf506a4
+    - develop_gpu_omp_for_nvidia
+    - gpu_species_current_and_density
 
   script:
     # Move in test dir
@@ -101,11 +89,8 @@
   stage: run_default
   only:
     - develop
-<<<<<<< HEAD
-    - develop_gpu_omp_for_nvidia
-    - gpu_species_current_and_density
-=======
->>>>>>> dbf506a4
+    - develop_gpu_omp_for_nvidia
+    - gpu_species_current_and_density
 
   script:
     # Move in test dir
@@ -121,11 +106,8 @@
   stage: run_default
   only:
     - develop
-<<<<<<< HEAD
     - develop_gpu_omp_for_nvidia
     #- gpu_species_current_and_density
-=======
->>>>>>> dbf506a4
 
   script:
     # Move in test dir
@@ -137,11 +119,8 @@
   stage: run_default
   only:
     - develop
-<<<<<<< HEAD
     - develop_gpu_omp_for_nvidia
     #- gpu_species_current_and_density
-=======
->>>>>>> dbf506a4
 
   script:
     # Move in test dir
@@ -153,11 +132,8 @@
   stage: compile_picsar
   only:
     - develop
-<<<<<<< HEAD
-    - develop_gpu_omp_for_nvidia
-    - gpu_species_current_and_density
-=======
->>>>>>> dbf506a4
+    - develop_gpu_omp_for_nvidia
+    - gpu_species_current_and_density
 
   script:
     - cd /sps3/gitlab-runner/$CI_PIPELINE_ID/smilei
@@ -168,11 +144,8 @@
   stage: run_picsar
   only:
     - develop
-<<<<<<< HEAD
-    - develop_gpu_omp_for_nvidia
-    - gpu_species_current_and_density
-=======
->>>>>>> dbf506a4
+    - develop_gpu_omp_for_nvidia
+    - gpu_species_current_and_density
 
   script:
     - cd /sps3/gitlab-runner/$CI_PIPELINE_ID/smilei/validation
@@ -182,11 +155,8 @@
   stage: compile_debug
   only:
     - develop
-<<<<<<< HEAD
-    - develop_gpu_omp_for_nvidia
-    - gpu_species_current_and_density
-=======
->>>>>>> dbf506a4
+    - develop_gpu_omp_for_nvidia
+    - gpu_species_current_and_density
 
   script:
     - cd /sps3/gitlab-runner/$CI_PIPELINE_ID/smilei
@@ -197,11 +167,8 @@
   stage: compile_no_mpi_threadmultiple
   only:
     - develop
-<<<<<<< HEAD
-    - develop_gpu_omp_for_nvidia
-    - gpu_species_current_and_density
-=======
->>>>>>> dbf506a4
+    - develop_gpu_omp_for_nvidia
+    - gpu_species_current_and_density
 
   script:
     - cd /sps3/gitlab-runner/$CI_PIPELINE_ID/smilei
@@ -212,11 +179,8 @@
   stage: compile_no_openmp
   only:
     - develop
-<<<<<<< HEAD
-    - develop_gpu_omp_for_nvidia
-    - gpu_species_current_and_density
-=======
->>>>>>> dbf506a4
+    - develop_gpu_omp_for_nvidia
+    - gpu_species_current_and_density
 
   script:
     - cd /sps3/gitlab-runner/$CI_PIPELINE_ID/smilei
@@ -227,11 +191,8 @@
   stage: compile_omptasks
   only:
     - develop
-<<<<<<< HEAD
-    - develop_gpu_omp_for_nvidia
-    - gpu_species_current_and_density
-=======
->>>>>>> dbf506a4
+    - develop_gpu_omp_for_nvidia
+    - gpu_species_current_and_density
 
   script:
     - cd /sps3/gitlab-runner/$CI_PIPELINE_ID/smilei
@@ -242,11 +203,8 @@
   stage: run_omptasks
   only:
     - develop
-<<<<<<< HEAD
-    - develop_gpu_omp_for_nvidia
-    - gpu_species_current_and_density
-=======
->>>>>>> dbf506a4
+    - develop_gpu_omp_for_nvidia
+    - gpu_species_current_and_density
     
   script:
     - cd /sps3/gitlab-runner/$CI_PIPELINE_ID/smilei/validation
