stages:
    - install
    - compile_default
    - run_default
    - compile_picsar
    - run_picsar
    - compile_debug
    - compile_no_mpi_threadmultiple
    - compile_no_openmp

install:
  stage: install
  only:
    - develop
<<<<<<< HEAD
    - refactor_for_GPU_thrust_optional

=======
    - laser_y
    
>>>>>>> 6984ba99
  script:
    # Force workdir cleaning in case of retried
    - echo "CI_PIPELINE_ID = " $CI_PIPELINE_ID
    - env
    - if [ -d /sps2/gitlab-runner/$CI_PIPELINE_ID ] ; then rm -rf /sps2/gitlab-runner/$CI_PIPELINE_ID ; fi
    # Move in test dir
    - mkdir -p /sps2/gitlab-runner/$CI_PIPELINE_ID
    - cp -r $CI_PROJECT_DIR /sps2/gitlab-runner/$CI_PIPELINE_ID
    - cd /sps2/gitlab-runner/$CI_PIPELINE_ID/smilei
    # Set the environment
    - make uninstall_happi
    - make happi

compile_default:
  stage: compile_default
  only:
    - develop
    - laser_y

  script:
    # Move in test dir
    - cd /sps2/gitlab-runner/$CI_PIPELINE_ID/smilei/validation
    # Run validation script
    - python validation.py -c  -v -l "/sps2/gitlab-runner/logs"

run1D:
  stage: run_default
  only:
    - develop
<<<<<<< HEAD
    - refactor_for_GPU_thrust_optional
=======
    - laser_y
>>>>>>> 6984ba99
    
  script:
    # Move in test dir
    - cd /sps2/gitlab-runner/$CI_PIPELINE_ID/smilei/validation
    # Run validation script
    - python validation.py -b "tst1d_*_*.py" -m 4 -o 4 -v -r 1 -l "/sps2/gitlab-runner/logs"
    - python validation.py -b "tst_ionization_current_1d*.py" -m 4 -o 4 -v -r 1 -l "/sps2/gitlab-runner/logs"

run2D:
  stage: run_default
  only:
    - develop
<<<<<<< HEAD
    - refactor_for_GPU_thrust_optional
=======
    - laser_y

>>>>>>> 6984ba99

  script:
    # Move in test dir
    - cd /sps2/gitlab-runner/$CI_PIPELINE_ID/smilei/validation
    # Run validation script
    - python validation.py -b "tst2d_??_*.py" -m 4 -o 4  -v -r 1 -l "/sps2/gitlab-runner/logs"
    - python validation.py -b "tst_ionization_current_2d*.py" -m 4 -o 4 -v -r 1 -l "/sps2/gitlab-runner/logs"

run3D:
  stage: run_default
  only:
    - develop
<<<<<<< HEAD
    - refactor_for_GPU_thrust_optional
=======
    - laser_y
    
>>>>>>> 6984ba99

  script:
    # Move in test dir
    - cd /sps2/gitlab-runner/$CI_PIPELINE_ID/smilei/validation
    # Run validation script
    - python validation.py -b "tst3d_??_*.py" -m 8 -o 12 -v -r 1 -l "/sps2/gitlab-runner/logs"
    - python validation.py -b "tst3d_s_??_*.py" -m 8 -o 12 -v -r 1 -l "/sps2/gitlab-runner/logs"
    - python validation.py -b "tst_ionization_current_3d*.py" -m 4 -o 4 -v -r 1 -l "/sps2/gitlab-runner/logs"

runAM:
  stage: run_default
  only:
    - develop
<<<<<<< HEAD
    - refactor_for_GPU_thrust_optional
=======
    - laser_y
>>>>>>> 6984ba99
    
  script:
    # Move in test dir
    - cd /sps2/gitlab-runner/$CI_PIPELINE_ID/smilei/validation
    # Run validation script
    - python validation.py -b "tstAM_??_*.py" -m 8 -o 12 -v -l "/sps2/gitlab-runner/logs"

runV:
  stage: run_default
  only:
    - develop
<<<<<<< HEAD
    - refactor_for_GPU_thrust_optional
=======
    - laser_y
>>>>>>> 6984ba99

  script:
    # Move in test dir
    - cd /sps2/gitlab-runner/$CI_PIPELINE_ID/smilei/validation
    # Run validation script
    - python validation.py -b "tst2d_v_??_*.py" -m 4 -o 4 -v -r 1 -l "/sps2/gitlab-runner/logs"
    - python validation.py -b "tst3d_v_??_*.py" -m 8 -o 12 -v -r 1 -l "/sps2/gitlab-runner/logs"

runCollisions:
  stage: run_default
  only:
    - develop
<<<<<<< HEAD
    - refactor_for_GPU_thrust_optional
=======
    - laser_y
>>>>>>> 6984ba99
    
  script:
    # Move in test dir
    - cd /sps2/gitlab-runner/$CI_PIPELINE_ID/smilei/validation
    # Run checking script
    - python validation.py -b "tst_collisions*.py" -m 4 -o 4 -v -r 1 -l "/sps2/gitlab-runner/logs"

compile_picsar:
  stage: compile_picsar
  only:
    - develop
<<<<<<< HEAD
    - refactor_for_GPU_thrust_optional
=======
    - laser_y
>>>>>>> 6984ba99

  script:
    - cd /sps2/gitlab-runner/$CI_PIPELINE_ID/smilei
    - make clean
    - python validation/validation.py -k picsar -c -v

run_picsar:
  stage: run_picsar
  only:
    - develop

  script:
    - cd /sps2/gitlab-runner/$CI_PIPELINE_ID/smilei/validation
    - python validation.py -k picsar -b "tstAM_picsar_04_laser_wake.py" -m 4 -o 4 -v

compile_debug:
  stage: compile_debug
  only:
    - develop
    - laser_y

  script:
    - cd /sps2/gitlab-runner/$CI_PIPELINE_ID/smilei
    - make clean
    - python validation/validation.py -k debug -c -v

compile_no_mpi_threadmultiple:
  stage: compile_no_mpi_threadmultiple
  only:
    - develop
    - laser_y

  script:
    - cd /sps2/gitlab-runner/$CI_PIPELINE_ID/smilei
    - make clean
    - python validation/validation.py -k no_mpi_tm -c -v

compile_no_openmp:
  stage: compile_no_openmp
  only:
    - develop
    - laser_y

  script:
    - cd /sps2/gitlab-runner/$CI_PIPELINE_ID/smilei
    - make clean
    - python validation/validation.py -k noopenmp -c -v<|MERGE_RESOLUTION|>--- conflicted
+++ resolved
@@ -12,13 +12,8 @@
   stage: install
   only:
     - develop
-<<<<<<< HEAD
-    - refactor_for_GPU_thrust_optional
+    #- radiation_GPU
 
-=======
-    - laser_y
-    
->>>>>>> 6984ba99
   script:
     # Force workdir cleaning in case of retried
     - echo "CI_PIPELINE_ID = " $CI_PIPELINE_ID
@@ -48,11 +43,7 @@
   stage: run_default
   only:
     - develop
-<<<<<<< HEAD
-    - refactor_for_GPU_thrust_optional
-=======
-    - laser_y
->>>>>>> 6984ba99
+    #- radiation_GPU
     
   script:
     # Move in test dir
@@ -65,12 +56,7 @@
   stage: run_default
   only:
     - develop
-<<<<<<< HEAD
-    - refactor_for_GPU_thrust_optional
-=======
-    - laser_y
-
->>>>>>> 6984ba99
+    #- radiation_GPU
 
   script:
     # Move in test dir
@@ -83,12 +69,7 @@
   stage: run_default
   only:
     - develop
-<<<<<<< HEAD
-    - refactor_for_GPU_thrust_optional
-=======
-    - laser_y
-    
->>>>>>> 6984ba99
+    #- radiation_GPU
 
   script:
     # Move in test dir
@@ -102,11 +83,7 @@
   stage: run_default
   only:
     - develop
-<<<<<<< HEAD
-    - refactor_for_GPU_thrust_optional
-=======
-    - laser_y
->>>>>>> 6984ba99
+    #- radiation_GPU
     
   script:
     # Move in test dir
@@ -118,11 +95,7 @@
   stage: run_default
   only:
     - develop
-<<<<<<< HEAD
-    - refactor_for_GPU_thrust_optional
-=======
-    - laser_y
->>>>>>> 6984ba99
+    #- radiation_GPU
 
   script:
     # Move in test dir
@@ -135,11 +108,7 @@
   stage: run_default
   only:
     - develop
-<<<<<<< HEAD
-    - refactor_for_GPU_thrust_optional
-=======
-    - laser_y
->>>>>>> 6984ba99
+    #- radiation_GPU
     
   script:
     # Move in test dir
@@ -151,11 +120,7 @@
   stage: compile_picsar
   only:
     - develop
-<<<<<<< HEAD
-    - refactor_for_GPU_thrust_optional
-=======
-    - laser_y
->>>>>>> 6984ba99
+    #- radiation_GPU
 
   script:
     - cd /sps2/gitlab-runner/$CI_PIPELINE_ID/smilei
@@ -175,7 +140,7 @@
   stage: compile_debug
   only:
     - develop
-    - laser_y
+    #- radiation_GPU
 
   script:
     - cd /sps2/gitlab-runner/$CI_PIPELINE_ID/smilei
@@ -186,7 +151,7 @@
   stage: compile_no_mpi_threadmultiple
   only:
     - develop
-    - laser_y
+    #- radiation_GPU
 
   script:
     - cd /sps2/gitlab-runner/$CI_PIPELINE_ID/smilei
@@ -197,7 +162,7 @@
   stage: compile_no_openmp
   only:
     - develop
-    - laser_y
+    #- radiation_GPU
 
   script:
     - cd /sps2/gitlab-runner/$CI_PIPELINE_ID/smilei
