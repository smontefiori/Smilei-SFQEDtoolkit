--- conflicted
+++ resolved
@@ -7,11 +7,7 @@
   only:
     - develop
     - release-4.0.0
-<<<<<<< HEAD
     - dev_fields_uncoupling
-=======
-    - vecto_collisions
->>>>>>> 3823fdca
 
   script:
     # Force workdir cleaning in case of retried
@@ -38,11 +34,7 @@
   only:
     - develop
     - release-4.0.0
-<<<<<<< HEAD
     - dev_fields_uncoupling
-=======
-    - vecto_collisions
->>>>>>> 3823fdca
 
   script:
     # Move in test dir
@@ -55,11 +47,7 @@
   only:
     - develop
     - release-4.0.0
-<<<<<<< HEAD
     - dev_fields_uncoupling
-=======
-    - vecto_collisions
->>>>>>> 3823fdca
 
   script:
     # Move in test dir
@@ -72,11 +60,7 @@
   only:
     - develop
     - release-4.0.0
-<<<<<<< HEAD
     - dev_fields_uncoupling
-=======
-    - vecto_collisions
->>>>>>> 3823fdca
 
   script:
     # Move in test dir
@@ -102,11 +86,7 @@
   only:
     - develop
     - release-4.0.0
-<<<<<<< HEAD
     - dev_fields_uncoupling
-=======
-    - vecto_collisions
->>>>>>> 3823fdca
 
   script:
     # Move in test dir
@@ -119,11 +99,7 @@
   only:
     - develop
     - release-4.0.0
-<<<<<<< HEAD
     - dev_fields_uncoupling
-=======
-    - vecto_collisions
->>>>>>> 3823fdca
     
   script:
     # Move in test dir
