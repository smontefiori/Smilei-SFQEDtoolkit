<<<<<<< HEAD
# Requires a HDF5 library compiled with IntelMPI,
# Ask to be added to the smilei group
# module purge 
# module load intel/18.0.1.163
# module load mpi/intelmpi/2018.0.1.163
# export HDF5_ROOT=/ccc/work/cont003/smilei/derouilj/hdf5-1.8.16-intelmpi2018.18
# export PATH=${HDF5_ROOT}/bin:${PATH}
# export LD_LIBRARY_PATH=${HDF5_ROOT}/lib:${LD_LIBRARY_PATH}
# export HDF5_ROOT_DIR=${HDF5_ROOT}
=======
#
# Machien file for Irene Joliot-Curie using AVX512
# __________________________________________________________
#
# Load the correct modules:
#
# module load intel/18.0.1.163
# module load mpi/intelmpi/2018.0.1.163
#
# You have to install your own hdf5:
# export HDF5_ROOT=<path to your installation folder>
# export PATH=${HDF5_ROOT}/bin:${PATH}
# export LD_LIBRARY_PATH=${HDF5_ROOT}/lib:${LD_LIBRARY_PATH}
# export HDF5_ROOT_DIR=${HDF5_ROOT}

>>>>>>> 758ced86

CXXFLAGS += -xCOMMON-AVX512 -ip -ipo -inline-factor=1000
<|MERGE_RESOLUTION|>--- conflicted
+++ resolved
@@ -1,16 +1,5 @@
-<<<<<<< HEAD
-# Requires a HDF5 library compiled with IntelMPI,
-# Ask to be added to the smilei group
-# module purge 
-# module load intel/18.0.1.163
-# module load mpi/intelmpi/2018.0.1.163
-# export HDF5_ROOT=/ccc/work/cont003/smilei/derouilj/hdf5-1.8.16-intelmpi2018.18
-# export PATH=${HDF5_ROOT}/bin:${PATH}
-# export LD_LIBRARY_PATH=${HDF5_ROOT}/lib:${LD_LIBRARY_PATH}
-# export HDF5_ROOT_DIR=${HDF5_ROOT}
-=======
 #
-# Machien file for Irene Joliot-Curie using AVX512
+# Machine file for Irene Joliot-Curie using AVX512
 # __________________________________________________________
 #
 # Load the correct modules:
@@ -20,10 +9,9 @@
 #
 # You have to install your own hdf5:
 # export HDF5_ROOT=<path to your installation folder>
+# export HDF5_ROOT=/ccc/work/cont003/smilei/derouilj/hdf5-1.8.16-intelmpi2018.18
 # export PATH=${HDF5_ROOT}/bin:${PATH}
 # export LD_LIBRARY_PATH=${HDF5_ROOT}/lib:${LD_LIBRARY_PATH}
 # export HDF5_ROOT_DIR=${HDF5_ROOT}
 
->>>>>>> 758ced86
-
 CXXFLAGS += -xCOMMON-AVX512 -ip -ipo -inline-factor=1000
