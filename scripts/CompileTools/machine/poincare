# module load intel/15.0.0 intelmpi/5.0.1 hdf5/1.8.16_intel_intelmpi_mt python/anaconda-2.1.0 gnu 
# unset LD_PRELOAD 
# export PYTHONHOME=/gpfslocal/pub/python/anaconda/Anaconda-2.1.0

<<<<<<< HEAD
#LDFLAGS += -lgpfs -lz -L/gpfslocal/pub/python/anaconda/Anaconda-2.1.0/lib
=======
>>>>>>> 841a3bc9
CXXFLAGS += -xAVX -ip -ipo # -qopt-report=5 #-ip  -ipo -inline-forceinline -qopt-report=5 #-ipo<|MERGE_RESOLUTION|>--- conflicted
+++ resolved
@@ -2,8 +2,4 @@
 # unset LD_PRELOAD 
 # export PYTHONHOME=/gpfslocal/pub/python/anaconda/Anaconda-2.1.0
 
-<<<<<<< HEAD
-#LDFLAGS += -lgpfs -lz -L/gpfslocal/pub/python/anaconda/Anaconda-2.1.0/lib
-=======
->>>>>>> 841a3bc9
 CXXFLAGS += -xAVX -ip -ipo # -qopt-report=5 #-ip  -ipo -inline-forceinline -qopt-report=5 #-ipo