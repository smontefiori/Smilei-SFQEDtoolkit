--- conflicted
+++ resolved
@@ -16,11 +16,7 @@
 	if show and usingAgg:
 		if "matplotlib.pyplot" in sys.modules:
 			print "WARNING: 'show=False' was set earlier. Restart python if you want figures to appear."
-<<<<<<< HEAD
-#	print matplotlib.get_backend()
-=======
 	#print matplotlib.get_backend()
->>>>>>> d9c35c76
 
 
 class Smilei(object):
