#!/usr/bin/env python

"""
This script can do three things:
  (1) generate validation reference(s) for given benchmark(s)
  (2) compare benchmark(s) to their reference(s)
  (3) show visually differences between benchmark(s) and their reference(s)

Usage
#######
python validation.py [-c] [-h] [-v] [-b <bench_case>] [-o <nb_OMPThreads>] [-m <nb_MPIProcs>] [-g | -s] [-r <nb_restarts>]

For help on options, try 'python validation.py -h'


Here are listed the files used in the validation process:
#########################################################
The "validation" directory which contains:
  - the "references" directory with one file for each benchmark
  - the "analyses" directory with one validation file for each benchmark
  - a "workdirs" directory, created during the validation process
  - archived "workdirs" for previous versions of smilei

A "workdirs" contains:
 - the smilei binary : "smilei"
 - the compilation output : "compilation_output"
 - a directory wd_<input_file>/<o>/<m> directory, containing the output files
 or
 - the compilation errors file : "compilation_errors"

The different steps of the script are the folllowing :
######################################################
Compilation step :
+++++++++++++++
If the "workdirs" directory lacks a smilei binary, or it is too old),
then the "workdirs" is backed up, and a new compilation occurs.
If compiling errors occur, "compilation_errors" is created and the script exits with status 3.

Execution step :
+++++++++++++++
If wd_<input_file>/<o>/<m> does not exist then:
- it is created
- smilei is executed in that directory for the requested benchmark
- if execution fails, the script exits with status 2

Validation step :
+++++++++++++++
Loops through all requested benchmarks
	Runs the benchmark in the workdir
	If requested to generate references:
		Executes the "validate_*" script and stores the result as reference data
	If requested to compare to previous references
		Executes the "validate_*" script and compares the result to the reference data
	If requested to show differences to previous references
		Executes the "validate_*" script and plots the result vs. the reference data

Exit status of the script
+++++++++++++++++++++++++
0  validated
1  validation fails
2  execution fails
3  compilation fails
4  bad option

Remark
+++++++
This script may run anywhere: you can define a SMILEI_ROOT environment variable
"""


# IMPORTS
import sys, os, re, json
import pickle
import numpy as np
from os import path
from time import sleep, ctime, strftime
from math import ceil
from glob import glob
from shutil import rmtree, copy2
from getopt import getopt, GetoptError
from inspect import stack
from socket import gethostname
from subprocess import call, check_call, check_output, CalledProcessError
s = os.sep
INITIAL_DIRECTORY = os.getcwd()

def mkdir(dir):
	if not path.exists(dir):
		os.mkdir(dir)

# DEFINE THE execfile function for python3
try:
	execfile
except:
	def execfile(file):
		exec(compile(open(file).read(), file, 'exec'), globals())

# DEFINE THE raw_input function for python3
try:
	raw_input
except:
	raw_input = input

# SMILEI PATH VARIABLES
if "SMILEI_ROOT" in os.environ :
	SMILEI_ROOT=os.environ["SMILEI_ROOT"]+s
else :
	SMILEI_ROOT = path.dirname(path.abspath(stack()[0][1]))+s+".."+s
	#SMILEI_ROOT = os.getcwd()+s+".."+s
SMILEI_ROOT = path.abspath(SMILEI_ROOT)+s
SMILEI_SCRIPTS = SMILEI_ROOT+"scripts"+s
SMILEI_VALIDATION = SMILEI_ROOT+"validation"+s
SMILEI_REFERENCES = SMILEI_VALIDATION+"references"+s
SMILEI_BENCHS = SMILEI_ROOT+"benchmarks"+s

# SCRIPTS VARIABLES
EXEC_SCRIPT = 'exec_script.sh'
EXEC_SCRIPT_OUT = 'exec_script.out'
SMILEI_EXE_OUT = 'smilei_exe.out'

# Get the current version of Smilei
os.chdir(SMILEI_ROOT)
gitversion = check_output( "echo `git log -n 1 --format=%h`-", shell=True ).decode()[:-1]
if 'CI_COMMIT_BRANCH' in os.environ:
	gitversion += os.environ['CI_COMMIT_BRANCH']
else:
	gitversion += check_output("echo `git rev-parse --abbrev-ref HEAD`", shell=True ).decode()[:-1]
os.chdir(INITIAL_DIRECTORY)

# Load the happi module
sys.path.insert(0, SMILEI_ROOT)
import happi

# OTHER VARIABLES
POINCARE = "poincare"
LLR = "llrlsi-gw"
PARTITION = "jollyjumper"
HOSTNAME = gethostname()

# DIR VARIABLES
WORKDIR = ""

# DEFAULT VALUES FOR OPTIONS
OMP = 12
MPI = 4
PPN = 12
EXECUTION = False
VERBOSE = False
BENCH=""
COMPILE_ONLY = False
GENERATE = False
SHOWDIFF = False
nb_restarts = 0
COMPILE_MODE=""
LOG = False

# TO PRINT USAGE
def usage():
	print( 'Usage: validation.py [-c] [-h] [-v] [-b <bench_case>] [-o <nb_OMPThreads>] [-m <nb_MPIProcs>] [-g | -s] [-r <nb_restarts>] [-k <compile_mode>] [-p <partition name>] [-l <logs_folder>]' )
	print( '    Try `validation.py -h` for more details' )

# GET COMMAND-LINE OPTIONS
try:
	options, remainder = getopt(
		sys.argv[1:],
		'o:m:b:r:k:p:gshvcl:',
		['OMP=', 'MPI=', 'BENCH=', 'RESTARTS=', 'PARTITION=', 'GENERATE', 'SHOW', 'HELP', 'VERBOSE', 'COMPILE_ONLY', 'COMPILE_MODE=', 'LOG='])
except GetoptError as err:
	usage()
	sys.exit(4)

# PROCESS THE OPTIONS
for opt, arg in options:
	if opt in ('-o', '--OMP'):
		EXECUTION = True
		OMP = int(arg)
	elif opt in ('-m', '--MPI'):
		EXECUTION = True
		MPI = int(arg)
	elif opt in ('-b', '--BENCH'):
		BENCH = arg
	elif opt in ('-p', '--PARTITION'):
		PARTITION = arg
	elif opt in ('-c', '--COMPILE_ONLY'):
		COMPILE_ONLY=True
	elif opt in ('-k', '--COMPILE_MODE'):
		COMPILE_MODE=arg
	elif opt in ('-h', '--HELP'):
		print( "-b")
		print( "     -b <bench_case>")
		print( "       <bench_case> : benchmark(s) to validate. Accepts wildcards.")
		print( "       <bench_case>=? : ask input for a benchmark")
		print( "     DEFAULT : All benchmarks are validated.")
		print( "-o")
		print( "     -o <nb_OMPThreads>")
		print( "       <nb_OMPThreads> : number of OpenMP threads used for the execution")
		print( "     DEFAULT : 4")
		print( "-m")
		print( "     -m <nb_MPIProcs>")
		print( "       <nb_MPIProcs> : number of MPI processes used for the execution")
		print( "     DEFAULT : 4")
		print( "-p")
		print( "     -p <partition name>")
		print( "       <partition name>: partition name on super-computers")
		print( "-g")
		print( "     Generates the references")
		print( "-s")
		print( "     Plot differences with references (python -i option required to keep figures on screen)")
		print( "-r")
		print( "     -r <nb_restarts>")
		print( "       <nb_restarts> : number of restarts to run, as long as the simulations provide them.")
		print( "     DEFAULT : 0 (meaning no restarts, only one simulation)")
		print( "-c")
		print( "     Compilation only")
		print( "-k")
		print( "     Compilation using config=... See make help for details")
		print( "-v")
		print( "     Verbose mode")
		print( "-l")
		print( "     Log some performance info in the directory `logs`")
		sys.exit(0)
	elif opt in ('-g', '--GENERATE'):
		GENERATE = True
	elif opt in ('-s', '--SHOW'):
		SHOWDIFF = True
	elif opt in ('-v', '--VERBOSE'):
		VERBOSE = True
	elif opt in ('-r', '--RESTARTS'):
		try:
			nb_restarts = int(arg)
			if nb_restarts < 0: raise
		except:
			print("Error: the number of restarts (option -r) must be a positive integer")
			sys.exit(4)
	elif opt in ('-l', '--LOG'):
		LOG = True
		if path.isabs(arg):
			SMILEI_LOGS = arg + s
		else:
			SMILEI_LOGS = INITIAL_DIRECTORY + s + arg + s

if GENERATE and SHOWDIFF:
	usage()
	sys.exit(4)

# Build the list of the requested input files
list_bench = [path.basename(b) for b in glob(SMILEI_BENCHS+"tst*py")]
list_validation = [path.basename(b) for b in glob(SMILEI_VALIDATION+"analyses"+s+"validate_tst*py")]
list_bench = [b for b in list_bench if "validate_"+b in list_validation]
if BENCH == "":
	SMILEI_BENCH_LIST = list_bench
elif BENCH == "?":
	VERBOSE = True
	os.chdir(SMILEI_SCRIPTS)
	#- Propose the list of all the input files
	print( '\n'.join(list_bench))
	#- Choose an input file name in the list
	print( 'Enter an input file from the list above:')
	BENCH = raw_input()
	SMILEI_BENCH_LIST = [ BENCH ]
	while BENCH not in list_bench:
		print( "Input file "+BENCH+" invalid. Try again.")
		BENCH = raw_input()
		SMILEI_BENCH_LIST = [ BENCH ]
elif BENCH in list_bench:
	SMILEI_BENCH_LIST = [ BENCH ]
elif glob( SMILEI_BENCHS+BENCH ):
	BENCH = glob( SMILEI_BENCHS+BENCH )
	list_all = glob(SMILEI_BENCHS+"tst*py")
	for b in BENCH:
		if b not in list_all:
			if VERBOSE:
				print( "Input file "+b+" invalid.")
			sys.exit(4)
		SMILEI_BENCH_LIST= []
		for b in BENCH:
				if b.replace(SMILEI_BENCHS,'') in list_bench:
					SMILEI_BENCH_LIST.append( b.replace(SMILEI_BENCHS,'') )
		BENCH = SMILEI_BENCH_LIST
else:
	if VERBOSE:
		print( "Input file "+BENCH+" invalid.")
	sys.exit(4)

if VERBOSE :
	print( "")
	print( "The list of input files to be validated is:\n\t"+"\n\t".join(SMILEI_BENCH_LIST))
	print( "")

# GENERIC FUNCTION FOR WORKDIR ORGANIZATION

def date(BIN_NAME):
	statbin = os.stat(BIN_NAME)
	return statbin.st_ctime
def date_string(BIN_NAME):
	date_integer = date(BIN_NAME)
	date_time = ctime(date_integer)
	return date_time.replace(" ","-")
def workdir_archiv(BIN_NAME) :
	if path.exists(SMILEI_W):
		ARCH_WORKDIR = WORKDIR_BASE+'_'+date_string(SMILEI_W)
		os.rename(WORKDIR_BASE, ARCH_WORKDIR)
		mkdir(WORKDIR_BASE)

# PLATFORM-DEPENDENT INSTRUCTIONS FOR RUNNING PARALLEL COMMAND
def RUN_POINCARE(command, dir):
	# Create script
	with open(EXEC_SCRIPT, 'w') as exec_script_desc:
		print( "ON POINCARE NOW")
		exec_script_desc.write(
			"# environnement \n"
			+"module load intel/15.0.0 intelmpi/5.0.1 hdf5/1.8.16_intel_intelmpi_mt python/anaconda-2.1.0 gnu gnu 2>&1 > /dev/null\n"
			+"unset LD_PRELOAD\n"
			+"export PYTHONHOME=/gpfslocal/pub/python/anaconda/Anaconda-2.1.0\n"
			+"# \n"
			+"# execution \n"
			+"export OMP_NUM_THREADS="+str(OMP)+"\n"
			+command+" \n"
			+"exit $?  "
		)
	# Run command
	COMMAND = "/bin/bash "+EXEC_SCRIPT+" > "+EXEC_SCRIPT_OUT+" 2>&1"
	try:
		check_call(COMMAND, shell=True)
	except CalledProcessError:
		# if execution fails, exit with exit status 2
		if VERBOSE :
			print(  "Execution failed for command `"+command+"`")
			COMMAND = "/bin/bash cat "+SMILEI_EXE_OUT
			try :
				check_call(COMMAND, shell=True)
			except CalledProcessError:
				print(  "cat command failed")
				sys.exit(2)
		if dir==WORKDIR:
			os.chdir(WORKDIR_BASE)
			rmtree(WORKDIR)
		sys.exit(2)

def RUN_LLR(command, dir):
	"""
	Run the command `command` on the LLR system.

	Inputs:
	- command: command to run
	- dir: working directory
	"""
	EXIT_STATUS="100"
	exit_status_fd = open(dir+s+"exit_status_file", "w")
	exit_status_fd.write(str(EXIT_STATUS))
	exit_status_fd.close()
	# Create script
	with open(EXEC_SCRIPT, 'w') as exec_script_desc:
		#NODES=((int(MPI)*int(OMP)-1)/24)+1
		NODES=int(ceil(MPI/2.))
		if (PARTITION == "jollyjumper"):
			PPN = 24
		elif (PARTITION == "tornado"):
			PPN = 36
		exec_script_desc.write(
			"#PBS -l nodes="+str(NODES)+":ppn="+str(PPN)+" \n"
			+"#PBS -q default \n"
			+"#PBS -j oe\n"
			+"module purge\n"
			+"unset MODULEPATH;\n"
			+"module use /opt/exp_soft/vo.llr.in2p3.fr/modulefiles_el7\n"
			+"module load compilers/icc/17.4.196\n"
			+"module load python/2.7.9\n"
			+"module load mpi/openmpi/1.6.5-ib-icc\n"
			+"module load hdf5/1.8.19-icc-omp1.6.5\n"
			+"module load h5py/hdf5_1.8.19-icc-omp1.6.5-py2.7.9\n"
			+"module load compilers/gcc/4.9.2\n"
			+"export OMP_NUM_THREADS="+str(OMP)+" \n"
			+"export OMP_SCHEDULE=DYNAMIC \n"
			+"export KMP_AFFINITY=verbose \n"
			+"export PATH=$PATH:/opt/exp_soft/vo.llr.in2p3.fr/GALOP/beck \n"
			+"module load fftw/3.3.7-opm-1.6.5-icc-17 \n"
			+"export LIBPXR=/home/llr/galop/derouil/applications/picsar/lib \n"
			+"export LD_LIBRARY_PATH=$LIBPXR:$LD_LIBRARY_PATH \n"
			+"ulimit -s unlimited \n"
			+"#Specify the number of sockets per node in -mca orte_num_sockets \n"
			+"#Specify the number of cores per sockets in -mca orte_num_cores \n"
			+"cd "+dir+" \n"
			+"module list 2> module.log\n"
			+command+" \n"
			+"echo $? > exit_status_file \n"
		)
	# Run command
	if (PARTITION=="jollyjumper"):
		COMMAND = "PBS_DEFAULT=llrlsi-jj.in2p3.fr qsub  "+EXEC_SCRIPT
	elif (PARTITION=="tornado"):
		COMMAND = "PBS_DEFAULT=poltrnd.in2p3.fr qsub  "+EXEC_SCRIPT
	try:
		check_call(COMMAND, shell=True)
	except CalledProcessError:
		# if command qsub fails, exit with exit status 2
		#Retry once in case the server was rebooting
		if VERBOSE :
			print(  "qsub command failed once: `"+COMMAND+"`")
			print(  "Wait and retry")
		sleep(10)
		try:
			check_call(COMMAND, shell=True)
		except CalledProcessError:
			if dir==WORKDIR:
				os.chdir(WORKDIR_BASE)
				rmtree(WORKDIR)
			if VERBOSE :
				print(  "qsub command failed twice: `"+COMMAND+"`")
				print(  "Exit")
			sys.exit(2)
	if VERBOSE:
		print( "Submitted job with command `"+command+"`")
	while ( EXIT_STATUS == "100" ) :
		sleep(5)
		exit_status_fd = open(dir+s+"exit_status_file", "r+")
		EXIT_STATUS = exit_status_fd.readline()
		exit_status_fd.close()
	if ( int(EXIT_STATUS) != 0 )  :
		if VERBOSE :
			print(  "Execution failed for command `"+command+"`")
			COMMAND = "cat "+SMILEI_EXE_OUT
			try :
				check_call(COMMAND, shell=True)
			except CalledProcessError:
				print(  "cat command failed")
				sys.exit(2)
		sys.exit(2)

def RUN_OTHER(command, dir):
	"""
	Run the command `command` on an arbitrary system.

	Inputs:
	- command: command to run
	- dir: working directory
	"""
	try :
		if VERBOSE:
			print( "Trying command `"+command+"`")
		check_call(command, shell=True)
	except CalledProcessError:
		if VERBOSE :
			print(  "Execution failed for command `"+command+"`")
		sys.exit(2)


# SET DIRECTORIES
if VERBOSE :
  print( "Compiling Smilei")

os.chdir(SMILEI_ROOT)
WORKDIR_BASE = SMILEI_ROOT+"validation"+s+"workdirs"
SMILEI_W = WORKDIR_BASE+s+"smilei"
SMILEI_R = SMILEI_ROOT+s+"smilei"
if path.exists(SMILEI_R):
	STAT_SMILEI_R_OLD = os.stat(SMILEI_R)
else :
	STAT_SMILEI_R_OLD = ' '
SMILEI_TOOLS_W = WORKDIR_BASE+s+"smilei_tables"
SMILEI_TOOLS_R = SMILEI_ROOT+s+"smilei_tables"
if path.exists(SMILEI_TOOLS_R):
	STAT_SMILEI_TOOLS_R_OLD = os.stat(SMILEI_TOOLS_R)
else :
	STAT_SMILEI_TOOLS_R_OLD = ' '
COMPILE_ERRORS=WORKDIR_BASE+s+'compilation_errors'
COMPILE_OUT=WORKDIR_BASE+s+'compilation_out'
COMPILE_OUT_TMP=WORKDIR_BASE+s+'compilation_out_temp'

MAKE='make'
if COMPILE_MODE:
	MAKE += " config="+COMPILE_MODE

# Find commands according to the host
if LLR in HOSTNAME :
	if (PARTITION=="jollyjumper"):
		PPN = 12
	elif (PARTITION=="tornado"):
		PPN = 18
	if PPN % OMP != 0:
		print(  "Smilei cannot be run with "+str(OMP)+" threads on "+HOSTNAME+" and partition "+PARTITION)
		sys.exit(4)
	NODES=int(ceil(MPI/2.))
	NPERSOCKET = 1
	COMPILE_COMMAND = str(MAKE)+' -j 12 > '+COMPILE_OUT_TMP+' 2>'+COMPILE_ERRORS
	COMPILE_COMMAND = str(MAKE)+' -j '+str(PPN)+' > '+COMPILE_OUT_TMP+' 2>'+COMPILE_ERRORS
	COMPILE_TOOLS_COMMAND = 'make tables > '+COMPILE_OUT_TMP+' 2>'+COMPILE_ERRORS
	CLEAN_COMMAND = 'make clean > /dev/null 2>&1'
	RUN_COMMAND = "mpirun -mca orte_num_sockets 2 -mca orte_num_cores "+str(PPN)+" -cpus-per-proc "+str(OMP)+" --npersocket "+str(NPERSOCKET)+" -n "+str(MPI)+" -x OMP_NUM_THREADS -x OMP_SCHEDULE "+WORKDIR_BASE+s+"smilei %s >"+SMILEI_EXE_OUT+" 2>&1"
	RUN = RUN_LLR
elif POINCARE in HOSTNAME :
	#COMPILE_COMMAND = 'module load intel/15.0.0 openmpi hdf5/1.8.10_intel_openmpi python gnu > /dev/null 2>&1;make -j 6 > compilation_out_temp 2>'+COMPILE_ERRORS
	#CLEAN_COMMAND = 'module load intel/15.0.0 openmpi hdf5/1.8.10_intel_openmpi python gnu > /dev/null 2>&1;make clean > /dev/null 2>&1'
	COMPILE_COMMAND = str(MAKE)+' -j 6 > '+COMPILE_OUT_TMP+' 2>'+COMPILE_ERRORS
	COMPILE_COMMAND = str(MAKE)+' -j 6 > '+COMPILE_OUT_TMP+' 2>'+COMPILE_ERRORS
	COMPILE_TOOLS_COMMAND = 'make tables > '+COMPILE_OUT_TMP+' 2>'+COMPILE_ERRORS
	CLEAN_COMMAND = 'module load intel/15.0.0 intelmpi/5.0.1 hdf5/1.8.16_intel_intelmpi_mt python/anaconda-2.1.0 gnu gnu ; unset LD_PRELOAD ; export PYTHONHOME=/gpfslocal/pub/python/anaconda/Anaconda-2.1.0 > /dev/null 2>&1;make clean > /dev/null 2>&1'
	RUN_COMMAND = "mpirun -np "+str(MPI)+" "+WORKDIR_BASE+s+"smilei %s >"+SMILEI_EXE_OUT
	RUN = RUN_POINCARE
# Local computers
else:
	# Determine the correct MPI command
	mpi_version = str(check_output("mpirun --version", shell=True))
	if re.search("Open MPI", mpi_version, re.I):
		v = re.search("\d\d?\.\d\d?\.\d\d?", mpi_version).group() # Full version number
		v = int(v.split(".")[0]) # Major version number
		if v > 1:
			MPIRUN = "mpirun --oversubscribe -np "
		else:
			MPIRUN = "mpirun -mca btl tcp,sm,self -np "
	else:
		MPIRUN = "mpirun -np "

	COMPILE_COMMAND = str(MAKE)+' -j4 > '+COMPILE_OUT_TMP+' 2>'+COMPILE_ERRORS
	COMPILE_TOOLS_COMMAND = 'make tables > '+COMPILE_OUT_TMP+' 2>'+COMPILE_ERRORS
	CLEAN_COMMAND = 'make clean > /dev/null 2>&1'
	RUN_COMMAND = "export OMP_NUM_THREADS="+str(OMP)+"; "+MPIRUN+str(MPI)+" "+WORKDIR_BASE+s+"smilei %s >"+SMILEI_EXE_OUT
	RUN = RUN_OTHER

# CLEAN
# If the workdir does not contains a smilei bin, or it contains one older than the the smilei bin in directory smilei, force the compilation in order to generate the compilation_output
mkdir(WORKDIR_BASE)
if path.exists(SMILEI_R) and (not path.exists(SMILEI_W) or date(SMILEI_W)<date(SMILEI_R)):
	call(CLEAN_COMMAND , shell=True)

# COMPILE
try :
	# Remove the compiling errors files
	if path.exists(WORKDIR_BASE+s+COMPILE_ERRORS) :
		os.remove(WORKDIR_BASE+s+COMPILE_ERRORS)
	# Compile
	RUN( COMPILE_COMMAND, SMILEI_ROOT )
	#RUN( COMPILE_TOOLS_COMMAND, SMILEI_ROOT )
	os.rename(COMPILE_OUT_TMP, COMPILE_OUT)
	if STAT_SMILEI_R_OLD!=os.stat(SMILEI_R) or date(SMILEI_W)<date(SMILEI_R): # or date(SMILEI_TOOLS_W)<date(SMILEI_TOOLS_R) :
		# if new bin, archive the workdir (if it contains a smilei bin)
		# and create a new one with new smilei and compilation_out inside
		if path.exists(SMILEI_W): # and path.exists(SMILEI_TOOLS_W):
			workdir_archiv(SMILEI_W)
		copy2(SMILEI_R,SMILEI_W)
		#copy2(SMILEI_TOOLS_R,SMILEI_TOOLS_W)
		if COMPILE_ONLY:
			if VERBOSE:
				print( "Smilei validation succeed.")
			exit(0)
	else:
		if COMPILE_ONLY :
			if VERBOSE:
<<<<<<< HEAD
				print(  "Smilei validation not needed.")
=======
				#print( SMILEI_R, SMILEI_W, STAT_SMILEI_R_OLD )
				print( "Smilei validation not needed.")
>>>>>>> fcc229d3
			exit(0)

except CalledProcessError as e:
	# if compiling errors, archive the workdir (if it contains a smilei bin),
	# create a new one with compilation_errors inside and exit with error code
	workdir_archiv(SMILEI_W)
	os.rename(COMPILE_ERRORS,WORKDIR_BASE+s+COMPILE_ERRORS)
	if VERBOSE:
		print( "Smilei validation cannot be done : compilation failed. " + str(e.returncode))
	sys.exit(3)
if VERBOSE: print( "")


def findReference(bench_name):
	try:
		try:
			with open(SMILEI_REFERENCES+s+bench_name+".txt", 'rb') as f:
				return pickle.load(f, fix_imports=True, encoding='latin1')
		except:
			with open(SMILEI_REFERENCES+s+bench_name+".txt", 'r') as f:
				return pickle.load(f)
	except:
		print( "Unable to find the reference data for "+bench_name)
		sys.exit(1)

def matchesWithReference(data, expected_data, data_name, precision):
	# ok if exactly equal (including strings or lists of strings)
	try:
		if expected_data == data:
			return True
	except: pass
	# If numbers:
	try:
		double_data = np.array(np.double(data), ndmin=1)
		if precision is not None:
			error = np.abs( double_data-np.array(np.double(expected_data), ndmin=1) )
			max_error_location = np.unravel_index(np.argmax(error), error.shape)
			max_error = error[max_error_location]
			if max_error < precision:
				return True
			print( "Reference quantity '"+data_name+"' does not match the data (required precision "+str(precision)+")")
			print( "Max error = "+str(max_error)+" at index "+str(max_error_location))
		else:
			if np.all(double_data == np.double(expected_data)):
				return True
			print( "Reference quantity '"+data_name+"' does not match the data")
	except Exception as e:
		print( "Reference quantity '"+data_name+"': unable to compare to data")
		print( e )
	return False


# DEFINE A CLASS TO CREATE A REFERENCE
class CreateReference(object):
	def __init__(self, bench_name):
		self.reference_file = SMILEI_REFERENCES+s+bench_name+".txt"
		self.data = {}

	def __call__(self, data_name, data, precision=None):
		self.data[data_name] = data

	def write(self):
		with open(self.reference_file, "wb") as f:
			pickle.dump(self.data, f, protocol=2)
		size = path.getsize(self.reference_file)
		if size > 1000000:
			print( "Reference file is too large ("+str(size)+"B) - suppressing ...")
			os.remove(self.reference_file)
			sys.exit(2)
		if VERBOSE:
			print( "Created reference file "+self.reference_file)

# DEFINE A CLASS TO COMPARE A SIMULATION TO A REFERENCE
class CompareToReference(object):
	def __init__(self, bench_name):
		self.data = findReference(bench_name)
	
	def __call__(self, data_name, data, precision=None):
		# verify the name is in the reference
		if data_name not in self.data.keys():
			print( "Reference quantity '"+data_name+"' not found")
			sys.exit(1)
		expected_data = self.data[data_name]
		if not matchesWithReference(data, expected_data, data_name, precision):
			print( "Reference data:")
			print( expected_data)
			print( "New data:")
			print( data)
			print( "" )
			global _dataNotMatching
			_dataNotMatching = True
			
# DEFINE A CLASS TO VIEW DIFFERENCES BETWEEN A SIMULATION AND A REFERENCE
class ShowDiffWithReference(object):
	def __init__(self, bench_name):
		self.data = findReference(bench_name)
	
	def __call__(self, data_name, data, precision=None):
		import matplotlib.pyplot as plt
		plt.ion()
		print( "Showing differences about '"+data_name+"'")
		print( "--------------------------")
		# verify the name is in the reference
		if data_name not in self.data.keys():
			print( "\tReference quantity not found")
			expected_data = None
		else:
			expected_data = self.data[data_name]
		print_data = False
		# First, check whether the data matches
		if not matchesWithReference(data, expected_data, data_name, precision):
			global _dataNotMatching
			_dataNotMatching = True
		# try to convert to array
		try:
			data_float = np.array(data, dtype=float)
			expected_data_float = np.array(expected_data, dtype=float)
		# Otherwise, simply print the result
		except:
			print( "\tQuantity cannot be plotted")
			print_data = True
			data_float = None
		# Manage array plotting
		if data_float is not None:
			if expected_data is not None and data_float.shape != expected_data_float.shape:
				print( "\tReference and new data do not have the same shape: "+str(expected_data_float.shape)+" vs. "+str(data_float.shape))
			if expected_data is not None and data_float.ndim != expected_data_float.ndim:
				print( "\tReference and new data do not have the same dimension: "+str(expected_data_float.ndim)+" vs. "+str(data_float.ndim))
				print_data = True
			elif data_float.size == 0:
				print( "\t0D quantity cannot be plotted")
				print_data = True
			elif data_float.ndim == 1:
				nplots = 2
				if expected_data is None or data_float.shape != expected_data_float.shape:
					nplots = 1
				fig = plt.figure()
				fig.suptitle(data_name)
				print( "\tPlotting in figure "+str(fig.number))
				ax1 = fig.add_subplot(nplots,1,1)
				ax1.plot( data_float, label="new data" )
				ax1.plot( expected_data_float, label="reference data" )
				ax1.legend()
				if nplots == 2:
					ax2 = fig.add_subplot(nplots,1,2)
					ax2.plot( data_float-expected_data_float )
					ax2.set_title("difference")
			elif data_float.ndim == 2:
				nplots = 3
				if expected_data is None:
					nplots = 1
				elif data_float.shape != expected_data_float.shape:
					nplots = 2
				fig = plt.figure()
				fig.suptitle(data_name)
				print( "\tPlotting in figure "+str(fig.number))
				ax1 = fig.add_subplot(1,nplots,1)
				im = ax1.imshow( data_float )
				ax1.set_title("new data")
				plt.colorbar(im)
				if nplots > 1:
					ax2 = fig.add_subplot(1,nplots,2)
					im = ax2.imshow( expected_data_float )
					ax2.set_title("reference data")
					plt.colorbar( im )
				if nplots > 2:
					ax3 = fig.add_subplot(1,nplots,nplots)
					im = ax3.imshow( data_float-expected_data_float )
					ax3.set_title("difference")
					plt.colorbar( im )
				plt.draw()
				plt.show()
			else:
				print( "\t"+str(data_float.ndim)+"D quantity cannot be plotted")
				print_data = True
		# Print data if necessary
		if print_data:
			if expected_data is not None:
				print( "\tReference data:")
				print( expected_data)
			print( "\tNew data:")
			print( data)


# DEFINE A CLASS FOR LOGGING DATA
class Log:
	pattern1 = re.compile(""
		+"[\n\t\s]+(Time[ _]in[ _]time[ _]loop)\s+([.0-9]+)\s+([<.0-9]+)\% coverage"
		+"([\n\t\s]+([\w ]+)\s+([.0-9]+)\s+([<.0-9]+)\%){2,15}"
	)
	pattern2 = re.compile(""
		+"[\t\s]+([\w ]+):?\s+([.0-9]+)\s+([<.0-9]+)\%"
	)
	
	def __init__(self, log_file):
		mkdir(SMILEI_LOGS)
		self.log_file = log_file
		self.data = {}
	
	def scan(self, output):
		# Open file and find the pattern
		with open(output, 'r') as f:
			text = f.read()
		found = re.search(self.pattern1, text)
		if not found:
			print( "WARNING: Unable to log data from "+output)
			return
		lines = found.string[found.start():found.end()].split("\n")[1:]
		matches = [re.search(self.pattern2, l).groups() for l in lines]
		# Get timers values and add to current timers
		for m in matches:
			key = m[0].replace(" ", "")
			if key == "Time_in_time_loop": key = "Timeintimeloop"
			value = float(m[1])
			if key in self.data:
				self.data[key] += value
			else:
				self.data[key] = value
	
	def append(self):
		if self.data:
			# Append commit and date to current data
			self.data["commit"] = gitversion
			self.data["date"] = strftime("%Y_%m_%d_%H:%M:%S")
			# Open previous database
			try:
				with open(self.log_file, 'r') as f:
					db = json.load(f)
			except:
				db = {}
			maxlen = max([len(v) for v in db.values()] or [0])
			# Update the database
			for k,v in self.data.items():
				if k in db:
					db[k] += [None]*(maxlen-len(db[k])) + [v]
				else:
					db[k] = maxlen*[None] + [v]
			# Overwrite the file
			with open(self.log_file, 'w+') as f:
				json.dump(db, f)
	

# RUN THE BENCHMARKS
_dataNotMatching = False
for BENCH in SMILEI_BENCH_LIST :

	SMILEI_BENCH = SMILEI_BENCHS + BENCH

	# CREATE THE WORKDIR CORRESPONDING TO THE INPUT FILE
	WORKDIR = WORKDIR_BASE+s+'wd_'+path.basename(path.splitext(BENCH)[0])
	mkdir(WORKDIR)

	WORKDIR += s+str(MPI)
	mkdir(WORKDIR)

	WORKDIR += s+str(OMP)
	mkdir(WORKDIR)

	# If there are restarts, prepare a Checkpoints block to the namelist
	RESTART_INFO = ""
	if nb_restarts > 0:
		# Load the namelist
		namelist = happi.openNamelist(SMILEI_BENCH)
		niter = namelist.Main.simulation_time / namelist.Main.timestep
		# If the simulation does not have enough timesteps, change the number of restarts
		if nb_restarts > niter - 4:
			nb_restarts = max(0, niter - 4)
			if VERBOSE :
				print("Not enough timesteps for restarts. Changed to "+str(nb_restarts)+" restarts")
	if nb_restarts > 0:
		# Find out the optimal dump_step
		dump_step = int( (niter+3.) / (nb_restarts+1) )
		# Prepare block
		if len(namelist.Checkpoints) > 0:
			RESTART_INFO = (" \""
				+ "Checkpoints.keep_n_dumps="+str(nb_restarts)+";"
				+ "Checkpoints.dump_minutes=0.;"
				+ "Checkpoints.dump_step="+str(dump_step)+";"
				+ "Checkpoints.exit_after_dump=True;"
				+ "Checkpoints.restart_dir=%s;"
				+ "\""
			)
		else:
			RESTART_INFO = (" \"Checkpoints("
				+ "keep_n_dumps="+str(nb_restarts)+","
				+ "dump_minutes=0.,"
				+ "dump_step="+str(dump_step)+","
				+ "exit_after_dump=True,"
				+ "restart_dir=%s,"
				+ ")\""
			)
		del namelist

	# Prepare logging
	if LOG:
		log = Log(SMILEI_LOGS + BENCH + ".log")
	
	# Loop restarts
	for irestart in range(nb_restarts+1):

		RESTART_WORKDIR = WORKDIR + s + "restart%03d"%irestart

		EXECUTION = True
		if not path.exists(RESTART_WORKDIR):
			os.mkdir(RESTART_WORKDIR)
		elif GENERATE:
			EXECUTION = False

		os.chdir(RESTART_WORKDIR)

		# Copy of the databases
		# For the cases that need a database
		# if BENCH in [
		# 		"tst1d_09_rad_electron_laser_collision.py",
		# 		"tst1d_10_pair_electron_laser_collision.py",
		# 		"tst2d_08_synchrotron_chi1.py",
		# 		"tst2d_09_synchrotron_chi0.1.py",
		# 		"tst2d_v_09_synchrotron_chi0.1.py",
		# 		"tst2d_v_10_multiphoton_Breit_Wheeler.py",
		# 		"tst2d_10_multiphoton_Breit_Wheeler.py",
		# 		"tst2d_15_qed_cascade_particle_merging.py",
		# 		"tst3d_15_magnetic_shower_particle_merging.py"
		# 	]:
		# 	try :
		# 		# Copy the database
		# 		check_call(['cp '+SMILEI_DATABASE+'/*.h5 '+RESTART_WORKDIR], shell=True)
		# 	except CalledProcessError:
		# 		if VERBOSE :
		# 			print(  "Execution failed to copy databases in ",RESTART_WORKDIR)
		# 		sys.exit(2)

		# If there are restarts, adds the Checkpoints block
		SMILEI_NAMELISTS = SMILEI_BENCH
		if nb_restarts > 0:
			if irestart == 0:
				RESTART_DIR = "None"
			else:
				RESTART_DIR = "'"+WORKDIR+s+("restart%03d"%(irestart-1))+s+"'"
			SMILEI_NAMELISTS += RESTART_INFO % RESTART_DIR

		# RUN smilei IF EXECUTION IS TRUE
		if EXECUTION :
			if VERBOSE:
				print( 'Running '+BENCH+' on '+HOSTNAME+' with '+str(OMP)+'x'+str(MPI)+' OMPxMPI' + ((", restart #"+str(irestart)) if irestart>0 else ""))
			RUN( RUN_COMMAND % SMILEI_NAMELISTS, RESTART_WORKDIR)

		# CHECK THE OUTPUT FOR ERRORS
		errors = []
		search_error = re.compile('error', re.IGNORECASE)
		with open(SMILEI_EXE_OUT,"r") as fout:
			for line in fout:
				if search_error.search(line):
					errors += [line]
		if errors:
			if VERBOSE :
				print( "")
				print("Errors appeared while running the simulation:")
				print("---------------------------------------------")
				for error in errors:
					print(error)
			sys.exit(2)

		# Scan some info for logging
		if LOG:
			log.scan(SMILEI_EXE_OUT)
	
	# Append info in log file
	if LOG:
		log.append()
	
	os.chdir(WORKDIR)

	# FIND THE VALIDATION SCRIPT FOR THIS BENCH
	validation_script = SMILEI_VALIDATION + "analyses" + s + "validate_"+BENCH
	if VERBOSE: print( "")
	if not path.exists(validation_script):
		print( "Unable to find the validation script "+validation_script)
		sys.exit(1)
	
	# IF REQUIRED, GENERATE THE REFERENCES
	if GENERATE:
		if VERBOSE:
			print( '----------------------------------------------------')
			print( 'Generating reference for '+BENCH)
			print( '----------------------------------------------------')
		Validate = CreateReference(BENCH)
		execfile(validation_script)
		Validate.write()

	# OR PLOT DIFFERENCES WITH RESPECT TO EXISTING REFERENCES
	elif SHOWDIFF:
		if VERBOSE:
			print( '----------------------------------------------------')
			print( 'Viewing differences for '+BENCH)
			print( '----------------------------------------------------')
		Validate = ShowDiffWithReference(BENCH)
		execfile(validation_script)
		if _dataNotMatching:
			print("Benchmark "+BENCH+" did NOT pass")
	
	# OTHERWISE, COMPARE TO THE EXISTING REFERENCES
	else:
		if VERBOSE:
			print( '----------------------------------------------------')
			print( 'Validating '+BENCH)
			print( '----------------------------------------------------')
		Validate = CompareToReference(BENCH)
		execfile(validation_script)
		if _dataNotMatching:
			sys.exit(1)
		# DATA DID NOT MATCH REFERENCES
	
	# CLEAN WORKDIRS, GOES HERE ONLY IF SUCCEED
	os.chdir(WORKDIR_BASE)
	rmtree( WORKDIR_BASE+s+'wd_'+path.basename(path.splitext(BENCH)[0]), True )

	if VERBOSE: print( "")

if _dataNotMatching:
	print( "Errors detected")
else:
	print( "Everything passed")
os.chdir(INITIAL_DIRECTORY)<|MERGE_RESOLUTION|>--- conflicted
+++ resolved
@@ -546,12 +546,7 @@
 	else:
 		if COMPILE_ONLY :
 			if VERBOSE:
-<<<<<<< HEAD
 				print(  "Smilei validation not needed.")
-=======
-				#print( SMILEI_R, SMILEI_W, STAT_SMILEI_R_OLD )
-				print( "Smilei validation not needed.")
->>>>>>> fcc229d3
 			exit(0)
 
 except CalledProcessError as e:
