#!/usr/bin/env python

"""
This script can do three things:
  (1) generate validation reference(s) for given benchmark(s)
  (2) compare benchmark(s) to their reference(s)
  (3) show visually differences between benchmark(s) and their reference(s)

Usage
#######
python validation.py [-c] [-h] [-v] [-b <bench_case> [-o <nb_OMPThreads>] [-m <nb_MPIProcs>] [-g | -s]]

For help on options, try 'python validation.py -h'


Here are listed the files used in the validation process:
#########################################################
The "validation" directory which contains:
  - the "references" directory with one file for each benchmark
  - validation files (prefixed with "validate_") for each benchmark
  - a "workdirs" directory, created during the validation process
  - archived "workdirs" for previous versions of smilei

A "workdirs" contains:
 - the smilei binary : "smilei"
 - the compilation output : "compilation_output"
 - a directory wd_<input_file>/<o>/<m> directory, containing the output files
 or
 - the compilation errors file : "compilation_errors"

The different steps of the script are the folllowing :
######################################################
Compilation step :
+++++++++++++++
If the "workdirs" directory lacks a smilei binary, or it is too old),
then the "workdirs" is backed up, and a new compilation occurs.
If compiling errors occur, "compilation_errors" is created and the script exits with status 3.

Execution step :
+++++++++++++++
If wd_<input_file>/<o>/<m> does not exist then:
- it is created
- smilei is executed in that directory for the requested benchmark
- if execution fails, the script exits with status 2

Validation step :
+++++++++++++++
Loops through all requested benchmarks
	Runs the benchmark in the workdir
	If requested to generate references:
		Executes the "validate_*" script and stores the result as reference data
	If requested to compare to previous references
		Executes the "validate_*" script and compares the result to the reference data
	If requested to show differences to previous references
		Executes the "validate_*" script and plots the result vs. the reference data

Exit status of the script
+++++++++++++++++++++++++
0  validated
1  validation fails
2  execution fails
3  compilation fails
4  bad option

Remark
+++++++
This script may run anywhere: you can define a SMILEI_ROOT environment variable
"""


# IMPORTS
import sys, os, re, glob, time, math
import shutil, getopt, inspect, socket, pickle
from subprocess import check_call,CalledProcessError,call
s = os.sep

# SMILEI PATH VARIABLES
if "SMILEI_ROOT" in os.environ :
	SMILEI_ROOT=os.environ["SMILEI_ROOT"]+s
else :
	SMILEI_ROOT = os.path.dirname(os.path.abspath(inspect.stack()[0][1]))+s+".."+s
	#SMILEI_ROOT = os.getcwd()+s+".."+s
SMILEI_ROOT = os.path.abspath(SMILEI_ROOT)+s
SMILEI_SCRIPTS = SMILEI_ROOT+"scripts"+s
SMILEI_VALIDATION = SMILEI_ROOT+"validation"+s
SMILEI_REFERENCES = SMILEI_VALIDATION+"references"+s
SMILEI_BENCHS = SMILEI_ROOT+"benchmarks"+s

# SCRIPTS VARIABLES
EXEC_SCRIPT = 'exec_script.sh'
EXEC_SCRIPT_OUT = 'exec_script.out'
SMILEI_EXE_OUT = 'smilei_exe.out'

# Load the Smilei module
execfile(SMILEI_SCRIPTS+"Diagnostics.py")

# OTHER VARIABLES
POINCARE = "poincare"
JOLLYJUMPER = "llrlsi-gw"
HOSTNAME = socket.gethostname()

# DEFAULT VALUES FOR OPTIONS
OMP = 4
MPI = 4
EXECUTION = False
VERBOSE = False
BENCH=""
COMPILE_ONLY = False
GENERATE = False
SHOWDIFF = False

# TO PRINT USAGE
def usage():
	print 'Usage: validation.py [-c] [-h] [-v] [-b <bench_case> [-o <nb_OMPThreads>] [-m <nb_MPIProcs>] [-g | -s]]'

# GET COMMAND-LINE OPTIONS
try:
	options, remainder = getopt.getopt(
		sys.argv[1:],
		'o:m:b:gshvc',
		['OMP=', 'MPI=', 'BENCH=', 'COMPILE_ONLY=', 'GENERATE=', 'HELP=', 'VERBOSE='])
except getopt.GetoptError as err:
	usage()
	sys.exit(4)

# PROCESS THE OPTIONS
for opt, arg in options:
	if opt in ('-o', '--OMP'):
		EXECUTION = True
		OMP = int(arg)
	elif opt in ('-m', '--MPI'):
		EXECUTION = True
		MPI = int(arg)
	elif opt in ('-b', '--BENCH'):
		BENCH = arg
	elif opt in ('-c', '--COMPILEONLY'):
		COMPILE_ONLY=True
	elif opt in ('-h', '--HELP'):
		print "-b"
		print "     -b <bench_case>"
		print "       <bench_case> : benchmark(s) to validate. Accepts wildcards."
		print "       <bench_case>=? : ask input for a benchmark"
		print "     DEFAULT : All benchmarks are validated."
		print "-o"
		print "     -o <nb_OMPThreads>"
		print "       <nb_OMPThreads> : number of OpenMP threads used for the execution"
		print "     DEFAULT : 4"
		print "-m"
		print "     -m <nb_MPIProcs>"
		print "       <nb_MPIProcs> : number of MPI processes used for the execution"
		print "     DEFAULT : 4"
		print "-g"
		print "     Generation of references only"
		print "-s"
		print "     Plot differences with references only"
		print "-c"
		print "     Compilation only"
		print "-v"
		print "     Verbose"
		exit()
	elif opt in ('-g', '--GENERATE'):
		GENERATE = True
	elif opt in ('-s', '--SHOW'):
		SHOWDIFF = True
	elif opt in ('-v', '--VERBOSE'):
		VERBOSE = True

if GENERATE and SHOWDIFF:
	usage()
	sys.exit(4)

# Build the list of the requested input files
list_bench = [os.path.basename(b) for b in glob.glob(SMILEI_BENCHS+"tst*py")]
list_validation = [os.path.basename(b) for b in glob.glob(SMILEI_VALIDATION+"validate_tst*py")]
list_bench = [b for b in list_bench if "validate_"+b in list_validation]
if BENCH == "":
	SMILEI_BENCH_LIST = list_bench
elif BENCH == "?":
	VERBOSE = True
	os.chdir(SMILEI_SCRIPTS)
	#- Propose the list of all the input files
	print '\n'.join(list_bench)
	#- Choose an input file name in the list
	print 'Enter an input file from the list above:'
	BENCH = raw_input()
	SMILEI_BENCH_LIST = [ BENCH ]
	while BENCH not in list_bench:
		print "Input file "+BENCH+" invalid. Try again."
		BENCH = raw_input()
		SMILEI_BENCH_LIST = [ BENCH ]
elif BENCH in list_bench:
	SMILEI_BENCH_LIST = [ BENCH ]
elif glob.glob( SMILEI_BENCHS+BENCH ):
	BENCH = glob.glob( SMILEI_BENCHS+BENCH )
        list_all = glob.glob(SMILEI_BENCHS+"tst*py")
	for b in BENCH:
		if b not in list_all:
			if VERBOSE:
				print "Input file "+b+" invalid."
			sys.exit(4)
        SMILEI_BENCH_LIST= []
        for b in BENCH:
                if b.replace(SMILEI_BENCHS,'') in list_bench:
                        SMILEI_BENCH_LIST.append( b.replace(SMILEI_BENCHS,'') )
        BENCH = SMILEI_BENCH_LIST
else:
	if VERBOSE:
		print "Input file "+BENCH+" invalid."
	sys.exit(4)

if VERBOSE :
	print ""
	print "The list of input files to be validated is:\n\t"+"\n\t".join(SMILEI_BENCH_LIST)
	print ""

# GENERIC FUNCTION FOR WORKDIR ORGANIZATION

import time
def date(BIN_NAME):
	statbin = os.stat(BIN_NAME)
	return statbin.st_ctime
def date_string(BIN_NAME):
	date_integer = date(BIN_NAME)
	date_time = time.ctime(date_integer)
	return date_time.replace(" ","-")
def workdir_archiv(BIN_NAME) :
	if os.path.exists(SMILEI_W):
		ARCH_WORKDIR = WORKDIR_BASE+'_'+date_string(SMILEI_W)
		os.rename(WORKDIR_BASE,ARCH_WORKDIR)
		os.mkdir(WORKDIR_BASE)

# PLATFORM-DEPENDENT INSTRUCTIONS FOR RUNNING PARALLEL COMMAND
def RUN_POINCARE(command, dir):
	# Create script
	with open(EXEC_SCRIPT, 'w') as exec_script_desc:
		print "ON POINCARE NOW"
		exec_script_desc.write(
			"# environnement \n"
			+"module load intel/15.0.0 intelmpi/5.0.1 hdf5/1.8.16_intel_intelmpi_mt python/anaconda-2.1.0 gnu gnu 2>&1 > /dev/null\n"
			+"unset LD_PRELOAD\n"
			+"export PYTHONHOME=/gpfslocal/pub/python/anaconda/Anaconda-2.1.0\n"
			+"# \n"
			+"# execution \n"
			+"export OMP_NUM_THREADS="+str(OMP)+"\n"
			+command+" \n"
			+"exit $?  "
		)
	# Run command
	COMMAND = "/bin/bash "+EXEC_SCRIPT+" > "+EXEC_SCRIPT_OUT+" 2>&1"
	try:
		check_call(COMMAND, shell=True)
	except CalledProcessError,e:
		# if execution fails, exit with exit status 2
		if VERBOSE :
			print  "Execution failed for command `"+command+"`"
			COMMAND = "/bin/bash cat "+WORKDIR+s+SMILEI_EXE_OUT
			try :
				check_call(COMMAND, shell=True)
			except CalledProcessError,e:
				print  "cat command failed"
				sys.exit(2)
		if dir==WORKDIR:
			os.chdir(WORKDIR_BASE)
			shutil.rmtree(WORKDIR)
		sys.exit(2)
def RUN_JOLLYJUMPER(command, dir):
	EXIT_STATUS="100"
	exit_status_fd = open(dir+s+"exit_status_file", "w+")
	exit_status_fd.write(str(EXIT_STATUS))
	exit_status_fd.seek(0)
	# Create script
	with open(EXEC_SCRIPT, 'w') as exec_script_desc:
		NODES=((int(MPI)*int(OMP)-1)/24)+1
		exec_script_desc.write(
			"#PBS -l nodes="+str(NODES)+":ppn=24 \n"
			+"#PBS -q default \n"
			+"#PBS -j oe\n"
			+"export OMP_NUM_THREADS="+str(OMP)+" \n"
			+"export OMP_SCHEDULE=DYNAMIC \n"
			+"export KMP_AFFINITY=verbose \n"
			+"export PATH=$PATH:/opt/exp_soft/vo.llr.in2p3.fr/GALOP/beck \n"
			+"#Specify the number of sockets per node in -mca orte_num_sockets \n"
			+"#Specify the number of cores per sockets in -mca orte_num_cores \n"
			+"cd "+dir+" \n"
			+command+" \n"
			+"echo $? > exit_status_file \n"
		)
	# Run command
	COMMAND = "PBS_DEFAULT=llrlsi-jj.in2p3.fr qsub  "+EXEC_SCRIPT
	try:
		check_call(COMMAND, shell=True)
	except CalledProcessError,e:
		# if command qsub fails, exit with exit status 2
		exit_status_fd.close()
		if dir==WORKDIR:
			os.chdir(WORKDIR_BASE)
			shutil.rmtree(WORKDIR)
		if VERBOSE :
			print  "qsub command failed: `"+COMMAND+"`"
			sys.exit(2)
	if VERBOSE:
		print "Submitted job with command `"+command+"`"
	while ( EXIT_STATUS == "100" ) :
		time.sleep(5)
		EXIT_STATUS = exit_status_fd.readline()
		exit_status_fd.seek(0)
	if ( int(EXIT_STATUS) != 0 )  :
		if VERBOSE :
			print  "Execution failed for command `"+command+"`"
			COMMAND = "cat "+WORKDIR+s+SMILEI_EXE_OUT
			try :
				check_call(COMMAND, shell=True)
			except CalledProcessError,e:
				print  "cat command failed"
				sys.exit(2)
		exit_status_fd.close()
		sys.exit(2)
def RUN_OTHER(command, dir):
		try :
			check_call(command, shell=True)
		except CalledProcessError,e:
			if VERBOSE :
				print  "Execution failed for command `"+command+"`"
			sys.exit(2)


# SET DIRECTORIES
if VERBOSE :
  print "Compiling Smilei"

os.chdir(SMILEI_ROOT)
WORKDIR_BASE = SMILEI_ROOT+"validation"+s+"workdirs"
SMILEI_W = WORKDIR_BASE+s+"smilei"
SMILEI_R = SMILEI_ROOT+s+"smilei"
if os.path.exists(SMILEI_R):
	STAT_SMILEI_R_OLD = os.stat(SMILEI_R)
else :
	STAT_SMILEI_R_OLD = ' '
COMPILE_ERRORS=WORKDIR_BASE+s+'compilation_errors'
COMPILE_OUT=WORKDIR_BASE+s+'compilation_out'
COMPILE_OUT_TMP=WORKDIR_BASE+s+'compilation_out_temp'

# Find commands according to the host
if JOLLYJUMPER in HOSTNAME :
	if 12 % OMP != 0:
		print  "Smilei cannot be run with "+str(OMP)+" threads on "+HOSTNAME
<<<<<<< HEAD
		sys.exit(4)
	NPERSOCKET = 12/OMP
	COMPILE_COMMAND = 'make -j 12 > '+COMPILE_OUT_TMP+' 2>'+COMPILE_ERRORS
=======
		sys.exit(4)  
        NODES=((int(MPI)*int(OMP)-1)/24)+1
	NPERSOCKET = int(math.ceil(MPI/NODES/2.))
	COMPILE_COMMAND = 'make -j 12 > '+COMPILE_OUT_TMP+' 2>'+COMPILE_ERRORS  
>>>>>>> 610a0da6
	CLEAN_COMMAND = 'unset MODULEPATH;module use /opt/exp_soft/vo.llr.in2p3.fr/modulefiles; module load compilers/icc/16.0.109 mpi/openmpi/1.6.5-ib-icc python/2.7.10 hdf5 compilers/gcc/4.8.2 > /dev/null 2>&1;make clean > /dev/null 2>&1'
	RUN_COMMAND = "mpirun -mca orte_num_sockets 2 -mca orte_num_cores 12 -cpus-per-proc "+str(OMP)+" --npersocket "+str(NPERSOCKET)+" -n "+str(MPI)+" -x $OMP_NUM_THREADS -x $OMP_SCHEDULE "+WORKDIR_BASE+s+"smilei %s >"+SMILEI_EXE_OUT+" 2>&1"
	RUN = RUN_JOLLYJUMPER
elif POINCARE in HOSTNAME :
	#COMPILE_COMMAND = 'module load intel/15.0.0 openmpi hdf5/1.8.10_intel_openmpi python gnu > /dev/null 2>&1;make -j 6 > compilation_out_temp 2>'+COMPILE_ERRORS
	#CLEAN_COMMAND = 'module load intel/15.0.0 openmpi hdf5/1.8.10_intel_openmpi python gnu > /dev/null 2>&1;make clean > /dev/null 2>&1'
	COMPILE_COMMAND = 'make -j 6 > '+COMPILE_OUT_TMP+' 2>'+COMPILE_ERRORS
	CLEAN_COMMAND = 'module load intel/15.0.0 intelmpi/5.0.1 hdf5/1.8.16_intel_intelmpi_mt python/anaconda-2.1.0 gnu gnu ; unset LD_PRELOAD ; export PYTHONHOME=/gpfslocal/pub/python/anaconda/Anaconda-2.1.0 > /dev/null 2>&1;make clean > /dev/null 2>&1'
	RUN_COMMAND = "mpirun -np "+str(MPI)+" "+WORKDIR_BASE+s+"smilei %s >"+SMILEI_EXE_OUT
	RUN = RUN_POINCARE
elif "mdlslx" in HOSTNAME :
	COMPILE_COMMAND = 'make -j4 > '+COMPILE_OUT_TMP+' 2>'+COMPILE_ERRORS
	CLEAN_COMMAND = 'make clean > /dev/null 2>&1'
	RUN_COMMAND = "export OMP_NUM_THREADS="+str(OMP)+"; mpirun -np "+str(MPI)+" "+WORKDIR_BASE+s+"smilei %s >"+SMILEI_EXE_OUT
	RUN = RUN_OTHER
else:
	COMPILE_COMMAND = 'make -j4 > '+COMPILE_OUT_TMP+' 2>'+COMPILE_ERRORS
	CLEAN_COMMAND = 'make clean > /dev/null 2>&1'
	RUN_COMMAND = "export OMP_NUM_THREADS="+str(OMP)+"; mpirun -mca btl tcp,sm,self -np "+str(MPI)+" "+WORKDIR_BASE+s+"smilei %s >"+SMILEI_EXE_OUT
	RUN = RUN_OTHER

# CLEAN
# If the workdir does not contains a smilei bin, or it contains one older than the the smilei bin in directory smilei, force the compilation in order to generate the compilation_output
if not os.path.exists(WORKDIR_BASE):
	os.mkdir(WORKDIR_BASE)
if os.path.exists(SMILEI_R) and (not os.path.exists(SMILEI_W) or date(SMILEI_W)<date(SMILEI_R)):
	call(CLEAN_COMMAND , shell=True)

# COMPILE
try :
	# Remove the compiling errors files
	if os.path.exists(WORKDIR_BASE+s+COMPILE_ERRORS) :
		os.remove(WORKDIR_BASE+s+COMPILE_ERRORS)
	# Compile
	RUN( COMPILE_COMMAND, SMILEI_ROOT )
	os.rename(COMPILE_OUT_TMP, COMPILE_OUT)
	if STAT_SMILEI_R_OLD!=os.stat(SMILEI_R) or date(SMILEI_W)<date(SMILEI_R):
		# if new bin, archive the workdir (if it contains a smilei bin)  and create a new one with new smilei and compilation_out inside
		if os.path.exists(SMILEI_W):
			workdir_archiv(SMILEI_W)
		shutil.copy2(SMILEI_R,SMILEI_W)
		if COMPILE_ONLY:
			if VERBOSE:
				print  "Smilei validation succeed."
			exit(0)
	else:
		if COMPILE_ONLY :
			if VERBOSE:
				print  "Smilei validation not needed."
			exit(0)
except CalledProcessError,e:
	# if compiling errors, archive the workdir (if it contains a smilei bin), create a new one with compilation_errors inside and exit with error code
	workdir_archiv(SMILEI_W)
	os.rename(COMPILE_ERRORS,WORKDIR_BASE+s+COMPILE_ERRORS)
	if VERBOSE:
		print "Smilei validation cannot be done : compilation failed." ,e.returncode
	sys.exit(3)
if VERBOSE: print ""


# DEFINE A CLASS TO CREATE A REFERENCE
class CreateReference(object):
	def __init__(self, bench_name):
		self.reference_file = SMILEI_REFERENCES+s+bench_name+".txt"
		self.data = {}

	def __call__(self, data_name, data, precision=None):
		self.data[data_name] = data

	def write(self):
		with open(self.reference_file, "w") as f:
			pickle.dump(self.data, f)
		size = os.path.getsize(self.reference_file)
		if size > 1000000:
			print "Reference file is too large ("+str(size)+"B) - suppressing ..."
			os.remove(self.reference_file)
			sys.exit(2)
		if VERBOSE:
			print "Created reference file "+self.reference_file

# DEFINE A CLASS TO COMPARE A SIMULATION TO A REFERENCE
class CompareToReference(object):
	def __init__(self, bench_name):
		try:
			with open(SMILEI_REFERENCES+s+bench_name+".txt", 'r') as f:
				self.data = pickle.load(f)
		except:
			print "Unable to find the reference data for "+bench_name
			sys.exit(1)

	def __call__(self, data_name, data, precision=None):
		# verify the name is in the reference
		if data_name not in self.data.keys():
			print "Reference quantity '"+data_name+"' not found"
			sys.exit(1)
		expected_data = self.data[data_name]
		# ok if exactly equal (including strings or lists of strings)
		try   :
			if expected_data == data: return
		except: pass
		# If numbers:
		try:
			double_data = np.array(np.double(data), ndmin=1)
			if precision is not None:
				error = np.abs( double_data-np.array(np.double(expected_data), ndmin=1) )
				max_error_location = np.unravel_index(np.argmax(error), error.shape)
				max_error = error[max_error_location]
				if max_error < precision: return
				print "Reference quantity '"+data_name+"' does not match the data (required precision "+str(precision)+")"
				print "Max error = "+str(max_error)+" at index "+str(max_error_location)
			else:
				if np.all(double_data == np.double(expected_data)): return
				print "Reference quantity '"+data_name+"' does not match the data"
		except:
			print "Reference quantity '"+data_name+"': unable to compare to data"
		print "Reference data:"
		print expected_data
		print "New data:"
		print data
		sys.exit(1)

# DEFINE A CLASS TO VIEW DIFFERENCES BETWEEN A SIMULATION AND A REFERENCE
class ShowDiffWithReference(object):
	def __init__(self, bench_name):
		try:
			with open(SMILEI_REFERENCES+s+bench_name+".txt", 'r') as f:
				self.data = pickle.load(f)
		except:
			print "Unable to find the reference data for "+bench_name
			sys.exit(1)

	def __call__(self, data_name, data, precision=None):
		import matplotlib.pyplot as plt
		plt.ion()
		print "Showing differences about '"+data_name+"'"
		print "--------------------------"
		# verify the name is in the reference
		if data_name not in self.data.keys():
			print "\tReference quantity not found"
			expected_data = None
		else:
			expected_data = self.data[data_name]
		print_data = False
		# try to convert to array
		try:
			data_float = np.array(data, dtype=float)
			expected_data_float = np.array(expected_data, dtype=float)
		# Otherwise, simply print the result
		except:
			print "\tQuantity cannot be plotted"
			print_data = True
			data_float = None
		# Manage array plotting
		if data_float is not None:
			if expected_data is not None and data_float.shape != expected_data_float.shape:
				print "\tReference and new data do not have the same shape"
				print_data = True
			elif data_float.size == 0:
				print "\t0D quantity cannot be plotted"
				print_data = True
			elif data_float.ndim == 1:
				nplots = 2
				if expected_data is None or data_float.shape != expected_data_float.shape:
					nplots = 1
				fig = plt.figure()
				fig.suptitle(data_name)
				print "\tPlotting in figure "+str(fig.number)
				ax1 = fig.add_subplot(nplots,1,1)
				ax1.plot( data_float, label="new data" )
				ax1.plot( expected_data_float, label="reference data" )
				ax1.legend()
				if nplots == 2:
					ax2 = fig.add_subplot(nplots,1,2)
					ax2.plot( data_float-expected_data_float )
					ax2.set_title("difference")
			elif data_float.ndim == 2:
				nplots = 3
				if expected_data is None:
					nplots = 1
				elif data_float.shape != expected_data_float.shape:
					nplots = 2
				fig = plt.figure()
				fig.suptitle(data_name)
				print "\tPlotting in figure "+str(fig.number)
				ax1 = fig.add_subplot(1,nplots,1)
				im = ax1.imshow( data_float )
				ax1.set_title("new data")
				plt.colorbar(im)
				if nplots > 1:
					ax2 = fig.add_subplot(1,nplots,2)
					im = ax2.imshow( expected_data_float )
					ax2.set_title("reference data")
					plt.colorbar( im )
				if nplots > 2:
					ax3 = fig.add_subplot(1,nplots,nplots)
					im = ax3.imshow( data_float-expected_data_float )
					ax3.set_title("difference")
					plt.colorbar( im )
				plt.draw()
				plt.show()
			else:
				print "\t"+str(data_float.ndim)+"D quantity cannot be plotted"
				print_data = True
		# Print data if necessary
		if print_data:
			if expected_data is not None:
				print "\tReference data:"
				print expected_data
			print "\tNew data:"
			print data


# RUN THE BENCHMARKS

for BENCH in SMILEI_BENCH_LIST :

	SMILEI_BENCH = SMILEI_BENCHS + BENCH

	# CREATE THE WORKDIR CORRESPONDING TO THE INPUT FILE AND GO INTO
	WORKDIR = WORKDIR_BASE+s+'wd_'+os.path.basename(os.path.splitext(BENCH)[0])
	if not os.path.exists(WORKDIR):
		os.mkdir(WORKDIR)
	os.chdir(WORKDIR)

	WORKDIR += s+str(MPI)
	if not os.path.exists(WORKDIR):
		os.mkdir(WORKDIR)

	WORKDIR += s+str(OMP)
	EXECUTION = True
	if not os.path.exists(WORKDIR):
		os.mkdir(WORKDIR)
	elif GENERATE:
		EXECUTION = False

	os.chdir(WORKDIR)

	# RUN smilei IF EXECUTION IS TRUE
	if EXECUTION :
		if VERBOSE:
			print 'Running '+BENCH+' on '+HOSTNAME+' with '+str(OMP)+'x'+str(MPI)+' OMPxMPI'
		RUN( RUN_COMMAND % SMILEI_BENCH, WORKDIR )

	# CHECK THE OUTPUT FOR ERRORS
	errors = []
	search_error = re.compile('error', re.IGNORECASE)
	with open(SMILEI_EXE_OUT,"r") as fout:
		for line in fout:
			if search_error.search(line):
				errors += [line]
	if errors:
		print ""
		print("Errors appeared while running the simulation:")
		print("---------------------------------------------")
		for error in errors:
			print(error)
		sys.exit(2)

	# FIND THE VALIDATION SCRIPT FOR THIS BENCH
	validation_script = SMILEI_VALIDATION + "validate_"+BENCH
	if VERBOSE: print ""
	if not os.path.exists(validation_script):
		print "Unable to find the validation script "+validation_script
		sys.exit(1)

	# IF REQUIRED, GENERATE THE REFERENCES
	if GENERATE:
		if VERBOSE:
			print 'Generating reference for '+BENCH
		Validate = CreateReference(BENCH)
		execfile(validation_script)
		Validate.write()

	# OR PLOT DIFFERENCES WITH RESPECT TO EXISTING REFERENCES
	elif SHOWDIFF:
		if VERBOSE:
			print 'Viewing differences for '+BENCH
		Validate = ShowDiffWithReference(BENCH)
		execfile(validation_script)

	# OTHERWISE, COMPARE TO THE EXISTING REFERENCES
	else:
		if VERBOSE:
			print 'Validating '+BENCH
		Validate = CompareToReference(BENCH)
		execfile(validation_script)

        # CLEAN WORKDIRS, GOES HERE ONLY IF SUCCEED
	os.chdir(WORKDIR_BASE)
        shutil.rmtree( WORKDIR_BASE+s+'wd_'+os.path.basename(os.path.splitext(BENCH)[0]), True )

	if VERBOSE: print ""

print "Everything passed"<|MERGE_RESOLUTION|>--- conflicted
+++ resolved
@@ -85,6 +85,10 @@
 SMILEI_VALIDATION = SMILEI_ROOT+"validation"+s
 SMILEI_REFERENCES = SMILEI_VALIDATION+"references"+s
 SMILEI_BENCHS = SMILEI_ROOT+"benchmarks"+s
+
+# Path to external databases
+# For instance, the radiation loss
+DATABASE_DIR = ''
 
 # SCRIPTS VARIABLES
 EXEC_SCRIPT = 'exec_script.sh'
@@ -263,7 +267,15 @@
 			os.chdir(WORKDIR_BASE)
 			shutil.rmtree(WORKDIR)
 		sys.exit(2)
+
 def RUN_JOLLYJUMPER(command, dir):
+	"""
+	Run the command `command` on the system Jollyjumper.
+
+	Inputs:
+	- command: command to run
+	- dir: working directory
+	"""
 	EXIT_STATUS="100"
 	exit_status_fd = open(dir+s+"exit_status_file", "w+")
 	exit_status_fd.write(str(EXIT_STATUS))
@@ -315,13 +327,21 @@
 				sys.exit(2)
 		exit_status_fd.close()
 		sys.exit(2)
+
 def RUN_OTHER(command, dir):
-		try :
-			check_call(command, shell=True)
-		except CalledProcessError,e:
-			if VERBOSE :
-				print  "Execution failed for command `"+command+"`"
-			sys.exit(2)
+	"""
+	Run the command `command` on an arbitrary system.
+
+	Inputs:
+	- command: command to run
+	- dir: working directory
+	"""
+	try :
+		check_call(command, shell=True)
+	except CalledProcessError,e:
+		if VERBOSE :
+			print  "Execution failed for command `"+command+"`"
+		sys.exit(2)
 
 
 # SET DIRECTORIES
@@ -344,16 +364,11 @@
 if JOLLYJUMPER in HOSTNAME :
 	if 12 % OMP != 0:
 		print  "Smilei cannot be run with "+str(OMP)+" threads on "+HOSTNAME
-<<<<<<< HEAD
 		sys.exit(4)
-	NPERSOCKET = 12/OMP
+		NODES=((int(MPI)*int(OMP)-1)/24)+1
+	NPERSOCKET = int(math.ceil(MPI/NODES/2.))
 	COMPILE_COMMAND = 'make -j 12 > '+COMPILE_OUT_TMP+' 2>'+COMPILE_ERRORS
-=======
-		sys.exit(4)  
-        NODES=((int(MPI)*int(OMP)-1)/24)+1
-	NPERSOCKET = int(math.ceil(MPI/NODES/2.))
-	COMPILE_COMMAND = 'make -j 12 > '+COMPILE_OUT_TMP+' 2>'+COMPILE_ERRORS  
->>>>>>> 610a0da6
+
 	CLEAN_COMMAND = 'unset MODULEPATH;module use /opt/exp_soft/vo.llr.in2p3.fr/modulefiles; module load compilers/icc/16.0.109 mpi/openmpi/1.6.5-ib-icc python/2.7.10 hdf5 compilers/gcc/4.8.2 > /dev/null 2>&1;make clean > /dev/null 2>&1'
 	RUN_COMMAND = "mpirun -mca orte_num_sockets 2 -mca orte_num_cores 12 -cpus-per-proc "+str(OMP)+" --npersocket "+str(NPERSOCKET)+" -n "+str(MPI)+" -x $OMP_NUM_THREADS -x $OMP_SCHEDULE "+WORKDIR_BASE+s+"smilei %s >"+SMILEI_EXE_OUT+" 2>&1"
 	RUN = RUN_JOLLYJUMPER
@@ -367,7 +382,8 @@
 elif "mdlslx" in HOSTNAME :
 	COMPILE_COMMAND = 'make -j4 > '+COMPILE_OUT_TMP+' 2>'+COMPILE_ERRORS
 	CLEAN_COMMAND = 'make clean > /dev/null 2>&1'
-	RUN_COMMAND = "export OMP_NUM_THREADS="+str(OMP)+"; mpirun -np "+str(MPI)+" "+WORKDIR_BASE+s+"smilei %s >"+SMILEI_EXE_OUT
+	DATABASE_DIR = '/local/home/mlobet/Simulations/Smilei/Synchrotron/tst2d_bfield_par/'
+	RUN_COMMAND = "export OMP_NUM_THREADS="+str(OMP)+"; "+"mpirun -np "+str(MPI)+" "+WORKDIR_BASE+s+"smilei %s >"+SMILEI_EXE_OUT
 	RUN = RUN_OTHER
 else:
 	COMPILE_COMMAND = 'make -j4 > '+COMPILE_OUT_TMP+' 2>'+COMPILE_ERRORS
@@ -591,11 +607,25 @@
 
 	os.chdir(WORKDIR)
 
+	# Copy of the databases
+	# For the cases that need a database
+	if BENCH in ["tst2d_8_synchrotron.py"]:
+		DATABASE = DATABASE_DIR
+		try :
+			# Copy the database
+			check_call(['cp '+DATABASE+'/*.bin '+WORKDIR], shell=True)
+		except CalledProcessError,e:
+			if VERBOSE :
+				print  "Execution failed for copy database ",DATABASE
+			sys.exit(2)
+	else:
+		DATABASE = ''
+
 	# RUN smilei IF EXECUTION IS TRUE
 	if EXECUTION :
 		if VERBOSE:
 			print 'Running '+BENCH+' on '+HOSTNAME+' with '+str(OMP)+'x'+str(MPI)+' OMPxMPI'
-		RUN( RUN_COMMAND % SMILEI_BENCH, WORKDIR )
+		RUN( RUN_COMMAND % SMILEI_BENCH, WORKDIR)
 
 	# CHECK THE OUTPUT FOR ERRORS
 	errors = []
