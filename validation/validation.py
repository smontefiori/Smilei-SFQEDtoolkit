#!/usr/bin/env python

"""
This script can do three things:
  (1) generate validation reference(s) for given benchmark(s)
  (2) compare benchmark(s) to their reference(s)
  (3) show visually differences between benchmark(s) and their reference(s)

Usage
#######
python validation.py [-c] [-h] [-v] [-b <bench_case>] [-o <nb_OMPThreads>] [-m <nb_MPIProcs>] [-g | -s] [-r <nb_restarts>]

For help on options, try 'python validation.py -h'


Here are listed the files used in the validation process:
#########################################################
The "validation" directory which contains:
  - the "references" directory with one file for each benchmark
  - the "analyses" directory with one validation file for each benchmark
  - a "workdirs" directory, created during the validation process
  - archived "workdirs" for previous versions of smilei

A "workdirs" contains:
 - the smilei binary : "smilei"
 - the compilation output : "compilation_output"
 - a directory wd_<input_file>/<o>/<m> directory, containing the output files
 or
 - the compilation errors file : "compilation_errors"

The different steps of the script are the folllowing :
######################################################
Compilation step :
+++++++++++++++
If the "workdirs" directory lacks a smilei binary, or it is too old),
then the "workdirs" is backed up, and a new compilation occurs.
If compiling errors occur, "compilation_errors" is created and the script exits with status 3.

Execution step :
+++++++++++++++
If wd_<input_file>/<o>/<m> does not exist then:
- it is created
- smilei is executed in that directory for the requested benchmark
- if execution fails, the script exits with status 2

Validation step :
+++++++++++++++
Loops through all requested benchmarks
	Runs the benchmark in the workdir
	If requested to generate references:
		Executes the "validate_*" script and stores the result as reference data
	If requested to compare to previous references
		Executes the "validate_*" script and compares the result to the reference data
	If requested to show differences to previous references
		Executes the "validate_*" script and plots the result vs. the reference data

Exit status of the script
+++++++++++++++++++++++++
0  validated
1  validation fails
2  execution fails
3  compilation fails
4  bad option

Remark
+++++++
This script may run anywhere: you can define a SMILEI_ROOT environment variable
"""


# IMPORTS
import sys, os, re, json
import pickle
import numpy as np
from os import path
from time import sleep, ctime, strftime
from math import ceil
from glob import glob
from shutil import rmtree, copy2
from getopt import getopt, GetoptError
from inspect import stack
from socket import gethostname
from subprocess import call, check_call, check_output, CalledProcessError
s = os.sep
INITIAL_DIRECTORY = os.getcwd()

def mkdir(dir):
	if not path.exists(dir):
		os.mkdir(dir)

# DEFINE THE execfile function for python3
try:
	execfile
except:
	def execfile(file):
		exec(compile(open(file).read(), file, 'exec'), globals())

# DEFINE THE raw_input function for python3
try:
	raw_input
except:
	raw_input = input

# SMILEI PATH VARIABLES
if "SMILEI_ROOT" in os.environ :
	SMILEI_ROOT=os.environ["SMILEI_ROOT"]+s
else :
	SMILEI_ROOT = path.dirname(path.abspath(stack()[0][1]))+s+".."+s
	#SMILEI_ROOT = os.getcwd()+s+".."+s
SMILEI_ROOT = path.abspath(SMILEI_ROOT)+s
SMILEI_SCRIPTS = SMILEI_ROOT+"scripts"+s
SMILEI_VALIDATION = SMILEI_ROOT+"validation"+s
SMILEI_REFERENCES = SMILEI_VALIDATION+"references"+s
SMILEI_BENCHS = SMILEI_ROOT+"benchmarks"+s
# Path to external databases
# For instance, the radiation loss
SMILEI_DATABASE = ''

# SCRIPTS VARIABLES
EXEC_SCRIPT = 'exec_script.sh'
EXEC_SCRIPT_OUT = 'exec_script.out'
SMILEI_EXE_OUT = 'smilei_exe.out'

# Get the current version of Smilei
os.chdir(SMILEI_ROOT)
gitversion = check_output( "echo `git log -n 1 --format=%h`-", shell=True ).decode()[:-1]
if 'CI_COMMIT_BRANCH' in os.environ:
	gitversion += os.environ['CI_COMMIT_BRANCH']
else:
	gitversion += check_output("echo `git rev-parse --abbrev-ref HEAD`", shell=True ).decode()[:-1]
os.chdir(INITIAL_DIRECTORY)

# Load the happi module
sys.path.insert(0, SMILEI_ROOT)
import happi

# OTHER VARIABLES
POINCARE = "poincare"
JOLLYJUMPER = "llrlsi-gw"
HOSTNAME = gethostname()

# DIR VARIABLES
WORKDIR = ""

# DEFAULT VALUES FOR OPTIONS
OMP = 12
MPI = 4
EXECUTION = False
VERBOSE = False
BENCH=""
COMPILE_ONLY = False
GENERATE = False
SHOWDIFF = False
nb_restarts = 0
COMPILE_MODE=""
LOG = False

# TO PRINT USAGE
def usage():
	print( 'Usage: validation.py [-c] [-h] [-v] [-b <bench_case>] [-o <nb_OMPThreads>] [-m <nb_MPIProcs>] [-g | -s] [-r <nb_restarts>] [-k <compile_mode>] [-l <logs_folder>]' )
	print( '    Try `validation.py -h` for more details' )

# GET COMMAND-LINE OPTIONS
try:
	options, remainder = getopt(
		sys.argv[1:],
		'o:m:b:r:k:gshvcl:',
		['OMP=', 'MPI=', 'BENCH=', 'RESTARTS=', 'GENERATE', 'SHOW', 'HELP', 'VERBOSE', 'COMPILE_ONLY', 'COMPILE_MODE=', 'LOG='])
except GetoptError as err:
	usage()
	sys.exit(4)

# PROCESS THE OPTIONS
for opt, arg in options:
	if opt in ('-o', '--OMP'):
		EXECUTION = True
		OMP = int(arg)
	elif opt in ('-m', '--MPI'):
		EXECUTION = True
		MPI = int(arg)
	elif opt in ('-b', '--BENCH'):
		BENCH = arg
	elif opt in ('-c', '--COMPILE_ONLY'):
		COMPILE_ONLY=True
	elif opt in ('-k', '--COMPILE_MODE'):
		COMPILE_MODE=arg
	elif opt in ('-h', '--HELP'):
		print( "-b")
		print( "     -b <bench_case>")
		print( "       <bench_case> : benchmark(s) to validate. Accepts wildcards.")
		print( "       <bench_case>=? : ask input for a benchmark")
		print( "     DEFAULT : All benchmarks are validated.")
		print( "-o")
		print( "     -o <nb_OMPThreads>")
		print( "       <nb_OMPThreads> : number of OpenMP threads used for the execution")
		print( "     DEFAULT : 4")
		print( "-m")
		print( "     -m <nb_MPIProcs>")
		print( "       <nb_MPIProcs> : number of MPI processes used for the execution")
		print( "     DEFAULT : 4")
		print( "-g")
		print( "     Generates the references")
		print( "-s")
		print( "     Plot differences with references (python -i option required to keep figures on screen)")
		print( "-r")
		print( "     -r <nb_restarts>")
		print( "       <nb_restarts> : number of restarts to run, as long as the simulations provide them.")
		print( "     DEFAULT : 0 (meaning no restarts, only one simulation)")
		print( "-c")
		print( "     Compilation only")
		print( "-k")
		print( "     Compilation using config=... See make help for details")
		print( "-v")
		print( "     Verbose mode")
		print( "-l")
		print( "     Log some performance info in the directory `logs`")
		sys.exit(0)
	elif opt in ('-g', '--GENERATE'):
		GENERATE = True
	elif opt in ('-s', '--SHOW'):
		SHOWDIFF = True
	elif opt in ('-v', '--VERBOSE'):
		VERBOSE = True
	elif opt in ('-r', '--RESTARTS'):
		try:
			nb_restarts = int(arg)
			if nb_restarts < 0: raise
		except:
			print("Error: the number of restarts (option -r) must be a positive integer")
			sys.exit(4)
	elif opt in ('-l', '--LOG'):
		LOG = True
		if path.isabs(arg):
			SMILEI_LOGS = arg + s
		else:
			SMILEI_LOGS = INITIAL_DIRECTORY + s + arg + s

if GENERATE and SHOWDIFF:
	usage()
	sys.exit(4)

# Build the list of the requested input files
list_bench = [path.basename(b) for b in glob(SMILEI_BENCHS+"tst*py")]
list_validation = [path.basename(b) for b in glob(SMILEI_VALIDATION+"analyses"+s+"validate_tst*py")]
list_bench = [b for b in list_bench if "validate_"+b in list_validation]
if BENCH == "":
	SMILEI_BENCH_LIST = list_bench
elif BENCH == "?":
	VERBOSE = True
	os.chdir(SMILEI_SCRIPTS)
	#- Propose the list of all the input files
	print( '\n'.join(list_bench))
	#- Choose an input file name in the list
	print( 'Enter an input file from the list above:')
	BENCH = raw_input()
	SMILEI_BENCH_LIST = [ BENCH ]
	while BENCH not in list_bench:
		print( "Input file "+BENCH+" invalid. Try again.")
		BENCH = raw_input()
		SMILEI_BENCH_LIST = [ BENCH ]
elif BENCH in list_bench:
	SMILEI_BENCH_LIST = [ BENCH ]
elif glob( SMILEI_BENCHS+BENCH ):
	BENCH = glob( SMILEI_BENCHS+BENCH )
	list_all = glob(SMILEI_BENCHS+"tst*py")
	for b in BENCH:
		if b not in list_all:
			if VERBOSE:
				print( "Input file "+b+" invalid.")
			sys.exit(4)
		SMILEI_BENCH_LIST= []
		for b in BENCH:
				if b.replace(SMILEI_BENCHS,'') in list_bench:
					SMILEI_BENCH_LIST.append( b.replace(SMILEI_BENCHS,'') )
		BENCH = SMILEI_BENCH_LIST
else:
	if VERBOSE:
		print( "Input file "+BENCH+" invalid.")
	sys.exit(4)

if VERBOSE :
	print( "")
	print( "The list of input files to be validated is:\n\t"+"\n\t".join(SMILEI_BENCH_LIST))
	print( "")

# GENERIC FUNCTION FOR WORKDIR ORGANIZATION

def date(BIN_NAME):
	statbin = os.stat(BIN_NAME)
	return statbin.st_ctime
def date_string(BIN_NAME):
	date_integer = date(BIN_NAME)
	date_time = ctime(date_integer)
	return date_time.replace(" ","-")
def workdir_archiv(BIN_NAME) :
	if path.exists(SMILEI_W):
		ARCH_WORKDIR = WORKDIR_BASE+'_'+date_string(SMILEI_W)
		os.rename(WORKDIR_BASE, ARCH_WORKDIR)
		mkdir(WORKDIR_BASE)

# PLATFORM-DEPENDENT INSTRUCTIONS FOR RUNNING PARALLEL COMMAND
def RUN_POINCARE(command, dir):
	# Create script
	with open(EXEC_SCRIPT, 'w') as exec_script_desc:
		print( "ON POINCARE NOW")
		exec_script_desc.write(
			"# environnement \n"
			+"module load intel/15.0.0 intelmpi/5.0.1 hdf5/1.8.16_intel_intelmpi_mt python/anaconda-2.1.0 gnu gnu 2>&1 > /dev/null\n"
			+"unset LD_PRELOAD\n"
			+"export PYTHONHOME=/gpfslocal/pub/python/anaconda/Anaconda-2.1.0\n"
			+"# \n"
			+"# execution \n"
			+"export OMP_NUM_THREADS="+str(OMP)+"\n"
			+command+" \n"
			+"exit $?  "
		)
	# Run command
	COMMAND = "/bin/bash "+EXEC_SCRIPT+" > "+EXEC_SCRIPT_OUT+" 2>&1"
	try:
		check_call(COMMAND, shell=True)
	except CalledProcessError:
		# if execution fails, exit with exit status 2
		if VERBOSE :
			print(  "Execution failed for command `"+command+"`")
			COMMAND = "/bin/bash cat "+SMILEI_EXE_OUT
			try :
				check_call(COMMAND, shell=True)
			except CalledProcessError:
				print(  "cat command failed")
				sys.exit(2)
		if dir==WORKDIR:
			os.chdir(WORKDIR_BASE)
			rmtree(WORKDIR)
		sys.exit(2)

def RUN_JOLLYJUMPER(command, dir):
	"""
	Run the command `command` on the system Jollyjumper.

	Inputs:
	- command: command to run
	- dir: working directory
	"""
	EXIT_STATUS="100"
	exit_status_fd = open(dir+s+"exit_status_file", "w")
	exit_status_fd.write(str(EXIT_STATUS))
	exit_status_fd.close()
	# Create script
	with open(EXEC_SCRIPT, 'w') as exec_script_desc:
		#NODES=((int(MPI)*int(OMP)-1)/24)+1
		NODES=int(ceil(MPI/2.))
		exec_script_desc.write(
			"#PBS -l nodes="+str(NODES)+":ppn=24 \n"
			+"#PBS -q default \n"
			+"#PBS -j oe\n"
			+"module purge\n"
			+"unset MODULEPATH;\n"
			+"module use /opt/exp_soft/vo.llr.in2p3.fr/modulefiles_el7\n"
			+"module load compilers/icc/17.4.196\n"
			+"module load python/2.7.9\n"
			+"module load mpi/openmpi/1.6.5-ib-icc\n"
			+"module load hdf5/1.8.19-icc-omp1.6.5\n"
			+"module load h5py/hdf5_1.8.19-icc-omp1.6.5-py2.7.9\n"
			+"module load compilers/gcc/4.9.2\n"
			+"export OMP_NUM_THREADS="+str(OMP)+" \n"
			+"export OMP_SCHEDULE=DYNAMIC \n"
			+"export KMP_AFFINITY=verbose \n"
			+"export PATH=$PATH:/opt/exp_soft/vo.llr.in2p3.fr/GALOP/beck \n"
                        +"module load fftw/3.3.7-opm-1.6.5-icc-17 \n"
                        +"export LIBPXR=/home/llr/galop/derouil/applications/picsar/lib \n"
                        +"export LD_LIBRARY_PATH=$LIBPXR:$LD_LIBRARY_PATH \n"
                        +"ulimit -s unlimited \n"
			+"#Specify the number of sockets per node in -mca orte_num_sockets \n"
			+"#Specify the number of cores per sockets in -mca orte_num_cores \n"
			+"cd "+dir+" \n"
			+"module list 2> module.log\n"
			+command+" \n"
			+"echo $? > exit_status_file \n"
		)
	# Run command
	COMMAND = "PBS_DEFAULT=llrlsi-jj.in2p3.fr qsub  "+EXEC_SCRIPT
	try:
		check_call(COMMAND, shell=True)
	except CalledProcessError:
		# if command qsub fails, exit with exit status 2
		#Retry once in case the server was rebooting
		if VERBOSE :
			print(  "qsub command failed once: `"+COMMAND+"`")
			print(  "Wait and retry")
		sleep(10)
		try:
			check_call(COMMAND, shell=True)
		except CalledProcessError:
			if dir==WORKDIR:
				os.chdir(WORKDIR_BASE)
				rmtree(WORKDIR)
			if VERBOSE :
				print(  "qsub command failed twice: `"+COMMAND+"`")
				print(  "Exit")
			sys.exit(2)
	if VERBOSE:
		print( "Submitted job with command `"+command+"`")
	while ( EXIT_STATUS == "100" ) :
		sleep(5)
		exit_status_fd = open(dir+s+"exit_status_file", "r+")
		EXIT_STATUS = exit_status_fd.readline()
		exit_status_fd.close()
	if ( int(EXIT_STATUS) != 0 )  :
		if VERBOSE :
			print(  "Execution failed for command `"+command+"`")
			COMMAND = "cat "+SMILEI_EXE_OUT
			try :
				check_call(COMMAND, shell=True)
			except CalledProcessError:
				print(  "cat command failed")
				sys.exit(2)
		sys.exit(2)

def RUN_OTHER(command, dir):
	"""
	Run the command `command` on an arbitrary system.

	Inputs:
	- command: command to run
	- dir: working directory
	"""
	try :
		check_call(command, shell=True)
	except CalledProcessError:
		if VERBOSE :
			print(  "Execution failed for command `"+command+"`")
		sys.exit(2)


# SET DIRECTORIES
if VERBOSE :
  print( "Compiling Smilei")

os.chdir(SMILEI_ROOT)
WORKDIR_BASE = SMILEI_ROOT+"validation"+s+"workdirs"
SMILEI_W = WORKDIR_BASE+s+"smilei"
SMILEI_R = SMILEI_ROOT+s+"smilei"
if path.exists(SMILEI_R):
	STAT_SMILEI_R_OLD = os.stat(SMILEI_R)
else :
	STAT_SMILEI_R_OLD = ' '
COMPILE_ERRORS=WORKDIR_BASE+s+'compilation_errors'
COMPILE_OUT=WORKDIR_BASE+s+'compilation_out'
COMPILE_OUT_TMP=WORKDIR_BASE+s+'compilation_out_temp'

MAKE='make'
if COMPILE_MODE:
        MAKE += " config="+COMPILE_MODE

# Find commands according to the host
if JOLLYJUMPER in HOSTNAME :
	if 12 % OMP != 0:
		print(  "Smilei cannot be run with "+str(OMP)+" threads on "+HOSTNAME)
		sys.exit(4)
	NODES=int(ceil(MPI/2.))
	NPERSOCKET = 1
	COMPILE_COMMAND = str(MAKE)+' -j 12 > '+COMPILE_OUT_TMP+' 2>'+COMPILE_ERRORS
	CLEAN_COMMAND = 'make clean > /dev/null 2>&1'
	SMILEI_DATABASE = SMILEI_ROOT + '/databases/'
	RUN_COMMAND = "mpirun -mca orte_num_sockets 2 -mca orte_num_cores 12 -cpus-per-proc "+str(OMP)+" --npersocket "+str(NPERSOCKET)+" -n "+str(MPI)+" -x OMP_NUM_THREADS -x OMP_SCHEDULE "+WORKDIR_BASE+s+"smilei %s >"+SMILEI_EXE_OUT+" 2>&1"
	RUN = RUN_JOLLYJUMPER
elif POINCARE in HOSTNAME :
	#COMPILE_COMMAND = 'module load intel/15.0.0 openmpi hdf5/1.8.10_intel_openmpi python gnu > /dev/null 2>&1;make -j 6 > compilation_out_temp 2>'+COMPILE_ERRORS
	#CLEAN_COMMAND = 'module load intel/15.0.0 openmpi hdf5/1.8.10_intel_openmpi python gnu > /dev/null 2>&1;make clean > /dev/null 2>&1'
	COMPILE_COMMAND = str(MAKE)+' -j 6 > '+COMPILE_OUT_TMP+' 2>'+COMPILE_ERRORS
	CLEAN_COMMAND = 'module load intel/15.0.0 intelmpi/5.0.1 hdf5/1.8.16_intel_intelmpi_mt python/anaconda-2.1.0 gnu gnu ; unset LD_PRELOAD ; export PYTHONHOME=/gpfslocal/pub/python/anaconda/Anaconda-2.1.0 > /dev/null 2>&1;make clean > /dev/null 2>&1'
	SMILEI_DATABASE = SMILEI_ROOT + '/databases/'
	RUN_COMMAND = "mpirun -np "+str(MPI)+" "+WORKDIR_BASE+s+"smilei %s >"+SMILEI_EXE_OUT
	RUN = RUN_POINCARE
# Local computers
else:
	# Determine the correct MPI command
	mpi_version = str(check_output("mpirun --version", shell=True))
	if re.search("Open MPI", mpi_version, re.I):
		v = re.search("\d\d?\.\d\d?\.\d\d?", mpi_version).group() # Full version number
		v = int(v.split(".")[0]) # Major version number
		if v > 1:
			MPIRUN = "mpirun --oversubscribe -np "
		else:
			MPIRUN = "mpirun -mca btl tcp,sm,self -np "
	else:
		MPIRUN = "mpirun -np "

	COMPILE_COMMAND = str(MAKE)+' -j4 > '+COMPILE_OUT_TMP+' 2>'+COMPILE_ERRORS
	CLEAN_COMMAND = 'make clean > /dev/null 2>&1'
	SMILEI_DATABASE = SMILEI_ROOT + '/databases/'
	RUN_COMMAND = "export OMP_NUM_THREADS="+str(OMP)+"; "+MPIRUN+str(MPI)+" "+WORKDIR_BASE+s+"smilei %s >"+SMILEI_EXE_OUT
	RUN = RUN_OTHER

# CLEAN
# If the workdir does not contains a smilei bin, or it contains one older than the the smilei bin in directory smilei, force the compilation in order to generate the compilation_output
mkdir(WORKDIR_BASE)
if path.exists(SMILEI_R) and (not path.exists(SMILEI_W) or date(SMILEI_W)<date(SMILEI_R)):
	call(CLEAN_COMMAND , shell=True)

# COMPILE
try :
	# Remove the compiling errors files
	if path.exists(WORKDIR_BASE+s+COMPILE_ERRORS) :
		os.remove(WORKDIR_BASE+s+COMPILE_ERRORS)
	# Compile
	RUN( COMPILE_COMMAND, SMILEI_ROOT )
	os.rename(COMPILE_OUT_TMP, COMPILE_OUT)
	if STAT_SMILEI_R_OLD!=os.stat(SMILEI_R) or date(SMILEI_W)<date(SMILEI_R):
		# if new bin, archive the workdir (if it contains a smilei bin)  and create a new one with new smilei and compilation_out inside
		if path.exists(SMILEI_W):
			workdir_archiv(SMILEI_W)
		copy2(SMILEI_R,SMILEI_W)
		if COMPILE_ONLY:
			if VERBOSE:
				print(  "Smilei validation succeed.")
			exit(0)
	else:
		if COMPILE_ONLY :
			if VERBOSE:
                                print SMILEI_R, SMILEI_W, STAT_SMILEI_R_OLD
				print(  "Smilei validation not needed.")
			exit(0)
except CalledProcessError as e:
	# if compiling errors, archive the workdir (if it contains a smilei bin), create a new one with compilation_errors inside and exit with error code
	workdir_archiv(SMILEI_W)
	os.rename(COMPILE_ERRORS,WORKDIR_BASE+s+COMPILE_ERRORS)
	if VERBOSE:
		print( "Smilei validation cannot be done : compilation failed. " + str(e.returncode))
	sys.exit(3)
if VERBOSE: print( "")

def findReference(bench_name):
	try:
		try:
			with open(SMILEI_REFERENCES+s+bench_name+".txt", 'rb') as f:
				return pickle.load(f, fix_imports=True, encoding='latin1')
		except:
			with open(SMILEI_REFERENCES+s+bench_name+".txt", 'r') as f:
				return pickle.load(f)
	except:
		print( "Unable to find the reference data for "+bench_name)
		sys.exit(1)

def matchesWithReference(data, expected_data, data_name, precision):
	# ok if exactly equal (including strings or lists of strings)
	try   :
		if expected_data == data:
			return True
	except: pass
	# If numbers:
	try:
		double_data = np.array(np.double(data), ndmin=1)
		if precision is not None:
			error = np.abs( double_data-np.array(np.double(expected_data), ndmin=1) )
			max_error_location = np.unravel_index(np.argmax(error), error.shape)
			max_error = error[max_error_location]
			if max_error < precision:
				return True
			print( "Reference quantity '"+data_name+"' does not match the data (required precision "+str(precision)+")")
			print( "Max error = "+str(max_error)+" at index "+str(max_error_location))
		else:
			if np.all(double_data == np.double(expected_data)):
				return True
			print( "Reference quantity '"+data_name+"' does not match the data")
	except Exception as e:
		print( "Reference quantity '"+data_name+"': unable to compare to data")
		print( e )
	return False


# DEFINE A CLASS TO CREATE A REFERENCE
class CreateReference(object):
	def __init__(self, bench_name):
		self.reference_file = SMILEI_REFERENCES+s+bench_name+".txt"
		self.data = {}

	def __call__(self, data_name, data, precision=None):
		self.data[data_name] = data

	def write(self):
		with open(self.reference_file, "wb") as f:
			pickle.dump(self.data, f, protocol=2)
		size = path.getsize(self.reference_file)
		if size > 1000000:
			print( "Reference file is too large ("+str(size)+"B) - suppressing ...")
			os.remove(self.reference_file)
			sys.exit(2)
		if VERBOSE:
			print( "Created reference file "+self.reference_file)

# DEFINE A CLASS TO COMPARE A SIMULATION TO A REFERENCE
class CompareToReference(object):
	def __init__(self, bench_name):
		self.data = findReference(bench_name)
	
	def __call__(self, data_name, data, precision=None):
		# verify the name is in the reference
		if data_name not in self.data.keys():
			print( "Reference quantity '"+data_name+"' not found")
			sys.exit(1)
		expected_data = self.data[data_name]
		if not matchesWithReference(data, expected_data, data_name, precision):
			print( "Reference data:")
			print( expected_data)
			print( "New data:")
			print( data)
			print( "" )
			global _dataNotMatching
			_dataNotMatching = True
			
# DEFINE A CLASS TO VIEW DIFFERENCES BETWEEN A SIMULATION AND A REFERENCE
class ShowDiffWithReference(object):
	def __init__(self, bench_name):
		self.data = findReference(bench_name)
	
	def __call__(self, data_name, data, precision=None):
		import matplotlib.pyplot as plt
		plt.ion()
		print( "Showing differences about '"+data_name+"'")
		print( "--------------------------")
		# verify the name is in the reference
		if data_name not in self.data.keys():
			print( "\tReference quantity not found")
			expected_data = None
		else:
			expected_data = self.data[data_name]
		print_data = False
		# First, check whether the data matches
		if not matchesWithReference(data, expected_data, data_name, precision):
			global _dataNotMatching
			_dataNotMatching = True
		# try to convert to array
		try:
			data_float = np.array(data, dtype=float)
			expected_data_float = np.array(expected_data, dtype=float)
		# Otherwise, simply print the result
		except:
			print( "\tQuantity cannot be plotted")
			print_data = True
			data_float = None
		# Manage array plotting
		if data_float is not None:
			if expected_data is not None and data_float.shape != expected_data_float.shape:
				print( "\tReference and new data do not have the same shape: "+str(expected_data_float.shape)+" vs. "+str(data_float.shape))
			if expected_data is not None and data_float.ndim != expected_data_float.ndim:
				print( "\tReference and new data do not have the same dimension: "+str(expected_data_float.ndim)+" vs. "+str(data_float.ndim))
				print_data = True
			elif data_float.size == 0:
				print( "\t0D quantity cannot be plotted")
				print_data = True
			elif data_float.ndim == 1:
				nplots = 2
				if expected_data is None or data_float.shape != expected_data_float.shape:
					nplots = 1
				fig = plt.figure()
				fig.suptitle(data_name)
				print( "\tPlotting in figure "+str(fig.number))
				ax1 = fig.add_subplot(nplots,1,1)
				ax1.plot( data_float, label="new data" )
				ax1.plot( expected_data_float, label="reference data" )
				ax1.legend()
				if nplots == 2:
					ax2 = fig.add_subplot(nplots,1,2)
					ax2.plot( data_float-expected_data_float )
					ax2.set_title("difference")
			elif data_float.ndim == 2:
				nplots = 3
				if expected_data is None:
					nplots = 1
				elif data_float.shape != expected_data_float.shape:
					nplots = 2
				fig = plt.figure()
				fig.suptitle(data_name)
				print( "\tPlotting in figure "+str(fig.number))
				ax1 = fig.add_subplot(1,nplots,1)
				im = ax1.imshow( data_float )
				ax1.set_title("new data")
				plt.colorbar(im)
				if nplots > 1:
					ax2 = fig.add_subplot(1,nplots,2)
					im = ax2.imshow( expected_data_float )
					ax2.set_title("reference data")
					plt.colorbar( im )
				if nplots > 2:
					ax3 = fig.add_subplot(1,nplots,nplots)
					im = ax3.imshow( data_float-expected_data_float )
					ax3.set_title("difference")
					plt.colorbar( im )
				plt.draw()
				plt.show()
			else:
				print( "\t"+str(data_float.ndim)+"D quantity cannot be plotted")
				print_data = True
		# Print data if necessary
		if print_data:
			if expected_data is not None:
				print( "\tReference data:")
				print( expected_data)
			print( "\tNew data:")
			print( data)


# DEFINE A CLASS FOR LOGGING DATA
class Log:
	pattern1 = re.compile(""
<<<<<<< HEAD
		+"[\n\t\s]+(Time_in_time_loop)\s+([.0-9]+)\s([<.0-9]+)\% coverage"
		+"([\n\t\s]+([\w ]+)\s+([.0-9]+)\s+([<.0-9]+)\%){2,15}"
=======
		+"[\n\t\s]+(Time[ _]in[ _]time[ _]loop) :\s+([.0-9]+)\s+([<.0-9]+)\% coverage"
		+"([\n\t\s]+([\w ]+)\s+([.0-9]+)\s+([<.0-9]+)\%){6,15}"
>>>>>>> d162c10b
	)
	pattern2 = re.compile(""
		+"[\t\s]+([\w ]+):?\s+([.0-9]+)\s+([<.0-9]+)\%"
	)
	
	def __init__(self, log_file):
		mkdir(SMILEI_LOGS)
		self.log_file = log_file
		self.data = {}
	
	def scan(self, output):
		# Open file and find the pattern
		with open(output, 'r') as f:
			text = f.read()
		found = re.search(self.pattern1, text)
		if not found:
			print( "WARNING: Unable to log data from "+output)
			return
		lines = found.string[found.start():found.end()].split("\n")[1:]
		matches = [re.search(self.pattern2, l).groups() for l in lines]
		# Get timers values and add to current timers
		for m in matches:
			key = m[0].replace(" ", "")
			if key == "Time_in_time_loop": key = "Timeintimeloop"
			value = float(m[1])
			if key in self.data:
				self.data[key] += value
			else:
				self.data[key] = value
	
	def append(self):
		if self.data:
			# Append commit and date to current data
			self.data["commit"] = gitversion
			self.data["date"] = strftime("%Y_%m_%d_%H:%M:%S")
			# Open previous database
			try:
				with open(self.log_file, 'r') as f:
					db = json.load(f)
			except:
				db = {}
			maxlen = max([len(v) for v in db.values()] or [0])
			# Update the database
			for k,v in self.data.items():
				if k in db:
					db[k] += [None]*(maxlen-len(db[k])) + [v]
				else:
					db[k] = maxlen*[None] + [v]
			# Overwrite the file
			with open(self.log_file, 'w+') as f:
				json.dump(db, f)
	

# RUN THE BENCHMARKS
_dataNotMatching = False
for BENCH in SMILEI_BENCH_LIST :

	SMILEI_BENCH = SMILEI_BENCHS + BENCH

	# CREATE THE WORKDIR CORRESPONDING TO THE INPUT FILE
	WORKDIR = WORKDIR_BASE+s+'wd_'+path.basename(path.splitext(BENCH)[0])
	mkdir(WORKDIR)

	WORKDIR += s+str(MPI)
	mkdir(WORKDIR)

	WORKDIR += s+str(OMP)
	mkdir(WORKDIR)

	# If there are restarts, prepare a Checkpoints block to the namelist
	RESTART_INFO = ""
	if nb_restarts > 0:
		# Load the namelist
		namelist = happi.openNamelist(SMILEI_BENCH)
		niter = namelist.Main.simulation_time / namelist.Main.timestep
		# If the simulation does not have enough timesteps, change the number of restarts
		if nb_restarts > niter - 4:
			nb_restarts = max(0, niter - 4)
			if VERBOSE :
				print("Not enough timesteps for restarts. Changed to "+str(nb_restarts)+" restarts")
	if nb_restarts > 0:
		# Find out the optimal dump_step
		dump_step = int( (niter+3.) / (nb_restarts+1) )
		# Prepare block
		if len(namelist.Checkpoints) > 0:
			RESTART_INFO = (" \""
				+ "Checkpoints.keep_n_dumps="+str(nb_restarts)+";"
				+ "Checkpoints.dump_minutes=0.;"
				+ "Checkpoints.dump_step="+str(dump_step)+";"
				+ "Checkpoints.exit_after_dump=True;"
				+ "Checkpoints.restart_dir=%s;"
				+ "\""
			)
		else:
			RESTART_INFO = (" \"Checkpoints("
				+ "keep_n_dumps="+str(nb_restarts)+","
				+ "dump_minutes=0.,"
				+ "dump_step="+str(dump_step)+","
				+ "exit_after_dump=True,"
				+ "restart_dir=%s,"
				+ ")\""
			)
		del namelist

	# Prepare logging
	if LOG:
		log = Log(SMILEI_LOGS + BENCH + ".log")
	
	# Loop restarts
	for irestart in range(nb_restarts+1):

		RESTART_WORKDIR = WORKDIR + s + "restart%03d"%irestart

		EXECUTION = True
		if not path.exists(RESTART_WORKDIR):
			os.mkdir(RESTART_WORKDIR)
		elif GENERATE:
			EXECUTION = False

		os.chdir(RESTART_WORKDIR)

		# Copy of the databases
		# For the cases that need a database
		if BENCH in [
				"tst1d_09_rad_electron_laser_collision.py",
				"tst1d_10_pair_electron_laser_collision.py",
				"tst2d_08_synchrotron_chi1.py",
				"tst2d_09_synchrotron_chi0.1.py",
				"tst2d_v_09_synchrotron_chi0.1.py",
				"tst2d_v_10_multiphoton_Breit_Wheeler.py",
				"tst2d_10_multiphoton_Breit_Wheeler.py",
				"tst2d_15_qed_cascade_particle_merging.py",
				"tst3d_15_magnetic_shower_particle_merging.py"
			]:
			try :
				# Copy the database
				check_call(['cp '+SMILEI_DATABASE+'/*.h5 '+RESTART_WORKDIR], shell=True)
			except CalledProcessError:
				if VERBOSE :
					print(  "Execution failed to copy databases in ",RESTART_WORKDIR)
				sys.exit(2)

		# If there are restarts, adds the Checkpoints block
		SMILEI_NAMELISTS = SMILEI_BENCH
		if nb_restarts > 0:
			if irestart == 0:
				RESTART_DIR = "None"
			else:
				RESTART_DIR = "'"+WORKDIR+s+("restart%03d"%(irestart-1))+s+"'"
			SMILEI_NAMELISTS += RESTART_INFO % RESTART_DIR

		# RUN smilei IF EXECUTION IS TRUE
		if EXECUTION :
			if VERBOSE:
				print( 'Running '+BENCH+' on '+HOSTNAME+' with '+str(OMP)+'x'+str(MPI)+' OMPxMPI' + ((", restart #"+str(irestart)) if irestart>0 else ""))
			RUN( RUN_COMMAND % SMILEI_NAMELISTS, RESTART_WORKDIR)

		# CHECK THE OUTPUT FOR ERRORS
		errors = []
		search_error = re.compile('error', re.IGNORECASE)
		with open(SMILEI_EXE_OUT,"r") as fout:
			for line in fout:
				if search_error.search(line):
					errors += [line]
		if errors:
			if VERBOSE :
				print( "")
				print("Errors appeared while running the simulation:")
				print("---------------------------------------------")
				for error in errors:
					print(error)
			sys.exit(2)

		# Scan some info for logging
		if LOG:
			log.scan(SMILEI_EXE_OUT)
	
	# Append info in log file
	if LOG:
		log.append()
	
	os.chdir(WORKDIR)

	# FIND THE VALIDATION SCRIPT FOR THIS BENCH
	validation_script = SMILEI_VALIDATION + "analyses" + s + "validate_"+BENCH
	if VERBOSE: print( "")
	if not path.exists(validation_script):
		print( "Unable to find the validation script "+validation_script)
		sys.exit(1)
	
	# IF REQUIRED, GENERATE THE REFERENCES
	if GENERATE:
		if VERBOSE:
			print( '----------------------------------------------------')
			print( 'Generating reference for '+BENCH)
			print( '----------------------------------------------------')
		Validate = CreateReference(BENCH)
		execfile(validation_script)
		Validate.write()

	# OR PLOT DIFFERENCES WITH RESPECT TO EXISTING REFERENCES
	elif SHOWDIFF:
		if VERBOSE:
			print( '----------------------------------------------------')
			print( 'Viewing differences for '+BENCH)
			print( '----------------------------------------------------')
		Validate = ShowDiffWithReference(BENCH)
		execfile(validation_script)
		if _dataNotMatching:
			print("Benchmark "+BENCH+" did NOT pass")
	
	# OTHERWISE, COMPARE TO THE EXISTING REFERENCES
	else:
		if VERBOSE:
			print( '----------------------------------------------------')
			print( 'Validating '+BENCH)
			print( '----------------------------------------------------')
		Validate = CompareToReference(BENCH)
		execfile(validation_script)
		if _dataNotMatching:
			sys.exit(1)
		# DATA DID NOT MATCH REFERENCES
	
	# CLEAN WORKDIRS, GOES HERE ONLY IF SUCCEED
	os.chdir(WORKDIR_BASE)
	rmtree( WORKDIR_BASE+s+'wd_'+path.basename(path.splitext(BENCH)[0]), True )

	if VERBOSE: print( "")

if _dataNotMatching:
	print( "Errors detected")
else:
	print( "Everything passed")
os.chdir(INITIAL_DIRECTORY)<|MERGE_RESOLUTION|>--- conflicted
+++ resolved
@@ -704,13 +704,8 @@
 # DEFINE A CLASS FOR LOGGING DATA
 class Log:
 	pattern1 = re.compile(""
-<<<<<<< HEAD
-		+"[\n\t\s]+(Time_in_time_loop)\s+([.0-9]+)\s([<.0-9]+)\% coverage"
+		+"[\n\t\s]+(Time[ _]in[ _]time[ _]loop)\s+([.0-9]+)\s+([<.0-9]+)\% coverage"
 		+"([\n\t\s]+([\w ]+)\s+([.0-9]+)\s+([<.0-9]+)\%){2,15}"
-=======
-		+"[\n\t\s]+(Time[ _]in[ _]time[ _]loop) :\s+([.0-9]+)\s+([<.0-9]+)\% coverage"
-		+"([\n\t\s]+([\w ]+)\s+([.0-9]+)\s+([<.0-9]+)\%){6,15}"
->>>>>>> d162c10b
 	)
 	pattern2 = re.compile(""
 		+"[\t\s]+([\w ]+):?\s+([.0-9]+)\s+([<.0-9]+)\%"
