--- conflicted
+++ resolved
@@ -157,7 +157,6 @@
 	elif opt in ('-c', '--COMPILEONLY'):
 		COMPILE_ONLY=True
 	elif opt in ('-h', '--HELP'):
-<<<<<<< HEAD
 		print( "-b")
 		print( "     -b <bench_case>")
 		print( "       <bench_case> : benchmark(s) to validate. Accepts wildcards.")
@@ -181,42 +180,15 @@
 		print( "     DEFAULT : 0 (meaning no restarts, only one simulation)")
 		print( "-c")
 		print( "     Compilation only")
+		print( "-d")
+		print( "     -d <mpi_distribution>")
+		print( "      <mpi_distribution> is the name of the MPI distribution used for compilation and execution:")
+		print( "      - default: mpirun -np")
+		print( "      - openmpi: mpirun -mca btl tcp,sm,self -np")
+		print( "      It enables to tune execution parameters.")
+		print( "     DEFAULT : default")
 		print( "-v")
 		print( "     Verbose mode")
-=======
-		print "-b"
-		print "     -b <bench_case>"
-		print "       <bench_case> : benchmark(s) to validate. Accepts wildcards."
-		print "       <bench_case>=? : ask input for a benchmark"
-		print "     DEFAULT : All benchmarks are validated."
-		print "-o"
-		print "     -o <nb_OMPThreads>"
-		print "       <nb_OMPThreads> : number of OpenMP threads used for the execution"
-		print "     DEFAULT : 4"
-		print "-m"
-		print "     -m <nb_MPIProcs>"
-		print "       <nb_MPIProcs> : number of MPI processes used for the execution"
-		print "     DEFAULT : 4"
-		print "-g"
-		print "     Generates the references"
-		print "-s"
-		print "     Plot differences with references (python -i option required to keep figures on screen)"
-		print "-r"
-		print "     -r <nb_restarts>"
-		print "       <nb_restarts> : number of restarts to run, as long as the simulations provide them."
-		print "     DEFAULT : 0 (meaning no restarts, only one simulation)"
-		print "-c"
-		print "     Compilation only"
-		print "-d"
-		print "     -d <mpi_distribution>"
-		print "      <mpi_distribution> is the name of the MPI distribution used for compilation and execution:"
-		print "      - default: mpirun -np"
-		print "      - openmpi: mpirun -mca btl tcp,sm,self -np"
-		print "      It enables to tune execution parameters."
-		print "     DEFAULT : default"
-		print "-v"
-		print "     Verbose mode"
->>>>>>> d854601f
 		sys.exit(0)
 	elif opt in ('-g', '--GENERATE'):
 		GENERATE = True
@@ -808,13 +780,8 @@
 	# CLEAN WORKDIRS, GOES HERE ONLY IF SUCCEED
 	os.chdir(WORKDIR_BASE)
 	shutil.rmtree( WORKDIR_BASE+s+'wd_'+os.path.basename(os.path.splitext(BENCH)[0]), True )
-<<<<<<< HEAD
 	
 	if VERBOSE: print( "")
-=======
-
-	if VERBOSE: print ""
->>>>>>> d854601f
 
 print( "Everything passed")
 os.chdir(INITIAL_DIRECTORY)