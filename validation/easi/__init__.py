--- conflicted
+++ resolved
@@ -474,7 +474,7 @@
             if options.verbose:
                 print("")
             if not exists(validation_script):
-                print(" Unable to find the validation script "+validation_script)
+                display.error(" Unable to find the validation script "+validation_script)
                 exit(1)
             
             chdir(WORKDIR)
@@ -566,16 +566,9 @@
                 pickle.dump(self.data, f, protocol=2)
             size = getsize(self.reference_file)
             if size > 1000000:
-<<<<<<< HEAD
                 print("Reference file is too large ("+str(size)+"B) - suppressing ...")
                 remove(self.reference_file)
             print("Created reference file "+self.reference_file)
-=======
-                print(" Reference file is too large ("+str(size)+"B) - suppressing ...")
-                remove(reference_file)
-            elif self.options.verbose:
-                print(" Created reference file "+reference_file)
->>>>>>> 75abea31
 
     # DEFINE A CLASS TO COMPARE A SIMULATION TO A REFERENCE
     class CompareToReference(object):
