# ----------------------------------------------------------------------------------------
#                     SIMULATION PARAMETERS FOR THE PIC-CODE SMILEI
# ----------------------------------------------------------------------------------------

import math

l0 = 2.0*math.pi       # laser wavelength
t0 = l0                # optical cycle
Lsim = [6.*l0,10.*l0]  # length of the simulation
Tsim = 10.*t0          # duration of the simulation
resx = 100.            # nb of cells in on laser wavelength
rest = 150.            # time of timestep in one optical cycle

Main(
    geometry = "2Dcartesian",

    interpolation_order = 2 ,

    cell_length = [l0/resx,l0/resx],
    grid_length  = Lsim,

    number_of_patches = [ 8, 8 ],

    timestep = t0/rest,
    simulation_time = Tsim,

    EM_boundary_conditions = [
        ['silver-muller'],
        ['periodic'],
    ],
<<<<<<< HEAD

    random_seed = smilei_mpi_rank
=======
    
>>>>>>> facad3d3
)


# We build a gaussian laser from scratch instead of using LaserGaussian2D
# The goal is to test the space_time_profile attribute
omega = 1.
a0 = 150.
waist = 2.0*l0
Zr = omega * waist**2/2.
focus = [10.*l0, 5.*l0]

amplitude = a0 / math.sqrt(2)
w  = math.sqrt(1./(1.+(focus[0]/Zr)**2))
invWaist2 = (w/waist)**2
coeff = -omega * focus[0] * w**2 / (2.*Zr**2)
def By(y,t):
    B = amplitude * w * math.exp( -invWaist2*(y-focus[1])**2 ) \
        * math.sin(omega*t - coeff*(y-focus[1])**2 + math.pi*0.5)
    if t < t0: return t/t0 * B
    else     : return B
def Bz(y,t):
    B = amplitude * w * math.exp( -invWaist2*(y-focus[1])**2 ) \
        * math.sin(omega*t - coeff*(y-focus[1])**2)
    if t < t0: return t/t0 * B
    else     : return B
Laser(
    box_side           = "xmin",
    space_time_profile = [By, Bz]
)

#LaserGaussian2D(
#    box_side         = "xmin",
#    a0              = 150.,
#    focus           = [10.*l0, 5.*l0],
#    waist           = 2.0*l0,
#    ellipticity     = 1.,
#    time_envelope   = ttrapezoidal(slope1=t0)
#)


Species(
    name = 'ion',
    position_initialization = 'regular',
    momentum_initialization = 'cold',
    particles_per_cell = 4,
    mass = 1836.0,
    charge = 1.0,
    number_density = trapezoidal(100.0,xvacuum=l0,xplateau=0.44*l0),
    boundary_conditions = [
        ["reflective", "reflective"],
        ["periodic", "periodic"],
    ],
)
Species(
    name = 'eon',
    position_initialization = 'regular',
    momentum_initialization = 'mj',
    particles_per_cell = 4,
    mass = 1.0,
    charge = -1.0,
    number_density = trapezoidal(100.0,xvacuum=l0,xplateau=0.44*l0),
    temperature = [0.001],
    boundary_conditions = [
        ["reflective", "reflective"],
        ["periodic", "periodic"],
    ],
    time_frozen = 0.1
)



globalEvery = int(rest/2.)

DiagScalar(every=globalEvery)

DiagFields(
    every = globalEvery,
    fields = ['Ex','Ey','Ez','Bx','By','Bz','Rho_ion','Rho_eon']
)


for direction in ["forward", "backward", "both", "canceling"]:
	DiagScreen(
	    shape = "sphere",
	    point = [0., Lsim[1]/2.],
	    vector = [Lsim[0]/2., 0.1],
	    direction = direction,
	    deposited_quantity = "weight",
	    species = ["eon"],
	    axes = [["theta", -math.pi, math.pi, 10],],
	    every = 350
	)
	DiagScreen(
	    shape = "plane",
	    point = [Lsim[0]/2., Lsim[1]/2.],
	    vector = [1., 0.1],
	    direction = direction,
	    deposited_quantity = "weight",
	    species = ["eon"],
	    axes = [["a", -Lsim[1]/2., Lsim[1]/2., 10],],
	    every = 350
	)

DiagTrackParticles(
    species = "eon",
    every = 500,
)<|MERGE_RESOLUTION|>--- conflicted
+++ resolved
@@ -28,12 +28,7 @@
         ['silver-muller'],
         ['periodic'],
     ],
-<<<<<<< HEAD
 
-    random_seed = smilei_mpi_rank
-=======
-    
->>>>>>> facad3d3
 )
 
 
