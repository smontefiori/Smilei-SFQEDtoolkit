--- conflicted
+++ resolved
@@ -110,10 +110,7 @@
 	fields = list_fields
 )
 
-<<<<<<< HEAD
 DiagScalar(every = 10, vars=['Uelm','Ukin_electron','ExMax','ExMaxCell','EyMax','EyMaxCell', 'RhoMax', 'RhoMaxCell'])
-=======
-DiagScalar(every = 100)
 
 
 DiagProbe(
@@ -123,4 +120,3 @@
     pos_second = [0., 120.],
     number = [100,100]
 )
->>>>>>> b914197d
