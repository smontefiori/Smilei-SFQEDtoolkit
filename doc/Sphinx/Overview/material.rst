--- conflicted
+++ resolved
@@ -46,41 +46,17 @@
 .. READ THIS 
    There is now a utility to add new entries to this list.
    Use the python script doc/doi2publications.py to generate entries from a DOI number, and paste them here
-<<<<<<< HEAD
-=======
 .. [Drobniak2023]
 
       P. Drobniak, E. Baynard, C. Bruni, K. Cassou, C. Guyot, G. Kane, S. Kazamias, V. Kubytskyi, N. Lericheux, B. Lucas, M. Pittman, F. Massimo, A. Beck, A. Specka, P. Nghiem, and D. Minenna,
       `Random scan optimization of a laser-plasma electron injector based on fast particle-in-cell simulations`,
       `Phys. Rev. Accel. Beams 26, 091302 (2023) <https://doi.org/10.1103/PhysRevAccelBeams.26.091302>`_
       
->>>>>>> 3ff8597d
 .. [Bukharskii2023]
 
        N. Bukharskii and Ph. Korneev,
        `Intense widely controlled terahertz radiation from laser-driven wires`,
        `Matter Radiat. Extremes 8, 044401 (2023) <https://doi.org/10.1063/5.0142083>`_
-<<<<<<< HEAD
-        
-.. [Glek2022b]
-
-       P. B. Glek and A. M. Zheltikov,
-       `Enhanced coherent transition radiation from midinfrared‐laser‐driven microplasmas`,
-       `Scientific Reports 12, 7660 (2022) <https://doi.org/10.1038/s41598-022-10614-0>`_
-         
-.. [Margarone2022]
-
-      D. Margarone, J. Bonvalet, L. Giuffrida, A. Morace, V. Kantarelou, M. Tosca, D. Raffestin, P. Nicolai, A. Picciotto, Y. Abe, Y. Arikawa, S. Fujioka, Y. Fukuda, Y. Kuramitsu, H. Habara and D. Batani,
-      `In-Target Proton–Boron Nuclear Fusion Using a PW-Class Laser`,
-      `Appl. Sci. 12(3), 1444 (2022) <https://doi.org/10.3390/app12031444>`_
-      
-.. [Kochetkov2022]
-
-      Iu. V. Kochetkov, N. D. Bukharskii, M. Ehret, Y. Abe, K. F. F. Law,V. Ospina‐Bohorquez, J. J. Santos, S. Fujioka, G. Schaumann, B. Zielbauer, A. Kuznetsov and Ph. Korneev,
-      `Neural network analysis of quasistationary magnetic fields in microcoils driven by short laser pulses`,
-      `Scientific Reports 12, 13734 (2022) <https://doi.org/10.1038/s41598-022-17202-2>`_   
-=======
->>>>>>> 3ff8597d
       
 .. [Schmitz2023]
 
@@ -88,21 +64,7 @@
      `Modeling of a Liquid Leaf Target TNSA Experiment Using Particle-In-Cell Simulations and Deep Learning`,
      `Laser and Particle Beams, 2868112 (2023) <https://doi.org/10.1155/2023/2868112>`_
      
-<<<<<<< HEAD
-.. [Oudin2022]
-
-    A. Oudin, A. Debayle, C. Ruyer, D. Benisti,
-    `Cross-beam energy transfer between spatially smoothed laser beams`,
-    `Phys. Plasmas 29, 112112 (2022) <https://doi.org/10.1063/5.0109511>`_
-    
-.. [Chen2022]
-
-    Q. Chen, Dominika Maslarova, J. Wang, S. Li, and D. Umstadter,
-    `Injection of electron beams into two laser wakefields and generation of electron rings`,
-    `Phys. Rev. E 106, 055202 (2022) <https://doi.org/10.1103/PhysRevE.106.055202>`_
-=======
-
->>>>>>> 3ff8597d
+
        
 .. [Paschke_Bruehl2023]
 
@@ -145,21 +107,6 @@
    Tong Yang, Zhen Guo, Yang Yan, Minjian Wu, Yadong Xia, Qiangyou He, Hao Cheng, Yuze Li, Yanlv Fang, Yanying Zhao, Xueqing Yan and Chen Lin,
    `Measurements of Plasma Density Profile Evolutions with Channel-guided Laser`,
    `High Power Laser Science and Engineering pp. 1-15 (2023) <https://doi.org/10.1017/hpl.2023.50>`_
-<<<<<<< HEAD
-     
-.. [Kumar2022b]
-
-  Sonu Kumar, Rajat Dhawan, D.K. Singh and Hitendra K. Malik,
-  `Diagnostic of laser wakefield acceleration with ultra – Short laser pulse by using SMILEI PIC code`,
-  `Materials Today: Proceedings 62, 3203-3207 (2022) <http://dx.doi.org/10.1016/j.matpr.2022.04.028>`_
-
-.. [Kumar2022a]
-
-  Sonu Kumar, Dhananjay K Singh and Hitendra K Malik,
-  `Comparative study of ultrashort single-pulse and multi-pulse driven laser wakefield acceleration`,
-  `Laser Phys. Lett. 20, 026001 (2022) <http://dx.doi.org/10.1088/1612-202X/aca978>`_
-=======
->>>>>>> 3ff8597d
 
 .. [Yao2023]
 
@@ -167,15 +114,6 @@
   `Investigating particle acceleration dynamics in interpenetrating magnetized collisionless super-critical shocks`,
   `J. Plasma Phys. 89, 915890101 (2023) <http://dx.doi.org/10.1017/S002237782300003X>`_
 
-<<<<<<< HEAD
-.. [Tomassini2021]
-
-  Paolo Tomassini, Francesco Massimo, Luca Labate and Leonida A. Gizzi,
-  `Accurate electron beam phase-space theory for ionization-injection schemes driven by laser pulses`,
-  `High Pow Laser Sci Eng 10, e15 (2021) <http://dx.doi.org/10.1017/hpl.2021.56>`_
-
-=======
->>>>>>> 3ff8597d
 .. [Pak2023]
 
   Taegyu Pak, Mohammad Rezaei-Pandari, Sang Beom Kim, Geonwoo Lee, Dae Hee Wi, Calin Ioan Hojbota, Mohammad Mirzaie, Hyeongmun Kim, Jae Hee Sung, Seong Ku Lee, Chul Kang and Ki-Yong Kim,
@@ -194,85 +132,6 @@
   `Equilibrium selection via current sheet relaxation and guide field amplification`,
   `Nat Commun 14, 139 (2023) <http://dx.doi.org/10.1038/s41467-023-35821-9>`_
 
-<<<<<<< HEAD
-.. [Miloshevsky2022]
-
-  G. Miloshevsky,
-  `Pic Modeling of Omega Experiments on Ablation of Plasmas`,
-  `2022 IEEE International Conference on Plasma Science (ICOPS), ICOPS45751.2022.9813047 (2022) <http://dx.doi.org/10.1109/ICOPS45751.2022.9813047>`_
-
-.. [Zhang2022b]
-
-  Yue Zhang, Feng Wang, Jianyong Liu and Jizhong Sun,
-  `Simulation of the inverse bremsstrahlung absorption by plasma plume in laser penetration welding`,
-  `Chemical Physics Letters 793, 139434 (2022) <http://dx.doi.org/10.1016/j.cplett.2022.139434>`_
-
-.. [Vladisavlevici2022]
-
-  Iuliana-Mariana Vladisavlevici, Daniel Vizman and Emmanuel d’Humières,
-  `Laser Driven Electron Acceleration from Near-Critical Density Targets towards the Generation of High Energy γ-Photons`,
-  `Photonics 9, 953 (2022) <http://dx.doi.org/10.3390/photonics9120953>`_
-
-.. [Ouatu2022]
-
-  I. Ouatu, B. T. Spiers, R. Aboushelbaya, Q. Feng, M. W. von der Leyen, R. W. Paddock, R. Timmis, C. Ticos, K. M. Krushelnick and P. A. Norreys,
-  `Ionization states for the multipetawatt laser-QED regime`,
-  `Phys. Rev. E 106, 015205 (2022) <http://dx.doi.org/10.1103/PhysRevE.106.015205>`_
-
-.. [Beth2022]
-
-  A. Beth, H. Gunell, C. Simon Wedlund, C. Goetz, H. Nilsson and M. Hamrin,
-  `First investigation of the diamagnetic cavity boundary layer with a 1D3V PIC simulation`,
-  `A&A 667, A143 (2022) <http://dx.doi.org/10.1051/0004-6361/202243209>`_
-
-.. [Guo2022]
-
-  Yinlong Guo, Xuesong Geng, Liangliang Ji, Baifei Shen and Ruxin Li,
-  `Improving the accuracy of hard photon emission by sigmoid sampling of the quantum-electrodynamic table in particle-in-cell Monte Carlo simulations`,
-  `Phys. Rev. E 105, 025309 (2022) <http://dx.doi.org/10.1103/PhysRevE.105.025309>`_
-
-.. [Pae2022]
-
-  Ki Hong Pae, Chul Min Kim, Vishwa Bandhu Pathak, Chang-Mo Ryu and Chang Hee Nam,
-  `Direct laser acceleration of electrons from a plasma mirror by an intense few-cycle Laguerre–Gaussian laser and its dependence on the carrier-envelope phase`,
-  `Plasma Phys. Control. Fusion 64, 055013 (2022) <http://dx.doi.org/10.1088/1361-6587/ac5a0a>`_
-
-.. [Galbiati2023]
-
-  Marta Galbiati, Arianna Formenti, Mickael Grech and Matteo Passoni,
-  `Numerical investigation of non-linear inverse Compton scattering in double-layer targets`,
-  `Front. Phys. 11, fphy.2023.1117543 (2023) <http://dx.doi.org/10.3389/fphy.2023.1117543>`_
-
-.. [Zhang2022a]
-
-  Cui-Wen Zhang, Yi-Xuan Zhu, Jian-Feng Lv and Bai-Song Xie,
-  `Simulation Study of a Bright Attosecond γ-ray Source Generation by Irradiating an Intense Laser on a Cone Target`,
-  `Applied Sciences 12, 4361 (2022) <http://dx.doi.org/10.3390/app12094361>`_
-
-.. [Han2022]
-
-  Qianqian Han, Xuesong Geng, Baifei Shen, Zhizhan Xu and Liangliang Ji,
-  `Ultra-fast polarization of a thin electron layer in the rotational standing-wave field driven by double ultra-intense laser pulses`,
-  `New J. Phys. 24, 063013 (2022) <http://dx.doi.org/10.1088/1367-2630/ac740f>`_
-
-.. [Gothel2022]
-
-  Ilja Göthel, Constantin Bernert, Michael Bussmann, Marco Garten, Thomas Miethlinger, Martin Rehwald, Karl Zeil, Tim Ziegler, Thomas E Cowan, Ulrich Schramm and Thomas Kluge,
-  `Optimized laser ion acceleration at the relativistic critical density surface`,
-  `Plasma Phys. Control. Fusion 64, 044010 (2022) <http://dx.doi.org/10.1088/1361-6587/ac4e9f>`_
-
-.. [Fazzini2022]
-
-  A. Fazzini, W. Yao, K. Burdonov, J. Béard, S. N. Chen, A. Ciardi, E. d’Humières, R. Diab, E. D. Filippov, S. Kisyov, V. Lelasseux, M. Miceli, Q. Moreno, S. Orlando, S. Pikuz, X. Ribeyre, M. Starodubtsev, R. Zemskov and J. Fuchs,
-  `Particle energization in colliding subcritical collisionless shocks investigated in the laboratory`,
-  `A&A 665, A87 (2022) <http://dx.doi.org/10.1051/0004-6361/202243277>`_
-
-.. [Sakai2023]
-
-  K. Sakai, T. Nishimoto, S. Isayama, S. Matsukiyo and Y. Kuramitsu,
-  `Ion-acoustic feature of collective Thomson scattering in non-equilibrium two-stream plasmas`,
-  `Physics of Plasmas 30, 012105 (2023) <http://dx.doi.org/10.1063/5.0117812>`_
-=======
 .. [Galbiati2023]
 
    Marta Galbiati, Arianna Formenti, Mickael Grech and Matteo Passoni,
@@ -417,7 +276,6 @@
    A. Fazzini, W. Yao, K. Burdonov, J. Béard, S. N. Chen, A. Ciardi, E. d’Humières, R. Diab, E. D. Filippov, S. Kisyov, V. Lelasseux, M. Miceli, Q. Moreno, S. Orlando, S. Pikuz, X. Ribeyre, M. Starodubtsev, R. Zemskov and J. Fuchs,
    `Particle energization in colliding subcritical collisionless shocks investigated in the laboratory`,
    `A&A 665, A87 (2022) <http://dx.doi.org/10.1051/0004-6361/202243277>`_
->>>>>>> 3ff8597d
 
 .. [Bykov2022]
 
@@ -431,15 +289,7 @@
   `Stimulated-Raman-scattering amplification of attosecond XUV pulses with pulse-train pumps and application to local in-depth plasma-density measurement`,
   `Phys. Rev. E 106, 045208 (2022) <http://dx.doi.org/10.1103/PhysRevE.106.045208>`_
 
-<<<<<<< HEAD
-.. [Marini2023]
-
-  S. Marini, M. Grech, P. S. Kleij, M. Raynaud and C. Riconda,
-  `Electron acceleration by laser plasma wedge interaction`,
-  `Phys. Rev. Research 5, 013115 (2023) <http://dx.doi.org/10.1103/PhysRevResearch.5.013115>`_
-=======
-
->>>>>>> 3ff8597d
+
 
 .. [Krafft2022b]
 
@@ -464,38 +314,13 @@
   Conor Davidson, Zheng-Ming Sheng, Thomas Wilson and Paul McKenna,
   `Theoretical and computational studies of the Weibel instability in several beam–plasma interaction configurations`,
   `J. Plasma Phys. 88, 905880206 (2022) <http://dx.doi.org/10.1017/S0022377822000253>`_
-<<<<<<< HEAD
-
-.. [Golovanov2023]
-
-  A. Golovanov, I. Yu. Kostyukov, A. Pukhov and V. Malka,
-  `Energy-Conserving Theory of the Blowout Regime of Plasma Wakefield`,
-  `Phys. Rev. Lett. 130, 105001 (2023) <http://dx.doi.org/10.1103/PhysRevLett.130.105001>`_
-
-.. [Miethlinger2023]
-
-  Thomas Miethlinger, Nico Hoffmann and Thomas Kluge,
-  `Acceptance Rates of Invertible Neural Networks on Electron Spectra from Near-Critical Laser-Plasmas: A Comparison`,
-  `Parallel Processing and Applied Mathematics, 273-284 (2023) <http://dx.doi.org/10.1007/978-3-031-30445-3_23>`_
-
-=======
   
->>>>>>> 3ff8597d
 .. [Glek2022]
 
   P. B. Glek and A. M. Zheltikov,
   `Subcycle terahertz field waveforms clocked by attosecond high-harmonic pulses from relativistic laser plasmas`,
   `Journal of Applied Physics 131, 103104 (2022) <http://dx.doi.org/10.1063/5.0070670>`_
 
-<<<<<<< HEAD
-.. [Zepter2023]
-
-  C. Zepter, A. Seidel, M. Zepf, M. C. Kaluza and A. Sävert,
-  `Role of spatiotemporal couplings in stimulated Raman side scattering`,
-  `Phys. Rev. Research 5, L012023 (2023) <http://dx.doi.org/10.1103/PhysRevResearch.5.L012023>`_
-
-=======
->>>>>>> 3ff8597d
 .. [Umstadter2022]
    D. Umstadter
    `Controlled Injection of Electrons for Improved Performance of Laser-Wakefield Acceleration`,
