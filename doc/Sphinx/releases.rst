--- conflicted
+++ resolved
@@ -23,23 +23,15 @@
 * In ``AMcylindrical`` geometry, using the ``LaserEnvelope`` model, the number of azimuthal modes can be greater than 1. This concerns only the electromagnetic fields and the densities. The envelope and the susceptibility will still be described by only one mode.
 * Collisions: new parameter ``time_frozen``
 * Performances post-processing: new parameter ``cumulative``
-<<<<<<< HEAD
 * ``PML`` can now be used as a bounday condition for the envelope model too.
 * It is no longer necessary to use ``PML`` on all boundaries anymore.  
-* Bugfixes: Poisson Solver correction was not properly accounted for with SDMD.
-* Bugfixes: Monte-Carlo radiation and multiphoton Breit-Wheeler processes with checkpoints.
-* Bugfixes: C++11 compilation issue.
-* Bugfixes: ``PML`` are now compatible with dynamic load balancing.
-* Bugfixes: Monte-Carlo radiation and multiphoton Breit-Wheeler processes with checkpoints
-* Bugfixes: C++11 compilation issue
-=======
 * Bugfixes: 
 
   * Poisson Solver correction was not properly accounted for with SDMD.
   * Monte-Carlo radiation and multiphoton Breit-Wheeler processes with checkpoints
   * C++11 compilation issue
   * Reading particle weights and momenta from hdf5 file
->>>>>>> 3cd4a9ab
+  * Bugfixes: ``PML`` are now compatible with dynamic load balancing.
 
 **Download**: `Smilei (not released) <_downloads/Smilei.tar.gz>`_
 
