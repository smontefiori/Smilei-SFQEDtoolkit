Releases
--------


Get Smilei
^^^^^^^^^^^^^^^^

**Clone the latest version of Smilei from** `GitHub <https://github.com/SmileiPIC/Smilei>`_:

.. code ::

  git clone https://github.com/SmileiPIC/Smilei.git

*Learn about Git* `here <https://git-scm.com/doc>`_.

----

.. _latestVersion:

Changes made in the repository (not released)
^^^^^^^^^^^^^^^^^^^^^^^^^^^^^^^^^^^^^^^^^^^^^^^^

<<<<<<< HEAD
* In ``AMcylindrical`` geometry, using the ``LaserEnvelope`` model, the number of azimuthal modes can be greater than 1. This concerns only the electromagnetic fields and the densities. The envelope and the susceptibility will still be described by only one mode.

=======
* Collisions: new parameter ``time_frozen``
* Bugfixes: Poisson Solver correction was not properly accounted for with SDMD.
>>>>>>> 9b11c2ca

**Download**: `Smilei (not released) <_downloads/Smilei.tar.gz>`_

----

Projects
^^^^^^^^^^^^^^^^

* Already available, but experimental:

  * :doc:`SDMD`
  * Particle merging
  * Nuclear reactions
  * Interface with the PICSAR library for AM spectral solver

* In preparation:

  * Perfectly-matched layers for the envelope model
  * More spectral solvers
  * GPU support


----

Release 4.7
^^^^^^^^^^^^^^^^^^^^^

**Download**: `Smilei v4.7 <_downloads/smilei-v4.7.tar.gz>`_

* **Perfectly Matched Layers** boundary conditions for EM fields (+2D Cartesian benchmark).
* Improved performance for ARM-based processors including the Fujitsu A64FX
* Improved performance for GNU, LLVM, arm-clang and Fujitsu compilers on all types of architectures
* Lasers can be injected from all boundaries
* Flag ``ponderomotive_dynamics`` removed from ``Species`` block. All ``Species`` interact with ``LaserEnvelope`` if present 
* Option to create neutrons for D-D fusion
* Collisions can be done less often
* Lasers can be injected from all boundaries
* New 4th-order non-standard FDTD solver ``M4``
* Timestep dependent field interpolation scheme
* ``LaserOffset``:

  * may be re-used from a previous simulation
  * available from ``ymin``, ``ymax``, ``zmin`` and ``zmax``
  * has new arguments ``fft_time_window`` and ``fft_time_step``

* Diagnostics:

  * Probes can include components of the Poynting vector ``PoyX``, ``PoyY``, ``PoyZ``
  * Probes can be time-integrated
  * ``ParticleBinning`` diagnostics may accept ``"auto"`` as axis limits
  * Particle IDs may be modified in the ``DiagTrackParticles.filter`` (8 available bits)
  * Screens may have a ``cylinder`` shape
  * Scalar diagnostics for AM geometry now available
  * happi ``ParticleBinning`` now uses the keyword ``average`` instead of ``sum``

* Bugfixes:

  * Poynting scalars behaviour with several patches, or with checkpoints
  * Densities too low are put to 0 to avoid underflow
  * Prescribed fields in 2D
  * ``ellipticity = -1.`` was doing ``+1.``
  * Setting ``units`` in happi's ``TrackParticles`` was wrong (for plotting only)
  * Current communication correction for FIR filters
  * Fix for particle merging segmentation fault in spherical and Cartesian modes
  * Tracked particles with the vectorized mode
  * ``momentum_initialization`` from a file did not take the proper file

----

Release 4.6
^^^^^^^^^^^^^^^^^^^^^

**Download**: `Smilei v4.6 <_downloads/smilei-v4.6.tar.gz>`_

* :doc:`SDMD`
* New 4th-order non-standard FDTD solver ``Bouchard`` for 2D and 3D geometries
* New method for current filtering with a user-provided FIR kernel for 1D, 2D and 3D geometries
* Diagnostics may now have a ``name`` (useful during post-processing)
* Laser Envelope:

  * linear and circular polarization
  * ionization model
  * normalized laser frequency can be different from 1

* Particles can be imported from a file
* Some :doc:`profiles` can be imported from a file
* Coulomb logarithm may be multiplied by a constant factor
* Happi:

  * handles fonts
  * time slider available with multiple plotting
  * ``vsym`` option for symmetric graph
  * ``getXmoved`` now accounts for requested units
  * Tracked particles can be selected before sorting

* Bugfixes:

  * Fix in the vectorized projection at order 4
  * Photons could not be read from numpy array
  * DiagFields with ``time_average`` did not work for densities
  * Prescribed fields caused unstable real fields
  * Initialisation from numpy or hdf5 caused wrong weights in AM geometry
  * Better positionning of collisionally-ionised electrons
  * Fix segfault from thermalizing boundary
  * Running a simulation displayed the wrong version v4.4

----

Release 4.5
^^^^^^^^^^^^^^^^^^^^^

**Download**: `Smilei v4.5 <_downloads/smilei-v4.5.tar.gz>`_

* Changes:

  * Current filtering with adjustable number of passes per dimension
  * Improved axial boundary conditions for ``AMcylindrical`` geometry
  * Units in ``RadiationSpectrum`` diagnostic are more consistent with that
    of ``ParticleBinning``
  * Ionisation current at fourth order of interpolation
  * Correction for :doc:`collisions` as suggested in [Higginson2020]_

* Bugfixes:

  * ``PrescribedField`` was sometimes not applied by some OpenMP threads
  * Scalar ``Ukin_bnd`` was sometimes wrong with load balancing
  * Scalar ``Urad`` was sometimes wrong with moving window
  * On some systems, particles IDs were incorrect with ionization


----

Release 4.4
^^^^^^^^^^^^^^^^^^^^^

**Download**: `Smilei v4.4 <_downloads/smilei-v4.4.tar.gz>`_

* Changed radiation tables: see :doc:`the doc <radiation_loss>`.

  * :red:`Old tables are not valid anymore, input files must be updated.`
  * Default tables are now embebded in the code
  * Possibility to read external generated by an :doc:`external tool <tables>` (more efficient and stable)

* New ``RadiationSpectrum`` diagnostics available (see :doc:`the doc <radiation_loss>`)
* ``AMcylindrical``: sorting, documentation, subgrid in DiagFields,
  species-related currents and density in probes (not per mode anymore)
* LaserOffset is not recomputed after restart
* Prescribed fields that only contribute to pushing particles
* Laser Envelope: added envelope equation solver with reduced numerical dispersion
* Bugfixes:

  * Weight-initialization bug in AM geometry when a species was initialized
    on top of a regularly-initialized species
  * LaserOffset was off sideways and temporally by a couple of cells
  * Do not project twice a frozen species
  * Probes for species faulty when 4th order of interpolation
  * Checkpoints ``restart_number=0`` was not used
  * Checkpointing with ``dump_minutes`` could be out of sync between MPI process
  * Prevent deadlock when restart files are corrupted
  * Checkpoints ``file_grouping`` had typo with python3
  * Scalar ``Ukin`` for ions was incorrect, thus ``Ubal`` was also wrong
  * happi had incorrect unit conversion with a sum of two fields
  * fix error occurring when envelope Probes on axis are used in AM geometry


----

Release 4.3
^^^^^^^^^^^^^^^^^^^^^

**Download**: `Smilei v4.3 <_downloads/smilei-v4.3.tar.gz>`_


* ``AMcylindrical`` : envelope, ionization, additional diagnotics,
  number of ppc per direction, binomial current filter, poisson solver,
  non-separable laser initialization per mode, improved diag field nomenclature
* Particle injector
* More control over the moving window movement
* More control over the regular position initialization in Cartesian geometries
* Bugfixes:

  * ionization of frozen species
  * particle binning was not following the moving window
  * gaussian profile with order 0 was incorrect
  * tracked particles post-processing was incorrect above 20M particles
  * better management of particle binning in collisions
  * Intel 19 optimizations


----

Release 4.2
^^^^^^^^^^^^^^^^^^^^^

**Download**: `Smilei v4.2 <_downloads/smilei-v4.2.tar.gz>`_

* ``AMcylindrical`` geometry with azimuthal Fourier decomposition (beta version)
* Different convention for circular polarization amplitude
* 1D and 2D laser envelope model
* Compatibility between various ionization and QED models
* Bugfixes:

  * Binomial filter in Cartesian 3D parallel implementation
  * Various crashes linked to vectorization
  * ``LaserGaussian2D`` when focused far from boundary
  * Laser :py:data:`a0` normalization to :py:data:`omega`
  * Frozen particles are now properly ionized
  * Position initialization over another species with moving window
  * Tracked particles output was missing the mass factor for momenta
  * Breit-Wheeler pair production with fine grain sorted particles


----

Release 4.1
^^^^^^^^^^^^^^^^^^^^^

**Download**: `Smilei v4.1 <_downloads/smilei-v4.1.tar.gz>`_

* Probe diagnostics of currents and density per species
* Field diagnostics with more than 2^32 points
* Bugfixes:

  * collisions (badly affected by vectorization)
  * adaptive vectorization with dynamic load balancing
  * memory leak in the laser envelope model

* Disable usage of ``-ipo`` to compile on supercomputers
  despite of saving time simulation

  * it needs too many resources (time and memory) to link
  * it is recommended to do some tests on a new supercomputer
    without and then to re-establish it

.. warning::

  Since version 4.1, the :ref:`definition of macro-particle weights<Weights>`
  has changed to ensure they do not depend on the cell volume. This impacts
  only the users working directly with values of weights. Other simulation
  results should be unchanged.


----

Release 4.0
^^^^^^^^^^^^^^^^^^^^^

**Download**: `Smilei v4.0 <_downloads/smilei-v4.0.tar.gz>`_

* :ref:`vectorization`
* :ref:`laser_envelope`
* MPI option ``MPI_THREAD_MULTIPLE`` is now optional (but recommended)
* Faster collisions
* Bugfixes: handling ``sum`` for happi's ``ParticleBinning``

----

Release 3.5
^^^^^^^^^^^^^^^^^^^^^

**Download**: `Smilei v3.5 <_downloads/smilei-v3.5.tar.gz>`_

* :doc:`Laser defined in tilted plane<laser_offset>`
* Bugfixes: Field diagnostic subgrid, Scalar diagnostic PoyInst,
  MPI tags for large number of patches

----

Release 3.4.1
^^^^^^^^^^^^^^^^^^^^^

**Download**: `Smilei v3.4.1 <_downloads/smilei-v3.4.1.tar.gz>`_

* Ionization considering a user-defined rate

----

Release 3.4
^^^^^^^^^^^

**Download**: `Smilei v3.4 <_downloads/smilei-v3.4.tar.gz>`_

* Compatibility with Python 3
* New 'Performances' diagnostic
* Tracked particles may output the fields at their location
* 'subgrid' option in Fields diagnostics
* Printout of the expected disk usage
* Laser propagation pre-processing
* More flexible domain decomposition
* Relativistic initialization
* Particles injection using Numpy arrays
* Possibility to use user-defined ionization rates
* Bugfixes: circular polarization, collisional ionization

----

Release 3.3
^^^^^^^^^^^

**Download**: `Smilei v3.3 <_downloads/smilei-v3.3.tar.gz>`_

* **Major** :doc:`syntax changes<syntax_changes>` in the namelist
* QED radiation reaction
* Monte-Carlo QED photon emission
* *Test mode* to quickly check the namelist consistency
* *ParticleBinning* and *Screen* diagnostics accept a python function as their
  ``deposited_quantity`` and ``axis``.
* Bugfixes: 4th order, field ionization

----

Release 3.2
^^^^^^^^^^^

**Download**: `Smilei v3.2 <_downloads/smilei-v3.2.tar.gz>`_

* New pushers (Vay's and Higuera-Cary's)
* *Numpy* used for filtering track particles
* Fourth order in 3D
* Add some missing 3D features: external fields management, boundary conditions
  and non-neutral plasma initialization
* OpenMP support in moving window
* Tracked particles post-processing improved for large files
* Bugfixes: energy computation in 3D or with moving window, random number seed

----

Release 3.1
^^^^^^^^^^^

**Download**: `Smilei v3.1 <_downloads/smilei-v3.1.tar.gz>`_

* *Screen* diagnostics
* Exporting 3D diagnostics to VTK for reading in ParaView or VisIt
* Partial support of the `OpenPMD <https://www.openpmd.org>`_ standard
* Improvements: moving window (OpenMP), 3D projection
* Bugfixes: tracked particles, walls, collisional ionization, etc.

Notes:

* Outputs of Fields and Tracks are incompatible with 3.0
* The input "output_dir" is not supported anymore

----

Release 3.0
^^^^^^^^^^^

**Download**: `Smilei v3.0 <_downloads/smilei-v3.0.tar.gz>`_

* **3D geometry**
* Field and scalar diagnostics improved for more flexibility and memory saving
* Faster initialization (including Maxwell-Jüttner sampling)
* Post-processing handles restarts
* Bugfixes in checkpoints, timers, memory profile

----

Release 2.3
^^^^^^^^^^^

**Download**: `Smilei v2.3 <_downloads/smilei-v2.3.tar.gz>`_

* Post-processing scripts have been turned into a *python* module
* Many bugfixes, such as addressing diagnostics efficiency


----

Release 2.2
^^^^^^^^^^^

**Download**: `Smilei v2.2 <_downloads/smilei-v2.2.tar.gz>`_

* **state-of-the-art dynamic load balancing**
* full *python* namelist, allowing for complex, user-friendly input
* external fields and antennas
* binary Coulomb collisions
* new diagnostics
* *python* scripts for post-processing

----

Release 1.0
^^^^^^^^^^^

**Download**: `Smilei v1.0 <_downloads/smilei-v1.0.tar.gz>`_

* 1D & 2D cartesian geometries
* Moving window
* Hybrid MPI-OpenMP parallelization
* Field ionization
* Some python diagnostics<|MERGE_RESOLUTION|>--- conflicted
+++ resolved
@@ -20,13 +20,9 @@
 Changes made in the repository (not released)
 ^^^^^^^^^^^^^^^^^^^^^^^^^^^^^^^^^^^^^^^^^^^^^^^^
 
-<<<<<<< HEAD
 * In ``AMcylindrical`` geometry, using the ``LaserEnvelope`` model, the number of azimuthal modes can be greater than 1. This concerns only the electromagnetic fields and the densities. The envelope and the susceptibility will still be described by only one mode.
-
-=======
 * Collisions: new parameter ``time_frozen``
 * Bugfixes: Poisson Solver correction was not properly accounted for with SDMD.
->>>>>>> 9b11c2ca
 
 **Download**: `Smilei (not released) <_downloads/Smilei.tar.gz>`_
 
