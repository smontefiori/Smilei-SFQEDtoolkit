Releases
--------


Get Smilei
^^^^^^^^^^^^^^^^

**Clone the latest version of Smilei from** `GitHub <https://github.com/SmileiPIC/Smilei>`_:

.. code ::

  git clone https://github.com/SmileiPIC/Smilei.git

*Learn about Git* `here <https://git-scm.com/doc>`_.

----

.. _latestVersion:

Changes made in the repository (not released)
^^^^^^^^^^^^^^^^^^^^^^^^^^^^^^^^^^^^^^^^^^^^^^^^

* In ``AMcylindrical`` geometry, using the ``LaserEnvelope`` model, the number of azimuthal modes can be greater than 1. This concerns only the electromagnetic fields and the densities. The envelope and the susceptibility will still be described by only one mode.
* Collisions: new parameter ``time_frozen``
* Performances post-processing: new parameter ``cumulative``
* ``PML`` can now be used as a bounday condition for the envelope model too.
* It is no longer necessary to use ``PML`` on all boundaries anymore.  
* Bugfixes: Poisson Solver correction was not properly accounted for with SDMD.
<<<<<<< HEAD
* Bugfixes: Monte-Carlo radiation and multiphoton Breit-Wheeler processes with checkpoints.
* Bugfixes: C++11 compilation issue.
* Bugfixes: ``PML`` are now compatible with dynamic load balancing.
=======
* Bugfixes: Monte-Carlo radiation and multiphoton Breit-Wheeler processes with checkpoints
* Bugfixes: C++11 compilation issue
* Bugfixes: Fix a bug where introducing particle merging after a restart would fail.
>>>>>>> 42212c25

**Download**: `Smilei (not released) <_downloads/Smilei.tar.gz>`_

----

Projects
^^^^^^^^^^^^^^^^

* Already available, but experimental:

  * :doc:`SDMD`
  * Particle merging
  * Nuclear reactions
  * Interface with the PICSAR library for AM spectral solver

* In preparation:

  * Perfectly-matched layers for the envelope model
  * More spectral solvers
  * GPU support


----

Release 4.7
^^^^^^^^^^^^^^^^^^^^^

**Download**: `Smilei v4.7 <_downloads/smilei-v4.7.tar.gz>`_

* **Perfectly Matched Layers** boundary conditions for EM fields (+2D Cartesian benchmark).
* Improved performance for ARM-based processors including the Fujitsu A64FX
* Improved performance for GNU, LLVM, arm-clang and Fujitsu compilers on all types of architectures
* Lasers can be injected from all boundaries
* Flag ``ponderomotive_dynamics`` removed from ``Species`` block. All ``Species`` interact with ``LaserEnvelope`` if present 
* Option to create neutrons for D-D fusion
* Collisions can be done less often
* Lasers can be injected from all boundaries
* New 4th-order non-standard FDTD solver ``M4``
* Timestep dependent field interpolation scheme
* ``LaserOffset``:

  * may be re-used from a previous simulation
  * available from ``ymin``, ``ymax``, ``zmin`` and ``zmax``
  * has new arguments ``fft_time_window`` and ``fft_time_step``

* Diagnostics:

  * Probes can include components of the Poynting vector ``PoyX``, ``PoyY``, ``PoyZ``
  * Probes can be time-integrated
  * ``ParticleBinning`` diagnostics may accept ``"auto"`` as axis limits
  * Particle IDs may be modified in the ``DiagTrackParticles.filter`` (8 available bits)
  * Screens may have a ``cylinder`` shape
  * Scalar diagnostics for AM geometry now available
  * happi ``ParticleBinning`` now uses the keyword ``average`` instead of ``sum``

* Bugfixes:

  * Poynting scalars behaviour with several patches, or with checkpoints
  * Densities too low are put to 0 to avoid underflow
  * Prescribed fields in 2D
  * ``ellipticity = -1.`` was doing ``+1.``
  * Setting ``units`` in happi's ``TrackParticles`` was wrong (for plotting only)
  * Current communication correction for FIR filters
  * Fix for particle merging segmentation fault in spherical and Cartesian modes
  * Tracked particles with the vectorized mode
  * ``momentum_initialization`` from a file did not take the proper file

----

Release 4.6
^^^^^^^^^^^^^^^^^^^^^

**Download**: `Smilei v4.6 <_downloads/smilei-v4.6.tar.gz>`_

* :doc:`SDMD`
* New 4th-order non-standard FDTD solver ``Bouchard`` for 2D and 3D geometries
* New method for current filtering with a user-provided FIR kernel for 1D, 2D and 3D geometries
* Diagnostics may now have a ``name`` (useful during post-processing)
* Laser Envelope:

  * linear and circular polarization
  * ionization model
  * normalized laser frequency can be different from 1

* Particles can be imported from a file
* Some :doc:`profiles` can be imported from a file
* Coulomb logarithm may be multiplied by a constant factor
* Happi:

  * handles fonts
  * time slider available with multiple plotting
  * ``vsym`` option for symmetric graph
  * ``getXmoved`` now accounts for requested units
  * Tracked particles can be selected before sorting

* Bugfixes:

  * Fix in the vectorized projection at order 4
  * Photons could not be read from numpy array
  * DiagFields with ``time_average`` did not work for densities
  * Prescribed fields caused unstable real fields
  * Initialisation from numpy or hdf5 caused wrong weights in AM geometry
  * Better positionning of collisionally-ionised electrons
  * Fix segfault from thermalizing boundary
  * Running a simulation displayed the wrong version v4.4

----

Release 4.5
^^^^^^^^^^^^^^^^^^^^^

**Download**: `Smilei v4.5 <_downloads/smilei-v4.5.tar.gz>`_

* Changes:

  * Current filtering with adjustable number of passes per dimension
  * Improved axial boundary conditions for ``AMcylindrical`` geometry
  * Units in ``RadiationSpectrum`` diagnostic are more consistent with that
    of ``ParticleBinning``
  * Ionisation current at fourth order of interpolation
  * Correction for :doc:`collisions` as suggested in [Higginson2020]_

* Bugfixes:

  * ``PrescribedField`` was sometimes not applied by some OpenMP threads
  * Scalar ``Ukin_bnd`` was sometimes wrong with load balancing
  * Scalar ``Urad`` was sometimes wrong with moving window
  * On some systems, particles IDs were incorrect with ionization


----

Release 4.4
^^^^^^^^^^^^^^^^^^^^^

**Download**: `Smilei v4.4 <_downloads/smilei-v4.4.tar.gz>`_

* Changed radiation tables: see :doc:`the doc <radiation_loss>`.

  * :red:`Old tables are not valid anymore, input files must be updated.`
  * Default tables are now embebded in the code
  * Possibility to read external generated by an :doc:`external tool <tables>` (more efficient and stable)

* New ``RadiationSpectrum`` diagnostics available (see :doc:`the doc <radiation_loss>`)
* ``AMcylindrical``: sorting, documentation, subgrid in DiagFields,
  species-related currents and density in probes (not per mode anymore)
* LaserOffset is not recomputed after restart
* Prescribed fields that only contribute to pushing particles
* Laser Envelope: added envelope equation solver with reduced numerical dispersion
* Bugfixes:

  * Weight-initialization bug in AM geometry when a species was initialized
    on top of a regularly-initialized species
  * LaserOffset was off sideways and temporally by a couple of cells
  * Do not project twice a frozen species
  * Probes for species faulty when 4th order of interpolation
  * Checkpoints ``restart_number=0`` was not used
  * Checkpointing with ``dump_minutes`` could be out of sync between MPI process
  * Prevent deadlock when restart files are corrupted
  * Checkpoints ``file_grouping`` had typo with python3
  * Scalar ``Ukin`` for ions was incorrect, thus ``Ubal`` was also wrong
  * happi had incorrect unit conversion with a sum of two fields
  * fix error occurring when envelope Probes on axis are used in AM geometry


----

Release 4.3
^^^^^^^^^^^^^^^^^^^^^

**Download**: `Smilei v4.3 <_downloads/smilei-v4.3.tar.gz>`_


* ``AMcylindrical`` : envelope, ionization, additional diagnotics,
  number of ppc per direction, binomial current filter, poisson solver,
  non-separable laser initialization per mode, improved diag field nomenclature
* Particle injector
* More control over the moving window movement
* More control over the regular position initialization in Cartesian geometries
* Bugfixes:

  * ionization of frozen species
  * particle binning was not following the moving window
  * gaussian profile with order 0 was incorrect
  * tracked particles post-processing was incorrect above 20M particles
  * better management of particle binning in collisions
  * Intel 19 optimizations


----

Release 4.2
^^^^^^^^^^^^^^^^^^^^^

**Download**: `Smilei v4.2 <_downloads/smilei-v4.2.tar.gz>`_

* ``AMcylindrical`` geometry with azimuthal Fourier decomposition (beta version)
* Different convention for circular polarization amplitude
* 1D and 2D laser envelope model
* Compatibility between various ionization and QED models
* Bugfixes:

  * Binomial filter in Cartesian 3D parallel implementation
  * Various crashes linked to vectorization
  * ``LaserGaussian2D`` when focused far from boundary
  * Laser :py:data:`a0` normalization to :py:data:`omega`
  * Frozen particles are now properly ionized
  * Position initialization over another species with moving window
  * Tracked particles output was missing the mass factor for momenta
  * Breit-Wheeler pair production with fine grain sorted particles


----

Release 4.1
^^^^^^^^^^^^^^^^^^^^^

**Download**: `Smilei v4.1 <_downloads/smilei-v4.1.tar.gz>`_

* Probe diagnostics of currents and density per species
* Field diagnostics with more than 2^32 points
* Bugfixes:

  * collisions (badly affected by vectorization)
  * adaptive vectorization with dynamic load balancing
  * memory leak in the laser envelope model

* Disable usage of ``-ipo`` to compile on supercomputers
  despite of saving time simulation

  * it needs too many resources (time and memory) to link
  * it is recommended to do some tests on a new supercomputer
    without and then to re-establish it

.. warning::

  Since version 4.1, the :ref:`definition of macro-particle weights<Weights>`
  has changed to ensure they do not depend on the cell volume. This impacts
  only the users working directly with values of weights. Other simulation
  results should be unchanged.


----

Release 4.0
^^^^^^^^^^^^^^^^^^^^^

**Download**: `Smilei v4.0 <_downloads/smilei-v4.0.tar.gz>`_

* :ref:`vectorization`
* :ref:`laser_envelope`
* MPI option ``MPI_THREAD_MULTIPLE`` is now optional (but recommended)
* Faster collisions
* Bugfixes: handling ``sum`` for happi's ``ParticleBinning``

----

Release 3.5
^^^^^^^^^^^^^^^^^^^^^

**Download**: `Smilei v3.5 <_downloads/smilei-v3.5.tar.gz>`_

* :doc:`Laser defined in tilted plane<laser_offset>`
* Bugfixes: Field diagnostic subgrid, Scalar diagnostic PoyInst,
  MPI tags for large number of patches

----

Release 3.4.1
^^^^^^^^^^^^^^^^^^^^^

**Download**: `Smilei v3.4.1 <_downloads/smilei-v3.4.1.tar.gz>`_

* Ionization considering a user-defined rate

----

Release 3.4
^^^^^^^^^^^

**Download**: `Smilei v3.4 <_downloads/smilei-v3.4.tar.gz>`_

* Compatibility with Python 3
* New 'Performances' diagnostic
* Tracked particles may output the fields at their location
* 'subgrid' option in Fields diagnostics
* Printout of the expected disk usage
* Laser propagation pre-processing
* More flexible domain decomposition
* Relativistic initialization
* Particles injection using Numpy arrays
* Possibility to use user-defined ionization rates
* Bugfixes: circular polarization, collisional ionization

----

Release 3.3
^^^^^^^^^^^

**Download**: `Smilei v3.3 <_downloads/smilei-v3.3.tar.gz>`_

* **Major** :doc:`syntax changes<syntax_changes>` in the namelist
* QED radiation reaction
* Monte-Carlo QED photon emission
* *Test mode* to quickly check the namelist consistency
* *ParticleBinning* and *Screen* diagnostics accept a python function as their
  ``deposited_quantity`` and ``axis``.
* Bugfixes: 4th order, field ionization

----

Release 3.2
^^^^^^^^^^^

**Download**: `Smilei v3.2 <_downloads/smilei-v3.2.tar.gz>`_

* New pushers (Vay's and Higuera-Cary's)
* *Numpy* used for filtering track particles
* Fourth order in 3D
* Add some missing 3D features: external fields management, boundary conditions
  and non-neutral plasma initialization
* OpenMP support in moving window
* Tracked particles post-processing improved for large files
* Bugfixes: energy computation in 3D or with moving window, random number seed

----

Release 3.1
^^^^^^^^^^^

**Download**: `Smilei v3.1 <_downloads/smilei-v3.1.tar.gz>`_

* *Screen* diagnostics
* Exporting 3D diagnostics to VTK for reading in ParaView or VisIt
* Partial support of the `OpenPMD <https://www.openpmd.org>`_ standard
* Improvements: moving window (OpenMP), 3D projection
* Bugfixes: tracked particles, walls, collisional ionization, etc.

Notes:

* Outputs of Fields and Tracks are incompatible with 3.0
* The input "output_dir" is not supported anymore

----

Release 3.0
^^^^^^^^^^^

**Download**: `Smilei v3.0 <_downloads/smilei-v3.0.tar.gz>`_

* **3D geometry**
* Field and scalar diagnostics improved for more flexibility and memory saving
* Faster initialization (including Maxwell-Jüttner sampling)
* Post-processing handles restarts
* Bugfixes in checkpoints, timers, memory profile

----

Release 2.3
^^^^^^^^^^^

**Download**: `Smilei v2.3 <_downloads/smilei-v2.3.tar.gz>`_

* Post-processing scripts have been turned into a *python* module
* Many bugfixes, such as addressing diagnostics efficiency


----

Release 2.2
^^^^^^^^^^^

**Download**: `Smilei v2.2 <_downloads/smilei-v2.2.tar.gz>`_

* **state-of-the-art dynamic load balancing**
* full *python* namelist, allowing for complex, user-friendly input
* external fields and antennas
* binary Coulomb collisions
* new diagnostics
* *python* scripts for post-processing

----

Release 1.0
^^^^^^^^^^^

**Download**: `Smilei v1.0 <_downloads/smilei-v1.0.tar.gz>`_

* 1D & 2D cartesian geometries
* Moving window
* Hybrid MPI-OpenMP parallelization
* Field ionization
* Some python diagnostics<|MERGE_RESOLUTION|>--- conflicted
+++ resolved
@@ -26,15 +26,12 @@
 * ``PML`` can now be used as a bounday condition for the envelope model too.
 * It is no longer necessary to use ``PML`` on all boundaries anymore.  
 * Bugfixes: Poisson Solver correction was not properly accounted for with SDMD.
-<<<<<<< HEAD
 * Bugfixes: Monte-Carlo radiation and multiphoton Breit-Wheeler processes with checkpoints.
 * Bugfixes: C++11 compilation issue.
 * Bugfixes: ``PML`` are now compatible with dynamic load balancing.
-=======
 * Bugfixes: Monte-Carlo radiation and multiphoton Breit-Wheeler processes with checkpoints
 * Bugfixes: C++11 compilation issue
 * Bugfixes: Fix a bug where introducing particle merging after a restart would fail.
->>>>>>> 42212c25
 
 **Download**: `Smilei (not released) <_downloads/Smilei.tar.gz>`_
 
