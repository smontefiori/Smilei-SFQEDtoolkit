Releases
--------

Major releases are available here as well as on the
`GitHub page <https://github.com/SmileiPIC/Smilei>`_.
We greatly appreciate external users trying this code and giving feedback.

You can :doc:`contact us <partners>` to become a developer of the official releases:
the `developer's Gitlab repository <https://llrgit.in2p3.fr/smilei/smilei>`_ is used
for development, and you will need to ask for a password first,
but the process is fast and straightforward.

----

Upcoming changes
^^^^^^^^^^^^^^^^

* Monte Carlo QED photon emission
* Moving window along y and z
* Tracking particles in *Screens*
<<<<<<< HEAD
* Better time-average for B fields
* :doc:`Syntax changes<syntax_changes>`
=======
>>>>>>> 37e34a87

----

.. _latestVersion:

Current release 3.2
^^^^^^^^^^^^^^^^^^^

**Download**: `Smilei v3.2 <_downloads/smilei-v3.2.tar.gz>`_

* New pushers (Vay's and Higuera-Cary's)
* *Numpy* used for filtering track particles
* Fourth order in 3D
* Add some missing 3D features: external fields management, boundary conditions and non-neutral plasma initialization
* OpenMP support in moving window
* Tracked particles post-processing improved for large files
* Bugfixes: energy computation in 3D or with moving window, random number seed

----

Release 3.1
^^^^^^^^^^^

**Download**: `Smilei v3.1 <_downloads/smilei-v3.1.tar.gz>`_

* *Screen* diagnostics
* Exporting 3D diagnostics to VTK for reading in ParaView or VisIt
* Partial support of the `OpenPMD <https://www.openpmd.org>`_ standard
* Improvements: moving window (OpenMP), 3D projection
* Bugfixes: tracked particles, walls, collisional ionization, etc.

Notes:

* Outputs of Fields and Tracks are incompatible with 3.0
* The input "output_dir" is not supported anymore

----

Release 3.0
^^^^^^^^^^^

**Download**: `Smilei v3.0 <_downloads/smilei-v3.0.tar.gz>`_

* **3D geometry**
* Field and scalar diagnostics improved for more flexibility and memory saving
* Faster initialization (including Maxwell-Jüttner sampling)
* Post-processing handles restarts
* Bugfixes in checkpoints, timers, memory profile

----

Release 2.3
^^^^^^^^^^^

**Download**: `Smilei v2.3 <_downloads/smilei-v2.3.tar.gz>`_

* Post-processing scripts have been turned into a *python* module
* Many bugfixes, such as addressing diagnostics efficiency


----

Release 2.0
^^^^^^^^^^^

**Download**: `Smilei v2.2 <_downloads/smilei-v2.2.tar.gz>`_

* **state-of-the-art dynamic load balancing**
* full *python* namelist, allowing for complex, user-friendly input
* external fields and antennas
* binary Coulomb collisions
* new diagnostics
* *python* scripts for post-processing

----

Release 1.0
^^^^^^^^^^^

**Download**: `Smilei v1.0 <_downloads/smilei-v1.0.tar.gz>`_

* 1D & 2D cartesian geometries
* Moving window
* Hybrid MPI-OpenMP parallelization
* Field ionization
* Some python diagnostics
<|MERGE_RESOLUTION|>--- conflicted
+++ resolved
@@ -18,11 +18,7 @@
 * Monte Carlo QED photon emission
 * Moving window along y and z
 * Tracking particles in *Screens*
-<<<<<<< HEAD
-* Better time-average for B fields
 * :doc:`Syntax changes<syntax_changes>`
-=======
->>>>>>> 37e34a87
 
 ----
 
