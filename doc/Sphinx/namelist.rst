Write a namelist
----------------

Before you run :program:`Smilei`, you need a *namelist* (an input file). The namelist
is written in the *python* language. It is thus recommended to know the basics of *python*.

We suggest you copy one existing namelist from the folder *benchmarks*.
All namelists have the extension ``.py``.


----

General rules
^^^^^^^^^^^^^

* :program:`Smilei` requires a few *blocks* to be defined, such as::

    Main(
        # ...
        timestep = 0.01,         # defines the timestep value
        grid_length = [10., 20.], # defines the 2D box dimensions
        # ...
    )

  Outside blocks, you can calculate anything you require.
  Inside a block, you must only define variables for :program:`Smilei`.

* The *python* syntax requires special indentation of each line.
  You begin with no indentation, but you have to **add four spaces at the
  beginning of lines inside a group**, and so on.
  For instance::

    if a == 0:
        timestep = 0.1
        if b == 1:
            timestep = 0.2
    else:
        timestep = 0.3

* You will need to use `lists <https://docs.python.org/2/tutorial/introduction.html#lists>`_,
  which are series of things in *python*,
  defined between brackets ``[]`` and separated by commas.
  For example, ``mean_velocity = [0., 1.1, 3.]``.

* You are free to import any installed *python* package into the namelist.
  For instance, you may obtain :math:`\pi` using ``from math import pi``.

* All quantities are normalized to arbitrary values: see :doc:`units`.

----

Python workflow
^^^^^^^^^^^^^^^

*Python* is started at the beginning of the simulation (one *python* interpreter
for each MPI process). The following steps are executed:

#. A few variables from :program:`Smilei` are passed to *python* so that they are
   available to the user:

   * The rank of the current MPI process as :py:data:`smilei_mpi_rank`.
   * The total number of MPI processes as :py:data:`smilei_mpi_size`.
   * The maximum random integer as :py:data:`smilei_rand_max`.

#. The namelist(s) is executed.

#. *Python* runs :py:data:`preprocess()` if the user has defined it.
   This is a good place to calculate things that are not needed for
   post-processing with :program:`happi`.

#. The simulation is initialized (including field and particle arrays).

#. *Python* runs :py:data:`cleanup()` if the user has defined it.
   This is a good place to delete unused heavy variables.

#. *Python* checks whether the *python* interpreter is needed during the simulation
   (e.g. the user has defined a temporal :ref:`profile <profiles>` which requires *python*
   to calculate it every timestep). Otherwise, *python* is stopped.

All these instructions are summarized in a file ``smilei.py``,
so that the user can directly run ``python -i smilei.py`` for post-processing purposes.

----

Main variables
^^^^^^^^^^^^^^

The block ``Main`` is **mandatory** and has the following syntax::

  Main(
      geometry = "1Dcartesian",
      interpolation_order = 2,
      grid_length  = [16. ],
      cell_length = [0.01],
      simulation_time    = 15.,
      timestep    = 0.005,
      number_of_patches = [64],
      clrw = 5,
      maxwell_solver = 'Yee',
      EM_boundary_conditions = [
          ["silver-muller", "silver-muller"],
  #        ["silver-muller", "silver-muller"],
  #        ["silver-muller", "silver-muller"],
      ],
      time_fields_frozen = 0.,
      reference_angular_frequency_SI = 0.,
      print_every = 100,
      random_seed = 0,
  )

.. py:data:: geometry

  The geometry of the simulation:

  * ``"1Dcartesian"``
  * ``"2Dcartesian"``
  * ``"3Dcartesian"``
  * ``"AMcylindrical"``: cylindrical geometry with :doc:`azimuthal_modes_decomposition`.

  In the following documentation, all references to dimensions or coordinates
  depend on the ``geometry``.
  1D, 2D and 3D stand for 1-dimensional, 2-dimensional and 3-dimensional cartesian
  geometries, respectively. All coordinates are ordered as :math:`(x)`, :math:`(x,y)` or :math:`(x,y,z)`.
  In the ``"AMcylindrical"`` case, all grid coordinates are 2-dimensional
  :math:`(x,r)`, while particle coordinates (in :ref:`Species`)
  are expressed in the 3-dimensional Cartesian frame :math:`(x,y,z)`.

  .. warning::

    The ``"AMcylindrical"`` geometry has some restrictions.
    Boundary conditions must be set to ``"remove"`` for particles,
    ``"silver-muller"`` for longitudinal EM boundaries and
    ``"buneman"`` for transverse EM boundaries.
    Vectorization, collisions, scalar diagnostics and
    order-4 interpolation are not supported yet.

.. py:data:: interpolation_order

  :default: ``2``

  Interpolation order, defines particle shape function:

  * ``2``  : 3 points stencil, supported in all configurations.
  * ``4``  : 5 points stencil, not supported in vectorized 2D geometry.


.. py:data:: grid_length
             number_of_cells

  A list of numbers: size of the simulation box for each dimension of the simulation.
   * Either ``grid_length``, the simulation length in each direction in units of :math:`L_r`,
   * or ``number_of_cells``, the number of cells in each direction.


.. py:data:: cell_length

  A list of floats: sizes of one cell in each direction in units of :math:`L_r`.


.. py:data:: simulation_time
             number_of_timesteps

  Duration of the simulation.
    * Either ``simulation_time``, the simulation duration in units of :math:`T_r`,
    * or ``number_of_timesteps``, the total number of timesteps.


.. py:data:: timestep
             timestep_over_CFL

  Duration of one timestep.
    * Either ``timestep``, in units of :math:`T_r`,
    * or ``timestep_over_CFL``, in units of the *Courant–Friedrichs–Lewy* (CFL) time.


.. py:data:: number_of_patches

  A list of integers: the number of patches in each direction.
  Each integer must be a power of 2, and the total number of patches must be
  greater or equal than the number of MPI processes.
  It is also strongly advised to have more patches than the total number of openMP threads.
  See :doc:`parallelization`.


.. py:data:: patch_arrangement

  :default: ``"hilbertian"``

  Determines the ordering of patches and the way they are separated into the
  various MPI processes. Options are:

  * ``"hilbertian"``: following the Hilbert curve (see :ref:`this explanation<LoadBalancingExplanation>`).
  * ``"linearized_XY"`` in 2D or ``"linearized_XYZ"`` in 3D: following the
    row-major (C-style) ordering.
  * ``"linearized_YX"`` in 2D or ``"linearized_ZYX"`` in 3D: following the
    column-major (fortran-style) ordering. This prevents the usage of
    :ref:`Fields diagnostics<DiagFields>` (see :doc:`parallelization`).

.. py:data:: clrw

  :default: set to minimize the memory footprint of the particles pusher, especially interpolation and projection processes

  For advanced users. Integer specifying the cluster width along X direction in number of cells.
  The "cluster" is a sub-patch structure in which particles are sorted for cache improvement.
  ``clrw`` must divide the number of cells in one patch (in dimension X).
  The finest sorting is achieved with ``clrw=1`` and no sorting with ``clrw`` equal to the full size of a patch along dimension X.
  The cluster size in dimension Y and Z is always the full extent of the patch.

.. py:data:: maxwell_solver

  :default: 'Yee'

  The solver for Maxwell's equations.
  Only ``"Yee"`` is available for all geometries at the moment.
  ``"Cowan"``, ``"Grassi"``, ``"Lehe"`` and ``"Bouchard"`` are available for ``2DCartesian``.
  ``"Lehe"`` and ``"Bouchard"`` is available for ``3DCartesian``.
  The Lehe solver is described in `this paper <https://journals.aps.org/prab/abstract/10.1103/PhysRevSTAB.16.021301>`_

.. py:data:: solve_poisson

   :default: True

   Decides if Poisson correction must be applied or not initially.

.. py:data:: poisson_max_iteration

  :default: 50000

  Maximum number of iteration for the Poisson solver.

.. py:data:: poisson_max_error

  :default: 1e-14

  Maximum error for the Poisson solver.

.. py:data:: solve_relativistic_poisson

   :default: False

   Decides if relativistic Poisson problem must be solved for at least one species.
   See :doc:`relativistic_fields_initialization` for more details.

.. py:data:: relativistic_poisson_max_iteration

  :default: 50000

  Maximum number of iteration for the Poisson solver.

.. py:data:: relativistic_poisson_max_error

  :default: 1e-22

  Maximum error for the Poisson solver.

.. py:data:: EM_boundary_conditions

  :type: list of lists of strings
  :default: ``[["periodic"]]``

  The boundary conditions for the electromagnetic fields. Each boundary may have one of
  the following conditions: ``"periodic"``, ``"silver-muller"``, ``"reflective"`` or ``"ramp??"``.

  | **Syntax 1:** ``[[bc_all]]``, identical for all boundaries.
  | **Syntax 2:** ``[[bc_X], [bc_Y], ...]``, different depending on x, y or z.
  | **Syntax 3:** ``[[bc_Xmin, bc_Xmax], ...]``,  different on each boundary.

  * ``"silver-muller"`` is an open boundary condition.
    The incident wave vector :math:`k_{inc}` on each face is defined by
    ``"EM_boundary_conditions_k"``.
    When using ``"silver-muller"`` as an injecting boundary,
    make sure :math:`k_{inc}` is aligned with the wave you are injecting.
    When using ``"silver-muller"`` as an absorbing boundary,
    the optimal wave absorption on a given face will be along :math:`k_{abs}`
    the specular reflection of :math:`k_{inc}` on the considered face.

  * ``"ramp??"`` is a basic, open boundary condition designed
    for the spectral solver in ``AMcylindrical`` geometry.
    The ``??`` is an integer representing a number of cells
    (smaller than the number of ghost cells).
    Over the first half, the fields remain untouched. 
    Over the second half, all fields are progressively reduced down to zero.

.. py:data:: EM_boundary_conditions_k

  :type: list of lists of floats
  :default: ``[[1.,0.],[-1.,0.],[0.,1.],[0.,-1.]]`` in 2D
  :default: ``[[1.,0.,0.],[-1.,0.,0.],[0.,1.,0.],[0.,-1.,0.],[0.,0.,1.],[0.,0.,-1.]]`` in 3D

  The incident unit wave vector ``k`` for each face
  (sequentially Xmin, Xmax, Ymin, Ymax, Zmin, Zmax) is
  defined by its coordinates in the ``xyz`` frame.
  The number of coordinates is equal to the dimension of the simulation.
  The number of given vectors must be equal to 1 or to the number of faces
  which is twice the dimension of the simulation. In cylindrical geometry,
  ``k`` coordinates are given in the ``xr`` frame and only the Rmax face is affected.

  | **Syntax 1:** ``[[1,0,0]]``, identical for all boundaries.
  | **Syntax 2:** ``[[1,0,0],[-1,0,0], ...]``,  different on each boundary.

.. py:data:: time_fields_frozen

  :default: 0.

  Time, at the beginning of the simulation, during which fields are frozen.


.. _reference_angular_frequency_SI:

.. py:data:: reference_angular_frequency_SI

  The value of the reference angular frequency :math:`\omega_r` in SI units,
  **only needed when collisions, ionization, radiation losses
  or multiphoton Breit-Wheeler pair creation are requested**.
  This frequency is related to the normalization length according to :math:`L_r\omega_r = c`
  (see :doc:`units`).


.. py:data:: print_every

  Number of timesteps between each info output on screen. By default, 10 outputs per
  simulation.


.. py:data:: print_expected_disk_usage

  :default: ``True``

  If ``False``, the calculation of the expected disk usage, that is usually printed in the
  standard output, is skipped. This might be useful in rare cases where this calculation
  is costly.


.. py:data:: random_seed

  :default: the machine clock

  The value of the random seed. To create a per-processor random seed, you may use
  the variable  :py:data:`smilei_mpi_rank`.

.. py:data:: number_of_AM

  :type: integer
  :default: 2

  The number of azimuthal modes used for the Fourier decomposition in ``"AMcylindrical"`` geometry.
  The modes range from mode 0 to mode ``"number_of_AM-1"``.

.. py:data:: number_of_AM_relativistic_field_initialization

  :default: 1

  The number of azimuthal modes used for the relativistic field initialization in ``"AMcylindrical"`` geometry.
  Note that this number must be lower or equal to the number of modes of the simulation.

.. py:data:: custom_oversize

   :type: integer
   :default: 2

   The number of ghost-cell for each patches. The default value is set accordingly with
   the ``interpolation_order`` value.

..

  .. py:data:: spectral_solver_order

    :type: A list of integers
    :default: ``[0,0]`` in AM geometry.

    The order of the spectral solver in each dimension. Set order to zero for infinite order.
    In AM geometry, only infinite order is supported along the radial dimension.

<<<<<<< HEAD
  .. py:data:: initial_rotational_cleaning
=======
.. py:data:: initial_rotational_cleaning
>>>>>>> 16626e35

    :default: ``False``

    If ``True``, use the picsar library to do the rotational cleaning.

<<<<<<< HEAD
    Rotational cleaning corrects field initialization in spectral space
    in order to make sure that the fields at :math:`t=0` are a valid solution
    of the Maxwell equation.
    This operation is only supported in AM geometry and with picsar
    spectral solver. It requires a FFT of the full domain on a single MPI
    process so very large simulations may face problems with this procedure.
=======
  Rotational cleaning corrects field initialization in spectral space in order to make sure that the fields at `t=0` are a valid solution of the Maxwell equation.
  This operation is only supported in AM geometry and with picsar spectral solver.
  It requires a FFTW of the full domain on a single MPI process so very large simulations may face problems with this procedure.
>>>>>>> 16626e35

----

Load Balancing
^^^^^^^^^^^^^^

Load balancing (explained :ref:`here <LoadBalancingExplanation>`) consists in exchanging
patches (domains of the simulation box) between MPI processes to reduce the
computational load imbalance.
The block ``LoadBalancing`` is optional. If you do not define it, load balancing will
occur every 150 iterations.

.. code-block:: python

  LoadBalancing(
      initial_balance = True,
      every = 150,
      cell_load = 1.,
      frozen_particle_load = 0.1
  )

.. py:data:: initial_balance

  :default: True

  Decides if the load must be balanced at initialization. If not, the same amount of
  patches will be attributed to each MPI rank.

.. py:data:: every

  :default: 150

  Number of timesteps between each load balancing **or** a :ref:`time selection <TimeSelections>`.
  The value ``0`` suppresses all load balancing.

.. py:data:: cell_load

  :default: 1.

  Computational load of a single grid cell considered by the dynamic load balancing algorithm.
  This load is normalized to the load of a single particle.

.. py:data:: frozen_particle_load

  :default: 0.1

  Computational load of a single frozen particle considered by the dynamic load balancing algorithm.
  This load is normalized to the load of a single particle.

----

.. rst-class:: experimental

Multiple decomposition of the domain
^^^^^^^^^^^^^^^^^^^^^^^^^^^^^^^^^^^^^^^^^^^^^^^^

The block ``MultipleDecomposition`` is necessary for spectral solvers and optional in all other cases. 
When present, it activates
the :doc:`SDMD` (SDMD) technique
which separates the decomposition of the field grids from that of the particles.
Fields are set on large sub-domain called *regions* (1 region per MPI process) while
particles are kept as small *patches* as in the standard decomposition (many patches per MPI process).
Benefits of this option are illustrated `in this paper <https://hal.archives-ouvertes.fr/hal-02973139>`_.


.. code-block:: python

  MultipleDecomposition(
      region_ghost_cells = 2
  )

.. py:data:: region_ghost_cells

   :type: integer
   :default: 2

   The number of ghost cells for each region.
   The default value is set accordingly with the ``interpolation_order``.
   The same number of ghost cells is used in all dimensions except for spectral solver in AM geometry for which the number of radial ghost cells is always automatically set to be the same as patches.


----

.. _Vectorization:

Vectorization
^^^^^^^^^^^^^^^^^^^^^

The block ``Vectorization`` is optional.
It controls the SIMD operations that can enhance the performance of some computations.
The technique is detailed in Ref. [Beck2019]_ and summarized in :doc:`this doc <vectorization>`.
It requires :ref:`additional compilation options<vectorization_flags>` to be actived.

.. code-block:: python

  Vectorization(
      mode = "adaptive",
      reconfigure_every = 20,
      initial_mode = "on"
  )

.. py:data:: mode

  :default: ``"off"``

  * ``"off"``: non-vectorized operators are used.
    Recommended when the number of particles per cell stays below 10.
  * ``"on"``: vectorized operators are used.
    Recommended when the number of particles per cell stays above 10.
    Particles are sorted per cell.
  * ``"adaptive"``: the best operators (scalar or vectorized)
    are determined and configured dynamically and locally
    (per patch and per species).
    Particles are sorted per cell.

  In the ``"adaptive"`` mode, :py:data:`clrw` is set to the maximum.

.. py:data:: reconfigure_every

  :default: 20

  The number of timesteps between each dynamic reconfiguration of
  the vectorized operators, when using the  ``"adaptive"`` vectorization mode.
  It may be set to a :ref:`time selection <TimeSelections>` as well.


.. py:data:: initial_mode

  :default: ``off``

  Default state when the ``"adaptive"`` mode is activated
  and no particle is present in the patch.


----

.. _movingWindow:

Moving window
^^^^^^^^^^^^^

The simulated domain can move relatively to its the initial position. The "moving window"
is (almost) periodically shifted in the ``x_max`` direction.
Each "shift" consists in removing a column of patches from the ``x_min`` border and
adding a new one after the ``x_max`` border, thus changing the physical domain that the
simulation represents but keeping the same box size. This is particularly useful to
*follow* waves or plasma moving at high speed.
The frequency of the shifts is adjusted so that the average displacement velocity
over many shifts matches the velocity given by the user.
The user may ask for a given number of additional shifts at a given time.
These additional shifts are not taken into account for the evaluation of the average
velocity of the moving window.

The block ``MovingWindow`` is optional. The window does not move it you do not define it.

.. warning::

  When the window starts moving, all laser injections via Silver-Muller boundary conditions
  are immediately stopped for physical correctness.

.. code-block:: python

  MovingWindow(
      time_start = 0.,
      velocity_x = 1.,
      number_of_additional_shifts = 0.,
      additional_shifts_time = 0.,
  )


.. py:data:: time_start

  :type: Float.
  :default: 0.

  The time at which the window starts moving.


.. py:data:: velocity_x

  :type: Float.
  :default: 0.

  The average velocity of the moving window in the ``x_max`` direction. It muste be between 0 and 1.

.. py:data:: number_of_additional_shifts

  :type: Integer.
  :default: 0.

  The number of additional shifts of the moving window.

.. py:data:: additional_shifts_time

  :type: Float.
  :default: 0.

  The time at which the additional shifts are done.


.. note::

  The :ref:`particle binning diagnostics <DiagParticleBinning>` accept an "axis" called ``moving_x``
  corresponding to the ``x`` coordinate corrected by the moving window's current movement.

----

.. _CurrentFilter:

Current filtering
^^^^^^^^^^^^^^^^^

The present version of :program:`Smilei` provides a
:ref:`multi-pass binomial filter <multipassBinomialFilter>` on the current densities,
which parameters are controlled in the following block::

  CurrentFilter(
      model = "binomial",
      passes = [0],
      kernelFIR = [0.25,0.5,0.25]
  )

.. py:data:: model

  :default: ``"binomial"``

  The model for current filtering. ``"binomial"`` current filtering is available.
  With ``"customFIR"`` the user can provide a self made FIR kernel.

.. py:data:: passes

  :type: A python list of integers.
  :default: ``[0]``

  The number of passes in the filter at each timestep given for all dimensions.
  If the list is of length 1, the same number of passes is assumed for all dimensions.

.. py:data:: kernelFIR

  :default: ``"[0.25,0.5,0.25]"``

  The FIR kernel for the ``"customFIR"`` model. Be carefull, the number of coefficients
  of the kernel have to be less than 2 times the number of ghost-cell.
  If you use a kernel with more than 3 coefficients, you have to increase
  the number of ghost-cell with ``"custom_oversize"`` in ``"Main()"``


----

.. _FieldFilter:

Field filtering
^^^^^^^^^^^^^^^^^

The present version of :program:`Smilei` provides a method for field filtering
(at the moment, only the :ref:`Friedman electric field time-filter <EfieldFilter>` is available)
which parameters are controlled in the following block::

  FieldFilter(
      model = "Friedman",
      theta = 0.,
  )

.. py:data:: model

  :default: ``"Friedman"``

  The model for field filtering. Presently, only ``"Friedman"`` field filtering is available.

.. py:data:: theta

  :default: ``0.``

  The :math:`\theta` parameter (between 0 and 1) of Friedman's method.


----

.. _Species:

Species
^^^^^^^

Each species has to be defined in a ``Species`` block::

  Species(
      name      = "electrons1",
      position_initialization = "random",
      momentum_initialization = "maxwell-juettner",
      regular_number = [],
      particles_per_cell = 100,
      mass = 1.,
      atomic_number = None,
      #maximum_charge_state = None,
      number_density = 10.,
      # charge_density = None,
      charge = -1.,
      mean_velocity = [0.],
      temperature = [1e-10],
      boundary_conditions = [
          ["reflective", "reflective"],
      #    ["periodic", "periodic"],
      #    ["periodic", "periodic"],
      ],
      # thermal_boundary_temperature = None,
      # thermal_boundary_velocity = None,
      time_frozen = 0.0,
      # ionization_model = "none",
      # ionization_electrons = None,
      # ionization_rate = None,
      is_test = False,
      # ponderomotive_dynamics = False,
      pusher = "boris",

      # Radiation reaction, for particles only:
      radiation_model = "none",
      radiation_photon_species = "photon",
      radiation_photon_sampling = 1,
      radiation_photon_gamma_threshold = 2,

      # Relativistic field initialization:
      relativistic_field_initialization = "False",

      # For photon species only:
      multiphoton_Breit_Wheeler = ["electron","positron"],
      multiphoton_Breit_Wheeler_sampling = [1,1]

      # Merging
      merging_method = "vranic_spherical",
      merge_every = 5,
      merge_min_particles_per_cell = 16,
      merge_max_packet_size = 4,
      merge_min_packet_size = 2,
      merge_momentum_cell_size = [32,16,16],
  )

.. py:data:: name

  The name you want to give to this species.

.. py:data:: position_initialization

   The method for initialization of particle positions. Options are:

   * ``"regular"`` for regularly spaced. See :py:data:`regular_number`.
   * ``"random"`` for randomly distributed.
   * ``"centered"`` for centered in each cell.
   * The :py:data:`name` of another species from which the positions are copied.
     The *source* species must have positions initialized using one of the three
     other options above, and must be defined before this species.
   * A *numpy* array or an *HDF5* file defining all the positions of the particles.
     In this case you must also provide the weight of each particle (see :ref:`Weights`).
     See :doc:`particle_initialization`.


.. py:data:: regular_number

   :type: A list of as many integers as the simulation dimension
   
   When ``position_initialization = "regular"``, this sets the number of evenly-spaced
   particles per cell in each direction: ``[Nx, Ny, Nz]`` in cartesian geometries and
   ``[Nx, Nr, Ntheta]`` in ``AMcylindrical`` in which case we recommend
   ``Ntheta`` :math:`\geq 4\times (` ``number_of_AM`` :math:`-1)`.
   If unset, ``particles_per_cell`` must be a power of the simulation dimension,
   for instance, a power of 2 in ``2Dcartesian``.

.. py:data:: momentum_initialization

  The method for initialization of particle momenta. Options are:

  * ``"maxwell-juettner"`` for a relativistic maxwellian (see :doc:`how it is done<maxwell-juttner>`)
  * ``"rectangular"`` for a rectangular distribution
  * ``"cold"`` for zero temperature
  * A *numpy* array or an *HDF5* file defining all the momenta of the particles.
    See :doc:`particle_initialization`.

  The first 2 distributions depend on the parameter :py:data:`temperature` explained below.

.. py:data:: particles_per_cell

  :type: float or *python* function (see section :ref:`profiles`)

  The number of particles per cell.


.. py:data:: mass

  The mass of particles, in units of the electron mass :math:`m_e`.


.. py:data:: atomic_number

  :default: 0

  The atomic number of the particles, required only for ionization.
  It must be lower than 101.

.. py:data:: maximum_charge_state

  :default: 0

  The maximum charge state of a species for which the ionization model is ``"from_rate"``.

.. py:data:: number_density
             charge_density

  :type: float or *python* function (see section :ref:`profiles`)

  The absolute value of the number density or charge density (choose one only)
  of the particle distribution, in units of the reference density :math:`N_r` (see :doc:`units`).


.. py:data:: charge

  :type: float or *python* function (see section :ref:`profiles`)

  The particle charge, in units of the elementary charge :math:`e`.


.. py:data:: mean_velocity

  :type: a list of 3 floats or *python* functions (see section :ref:`profiles`)

  The initial drift velocity of the particles, in units of the speed of light :math:`c`.

  **WARNING**: For massless particles, this is actually the momentum in units of :math:`m_e c`.

.. py:data:: temperature

  :type: a list of 3 floats or *python* functions (see section :ref:`profiles`)

  The initial temperature of the particles, in units of :math:`m_ec^2`.


.. py:data:: boundary_conditions

  :type: a list of lists of strings
  :default: ``[["periodic"]]``

  The boundary conditions for the particles of this species.
  Each boundary may have one of the following conditions:
  ``"periodic"``, ``"reflective"``, ``"remove"`` (particles are deleted),
  ``"stop"`` (particle momenta are set to 0), and ``"thermalize"``.
  For photon species (``mass=0``), the last two options are not available.

  | **Syntax 1:** ``[[bc_all]]``, identical for all boundaries.
  | **Syntax 2:** ``[[bc_X], [bc_Y], ...]``, different depending on x, y or z.
  | **Syntax 3:** ``[[bc_Xmin, bc_Xmax], ...]``,  different on each boundary.

.. py:data:: thermal_boundary_temperature

  :default: None

  A list of floats representing the temperature of the thermal boundaries (those set to
  ``"thermalize"`` in  :py:data:`boundary_conditions`) for each spatial coordinate.
  Currently, only the first coordinate (x) is taken into account.

.. py:data:: thermal_boundary_velocity

  :default: []

  A list of floats representing the components of the particles' drift velocity after
  encountering the thermal boundaries (those set to ``"thermalize"`` in :py:data:`boundary_conditions`).

.. py:data:: time_frozen

  :default: 0.

  The time during which the particles are "frozen", in units of :math:`T_r`.
  Frozen particles do not move and therefore do not deposit any current density either.
  Nonetheless, they deposit a charge density.
  They are computationally much cheaper than non-frozen particles and oblivious to any EM-fields
  in the simulation. Note that frozen particles can be ionized (this is computationally much cheaper
  if ion motion is not relevant).

.. py:data:: ionization_model

  :default: ``"none"``

  The model for ionization:

  * ``"tunnel"`` for :ref:`field ionization <field_ionization>` (requires species with an :py:data:`atomic_number`)
  * ``"tunnel_envelope_averaged"`` for :ref:`field ionization with a laser envelope <field_ionization_envelope>` (requires species with an :py:data:`atomic_number` and :py:data:`ponderomotive_dynamics=True`)
  * ``"from_rate"``, relying on a :ref:`user-defined ionization rate <rate_ionization>` (requires species with a :py:data:`maximum_charge_state`).

.. py:data:: ionization_rate

  A python function giving the user-defined ionisation rate as a function of various particle attributes.
  To use this option, the `numpy package <http://www.numpy.org/>`_ must be available in your python installation.
  The function must have one argument, that you may call, for instance, ``particles``.
  This object has several attributes ``x``, ``y``, ``z``, ``px``, ``py``, ``pz``, ``charge``, ``weight`` and ``id``.
  Each of these attributes are provided as **numpy** arrays where each cell corresponds to one particle.

  The following example defines, for a species with maximum charge state of 2,
  an ionization rate that depends on the initial particle charge
  and linear in the x coordinate:

  .. code-block:: python

    from numpy import exp, zeros_like

    def my_rate(particles):
        rate = zeros_like(particles.x)
        charge_0 = (particles.charge==0)
        charge_1 = (particles.charge==1)
        rate[charge_0] = r0 * particles.x[charge_0]
        rate[charge_1] = r1 * particles.x[charge_1]
        return rate

    Species( ..., ionization_rate = my_rate )

.. py:data:: ionization_electrons

  The name of the electron species that :py:data:`ionization_model` uses when creating new electrons.


.. py:data:: is_test

  :default: ``False``

  Flag for test particles. If ``True``, this species will contain only test particles
  which do not participate in the charge and currents.

.. py:data:: ponderomotive_dynamics

  :default: ``False``

  Flag for particles interacting with an envelope model for the laser, if present.
  If ``True``, this species will project its susceptibility and be influenced by the laser envelope field.
  See :doc:`laser_envelope` for details on the dynamics of particles in presence of a laser envelope field.
.. note:: Radiation and Multiphoton Breit-Wheeler pair creation are not yet implemented for species interacting with an envelope model for the laser.


.. .. py:data:: c_part_max
..
..   :red:`to do`
..

.. py:data:: pusher

  :default: ``"boris"``

  Type of pusher to be used for this species. Options are:

  * ``"boris"``: The relativistic Boris pusher
  * ``"borisnr"``: The non-relativistic Boris pusher
  * ``"vay"``: The relativistic pusher of J. L. Vay
  * ``"higueracary"``: The relativistic pusher of A. V. Higuera and J. R. Cary
  * ``"norm"``:  For photon species only (rectilinear propagation)
  * ``"ponderomotive_boris"``: modified relativistic Boris pusher for species whose flag ``"ponderomotive_dynamics"`` is ``True``. Valid only if the species has non-zero mass

.. py:data:: radiation_model

  :default: ``"none"``

  The **radiation reaction** model used for this species (see :doc:`radiation_loss`).

  * ``"none"``: no radiation
  * ``"Landau-Lifshitz"`` (or ``ll``): Landau-Lifshitz model approximated for high energies
  * ``"corrected-Landau-Lifshitz"`` (or ``cll``): with quantum correction
  * ``"Niel"``: a `stochastic radiation model <https://arxiv.org/abs/1707.02618>`_ based on the work of Niel `et al.`.
  * ``"Monte-Carlo"`` (or ``mc``): Monte-Carlo radiation model. This model can be configured to generate macro-photons with :py:data:`radiation_photon_species`.

  This parameter cannot be assigned to photons (mass = 0).

  Radiation is emitted only with the ``"Monte-Carlo"`` model when
  :py:data:`radiation_photon_species` is defined.

.. py:data:: radiation_photon_species

  The :py:data:`name` of the photon species in which the Monte-Carlo :py:data:`radiation_model`
  will generate macro-photons. If unset (or ``None``), no macro-photon will be created.
  The *target* photon species must be have its mass set to 0, and appear *after* the
  particle species in the namelist.

  This parameter cannot be assigned to photons (mass = 0).

.. py:data:: radiation_photon_sampling

  :default: ``1``

  The number of macro-photons generated per emission event, when the macro-photon creation
  is activated (see :py:data:`radiation_photon_species`). The total macro-photon weight
  is still conserved.

  A large number may rapidly slow down the performances and lead to memory saturation.

  This parameter cannot be assigned to photons (mass = 0).

.. py:data:: radiation_photon_gamma_threshold

  :default: ``2``

  The threshold on the photon energy for the macro-photon emission when using the
  radiation reaction Monte-Carlo process.
  Under this threshold, the macro-photon from the radiation reaction Monte-Carlo
  process is not created but still taken into account in the energy balance.
  The default value corresponds to twice the electron rest mass energy that
  is the required energy to decay into electron-positron pairs.

  This parameter cannot be assigned to photons (mass = 0).

.. py:data:: relativistic_field_initialization

  :default: ``False``

  Flag for relativistic particles. If ``True``, the electromagnetic fields of this species will added to the electromagnetic fields already present in the simulation.
  This operation will be performed when time equals :py:data:`time_frozen`. See :doc:`relativistic_fields_initialization` for details on the computation of the electromagentic fields of a relativistic species.
  To have physically meaningful results, we recommend to place a species which requires this method of field initialization far from other species, otherwise the latter could experience instantly turned-on unphysical forces by the relativistic species' fields.



.. py:data:: multiphoton_Breit_Wheeler

  :default: ``[None,None]``

  An list of the :py:data:`name` of two species: electrons and positrons created through
  the :doc:`multiphoton_Breit_Wheeler`.
  By default, the process is not activated.

  This parameter can **only** be assigned to photons species (mass = 0).

.. py:data:: multiphoton_Breit_Wheeler_sampling

  :default: ``[1,1]``

  A list of two integers: the number of electrons and positrons generated per photon decay
  in the :doc:`multiphoton_Breit_Wheeler`. The total macro-particle weight is still
  conserved.

  Large numbers may rapidly slow down the performances and lead to memory saturation.

  This parameter can **only** be assigned to photons species (mass = 0).

----

.. _Particle_injector:

Particle Injector
^^^^^^^^^^^^^^^^^

Injectors enable to inject macro-particles in the simulation domain from the boundaries.
By default, some parameters that are not specified are inherited from the associated :py:data:`species`.

Each particle injector has to be defined in a ``ParticleInjector`` block::

    ParticleInjector(
        name      = "injector1",
        species   = "electrons1",
        box_side  = "xmin",
        time_envelope = tgaussian(start=0, duration=10., order=4),

        # Parameters inherited from the associated ``species`` by default

        position_initialization = "species",
        momentum_initialization = "rectangular",
        mean_velocity = [0.5,0.,0.],
        temperature = [1e-30],
        number_density = 1,
        particles_per_cell = 16,
    )

.. py:data:: name

    The name you want to give to this injector.
    If you do not specify a name, it will be attributed automatically.
    The name is useful if you want to inject particles at the same position of another injector.

.. py:data:: species

    The name of the species in which to inject the new particles

.. py:data:: box_side

    From where the macro-particles are injected. Options are:

    * ``"xmin"``
    * ``"xmax"``
    * ``"ymin"``
    * ``"ymax"``
    * ``"zmax"``
    * ``"zmin"``

.. py:data:: time_envelope

    :type: a *python* function or a :ref:`time profile <profiles>`
    :default:  ``tconstant()``

    The temporal envelope of the injector.

.. py:data:: position_initialization

    :default: parameters provided the species

    The method for initialization of particle positions. Options are:

    * ``"species"`` or empty ``""``: injector uses the option of the specified :py:data:`species`.
    * ``"regular"`` for regularly spaced. See :py:data:`regular_number`.
    * ``"random"`` for randomly distributed
    * ``"centered"`` for centered in each cell
    * The :py:data:`name` of another injector from which the positions are copied.
      This option requires (1) that the *target* injector's positions are initialized
      using one of the three other options above.

.. py:data:: momentum_initialization

    :default: parameters provided the species

    The method for initialization of particle momenta. Options are:

    * ``"species"`` or empty ``""``: injector uses the option of the specified :py:data:`species`.
    * ``"maxwell-juettner"`` for a relativistic maxwellian (see :doc:`how it is done<maxwell-juttner>`)
    * ``"rectangular"`` for a rectangular distribution

.. py:data:: mean_velocity

    :type: a list of 3 floats or *python* functions (see section :ref:`profiles`)
    :default: parameters provided the species

    The initial drift velocity of the particles, in units of the speed of light :math:`c`.

    **WARNING**: For massless particles, this is actually the momentum in units of :math:`m_e c`.

.. py:data:: temperature

    :type: a list of 3 floats or *python* functions (see section :ref:`profiles`)
    :default: parameters provided the species

    The initial temperature of the particles, in units of :math:`m_ec^2`.

.. py:data:: particles_per_cell

    :type: float or *python* function (see section :ref:`profiles`)
    :default: parameters provided the species

    The number of particles per cell to use for the injector.

.. py:data:: number_density
             charge_density

    :type: float or *python* function (see section :ref:`profiles`)
    :default: parameters provided the species

    The absolute value of the number density or charge density (choose one only)
    of the particle distribution, in units of the reference density :math:`N_r` (see :doc:`units`)

.. py:data:: regular_number

    :type: A list of as many integers as the simulation dimension

    Same as for :ref:`species`. When ``position_initialization = "regular"``, this sets the number of evenly-spaced
    particles per cell in each direction: ``[Nx, Ny, Nz]`` in cartesian geometries.

----

.. rst-class:: experimental

.. _Particle_merging:

Particle Merging
^^^^^^^^^^^^^^^^

The macro-particle merging method is documented in
the :doc:`corresponding page <particle_merging>`.
It is optionnally specified in the ``Species`` block::

  Species(
      ....

      # Merging
      merging_method = "vranic_spherical",
      merge_every = 5,
      merge_min_particles_per_cell = 16,
      merge_max_packet_size = 4,
      merge_min_packet_size = 2,
      merge_momentum_cell_size = [32,16,16],
      merge_discretization_scale = "linear",
      # Extra parameters for experts:
      merge_min_momentum_cell_length = [1e-10, 1e-10, 1e-10],
      merge_accumulation_correction = True,
  )

.. py:data:: merging_method

  :default: ``"none"``

  The particle merging method to use:

  * ``"none"``: no merging
  * ``"vranic_cartesian"``: method of M. Vranic with a cartesian momentum-space decomposition
  * ``"vranic_spherical"``: method of M. Vranic with a spherical momentum-space decomposition

.. py:data:: merge_every

  :default: ``0``

  Number of timesteps between each merging event
  **or** a :ref:`time selection <TimeSelections>`.

.. py:data:: min_particles_per_cell

  :default: ``4``

  The minimum number of particles per cell for the merging.

.. py:data:: merge_min_packet_size

  :default: ``4``

  The minimum number of particles per packet to merge.

.. py:data:: merge_max_packet_size

  :default: ``4``

  The maximum number of particles per packet to merge.

.. py:data:: merge_momentum_cell_size

  :default: ``[16,16,16]``

  A list of 3 integers defining the number of sub-groups in each direction
  for the momentum-space discretization.

.. py:data:: merge_discretization_scale

  :default: ``"linear"``

  The momentum discretization scale:: ``"linear"`` or ``"log"``.
  The ``"log"`` scale only works with the spherical discretization at the moment.

.. py:data:: merge_min_momentum

  :default: ``1e-5``

  :red:`[for experts]` The minimum momentum value when the log scale
  is chosen (``merge_discretization_scale = log``).
  This avoids a potential 0 value in the log domain.

.. py:data:: merge_min_momentum_cell_length

  :default: ``[1e-10,1e-10,1e-10]``

  :red:`[for experts]` The minimum sub-group length for the momentum-space
  discretization (below which the number of sub-groups is set to 1).

.. py:data:: merge_accumulation_correction

  :default: ``True``

  :red:`[for experts]` Activates the accumulation correction
  (see :doc:`particle_merging` for more information).
  The correction only works in linear scale.



----

.. _Lasers:

Lasers
^^^^^^

A laser consists in applying oscillating boundary conditions for the magnetic
field on one of the box sides. The only boundary condition that supports lasers
is ``"silver-muller"`` (see :py:data:`EM_boundary_conditions`).
There are several syntaxes to introduce a laser in :program:`Smilei`:

.. rubric:: 1. Defining a generic wave

..

  .. code-block:: python

    Laser(
        box_side = "xmin",
        space_time_profile = [ By_profile, Bz_profile ]
        space_time_profile_AM = [ Br_mode0, Bt_mode0, Br_mode1, Bt_mode1, ... ]
    )

.. py:data:: box_side

    :default: ``"xmin"``

    Side of the box from which the laser originates: at the moment, only ``"xmin"`` and
    ``"xmax"`` are supported.

.. py:data:: space_time_profile

    :type: A list of two *python* functions

    The full wave expression at the chosen box side. It is a list of **two** *python*
    functions taking several arguments depending on the simulation dimension:
    :math:`(t)` for a 1-D simulation, :math:`(y,t)` for a 2-D simulation (etc.)
    The two functions represent :math:`B_y` and :math:`B_z`, respectively.
    This can be used only in Cartesian geometries.

.. py:data:: space_time_profile_AM

    :type: A list of maximum 2*``number_of_AM`` *python* functions.

    These profiles define the first modes of ``Br`` and ``Bt`` in the order shown in the above example.
    Undefined modes are considered zero.
    This can be used only in ``AMcylindrical`` geometry.



.. rubric:: 2. Defining the wave envelopes

..

  .. code-block:: python

    Laser(
        box_side       = "xmin",
        omega          = 1.,
        chirp_profile  = tconstant(),
        time_envelope  = tgaussian(),
        space_envelope = [ By_profile  , Bz_profile   ],
        phase          = [ PhiY_profile, PhiZ_profile ],
        delay_phase    = [ 0., 0. ]
    )

  This implements a wave of the form:

  .. math::

    B_y(\mathbf{x}, t) = S_y(\mathbf{x})\; T\left(t-t_{0y}\right)
    \;\sin\left( \omega(t) t - \phi_y(\mathbf{x}) \right)

    B_z(\mathbf{x}, t) = S_z(\mathbf{x})\; T\left(t-t_{0z}\right)
    \;\sin\left( \omega(t) t - \phi_z(\mathbf{x}) \right)

  where :math:`T` is the temporal envelope, :math:`S_y` and :math:`S_z` are the
  spatial envelopes, :math:`\omega` is the time-varying frequency,
  :math:`\phi_y` and :math:`\phi_z` are the phases, and we defined the delays
  :math:`t_{0y} = (\phi_y(\mathbf{x})-\varphi_y)/\omega(t)` and
  :math:`t_{0z} = (\phi_z(\mathbf{x})-\varphi_z)/\omega(t)`.

  .. py:data:: omega

    :default: 1.

    The laser angular frequency.

  .. py:data:: chirp_profile

    :type: a *python* function or a :ref:`time profile <profiles>`
    :default: ``tconstant()``

    The variation of the laser frequency over time, such that
    :math:`\omega(t)=` ``omega`` x ``chirp_profile`` :math:`(t)`.

  .. warning::

    This definition of the chirp profile is not standard.
    Indeed, :math:`\omega(t)` as defined here **is not** the instantaneous frequency, :math:`\omega_{\rm inst}(t)`,
    which is obtained from the time derivative of the phase :math:`\omega(t) t`.

    Should one define the chirp as :math:`C(t) = \omega_{\rm inst}(t)/\omega` (with :math:`\omega` defined by the input
    parameter :math:`\mathtt{omega}`), the user can easily obtain the corresponding chirp profile as defined in
    :program:`Smilei` as:

    .. math::

        \mathtt{chirp\_profile}(t) = \frac{1}{t} \int_0^t dt' C(t')\,.

    Let us give as an example the case of a *linear chirp*, with the instantaneous frequency
    :math:`\omega_{\rm inst}(t) = \omega [1+\alpha\,\omega(t-t_0)]`.
    :math:`C(t) = 1+\alpha\,\omega(t-t_0)`. The corresponding input chirp profile reads:

    .. math::

        \mathtt{chirp\_profile}(t) = 1 - \alpha\, \omega t_0 + \frac{\alpha}{2} \omega t

    Similarly, for a *geometric (exponential) chirp* such that :math:`\omega_{\rm inst}(t) = \omega\, \alpha^{\omega t}`,
    :math:`C(t) = \alpha^{\omega t}`, and the corresponding input chirp profile reads:

    .. math::

        \mathtt{chirp\_profile}(t) = \frac{\alpha^{\omega t} - 1}{\omega t \, \ln \alpha}\,.


  .. py:data:: time_envelope

    :type: a *python* function or a :ref:`time profile <profiles>`
    :default:  ``tconstant()``

    The temporal envelope of the laser.

  .. py:data:: space_envelope

    :type: a list of two *python* functions or two :ref:`spatial profiles <profiles>`
    :default: ``[ 1., 0. ]``

    The two spatial envelopes :math:`S_y` and :math:`S_z`.

  .. py:data:: phase

    :type: a list of two *python* functions or two :ref:`spatial profiles <profiles>`
    :default: ``[ 0., 0. ]``

    The two spatially-varying phases :math:`\phi_y` and :math:`\phi_z`.

  .. py:data:: delay_phase

    :type: a list of two floats
    :default: ``[ 0., 0. ]``

    An extra phase for the time envelopes of :math:`B_y` and :math:`B_z`. Useful in the
    case of elliptical polarization where the two temporal profiles might have a slight
    delay due to the mismatched :py:data:`phase`.



.. rubric:: 3. Defining a 1D planar wave

..

  For one-dimensional simulations, you may use the simplified laser creator::

    LaserPlanar1D(
        box_side         = "xmin",
        a0               = 1.,
        omega            = 1.,
        polarization_phi = 0.,
        ellipticity      = 0.,
        time_envelope    = tconstant()
    )

  .. py:data:: a0

    :default: 1.

    The normalized vector potential

  .. py:data:: polarization_phi

    :default: 0.

    The angle of the polarization ellipse major axis relative to the X-Y plane, in radians.

  .. py:data:: ellipticity

    :default: 0.

    The polarization ellipticity: 0 for linear and :math:`\pm 1` for circular.



.. rubric:: 4. Defining a 2D gaussian wave

..

  For two-dimensional simulations, you may use the simplified laser creator::

    LaserGaussian2D(
        box_side         = "xmin",
        a0               = 1.,
        omega            = 1.,
        focus            = [50., 40.],
        waist            = 3.,
        incidence_angle  = 0.,
        polarization_phi = 0.,
        ellipticity      = 0.,
        time_envelope    = tconstant()
    )

  .. py:data:: focus

    :type: A list of two floats ``[X, Y]``

    The ``X`` and ``Y`` positions of the laser focus.

  .. py:data:: waist

    The waist value. Transverse coordinate at which the field is at 1/e of its maximum value.

  .. py:data:: incidence_angle

    :default: 0.

    The angle of the laser beam relative to the X axis, in radians.

  .. py:data:: time_envelope

     Time envelope of the field (not intensity).


.. rubric:: 5. Defining a 3D gaussian wave

..

  For three-dimensional simulations, you may use the simplified laser creator::

    LaserGaussian3D(
        box_side         = "xmin",
        a0               = 1.,
        omega            = 1.,
        focus            = [50., 40., 40.],
        waist            = 3.,
        incidence_angle  = [0., 0.1],
        polarization_phi = 0.,
        ellipticity      = 0.,
        time_envelope    = tconstant()
    )

  This is almost the same as ``LaserGaussian2D``, with the ``focus`` parameter having
  now 3 elements (focus position in 3D), and the ``incidence_angle`` being a list of
  two angles, corresponding to rotations around ``y`` and ``z``, respectively.


.. rubric:: 6. Defining a gaussian wave with Azimuthal Fourier decomposition

..

  For simulations with ``"AMcylindrical"`` geometry, you may use the simplified laser creator::

    LaserGaussianAM(
        box_side         = "xmin",
        a0               = 1.,
        omega            = 1.,
        focus            = [50., 0.],
        waist            = 3.,
        polarization_phi = 0.,
        ellipticity      = 0.,
        time_envelope    = tconstant()
    )

  Note that here, the focus is given in [x,r] coordinates.

.. rubric:: 7. Defining a generic wave at some distance from the boundary

..

  In some cases, the laser field is not known at the box boundary, but rather at some
  plane inside the box. Smilei can pre-calculate the corresponding wave at the boundary
  using the *angular spectrum method*. This technique is only available in 2D and 3D
  cartesian geometries and requires the python packages *numpy*.
  A :doc:`detailed explanation <laser_offset>` of the method is available.
  The laser is introduced using::

    LaserOffset(
        box_side               = "xmin",
        space_time_profile     = [ By_profile, Bz_profile ],
        offset                 = 10.,
        extra_envelope          = tconstant(),
        keep_n_strongest_modes = 100,
        angle = 10./180.*3.14159
    )

  .. py:data:: space_time_profile

    :type: A list of two *python* functions

    The magnetic field profiles at some arbitrary plane, as a function of space and time.
    The arguments of these profiles are ``(y,t)`` in 2D and ``(y,z,t)`` in 3D.

  .. py:data:: offset

     The distance from the box boundary to the plane where :py:data:`space_time_profile`
     is defined.

  .. py:data:: extra_envelope

    :type: a *python* function or a :ref:`python profile <profiles>`
    :default:  ``lambda *z: 1.``, which means a profile of value 1 everywhere

    An extra envelope applied at the boundary, on top of the :py:data:`space_time_profile`.
    This envelope takes two arguments (``y``, ``t``) in 2D, and three arguments (``y``, ``z``, ``t``)
    in 3D.
    As the wave propagation technique stores a limited number of Fourier modes (in the time
    domain) of the wave, some periodicity can be obtained in the actual laser.
    One may thus observe that the laser pulse is repeated several times.
    The envelope can be used to remove these spurious repetitions.

  .. py:data:: keep_n_strongest_modes

    :default: 100

    The number of temporal Fourier modes that are kept during the pre-processing.
    See :doc:`this page <laser_offset>` for more details.

  .. py:data:: angle

    :default: 0.

    Angle between the boundary and the profile's plane, the rotation being around :math:`z`.
    See :doc:`this page <laser_offset>` for more details.

  .. py:data:: fft_time_window

    :default: :py:data:`simulation_time`

    Time during which the ``space_time_profile`` is sampled (calculating the
    ``LaserOffset`` on the whole simulation duration can be costly). Note that
    the Fourier approach will naturally repeat the signal periodically.

  .. py:data:: number_of_processes

    :default: *all available processes*

    The number of MPI processes that will be used for computing the ``LaserOffset``.
    Using more processes computes the FFT faster, but too many processes may
    be very costly in communication. In addition, using too few may not allow
    the arrays to fit in memory.

----

.. _laser_envelope:

Laser envelope model
^^^^^^^^^^^^^^^^^^^^^^

In all the available geometries, it is possible to model a laser pulse propagating in the ``x`` direction
using an envelope model (see :doc:`laser_envelope` for the advantages
and limits of this approximation).
The fast oscillations of the laser are neglected and all the physical
quantities of the simulation, including the electromagnetic fields and
their source terms, as well as the particles positions and momenta, are
meant as an average over one or more optical cycles.
Effects involving characteristic lengths comparable to the laser central
wavelength (i.e. sharp plasma density profiles) cannot be modeled with
this option.

.. note::

  The envelope model in ``"AMcylindrical"`` geometry is implemented only in the hypothesis of
  cylindrical symmetry, i.e. only one azimuthal mode. Therefore, to use it the user must choose
  ``number_of_AM = 1``.

Contrarily to a standard Laser initialized with the Silver-Müller
boundary conditions, the laser envelope will be entirely initialized inside
the simulation box at the start of the simulation.

Currently only one laser pulse of a given frequency propagating in the positive
`x` direction can be speficified. However, a multi-pulse set-up can be initialized
if a multi-pulse profile is specified, e.g. if the temporal profile is given by two adjacents gaussian functions.
The whole multi-pulse profile would have the same carrier frequency and would propagate in the positive
`x` direction. For the moment it is not possible to specify more than one laser envelope profile, e.g.
two counterpropagating lasers, or two lasers with different carrier frequency.


Please note that describing a laser through its complex envelope loses physical accuracy if its
characteristic space-time variation scales are too small, i.e. of the order of the laser central wavelength (see :doc:`laser_envelope`).
Thus, space-time profiles with variation scales larger than this length should be used.

.. rubric:: 1. Defining a generic laser envelope

..

Following is the generic laser envelope creator ::

    LaserEnvelope(
        omega          = 1.,
        envelope_solver = 'explicit',
        envelope_profile = envelope_profile,
        Envelope_boundary_conditions = [["reflective"]]
        polarization_phi = 0.,
        ellipticity      = 0.
    )


.. py:data:: omega

   :default: ``1.``

   The laser angular frequency.

.. py:data:: envelope_profile

   :type: a *python* function or a :ref:`python profile <profiles>`
   :default: None

   The laser space-time profile, so if the geometry is ``3Dcartesian`` a function of 4 arguments (3 for space, 1 for time) is necessary.
   Please note that the envelope will be entirely initialized in the simulation box
   already at the start of the simulation, so the time coordinate will be applied
   to the ``x`` direction instead of time. It is recommended to initialize the
   laser envelope in vacuum, separated from the plasma, to avoid unphysical
   results.
   Envelopes with variation scales near to the laser wavelength do not
   satisfy the assumptions of the envelope model (see :doc:`laser_envelope`),
   yielding inaccurate results.

.. py:data:: envelope_solver

  :default: ``explicit``

  The solver scheme for the envelope equation.

  * ``"explicit"``: an explicit scheme based  on central finite differences.
  * ``"explicit_reduced_dispersion"``: the finite difference derivatives along ``x`` in the ``"explicit"`` solver are substituted by
    optimized derivatives to reduce numerical dispersion.

.. py:data:: Envelope_boundary_conditions

  :type: list of lists of strings
  :default: ``[["reflective"]]``

  For the moment, only reflective boundary conditions are implemented in the
  resolution of the envelope equation.

.. py:data:: polarization_phi

  :default: 0.

  The angle of the polarization ellipse major axis relative to the X-Y plane, in radians. Needed only for ionization.

.. py:data:: ellipticity

  :default: 0.

  The polarization ellipticity: 0 for linear and 1 for circular. For the moment, only these two polarizations are available.

.. rubric:: 2. Defining a 1D laser envelope

..

Following is the simplified laser envelope creator in 1D ::

    LaserEnvelopePlanar1D(
        a0              = 1.,
        time_envelope   = tgaussian(center=150., fwhm=40.),
        envelope_solver = 'explicit',
        Envelope_boundary_conditions = [ ["reflective"] ],
        polarization_phi = 0.,
        ellipticity      = 0.
    )

.. rubric:: 3. Defining a 2D gaussian laser envelope

..

Following is the simplified gaussian laser envelope creator in 2D ::

    LaserEnvelopeGaussian2D(
        a0              = 1.,
        focus           = [150., 40.],
        waist           = 30.,
        time_envelope   = tgaussian(center=150., fwhm=40.),
        envelope_solver = 'explicit',
        Envelope_boundary_conditions = [ ["reflective"] ],
        polarization_phi = 0.,
        ellipticity      = 0.
    )

.. rubric:: 4. Defining a 3D gaussian laser envelope

..

Following is the simplified laser envelope creator in 3D ::

    LaserEnvelopeGaussian3D(
        a0              = 1.,
        focus           = [150., 40., 40.],
        waist           = 30.,
        time_envelope   = tgaussian(center=150., fwhm=40.),
        envelope_solver = 'explicit',
        Envelope_boundary_conditions = [ ["reflective"] ],
        polarization_phi = 0.,
        ellipticity      = 0.
    )

.. rubric:: 5. Defining a cylindrical gaussian laser envelope

..

Following is the simplified laser envelope creator in ``"AMcylindrical"`` geometry (remember that
in this geometry the envelope model can be used only if ``number_of_AM = 1``) ::

    LaserEnvelopeGaussianAM(
        a0              = 1.,
        focus           = [150., 40.],
        waist           = 30.,
        time_envelope   = tgaussian(center=150., fwhm=40.),
        envelope_solver = 'explicit',
        Envelope_boundary_conditions = [ ["reflective"] ],
        polarization_phi = 0.,
        ellipticity      = 0.
    )


The arguments appearing ``LaserEnvelopePlanar1D``, ``LaserEnvelopeGaussian2D``,
``LaserEnvelopeGaussian3D`` and ``LaserEnvelopeGaussianAM`` have the same meaning they would have in a
normal ``LaserPlanar1D``, ``LaserGaussian2D``, ``LaserGaussian3D`` and ``LaserGaussianAM``,
with some differences:

.. py:data:: time_envelope

   Since the envelope will be entirely initialized in the simulation box
   already at the start of the simulation, the time envelope will be applied
   in the ``x`` direction instead of time. It is recommended to initialize the
   laser envelope in vacuum, separated from the plasma, to avoid unphysical
   results.
   Temporal envelopes with variation scales near to the laser wavelength do not
   satisfy the assumptions of the envelope model (see :doc:`laser_envelope`),
   yielding inaccurate results.

.. py:data:: waist

   Please note that a waist size comparable to the laser wavelength does not
   satisfy the assumptions of the envelope model.


It is important to remember that the profile defined through the blocks
``LaserEnvelopePlanar1D``, ``LaserEnvelopeGaussian2D``, ``LaserEnvelopeGaussian3D``
correspond to the complex envelope of the laser vector potential component
:math:`\tilde{A}` in the polarization direction.
The calculation of the correspondent complex envelope for the laser electric field
component in that direction is described in :doc:`laser_envelope`.

Note that only order 2 interpolation and projection are supported in presence of
the envelope model for the laser.

The parameters ``polarization_phi`` and ``ellipticity`` specify the polarization state of the laser. In envelope model implemented in :program:`Smilei`,
they are only used to compute the rate of ionization and the initial momentum of the electrons newly created by ionization,
where the polarization of the laser plays an important role (see :doc:`ionization`).
For all other purposes (e.g. the particles equations of motions, the computation of the ponderomotive force,
the evolution of the laser), the polarization of the laser plays no role in the envelope model.


----

.. _ExternalField:

External fields
^^^^^^^^^^^^^^^

An constant external field can be applied over the whole box
(at the beginning of the simulation) using an ``ExternalField`` block::

  ExternalField(
      field = "Ex",
      profile = constant(0.01, xvacuum=0.1)
  )

.. py:data:: field

  Field name: ``"Ex"``, ``"Ey"``, ``"Ez"``, ``"Bx"``, ``"By"`` or ``"Bz"``.

.. py:data:: profile

  :type: float or *python* function (see section :ref:`profiles`)

  The initial spatial profile of the applied field.
  Refer to :doc:`units` to understand the units of this field.


----

.. _PrescribedField:

Prescribed fields
^^^^^^^^^^^^^^^^^

User-defined electromagnetic fields, with spatio-temporal dependence,
can be superimposed to the self-consistent Maxwell fields.
These fields push the particles but **do not participate in the Maxwell solver**:
they are not self-consistent.
They are however useful to describe charged particles' dynamics in a given
electromagnetic field.

This feature is accessible using the ``PrescribedField`` block::

  from numpy import cos, sin
  def myPrescribedProfile(x,t):
  	return cos(x)*sin(t)

  PrescribedField(
      field = "Ex",
      profile = myPrescribedProfile
  )

.. py:data:: field

  Field name: ``"Ex"``, ``"Ey"``, ``"Ez"``, ``"Bx_m"``, ``"By_m"`` or ``"Bz_m"``.

.. warning::

  When prescribing a magnetic field, always use the time-centered fields ``"Bx_m"``, ``"By_m"`` or ``"Bz_m"``.
  These fields are those used in the particle pusher, and are defined at integer time-steps.

.. py:data:: profile

  :type: float or *python* function (see section :ref:`profiles`)

  The spatio-temporal profile of the applied field: a *python* function
  with arguments (*x*, *t*) or (*x*, *y*, *t*), etc.
  Refer to :doc:`units` to understand the units of this field.


----

.. _antennas:

Antennas
^^^^^^^^

An antenna is an extra current applied during the whole simulation.
It is applied using an ``Antenna`` block::

  Antenna(
      field = "Jz",
      space_profile = gaussian(0.01),
      time_profile = tcosine(base=0., duration=1., freq=0.1)
  )

.. py:data:: field

  The name of the current: ``"Jx"``, ``"Jy"`` or ``"Jz"``.

.. py:data:: space_profile

  :type: float or *python* function (see section :ref:`profiles`)

  The initial spatial profile of the applied antenna.
  Refer to :doc:`units` to understand the units of this current.


.. py:data:: time_profile

  :type: float or *python* function (see section :ref:`profiles`)

  The temporal profile of the applied antenna. It multiplies ``space_profile``.


----

.. _profiles:

Profiles
^^^^^^^^

Several quantities require the input of a profile: particle charge, particle density,
external fields, etc. Depending on the case, they can be *spatial* or *temporal*
profiles.

.. rubric:: 1. Constant profiles

* ``Species( ... , charge = -3., ... )`` defines a species with charge :math:`Z^\star=3`.

* ``Species( ... , number_density = 10., ... )`` defines a species with density :math:`10\,N_r`.
  You can choose ``number_density`` or ``charge_density``

* ``Species( ... , mean_velocity = [0.05, 0., 0.], ... )`` defines a species
  with drift velocity :math:`v_x = 0.05\,c` over the whole box.

* ``Species(..., momentum_initialization="maxwell-juettner", temperature=[1e-5], ...)`` defines
  a species with a Maxwell-Jüttner distribution of temperature :math:`T = 10^{-5}\,m_ec^2` over the whole box.
  Note that the temperature may be anisotropic: ``temperature=[1e-5, 2e-5, 2e-5]``.

* ``Species( ... , particles_per_cell = 10., ... )`` defines a species with 10 particles per cell.

* ``ExternalField( field="Bx", profile=0.1 )`` defines a constant external field :math:`B_x = 0.1 B_r`.


.. rubric:: 2. *Python* profiles

..

  Any *python* function can be a profile. Examples::

    def f(x):
        if x<1.: return 0.
        else: return 1.

  .. code-block:: python

    import math
    def f(x,y):    # two variables for 2D simulation
        twoPI = 2.* math.pi
        return math.cos(  twoPI * x/3.2 )

  .. code-block:: python

    f = lambda x: x**2 - 1.



  Once the function is created, you have to include it in the block you want,
  for example::

    Species( ... , charge = f, ... )

    Species( ... , mean_velocity = [f, 0, 0], ... )


.. note:: It is possible, for higher performances, to create functions with
  arguments *(x, y, etc.)* that are actually *numpy* arrays. If the function returns
  a *numpy* array of the same size, it will automatically be considered as a profile
  acting on arrays instead of single floats. Currently, this feature is only available
  on Species' profiles.


.. rubric:: 3. Pre-defined *spatial* profiles

..

  .. py:function:: constant(value, xvacuum=0., yvacuum=0.)

    :param value: the magnitude
    :param xvacuum: vacuum region before the start of the profile.

  .. py:function:: trapezoidal(max, \
            xvacuum=0., xplateau=None, xslope1=0., xslope2=0., \
            yvacuum=0., yplateau=None, yslope1=0., yslope2=0. )

    :param max: maximum value
    :param xvacuum: empty length before the ramp up
    :param xplateau: length of the plateau (default is :py:data:`grid_length` :math:`-` ``xvacuum``)
    :param xslope1: length of the ramp up
    :param xslope2: length of the ramp down

  .. py:function:: gaussian(max, \
     xvacuum=0., xlength=None, xfwhm=None, xcenter=None, xorder=2, \
     yvacuum=0., ylength=None, yfwhm=None, ycenter=None, yorder=2 )

    :param max: maximum value
    :param xvacuum: empty length before starting the profile
    :param xlength:  length of the profile (default is :py:data:`grid_length` :math:`-` ``xvacuum``)
    :param xfwhm: gaussian FWHM (default is ``xlength/3.``)
    :param xcenter: gaussian center position (default is in the middle of ``xlength``)
    :param xorder: order of the gaussian.
    :note: If ``yorder`` equals 0, then the profile is constant over :math:`y`.

  .. py:function:: polygonal( xpoints=[], xvalues=[] )

    :param xpoints: list of the positions of the points
    :param xvalues: list of the values of the profile at each point

  .. py:function:: cosine( base, amplitude=1., \
           xvacuum=0., xlength=None, xphi=0., xnumber=1 )

    :param base: offset of the profile value
    :param amplitude: amplitude of the cosine
    :param xvacuum: empty length before starting the profile
    :param xlength: length of the profile (default is :py:data:`grid_length` :math:`-` ``xvacuum``)
    :param xphi: phase offset
    :param xnumber: number of periods within ``xlength``

  .. py:function:: polynomial( x0=0., y0=0., z0=0., order0=[], order1=[], ... )

    :param x0,y0: The reference position(s)
    :param order0: Coefficient for the 0th order
    :param order1: Coefficient for the 1st order (2 coefficients in 2D)
    :param order2: Coefficient for the 2nd order (3 coefficients in 2D)
    :param etc:

    Creates a polynomial of the form

    .. math::

      \begin{eqnarray}
      &\sum_i a_i(x-x_0)^i & \quad\mathrm{in\, 1D}\\
      &\sum_i \sum_j a_{ij}(x-x0)^{i-j}(y-y0)^j & \quad\mathrm{in\, 2D}\\
      &\sum_i \sum_j \sum_k a_{ijk}(x-x0)^{i-j-k}(y-y0)^j(z-z0)^k & \quad\mathrm{in\, 3D}
      \end{eqnarray}

    Each ``orderi`` is a coefficient (or list of coefficents) associated to the order ``i``.
    In 1D, there is only one coefficient per order. In 2D, each ``orderi`` is a list
    of ``i+1`` coefficients. For instance, the second order has three coefficients
    associated to :math:`x^2`, :math:`xy` and :math:`y^2`, respectively.
    In 3D, each ``orderi`` is a list of ``(i+1)*(i+2)/2`` coefficients. For instance,
    the second order has 6 coefficients associated to :math:`x^2`, :math:`xy`, :math:`xz`,
    :math:`y^2`, :math:`yz` and :math:`z^2`, respectively.

  **Examples**::

    Species( ... , density = gaussian(10., xfwhm=0.3, xcenter=0.8), ... )

    ExternalField( ..., profile = constant(2.2), ... )


.. rubric:: 4. Pre-defined *temporal* profiles

..

  .. py:function:: tconstant(start=0.)

    :param start: starting time

  .. py:function:: ttrapezoidal(start=0., plateau=None, slope1=0., slope2=0.)

    :param start: starting time
    :param plateau: duration of the plateau (default is :py:data:`simulation_time` :math:`-` ``start``)
    :param slope1: duration of the ramp up
    :param slope2: duration of the ramp down

  .. py:function:: tgaussian(start=0., duration=None, fwhm=None, center=None, order=2)

    :param start: starting time
    :param duration: duration of the profile (default is :py:data:`simulation_time` :math:`-` ``start``)
    :param fwhm: gaussian FWHM (default is ``duration/3.``)
    :param center: gaussian center time (default is in the middle of ``duration``)
    :param order: order of the gaussian

  .. py:function:: tpolygonal( points=[], values=[] )

    :param points: list of times
    :param values: list of the values at each time

  .. py:function:: tcosine( base=0., amplitude=1., start=0., duration=None, phi=0., freq=1. )

    :param base: offset of the profile value
    :param amplitude: amplitude of the cosine
    :param start: starting time
    :param duration: duration of the profile (default is :py:data:`simulation_time` :math:`-` ``start``)
    :param phi: phase offset
    :param freq: frequency

  .. py:function:: tpolynomial( t0=0., order0=[], order1=[], ... )

    :param t0: The reference position
    :param order0: Coefficient for the 0th order
    :param order1: Coefficient for the 1st order
    :param order2: Coefficient for the 2nd order
    :param etc:

    Creates a polynomial of the form :math:`\sum_i a_i(t-t_0)^i`.

  .. py:function:: tsin2plateau( start=0., fwhm=0., plateau=None, slope1=fwhm, slope2=slope1 )

    :param start: Profile is 0 before start
    :param fwhm:  Full width half maximum of the profile
    :param plateau: Length of the plateau
    :param slope1: Duration of the ramp up of the profil
    :param slope2: Duration of the ramp down of the profil

    Creates a sin squared profil with a plateau in the middle if needed. If slope1 and 2 are used, fwhm is overwritten.

  **Example**::

    Antenna( ... , time_profile = tcosine(freq=0.01), ... )


.. rubric:: Illustrations of the pre-defined spatial and temporal profiles

.. image:: _static/pythonprofiles.png

.. image:: _static/pythonprofiles_t.png


----

Walls
^^^^^

A wall can be introduced using a ``PartWall`` block in order to
reflect, stop, thermalize or kill particles which reach it::

  PartWall(
      kind = "reflective",
      x = 20.
  )

.. py:data:: kind

  The kind of wall: ``"reflective"``, ``"stop"``, ``"thermalize"`` or ``"remove"``.

.. py:data:: x
             y
             z

  Position of the wall in the desired direction. Use only one of ``x``, ``y`` or ``z``.



----

.. _Collisions:

Collisions & reactions
^^^^^^^^^^^^^^^^^^^^^^^^^^^^^^

:doc:`collisions` are specified by one or several ``Collisions`` blocks::

  Collisions(
      species1 = ["electrons1",  "electrons2"],
      species2 = ["ions1"],
      coulomb_log = 0.,
      coulomb_log_factor = 1.,
      debug_every = 1000,
      ionizing = False,
  #      nuclear_reaction = [],
  )


.. py:data:: species1
             species2

  Lists of species' :py:data:`name`.

  The collisions will occur between all species under the group ``species1``
  and all species under the group ``species2``. For example, to collide all
  electrons with ions::

    species1 = ["electrons1", "electrons2"], species2 = ["ions"]

  .. warning::

    This does not make ``electrons1`` collide with ``electrons2``.

  The two groups of species have to be *completely different* OR *exactly equal*.
  In other words, if ``species1`` is not equal to ``species2``,
  then they cannot have any common species.
  If the two groups are exactly equal, we call this situation **intra-collisions**.

  .. note::

    If both lists ``species1`` and ``species2`` contain only one species,
    the algorithm is potentially faster than the situation with several
    species in one or the other list. This is especially true if the
    machine accepts SIMD vectorization.


.. py:data:: coulomb_log

  :default: 0.

  The Coulomb logarithm.

  * If :math:`= 0`, the Coulomb logarithm is automatically computed for each collision.
  * If :math:`> 0`, the Coulomb logarithm is equal to this value.


.. py:data:: coulomb_log_factor

  :default: 1.

  A constant, strictly positive factor that multiplies the Coulomb logarithm, regardless
  of :py:data:`coulomb_log` being automatically computed or set to a constant value.
  This can help, for example, to compensate artificially-reduced ion masses.

.. py:data:: debug_every

  :default: 0

  Number of timesteps between each output of information about collisions.
  If 0, there will be no outputs.


.. _CollisionalIonization:

.. py:data:: ionizing

  :default: ``False``

  :ref:`Collisional ionization <CollIonization>` is set when this parameter is not ``False``.
  It can either be set to the name of a pre-existing electron species (where the ionized
  electrons are created), or to ``True`` (the first electron species in :py:data:`species1`
  or :py:data:`species2` is then chosen for ionized electrons).

  One of the species groups must be all electrons (:py:data:`mass` = 1), and the other
  one all ions of the same :py:data:`atomic_number`.


.. rst-class:: experimental

.. py:data:: nuclear_reaction

  :type: a list of strings
  :default: ``None`` (no nuclear reaction)

  A list of the species names for the products of :ref:`Nuclear reactions <CollNuclearReactions>`
  that may occur during collisions. You may omit product species if they are not necessary
  for the simulation.

  All members of :py:data:`species1` must be the same type of atoms, which is automatically
  recognized by their :py:data:`mass` and :py:data:`atomic_number`. The same applies for
  all members of :py:data:`species2`.

  In the current version, only the reaction D(d,n)He³ is available.

.. rst-class:: experimental

.. py:data:: nuclear_reaction_multiplier

  :type: a float
  :default: 0. (automatically adjusted)

  The rate multiplier for nuclear reactions. It is a positive number that artificially
  increases the occurence of reactions so that a good statistics is obtained. The number
  of actual reaction products is adjusted by changing their weights in order to provide
  a physically correct number of reactions. Leave this number to ``0.`` for an automatic
  rate multiplier: the final number of produced macro-particles will be of the same order
  as that of reactants.



--------------------------------------------------------------------------------

.. _RadiationReaction:

Radiation reaction
^^^^^^^^^^^^^^^^^^^^^^^^^^^^^^^^^^^^^^^^^^^^^^^^^^^^^^^^^^^^^^^^^^^^^^^^^^^^^^^^

The block ``RadiationReaction()`` enables to tune the radiation loss properties
(see :doc:`radiation_loss`).
Many parameters are used for the generation of the cross-section tables
for the Monte-Carlo emission process.
If the tables already exist in the simulation directory, then they will be read
and no new table will be generated by :program:`Smilei`.
Otherwise, :program:`Smilei` can compute and output these
tables.

::

  RadiationReaction(

    # Radiation parameters
    minimum_chi_continuous = 1e-3,
    minimum_chi_discontinuous = 1e-2,
    table_path = "<path to the external table folder>",

    # Parameters for Niel et al.
    Niel_computation_method = "table",

  )

.. py:data:: minimum_chi_continuous

  :default: 1e-3

  Threshold on the particle quantum parameter *particle_chi*. When a particle has a
  quantum parameter below this threshold, radiation reaction is not taken
  into account.

.. py:data:: minimum_chi_discontinuous

  :default: 1e-2

  Threshold on the particle quantum parameter *particle_chi* between the continuous
  and the discontinuous radiation model.

.. py:data:: table_path

  :default: ``""``

  Path to the **directory** that contains external tables for the radiation losses.
  If empty, the default tables are used.
  Default tables are embedded in the code.
  External tables can be generated using the external tool :program:`smilei_tables` (see :doc:`tables`).

.. py:data:: Niel_computation_method

  :default: ``"table"``

  Method to compute the value of the table *h* of Niel *et al* during the emission process.
  The possible values are:

  * ``"table"``: the *h* function is tabulated. The table is computed at initialization or read from an external file.
  * ``"fit5"``: A polynomial fit of order 5 is used. No table is required.
    The maximal relative error to the reference data is of maximum of 0.02.
    The fit is valid for quantum parameters :math:`\chi` between 1e-3 and 10.
  * ``"fit10"``:  A polynomial fit of order 10 is used. No table is required.
    The precision if better than the fit of order 5 with a maximal relative error of 0.0002.
    The fit is valid for quantum parameters :math:`\chi` between 1e-3 and 10.
  * ``"ridgers"``: The fit of Ridgers given in Ridgers *et al.*, ArXiv 1708.04511 (2017)

  The use of tabulated values is best for accuracy but not for performance.
  Table access prevent total vectorization.
  Fits are vectorizable.

--------------------------------------------------------------------------------

.. _MultiphotonBreitWheeler:

Multiphoton Breit-Wheeler
^^^^^^^^^^^^^^^^^^^^^^^^^^^^^^^^^^^^^^^^^^^^^^^^^^^^^^^^^^^^^^^^^^^^^^^^^^^^^^^^

The block ``MultiphotonBreitWheeler`` enables to tune parameters of the
multiphoton Breit-Wheeler process and particularly the table generation.
For more information on this physical mechanism, see :doc:`multiphoton_Breit_Wheeler`.

There are three tables used for the multiphoton Breit-Wheeler refers to as the
*integration_dT_dchi*, *min_particle_chi_for_xi* and *xi* table.

::

  MultiphotonBreitWheeler(

    # Path to the tables
    table_path = "<path to the external table folder>",

  )

.. py:data:: table_path

  :default: ``""``

  Path to the **directory** that contains external tables for the multiphoton Breit-Wheeler.
  If empty, the default tables are used.
  Default tables are embedded in the code.
  External tables can be generated using the external tool :program:`smilei_tables` (see :doc:`tables`).

--------------------------------------------------------------------------------

.. _DiagScalar:

*Scalar* diagnostics
^^^^^^^^^^^^^^^^^^^^^

:program:`Smilei` can collect various scalar data, such as total particle energy, total field energy, etc.
This is done by including the block ``DiagScalar``::

  DiagScalar(
      every = 10 ,
      vars = ["Utot", "Ukin", "Uelm"],
      precision = 10
  )

.. py:data:: every

  Number of timesteps between each output **or** a :ref:`time selection <TimeSelections>`.

.. py:data:: vars

  :default: ``[]``

  | List of scalars that will be actually output. Note that most scalars are computed anyways.
  | Omit this argument to include all scalars.

.. py:data:: precision

  :default: 10

  Number of digits of the outputs.

.. warning::

  Scalars diagnostics are not yet supported in ``"AMcylindrical"`` geometry.

The full list of available scalars is given in the table below.

.. warning::

  As some of these quantities are integrated in space and/or time, their
  units are unusual, and depend on the simulation dimension.
  All details :ref:`here<integrated_quantities>`.

.. rst-class:: fancy

+--------------------------------------------------------------------------------------------+
| **Space-integrated energy densities**                                                      |
+--------------------------------------------------------------------------------------------+
| +--------------+-------------------------------------------------------------------------+ |
| | Utot         | Total                                                                   | |
| +--------------+-------------------------------------------------------------------------+ |
| | Ukin         | Total kinetic (in the particles)                                        | |
| +--------------+-------------------------------------------------------------------------+ |
| | Uelm         | Total electromagnetic (in the fields)                                   | |
| +--------------+-------------------------------------------------------------------------+ |
| | Uexp         | Expected (Initial :math:`-` lost :math:`+` gained)                      | |
| +--------------+-------------------------------------------------------------------------+ |
| | Ubal         | Balance (Utot :math:`-` Uexp)                                           | |
| +--------------+-------------------------------------------------------------------------+ |
| | Ubal_norm    | Normalized balance (Ubal :math:`/` Utot)                                | |
| +--------------+-------------------------------------------------------------------------+ |
| | Uelm_Ex      | Ex field contribution (:math:`\int E_x^2 dV /2`)                        | |
| +--------------+-------------------------------------------------------------------------+ |
| |              |  ... same for fields Ey, Ez, Bx_m, By_m and Bz_m                        | |
| +--------------+-------------------------------------------------------------------------+ |
| | Urad         | Total radiated                                                          | |
| +--------------+-------------------------------------------------------------------------+ |
| +--------------+-------------------------------------------------------------------------+ |
+--------------------------------------------------------------------------------------------+
| **Space- & time-integrated Energies lost/gained at boundaries**                            |
+--------------------------------------------------------------------------------------------+
| +--------------+-------------------------------------------------------------------------+ |
| | Ukin_bnd     | Time-accumulated kinetic energy exchanged at the boundaries             | |
| +--------------+-------------------------------------------------------------------------+ |
| | Uelm_bnd     | Time-accumulated EM energy exchanged at boundaries                      | |
| +--------------+-------------------------------------------------------------------------+ |
| | PoyXminInst  | Poynting contribution through xmin boundary during the timestep         | |
| +--------------+-------------------------------------------------------------------------+ |
| | PoyXmin      | Time-accumulated Poynting contribution through xmin boundary            | |
| +--------------+-------------------------------------------------------------------------+ |
| |              |  ... same for other boundaries                                          | |
| +--------------+-------------------------------------------------------------------------+ |
| +--------------+-------------------------------------------------------------------------+ |
+--------------------------------------------------------------------------------------------+
| **Particle information**                                                                   |
+--------------------------------------------------------------------------------------------+
| +--------------+-------------------------------------------------------------------------+ |
| | Zavg_abc     | Average charge of species "abc" (equals ``nan`` if no particle)         | |
| +--------------+-------------------------------------------------------------------------+ |
| | Dens_abc     |  ... its integrated density                                             | |
| +--------------+-------------------------------------------------------------------------+ |
| | Ukin_abc     |  ... its integrated kinetic energy density                              | |
| +--------------+-------------------------------------------------------------------------+ |
| | Urad_abc     |  ... its integrated radiated energy density                             | |
| +--------------+-------------------------------------------------------------------------+ |
| | Ntot_abc     |  ... and number of macro-particles                                      | |
| +--------------+-------------------------------------------------------------------------+ |
| +--------------+-------------------------------------------------------------------------+ |
+--------------------------------------------------------------------------------------------+
| **Fields information**                                                                     |
+--------------------------------------------------------------------------------------------+
| +--------------+-------------------------------------------------------------------------+ |
| | ExMin        | Minimum of :math:`E_x`                                                  | |
| +--------------+-------------------------------------------------------------------------+ |
| | ExMinCell    |  ... and its location (cell index)                                      | |
| +--------------+-------------------------------------------------------------------------+ |
| | ExMax        | Maximum of :math:`E_x`                                                  | |
| +--------------+-------------------------------------------------------------------------+ |
| | ExMaxCell    |  ... and its location (cell index)                                      | |
| +--------------+-------------------------------------------------------------------------+ |
| |              |  ... same for fields Ey Ez Bx_m By_m Bz_m Jx Jy Jz Rho                  | |
| +--------------+-------------------------------------------------------------------------+ |
+--------------------------------------------------------------------------------------------+

Checkout the :doc:`post-processing <post-processing>` documentation as well.

----

.. _DiagFields:

*Fields* diagnostics
^^^^^^^^^^^^^^^^^^^^

:program:`Smilei` can collect various field data (electromagnetic fields, currents and density)
taken at the location of the PIC grid, both as instantaneous values and averaged values.
This is done by including a block ``DiagFields``::

  DiagFields(
      #name = "my field diag",
      every = 10,
      time_average = 2,
      fields = ["Ex", "Ey", "Ez"],
      #subgrid = None
  )

.. py:data:: name

  Optional name of the diagnostic. Used only for post-processing purposes.

.. py:data:: every

  Number of timesteps between each output **or** a :ref:`time selection <TimeSelections>`.

.. py:data:: flush_every

  :default: 1

  Number of timesteps **or** a :ref:`time selection <TimeSelections>`.

  When ``flush_every`` coincides with ``every``, the output
  file is actually written ("flushed" from the buffer). Flushing
  too often can *dramatically* slow down the simulation.


.. py:data:: time_average

  :default: ``1`` *(no averaging)*

  The number of timesteps for time-averaging.


.. py:data:: fields

  :default: ``[]`` *(all fields are written)*

  List of the field names that are saved. By default, they all are.
  The full list of fields that are saved by this diagnostic:

  .. rst-class:: fancy

  +----------------+-------------------------------------------------------+
  | | Bx           | |                                                     |
  | | By           | | Components of the magnetic field                    |
  | | Bz           | |                                                     |
  +----------------+-------------------------------------------------------+
  | | Bx_m         | |                                                     |
  | | By_m         | | Components of the magnetic field (time-centered)    |
  | | Bz_m         | |                                                     |
  +----------------+-------------------------------------------------------+
  | | Ex           | |                                                     |
  | | Ey           | | Components of the electric field                    |
  | | Ez           | |                                                     |
  +----------------+-------------------------------------------------------+
  | | Jx           | |                                                     |
  | | Jy           | | Components of the total current                     |
  | | Jz           | |                                                     |
  +----------------+-------------------------------------------------------+
  | | Jx_abc       | |                                                     |
  | | Jy_abc       | | Components of the current due to species "abc"      |
  | | Jz_abc       | |                                                     |
  +----------------+-------------------------------------------------------+
  | | Rho          | |  Total density                                      |
  | | Rho_abc      | |  Density of species "abc"                           |
  +----------------+-------------------------------------------------------+

  In ``AMcylindrical`` geometry, the ``x``, ``y`` and ``z``
  indices are replaced by ``l`` (longitudinal), ``r`` (radial) and ``t`` (theta). In addition,
  the angular Fourier modes are denoted by the suffix ``_mode_i`` where ``i``
  is the mode number.
  If a field is specified without its associated mode number, all available modes will be included.
  In summary, the list of fields reads as follows.

  .. rst-class:: fancy

  +------------------------------+-----------------------------------------+
  | | Bl_mode_0, Bl_mode_1, etc. | |                                       |
  | | Br_mode_0, Br_mode_1, etc. | | Components of the magnetic field      |
  | | Bt_mode_0, Bt_mode_1, etc. | |                                       |
  +------------------------------+-----------------------------------------+
  | | El_mode_0, El_mode_1, etc. | |                                       |
  | | Er_mode_0, Er_mode_1, etc. | | Components of the electric field      |
  | | Et_mode_0, Et_mode_1, etc. | |                                       |
  +------------------------------+-----------------------------------------+
  |  The same notation works for Jl, Jr, Jt, and Rho                       |
  +------------------------------+-----------------------------------------+

  In the case of an envelope model for the laser (see :doc:`laser_envelope`),
  the following fields are also available:

  .. rst-class:: fancy

  +----------------+-------------------------------------------------------+
  | |              | | Module of laser vector potential's complex envelope |
  | | Env_A_abs    | | :math:`\tilde{A}` (component along the transverse   |
  | |              | | direction)                                          |
  +----------------+-------------------------------------------------------+
  | | Env_Chi      | | Total  susceptibility :math:`\chi`                  |
  +----------------+-------------------------------------------------------+
  | |              | | Module of laser electric field's complex envelope   |
  | | Env_E_abs    | | :math:`\tilde{E}` (component along the transverse   |
  | |              | | direction)                                          |
  +----------------+-------------------------------------------------------+
  | |              | | Module of laser electric field's complex envelope   |
  | | Env_Ex_abs   | | :math:`\tilde{E}_x` (component along the propagation|
  | |              | | direction)                                          |
  +----------------+-------------------------------------------------------+


.. Note:: To write these last three envelope fields with this diagnostics in ``"AMcylindrical"`` geometry,
          a dedicated block ``DiagFields`` must be defined, e.g. with ``fields = ["Env_A_abs_mode_0", "Env_Chi_mode_0"]``.

.. py:data:: subgrid

  :default: ``None`` *(the whole grid is used)*

  A list of slices indicating a portion of the simulation grid to be written by this
  diagnostic. This list must have as many elements as the simulation dimension.
  For example, in a 3D simulation, the list has 3 elements. Each element can be:

  * ``None``, to select the whole grid along that dimension
  * an integer, to select only the corresponding cell index along that dimension
  * a *python* `slice object <https://docs.python.org/3/library/functions.html#slice>`_
    to select regularly-spaced cell indices along that dimension.

  This can be easily implemented using the
  `numpy.s_ expression <https://docs.scipy.org/doc/numpy/reference/generated/numpy.s_.html>`_.
  For instance, in a 3D simulation, the following subgrid selects only every other element
  in each dimension::

    from numpy import s_
    DiagFields( #...
    	subgrid = s_[::2, ::2, ::2]
    )

  while this one selects cell indices included in a contiguous parallelepiped::

    	subgrid = s_[100:300, 300:500, 300:600]



----

.. _DiagProbe:

*Probe* diagnostics
^^^^^^^^^^^^^^^^^^^

The fields from the previous section are taken at the PIC grid locations,
but it is also possible to obtain the fields at arbitrary locations.
These are called *probes*.

A probe interpolates the fields at either one point (0-D),
several points arranged in a line (1-D),
or several points arranged in a 2-D or 3-D grid.

.. note::

  Probes follow the moving window.
  To obtain the fields at fixed points in the plasma instead, create a cold,
  chargeless species, and :ref:`track the particles <DiagTrackParticles>`.


To add one probe diagnostic, include the block ``DiagProbe``::

  DiagProbe(
      #name = "my_probe",
      every    = 10,
      origin   = [1., 1.],
      corners  = [
          [1.,10.],
          [10.,1.],
      ]
      number   = [100, 100],
      fields   = ["Ex", "Ey", "Ez"]
  )

.. py:data:: name

  Optional name of the diagnostic. Used only for post-processing purposes.

.. py:data:: every

  Number of timesteps between each output **or** a :ref:`time selection <TimeSelections>`.

.. py:data:: flush_every

  :default: 1

  Number of timesteps **or** a :ref:`time selection <TimeSelections>`.

  When ``flush_every`` coincides with ``every``, the output
  file is actually written ("flushed" from the buffer). Flushing
  too often can *dramatically* slow down the simulation.


.. py:data:: origin

  :type: A list of floats, of length equal to the simulation dimensionality.

  The coordinates of the origin of the probe grid

.. py:data:: corners
             vectors

  :type: A list of lists of floats.

  Defines the corners of the probe grid.
  Each corner is a list of coordinates (as many as the simulation dimensions).

  When using ``corners``, the absolute coordinates of each corner must be specified.
  When using ``vectors``, the coordinates relative to :py:data:`origin` must be specified.

.. py:data:: number

  :type: A list of integers, one for each dimension of the probe.

  The number of points in each probe axis. Must not be defined for a 0-D probe.

.. py:data:: fields

  :default: ``[]``, which means ``["Ex", "Ey", "Ez", "Bx", "By", "Bz", "Jx", "Jy", "Jz", "Rho"]``

  A list of fields among ``"Ex"``, ``"Ey"``, ``"Ez"``,
  ``"Bx"``, ``"By"``, ``"Bz"``, ``"Jx"``, ``"Jy"``, ``"Jz"`` and ``"Rho"``.
  Only listed fields will be saved although they are all calculated.

  The contributions of each species to the currents and the density are also available,
  although they are not included by default. They may be added to the list as
  ``"Jx_abc"``, ``"Jy_abc"``, ``"Jz_abc"`` or ``"Rho_abc"``, where ``abc`` is the
  species name.

  In the case of an envelope model for the laser (see :doc:`laser_envelope`),
  the following fields are also available: ``"Env_A_abs"``, ``"Env_Chi"``, ``"Env_E_abs"``, ``"Env_Ex_abs"``.

  .. warning::

    In ``"AMcylindrical"``, contrary to the Field diagnostic, Probes are defined as in a
    3D Cartesian geometry and return Cartesian fields.
    Fields per mode are not available in Probe diagnostics. See Field diagnostics if
    per mode information is needed.




**Examples of probe diagnostics**

* 0-D probe in 1-D simulation
  ::

    DiagProbe(
        every = 1,
        origin = [1.2]
    )

* 1-D probe in 1-D simulation
  ::

    DiagProbe(
        every = 1,
        origin  = [1.2],
        corners = [[5.6]],
        number  = [100]
    )

* 1-D probe in 2-D simulation
  ::

    DiagProbe(
        every = 1,
        origin  = [1.2, 4.],
        corners = [[5.6, 4.]],
        number  = [100]
    )

* 2-D probe in 2-D simulation
  ::

    DiagProbe(
        every = 1,
        origin   = [0., 0.],
        corners  = [ [10.,0.], [0.,10.] ],
        number   = [100, 100]
    )


----

.. _DiagParticleBinning:

*ParticleBinning* diagnostics
^^^^^^^^^^^^^^^^^^^^^^^^^^^^^

A *particle binning diagnostic* collects data from the macro-particles and processes them during runtime.
It does not provide information on individual particles: instead, it produces
**averaged quantities** like the particle density, currents, etc.

The data is discretized inside a "grid" chosen by the user. This grid may be of any dimension.

Examples:

* 1-dimensional grid along the position :math:`x` (gives density variation along :math:`x`)
* 2-dimensional grid along positions :math:`x` and :math:`y` (gives density map)
* 1-dimensional grid along the velocity :math:`v_x` (gives the velocity distribution)
* 2-dimensional grid along position :math:`x` and momentum :math:`p_x` (gives the phase-space)
* 1-dimensional grid along the kinetic energy :math:`E_\mathrm{kin}` (gives the energy distribution)
* 3-dimensional grid along :math:`x`, :math:`y` and :math:`E_\mathrm{kin}` (gives the density map for several energies)
* 1-dimensional grid along the charge :math:`Z^\star` (gives the charge distribution)
* 0-dimensional grid (simply gives the total integrated particle density)

Each dimension of the grid is called "axis".

You can add a particle binning diagnostic by including a block ``DiagParticleBinning()`` in the namelist,
for instance::

  DiagParticleBinning(
      #name = "my binning",
      deposited_quantity = "weight",
      every = 5,
      time_average = 1,
      species = ["electrons1", "electrons2"],
      axes = [
          ["x", 0., 10, 100],
          ["ekin", 0.1, 100, 1000, "logscale", "edge_inclusive"]
      ]
  )

.. py:data:: name

  Optional name of the diagnostic. Used only for post-processing purposes.

.. py:data:: deposited_quantity

  The type of data that is summed in each cell of the grid.
  Consider reading :ref:`this <Weights>` to understand the meaning of the ``weight``.

  * ``"weight"`` results in a number density.
  * ``"weight_charge"`` results in a charge density.
  * ``"weight_charge_vx"`` results in the :math:`j_x` current density (same with :math:`y` and :math:`z`).
  * ``"weight_p"`` results in the momentum density (same with :math:`p_x`, :math:`p_y` and :math:`p_z`).
  * ``"weight_ekin"`` results in the energy density.
  * ``"weight_vx_px"`` results in the ``xx`` pressure (same with yy, zz, xy, yz and xz).
  * ``"weight_chi"`` results in the quantum parameter density (only for species with radiation losses).
  * with a user-defined python function, an arbitrary quantity can be calculated (the *numpy*
    module is necessary). This function should take one argument, for instance
    ``particles``, which contains the attributes ``x``, ``y``, ``z``, ``px``, ``py``,
    ``pz``, ``charge``, ``weight``, ``chi`` and ``id``. Each of these attributes is a *numpy* array
    containing the data of all particles in one patch. The function must return a *numpy*
    array of the same shape, containing the desired deposition of each particle. For example,
    defining the following function::

      def stuff(particles):
          return particles.weight * particles.px

    passed as ``deposited_quantity=stuff``, the diagnostic will sum the weights
    :math:`\times\; p_x`.

    You may also pass directly an implicit (*lambda*) function using::

      deposited_quantity = lambda p: p.weight * p.px


.. py:data:: every

  The number of time-steps between each output, **or** a :ref:`time selection <TimeSelections>`.

.. py:data:: flush_every

  :default: 1

  Number of timesteps **or** a :ref:`time selection <TimeSelections>`.

  When ``flush_every`` coincides with ``every``, the output
  file is actually written ("flushed" from the buffer). Flushing
  too often can *dramatically* slow down the simulation.


.. py:data:: time_average

  :default: 1

  The number of time-steps during which the data is averaged before output.


.. py:data:: species

  A list of one or several species' :py:data:`name`.
  All these species are combined into the same diagnostic.

.. py:data:: axes

  A list of *axes* that define the grid.
  There may be as many axes as wanted (there may be zero axes).

  Syntax of one axis: ``[type, min, max, nsteps, "logscale", "edge_inclusive"]``

  * ``type`` is one of:

    * ``"x"``, ``"y"``, ``"z"``: spatial coordinates (``"moving_x"`` with a :ref:`moving window<movingWindow>`)
    * ``"px"``, ``"py"``, ``"pz"``, ``"p"``: momenta
    * ``"vx"``, ``"vy"``, ``"vz"``, ``"v"``: velocities
    * ``"gamma"``, ``"ekin"``: energies
    * ``"chi"``: quantum parameter
    * ``"charge"``: the particles' electric charge
    * or a *python function* with the same syntax as the ``deposited_quantity``.
      Namely, this function must accept one argument only, for instance ``particles``,
      which holds the attributes ``x``, ``y``, ``z``, ``px``, ``py``, ``pz``, ``charge``,
      ``weight`` and ``id``. Each of these attributes is a *numpy* array containing the
      data of all particles in one patch. The function must return a *numpy* array of
      the same shape, containing the desired quantity of each particle that will decide
      its location in the histogram binning.

  * The axis is discretized for ``type`` from ``min`` to ``max`` in ``nsteps`` bins.
  * The optional keyword ``logscale`` sets the axis scale to logarithmic instead of linear.
  * The optional keyword ``edge_inclusive`` includes the particles outside the range
    [``min``, ``max``] into the extrema bins.

**Examples of particle binning diagnostics**

* Variation of the density of species ``electron1``
  from :math:`x=0` to 1, every 5 time-steps, without time-averaging
  ::

    DiagParticleBinning(
    	deposited_quantity = "weight",
    	every = 5,
    	time_average = 1,
    	species = ["electron1"],
    	axes = [ ["x",    0.,    1.,    30] ]
    )

* Density map from :math:`x=0` to 1, :math:`y=0` to 1
  ::

    DiagParticleBinning(
    	deposited_quantity = "weight",
    	every = 5,
    	time_average = 1,
    	species = ["electron1"],
    	axes = [ ["x",    0.,    1.,    30],
    	         ["y",    0.,    1.,    30] ]
    )

* Velocity distribution from :math:`v_x = -0.1` to :math:`0.1`
  ::

    DiagParticleBinning(
    	deposited_quantity = "weight",
    	every = 5,
    	time_average = 1,
    	species = ["electron1"],
    	axes = [ ["vx",   -0.1,    0.1,    100] ]
    )

* Phase space from :math:`x=0` to 1 and from :math:`px=-1` to 1
  ::

    DiagParticleBinning(
    	deposited_quantity = "weight",
    	every = 5,
    	time_average = 1,
    	species = ["electron1"],
    	axes = [ ["x",    0.,    1.,    30],
    	         ["px",   -1.,   1.,    100] ]
    )

* Energy distribution from 0.01 to 1 MeV in logarithmic scale.
  Note that the input units are :math:`m_ec^2 \sim 0.5` MeV
  ::

    DiagParticleBinning(
    	deposited_quantity = "weight",
    	every = 5,
    	time_average = 1,
    	species = ["electron1"],
    	axes = [ ["ekin",    0.02,    2.,   100, "logscale"] ]
    )

* :math:`x`-:math:`y` density maps for three bands of energy: :math:`[0,1]`, :math:`[1,2]`, :math:`[2,\infty]`.
  Note the use of ``edge_inclusive`` to reach energies up to :math:`\infty`
  ::

    DiagParticleBinning(
    	deposited_quantity = "weight",
    	every = 5,
    	time_average = 1,
    	species = ["electron1"],
    	axes = [ ["x",    0.,    1.,    30],
    	         ["y",    0.,    1.,    30],
    	         ["ekin", 0.,    6.,    3,  "edge_inclusive"] ]
    )

* Charge distribution from :math:`Z^\star =0` to 10
  ::

    DiagParticleBinning(
    	deposited_quantity = "weight",
    	every = 5,
    	time_average = 1,
    	species = ["electron1"],
    	axes = [ ["charge",    -0.5,   10.5,   11] ]
    )


----

.. _DiagScreen:

*Screen* diagnostics
^^^^^^^^^^^^^^^^^^^^

A *screen* collects data from the macro-particles when they cross a surface.
It processes this data similarly to the :ref:`particle binning diagnostics <DiagParticleBinning>`
as it makes a histogram of the macro-particle properties. The only difference is
that the histogram is made only by the particles that cross the surface.

You can add a screen by including a block ``DiagScreen()`` in the namelist,
for instance::

  DiagScreen(
      #name = "my screen",
      shape = "plane",
      point = [5., 10.],
      vector = [1., 0.],
      direction = "canceling",
      deposited_quantity = "weight",
      species = ["electron"],
      axes = [["a", -10.*l0, 10.*l0, 40],
              ["px", 0., 3., 30]],
      every = 10
  )

.. py:data:: name

  Optional name of the diagnostic. Used only for post-processing purposes.

.. py:data:: shape

   The shape of the screen surface: ``"plane"`` or ``"sphere"``.

.. py:data:: point

   :type: A list of floats ``[X]`` in 1D,  ``[X,Y]`` in 2D,  ``[X,Y,Z]`` in 3D

   The coordinates of a point that defines the screen surface:
   a point of the ``"plane"`` or the center of the ``"sphere"``.

.. py:data:: vector

   :type: A list of floats ``[X]`` in 1D,  ``[X,Y]`` in 2D,  ``[X,Y,Z]`` in 3D

   The coordinates of a vector that defines the screen surface:
   the normal to the ``"plane"`` or a radius of the ``"sphere"``.

.. py:data:: direction

   :default: ``"both"``

   Determines how particles are counted depending on which side of the screen they come from.

   * ``"both"`` to account for both sides.
   * ``"forward"`` for only the ones in the direction of the ``vector``.
   * ``"backward"`` for only the ones in the opposite direction.
   * ``"canceling"`` to count negatively the ones in the opposite direction.

.. py:data:: deposited_quantity

   Identical to the ``deposited_quantity`` of :ref:`particle binning diagnostics <DiagParticleBinning>`.

.. py:data:: every

  The number of time-steps between each output, **or** a :ref:`time selection <TimeSelections>`.

.. py:data:: flush_every

  :default: 1

  Number of timesteps **or** a :ref:`time selection <TimeSelections>`.

  When ``flush_every`` coincides with ``every``, the output
  file is actually written ("flushed" from the buffer). Flushing
  too often can *dramatically* slow down the simulation.

.. py:data:: species

  A list of one or several species' :py:data:`name`.
  All these species are combined into the same diagnostic.

.. py:data:: axes

  A list of "axes" that define the grid of the histogram.
  It is identical to that of :ref:`particle binning diagnostics <DiagParticleBinning>`, with the
  addition of four types of axes:

  * If ``shape="plane"``, then ``"a"`` and ``"b"`` are the axes perpendicular to the ``vector``.
  * If ``shape="sphere"``, then ``"theta"`` and ``"phi"`` are the angles with respect to the ``vector``.


----

.. _DiagRadiationSpectrum:

*RadiationSpectrum* diagnostics
^^^^^^^^^^^^^^^^^^^^^^^^^^^^^^^

A *radiation spectrum diagnostic* computes (at a given time) the instantaneous
power spectrum following from the incoherent emission of high-energy
photons by accelerated charge (see :doc:`radiation_loss` for more details
on the emission process and its implementation in :program:`Smilei`).

It is similar to the :ref:`particle binning diagnostics <DiagParticleBinning>`,
with an extra axis of binning: the emitted photon energy.
The other axes remain available to the user.

A radiation spectrum diagnostic is defined by a block ``RadiationSpectrum()``::

  DiagRadiationSpectrum(
      #name = "my radiation spectrum",
      every = 5,
      flush_every = 1,
      time_average = 1,
      species = ["electrons1", "electrons2"],
      photon_energy_axis = [0., 1000., 100, 'logscale'],
      axes = []
  )

.. py:data:: name

  Optional name of the diagnostic. Used only for post-processing purposes.

.. py:data:: every

  The number of time-steps between each output, **or** a :ref:`time selection <TimeSelections>`.

.. py:data:: flush_every

  :default: 1

  Number of timesteps **or** a :ref:`time selection <TimeSelections>`.

  When ``flush_every`` coincides with ``every``, the output
  file is actually written ("flushed" from the buffer). Flushing
  too often can *dramatically* slow down the simulation.

.. py:data:: time_average

  :default: 1

  The number of time-steps during which the data is averaged before output.

.. py:data:: species

  A list of one or several species' :py:data:`name` that emit the radiation.
  All these species are combined into the same diagnostic.

.. py:data:: photon_energy_axis

  The axis of photon energies (in units of :math:`m_e c^2`).
  The syntax is similar to that of
  :ref:`particle binning diagnostics <DiagParticleBinning>`.

  Syntax: ``[min, max, nsteps, "logscale"]``

.. py:data:: axes

  An additional list of "axes" that define the grid.
  There may be as many axes as wanted (there may be zero axes).
  Their syntax is the same that for "axes" of a
  :ref:`particle binning diagnostics <DiagParticleBinning>`.


**Examples of radiation spectrum diagnostics**

* Time-integrated over the full duration of the simulation::

    DiagRadiationSpectrum(
        every = Nt,
        time_average = Nt,
        species = ["electrons"],
        photon_energy_axis = [0., 1000., 100, 'logscale'],
        axes = []
    )

* Angularly-resolved instantaneous radiation spectrum.
  The diagnostic considers that all electrons emit radiation in
  the direction of their velocity::

    from numpy import arctan2, pi

    def angle(p):
        return arctan2(p.py,p.px)

    DiagRadiationSpectrum(
        every = 10,
        species = ["electrons"],
        photon_energy_axis = [0., 1000., 100, 'logscale'],
        axes = [
            [angle,-pi,pi,90]
        ]
    )

----

.. _DiagTrackParticles:

*TrackParticles* diagnostics
^^^^^^^^^^^^^^^^^^^^^^^^^^^^

A *particle tracking diagnostic* records the macro-particle positions and momenta at various timesteps.
Typically, this is used for plotting trajectories.

You can add a tracking diagnostic by including a block ``DiagTrackParticles()`` in the namelist,
for instance::

  DiagTrackParticles(
      species = "electron",
      every = 10,
  #    flush_every = 100,
  #    filter = my_filter,
  #    attributes = ["x", "px", "py", "Ex", "Ey", "Bz"]
  )

.. py:data:: species

  The :py:data:`name` of the species to be tracked.

.. py:data:: every

  :default: 0

  Number of timesteps between each output of particles trajectories, **or** a :ref:`time selection <TimeSelections>`.
  If non-zero, the particles positions will be tracked and written in a file named ``TrackParticlesDisordered_abc.h5``
  (where ``abc`` is the species' :py:data:`name`).

.. py:data:: flush_every

  :default: 1

  Number of timesteps **or** a :ref:`time selection <TimeSelections>`.

  When ``flush_every`` coincides with ``every``, the output
  file for tracked particles is actually written ("flushed" from the buffer). Flushing
  too often can *dramatically* slow down the simulation.

.. py:data:: filter

  A python function giving some condition on which particles are tracked.
  If none provided, all particles are tracked.
  To use this option, the `numpy package <http://www.numpy.org/>`_ must
  be available in your python installation.

  The function must have one argument, that you may call, for instance, ``particles``.
  This object has several attributes ``x``, ``y``, ``z``, ``px``, ``py``, ``pz``, ``charge``,
  ``weight`` and ``id``. Each of these attributes
  are provided as **numpy** arrays where each cell corresponds to one particle.
  The function must return a boolean **numpy** array of the same shape, containing ``True``
  for particles that should be tracked, and ``False`` otherwise.

  The following example selects all the particles that verify :math:`-1<p_x<1`
  or :math:`p_z>3`::

    def my_filter(particles):
        return (particles.px>-1.)*(particles.px<1.) + (particles.pz>3.)

.. Warning:: The ``px``, ``py`` and ``pz`` quantities are not exactly the momenta.
  They are actually the velocities multiplied by the lorentz factor, i.e.,
  :math:`\gamma v_x`, :math:`\gamma v_y` and :math:`\gamma v_z`. This is true only
  inside the ``filter`` function (not for the output of the diagnostic).

.. Note:: The ``id`` attribute contains the :doc:`particles identification number<ids>`.
  This number is set to 0 at the beginning of the simulation. **Only after particles have
  passed the filter**, they acquire a positive ``id``.

.. Note:: For advanced filtration, Smilei provides the quantity ``Main.iteration``,
  accessible within the ``filter`` function. Its value is always equal to the current
  iteration number of the PIC loop. The current time of the simulation is thus
  ``Main.iteration * Main.timestep``.

.. py:data:: attributes

  :default: ``["x","y","z","px","py","pz","w"]``

  A list of strings indicating the particle attributes to be written in the output.
  The attributes may be the particles' spatial coordinates (``"x"``, ``"y"``, ``"z"``),
  their momenta (``"px"``, ``"py"``, ``"pz"``), their electrical charge (``"q"``),
  their statistical weight (``"w"``), their quantum parameter
  (``"chi"``, only for species with radiation losses) or the fields interpolated
  at their  positions (``"Ex"``, ``"Ey"``, ``"Ez"``, ``"Bx"``, ``"By"``, ``"Bz"``).

----

.. _DiagPerformances:

*Performances* diagnostics
^^^^^^^^^^^^^^^^^^^^^^^^^^^^

The *performances* diagnostic records information on the computational load and timers
for each MPI process  or for each patch in the simulation.

Only one block ``DiagPerformances()`` may be added in the namelist, for instance::

  DiagPerformances(
      every = 100,
  #    flush_every = 100,
  #    patch_information = True,
  )

.. py:data:: every

  :default: 0

  Number of timesteps between each output, **or** a :ref:`time selection <TimeSelections>`.

.. py:data:: flush_every

  :default: 1

  Number of timesteps **or** a :ref:`time selection <TimeSelections>`.

  When ``flush_every`` coincides with ``every``, the output file is actually written
  ("flushed" from the buffer). Flushing too often might *dramatically* slow down the simulation.

.. py:data:: patch_information

  :default: ``False``

  If ``True``, some information is calculated at the patch level (see :py:meth:`Performances`)
  but this may impact the code performances.

----

.. _TimeSelections:

Time selections
^^^^^^^^^^^^^^^

Several components (mainly diagnostics) may require a selection of timesteps to
be chosen by the user. When one of these timesteps is reached, the diagnostics will
output data. A time selection is given through the parameter ``every`` and is a list
of several numbers.

You may chose between five different syntaxes::

  every = [               period                    ] # Syntax 1
  every = [       start,  period                    ] # Syntax 2
  every = [ start,  end,  period                    ] # Syntax 3
  every = [ start,  end,  period,  repeat           ] # Syntax 4
  every = [ start,  end,  period,  repeat,  spacing ] # Syntax 5

where

* ``start`` is the first timestep of the selection (defaults to 0);

* ``end`` is the last timestep of the selection (defaults to ∞);

* ``period`` is the separation between outputs (defaults to 1);

* ``repeat`` indicates how many outputs to do at each period (defaults to 1);

* ``spacing`` is the separation between each repeat (defaults to 1).

For more clarity, this graph illustrates the five syntaxes for time selections:

.. image:: _static/TimeSelections.png
  :width: 33em
  :align: center

..

.. admonition:: Tips

  * The syntax ``every = period`` is also accepted.
  * Any value set to ``0`` will be replaced by the default value.
  * Special case: ``every=0`` means no output.
  * The numbers may be non-integers (apart from ``repeat``). The closest timesteps are chosen.

----

.. _Checkpoints:

Checkpoints
^^^^^^^^^^^

The simulation state can be saved (*dumped*) at given times (*checkpoints*)
in order to be later *restarted* at that point.

A few things are important to know when you need dumps and restarts.

* Do not restart the simulation in the same directory as the previous one. Files will be
  overwritten, and errors may occur. Create a new directory for your restarted simulation.
* Manage your disk space: each MPI process dumps one file, and the total can be significant.
* The restarted runs must have the same namelist as the initial simulation, except the
  :ref:`Checkpoints` block, which can be modified.

::

  Checkpoints(
      # restart_dir = "dump1",
      dump_step = 10000,
      dump_minutes = 240.,
      exit_after_dump = True,
      keep_n_dumps = 2,
  )

**Parameters to save the state of the current simulation**

  .. py:data:: dump_step

    :default: ``0``

    The number of timesteps between each dump.
    If ``0``, no dump is done.

  .. py:data:: dump_minutes

    :default: ``0.``

    The number of minutes between each dump.
    If ``0.``, no dump is done.

    May be used in combination with :py:data:`dump_step`.

  .. py:data:: exit_after_dump

    :default: ``True``

    If ``True``, the code stops after the first dump. If ``False``, the simulation continues.

  .. py:data:: keep_n_dumps

    :default: ``2``

    This tells :program:`Smilei` to keep, in the current run,  only the last ``n`` dumps.
    Older dumps will be overwritten.

    The default value, ``2``, saves one extra dump in case of a crash during the next dump.

  .. py:data:: file_grouping

    :default: ``0`` (no grouping)

    The maximum number of checkpoint files that can be stored in one directory.
    Subdirectories are created to accomodate for all files.
    This is useful on filesystem with a limited number of files per directory.

  .. py:data:: dump_deflate

    :red:`to do`

**Parameters to restart from a previous simulation**

  .. py:data:: restart_dir

    :default: ``None``

    The directory of a previous run from which :program:`Smilei` should restart.
    For the first run, do not specify this parameter.

    **This path must either absolute or be relative to the current directory.**

    .. Note::

      In many situations, the restarted runs will have the exact same namelist as the initial
      simulation, except this ``restart_dir`` parameter, which points to the previous simulation
      folder.
      You can use the same namelist file, and simply add an extra argument when you launch the
      restart:

      ``mpirun ... ./smilei mynamelist.py "Checkpoints.restart_dir='/path/to/previous/run'"``

  .. py:data:: restart_number

    :default: ``None``

    The number of the dump (in the previous run) that should be used for the restart.
    For the first run, do not specify this parameter.

    In a previous run, the simulation state may have been dumped several times.
    These dumps are numbered 0, 1, 2, etc. until the number :py:data:`keep_n_dumps`.


----

Variables defined by Smilei
^^^^^^^^^^^^^^^^^^^^^^^^^^^

:program:`Smilei` passes the following variables to the python interpreter for use in the
namelist. They should not be re-defined by the user!

.. py:data:: smilei_mpi_rank

  The MPI rank of the current process.

.. py:data:: smilei_mpi_size

  The total number of MPI processes.

.. py:data:: smilei_rand_max

  The largest random integer.


As an example of their use, this script randomizes both python's
and :program:`Smilei`'s random seeds.
::

    import random, math
    # reshuffle python random generator
    random.seed(random.random()*smilei_mpi_rank)
    # get 32bit pseudo random integer to be passed to smilei
    random_seed = random.randint(0,smilei_rand_max)<|MERGE_RESOLUTION|>--- conflicted
+++ resolved
@@ -371,28 +371,18 @@
     The order of the spectral solver in each dimension. Set order to zero for infinite order.
     In AM geometry, only infinite order is supported along the radial dimension.
 
-<<<<<<< HEAD
   .. py:data:: initial_rotational_cleaning
-=======
-.. py:data:: initial_rotational_cleaning
->>>>>>> 16626e35
 
     :default: ``False``
 
     If ``True``, use the picsar library to do the rotational cleaning.
 
-<<<<<<< HEAD
     Rotational cleaning corrects field initialization in spectral space
     in order to make sure that the fields at :math:`t=0` are a valid solution
     of the Maxwell equation.
     This operation is only supported in AM geometry and with picsar
     spectral solver. It requires a FFT of the full domain on a single MPI
     process so very large simulations may face problems with this procedure.
-=======
-  Rotational cleaning corrects field initialization in spectral space in order to make sure that the fields at `t=0` are a valid solution of the Maxwell equation.
-  This operation is only supported in AM geometry and with picsar spectral solver.
-  It requires a FFTW of the full domain on a single MPI process so very large simulations may face problems with this procedure.
->>>>>>> 16626e35
 
 ----
 
