--- conflicted
+++ resolved
@@ -152,9 +152,6 @@
   greater or equal than the number of MPI processes.
   See :doc:`parallelization`.
 
-<<<<<<< HEAD
-.. py:data:: maxwell_solver
-=======
 
 .. py:data:: clrw
   
@@ -166,8 +163,7 @@
   The finest sorting is achieved with clrw=1 and no sorting with clrw equal to the full size of a patch along dimension X.
   The cluster size in dimension Y and Z is always the full extent of the patch. 
 
-.. py:data:: maxwell_sol
->>>>>>> 7274075c
+.. py:data:: maxwell_solver
   
   :default: 'Yee'
   
