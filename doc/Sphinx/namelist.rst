Write a namelist
----------------

Before you run :program:`Smilei`, you need a *namelist* (an input file). The namelist
is written in the *python* language. It is thus recommended to know the basics of *python*.

We suggest you copy one existing namelist from the folder *benchmarks*.
All namelists have the extension ``.py``.


----

General rules
^^^^^^^^^^^^^

* :program:`Smilei` requires a few *blocks* to be defined, such as::

    Main(
        # ...
        timestep = 0.01,         # defines the timestep value
        grid_length = [10., 20.], # defines the 2D box dimensions
        # ...
    )

  Outside blocks, you can calculate anything you require.
  Inside a block, you must only define variables for :program:`Smilei`.

* The *python* syntax requires special indentation of each line.
  You begin with no indentation, but you have to **add four spaces at the
  beginning of lines inside a group**, and so on.
  For instance::

    if a == 0:
        timestep = 0.1
        if b == 1:
            timestep = 0.2
    else:
        timestep = 0.3

* You will need to use `lists <https://docs.python.org/2/tutorial/introduction.html#lists>`_,
  which are series of things in *python*,
  defined between brackets ``[]`` and separated by commas.
  For example, ``mean_velocity = [0., 1.1, 3.]``.

* You are free to import any installed *python* package into the namelist.
  For instance, you may obtain :math:`\pi` using ``from math import pi``.

* All quantities are normalized to arbitrary values: see :doc:`units`.

----

Python workflow
^^^^^^^^^^^^^^^

*Python* is started at the beginning of the simulation (one *python* interpreter
for each MPI process). The following steps are executed:

#. A few variables from :program:`Smilei` are passed to *python* so that they are
   available to the user:

   * The rank of the current MPI process as :py:data:`smilei_mpi_rank`.
   * The total number of MPI processes as :py:data:`smilei_mpi_size`.
   * The maximum random integer as :py:data:`smilei_rand_max`.

#. The namelist(s) is executed.

#. *Python* runs :py:data:`cleanup()` if the user has defined it
   (this can be a good place to delete unused heavy variables and unload unused modules).

#. *Python* checks whether the *python* interpreter is needed during the simulation
   (e.g. the user has defined a temporal :ref:`profile <profiles>` which requires *python*
   to calculate it every timestep). Otherwise, *python* is stopped.

All these instructions are summarized in a file ``smilei.py``,
so that the user can directly run ``python -i smilei.py`` for post-processing purposes.

----

Main variables
^^^^^^^^^^^^^^

The block ``Main`` is **mandatory** and has the following syntax::

  Main(
      geometry = "1Dcartesian",
      interpolation_order = 2,
      grid_length  = [16. ],
      cell_length = [0.01],
      simulation_time    = 15.,
      timestep    = 0.005,
      number_of_patches = [64],
      clrw = 5,
      maxwell_solver = 'Yee',
      EM_boundary_conditions = [
          ["silver-muller", "silver-muller"],
  #        ["silver-muller", "silver-muller"],
  #        ["silver-muller", "silver-muller"],
      ],
      time_fields_frozen = 0.,
      reference_angular_frequency_SI = 0.,
      print_every = 100,
      random_seed = 0,
  )

.. py:data:: geometry

  The geometry of the simulation: ``"1Dcartesian"``, ``"2Dcartesian"``, or ``"3Dcartesian"``.


.. py:data:: interpolation_order

  :default: 2

  Interpolation order. To this day, only ``2`` is available.


.. py:data:: grid_length
             number_of_cells

  A list of numbers: size of the simulation box for each dimension of the simulation.
   * Either ``grid_length``, the simulation length in each direction in units of :math:`L_r`,
   * or ``number_of_cells``, the number of cells in each direction.


.. py:data:: cell_length

  A list of floats: sizes of one cell in each direction in units of :math:`L_r`.


.. py:data:: simulation_time
             number_of_timesteps

  Duration of the simulation.
    * Either ``simulation_time``, the simulation duration in units of :math:`T_r`,
    * or ``number_of_timesteps``, the total number of timesteps.


.. py:data:: timestep
             timestep_over_CFL

  Duration of one timestep.
    * Either ``timestep``, in units of :math:`T_r`,
    * or ``timestep_over_CFL``, in units of the *Courant–Friedrichs–Lewy* (CFL) time.


.. py:data:: number_of_patches

  A list of integers: the number of patches in each direction.
  Each integer must be a power of 2, and the total number of patches must be
  greater or equal than the number of MPI processes.
  See :doc:`parallelization`.


.. py:data:: clrw

  :default: set to minimize the memory footprint of the particles pusher, especially interpolation and projection processes

  Advanced users. Integer specifying the cluster width along X direction in number of cells.
  The "cluster" is a sub-patch structure in which particles are sorted for cache improvement.
  clrw must divide the number of cells in one patch (in dimension X).
  The finest sorting is achieved with clrw=1 and no sorting with clrw equal to the full size of a patch along dimension X.
  The cluster size in dimension Y and Z is always the full extent of the patch.

.. py:data:: maxwell_solver

  :default: 'Yee'

  The solver for Maxwell's equations. Only ``"Yee"`` is available for all geometries at the moment. ``"Cowan"``, ``"Grassi"`` and ``"Lehe"``
  are available for 2DCartesian and ``"Lehe"`` is available for 3DCartesian. Lehe solver is described in this `paper <https://journals.aps.org/prab/abstract/10.1103/PhysRevSTAB.16.021301>`_

.. py:data:: solve_poisson

   :default: True

   Decides if Poisson correction must be applied or not initially.

.. py:data:: poisson_max_iteration

  :default: 50000

  Maximum number of iteration for the Poisson solver.

.. py:data:: poisson_max_error

  :default: 1e-14

  Maximum error for the Poisson solver.


.. py:data:: EM_boundary_conditions

  :type: list of lists of strings
  :default: ``[["periodic"]]``

  The boundary conditions for the electromagnetic fields. Each boundary may have one of
  the following conditions: ``"periodic"``, ``"silver-muller"``, or ``"reflective"``.

  | **Syntax 1:** ``[[bc_all]]``, identical for all boundaries.
  | **Syntax 2:** ``[[bc_X], [bc_Y], ...]``, different depending on x, y or z.
  | **Syntax 3:** ``[[bc_Xmin, bc_Xmax], ...]``,  different on each boundary.


.. py:data:: time_fields_frozen

  :default: 0.

  Time, at the beginning of the simulation, during which fields are frozen.


.. _reference_angular_frequency_SI:

.. py:data:: reference_angular_frequency_SI

  The value of the reference angular frequency :math:`\omega_r` in SI units,
  **only needed when collisions, ionization, radiation losses
  or multiphoton Breit-Wheeler pair creation are requested**.
  This frequency is related to the normalization length according to :math:`L_r\omega_r = c`
  (see :doc:`units`).


.. py:data:: print_every

  Number of timesteps between each info output on screen. By default, 10 outputs per
  simulation.


.. py:data:: print_expected_disk_usage

  :default: `True`

  If `False`, the calculation of the expected disk usage, that is usually printed in the
  standard output, is skipped. This might be useful in rare cases where this calculation
  is costly.


.. py:data:: random_seed

  :default: the machine clock

  The value of the random seed. To create a per-processor random seed, you may use
  the variable  :py:data:`smilei_mpi_rank`.

----

Load Balancing
^^^^^^^^^^^^^^

Load balancing (explained :ref:`here <LoadBalancingExplanation>`) consists in exchanging
patches (domains of the simulation box) between MPI processes to reduce the
computational load imbalance.
The block ``LoadBalancing`` is optional. If you do not define it, load balancing will
occur every 150 iterations.

.. code-block:: python

  LoadBalancing(
      initial_balance = True,
      every = 150,
      cell_load = 1.,
      frozen_particle_load = 0.1
  )

.. py:data:: initial_balance

  :default: True

  Decides if the load must be balanced at initialization. If not, the same amount of
  patches will be attributed to each MPI rank.

.. py:data:: every

  :default: 150

  Number of timesteps between each load balancing **or** a :ref:`time selection <TimeSelections>`.
  The value ``0`` suppresses all load balancing.

.. py:data:: cell_load

  :default: 1.

  Computational load of a single grid cell considered by the dynamic load balancing algorithm.
  This load is normalized to the load of a single particle.

.. py:data:: frozen_particle_load

  :default: 0.1

  Computational load of a single frozen particle considered by the dynamic load balancing algorithm.
  This load is normalized to the load of a single particle.

----

.. _movingWindow:

Moving window
^^^^^^^^^^^^^

The block ``MovingWindow`` is optional. The window does not move it you do not define it.

.. code-block:: python

  MovingWindow(
      time_start = 0.,
      velocity_x = 1.,
  )


.. py:data:: time_start

  :default: 0.

  The time at which the window starts moving.


.. py:data:: velocity_x

  :default: 0.

  The velocity of the moving window in the `x` direction.

.. note::

  The :ref:`particle binning diagnostics <DiagParticleBinning>` accept an "axis" called ``moving_x``
  corresponding to the `x` coordinate corrected by the moving window's current movement.

----

.. _CurrentFilter:

Current filtering
^^^^^^^^^^^^^^^^^

The present version of :program:`Smilei` provides one method for current filtering,
which parameters are controlled in the following block::

  CurrentFilter(
      model = "binomial",
      passes = 0,
  )

.. py:data:: model

  :default: ``"binomial"``

  The model for current filtering. Presently, only ``"binomial"`` current filtering is available.

.. py:data:: passes

  :default: ``0``

  The number of passes in the filter at each timestep.


----

.. _FieldFilter:

Field filtering
^^^^^^^^^^^^^^^^^

The present version of :program:`Smilei` provides one method for field filtering,
which parameters are controlled in the following block::

  FieldFilter(
      model = "Friedman",
      theta = 0.,
  )

.. py:data:: model

  :default: ``"Friedman"``

  The model for field filtering. Presently, only ``"Friedman"`` field filtering is available.

.. py:data:: theta

  :default: ``0.``

  The :math:`\theta` parameter (between 0 and 1) of Friedman's method.


----

.. _Species:

Species
^^^^^^^

Each species has to be defined in a ``Species`` block::

  Species(
      name      = "electrons1",
      position_initialization = "random",
      momentum_initialization = "maxwell-juettner",
      particles_per_cell = 100,
      mass = 1.,
      atomic_number = None,
      number_density = 10.,
      # charge_density = None,
      charge = -1.,
      mean_velocity = [0.],
      temperature = [1e-10],
      boundary_conditions = [
          ["reflective", "reflective"],
      #    ["periodic", "periodic"],
      #    ["periodic", "periodic"],
      ],
      # thermal_boundary_temperature = None,
      # thermal_boundary_velocity = None,
      time_frozen = 0.0,
      # ionization_model = "none",
      # ionization_electrons = None,
      is_test = False,
      c_part_max = 1.0,
      pusher = "boris",

      # Radiation reaction, for particles only:
      radiation_model = "none",
      radiation_photon_species = "photon",
      radiation_photon_sampling = 1,
      radiation_photon_gamma_threshold = 2,

      # For photon species only:
      multiphoton_Breit_Wheeler = ["electron","positron"],
      multiphoton_Breit_Wheeler_sampling = [1,1]
  )

.. py:data:: name

  The name you want to give to this species.

.. py:data:: position_initialization

   The initialization of particle positions:

   * ``"regular"`` for regularly spaced
   * ``"random"`` for randomly distributed
   * ``"centered"`` for centered in each cell

   You can also decide to initialize species particles on another species particles ("targeted species"). In this case, replace one of the previous option by the name of the "targeted" species. For example, you want initialize position "electron" on randomly distributed "ion" ::

    Species(
        name = "ion",
        position_initialization = "random",
        ...
    )

    Species(
        name = "electron",
        position_initialization = "ion",
        ...
    )

  :red:`Warning` Target species have to be initialize with "random","centered" or "regular"

  :red:`Warning` The number of first species particles have to be the same of the second species particles

.. py:data:: momentum_initialization

  The initialization of particle momenta:

  * ``"maxwell-juettner"`` for a relativistic maxwellian (see :doc:`how it is done<maxwell-juttner>`)
  * ``"rectangular"`` for a rectangular distribution
  * ``"cold"`` for zero temperature

  The first 2 distributions depend on the parameter :py:data:`temperature` explained below.

.. py:data:: particles_per_cell

  :type: float or *python* function (see section :ref:`profiles`)

  The number of particles per cell.


.. py:data:: mass

  The mass of particles, in units of the electron mass :math:`m_e`.


.. py:data:: atomic_number

  :default: 0

  The atomic number of the particles, required only for ionization.
  It must be lower than 101.


.. py:data:: number_density
             charge_density

  :type: float or *python* function (see section :ref:`profiles`)

  The absolute value of the number density or charge density (choose one only)
  of the particle distribution, in units of the reference density :math:`N_r` (see :doc:`units`).


.. py:data:: charge

  :type: float or *python* function (see section :ref:`profiles`)

  The particle charge, in units of the elementary charge :math:`e`.


.. py:data:: mean_velocity

  :type: a list of 3 floats or *python* functions (see section :ref:`profiles`)

  The initial drift velocity of the particles, in units of the speed of light :math:`c`.


.. py:data:: temperature

  :type: a list of 3 floats or *python* functions (see section :ref:`profiles`)

  The initial temperature of the particles, in units of :math:`m_ec^2`.


.. py:data:: boundary_conditions

  :type: a list of lists of strings
  :default: ``[["periodic"]]``

  The boundary conditions for the particles of this species.
  Each boundary may have one of the following conditions:
  ``"periodic"``, ``"reflective"``, ``"remove"`` (particles are deleted),
  ``"stop"`` (particle momenta are set to 0), and ``"thermalize"``.
  For photon species (``mass=0``), the last two options are not available.

  | **Syntax 1:** ``[[bc_all]]``, identical for all boundaries.
  | **Syntax 2:** ``[[bc_X], [bc_Y], ...]``, different depending on x, y or z.
  | **Syntax 3:** ``[[bc_Xmin, bc_Xmax], ...]``,  different on each boundary.

.. py:data:: thermal_boundary_temperature

  :default: None

  A list of floats representing the temperature of the thermal boundaries (those set to
  ``"thermalize"`` in  :py:data:`boundary_conditions`) for each spatial coordinate.
  Currently, only the first coordinate (x) is taken into account.

.. py:data:: thermal_boundary_velocity

  :default: []

  A list of floats representing the components of the drift velocity of
  the thermal boundaries (those set to ``"thermalize"`` in :py:data:`boundary_conditions`).

.. py:data:: time_frozen

  :default: 0.

  The time during which the particle positions are not updated, in units of :math:`T_r`.


.. py:data:: ionization_model

  :default: ``"none"``

  The model for field ionization. Currently, only ``"tunnel"`` is available.
  See :ref:`this <CollisionalIonization>` for collisional ionization instead.


.. py:data:: ionization_electrons

  The name of the electron species that field ionization uses when creating new electrons.


.. py:data:: is_test

  :default: ``False``

  Flag for test particles. If ``True``, this species will contain only test particles
  which do not participate in the charge and currents.


.. py:data:: c_part_max

  :red:`to do`


.. py:data:: pusher

  :default: ``"boris"``

  Type of pusher to be used for this species. The default value corresponds to the
  relativistic Boris pusher. Smilei has the following solvers implemented:

  * ``"boris"``: The relativistic Boris pusher
  * ``"borisnr"``: The non-relativistic Boris pusher
  * ``"vay"``: The relativistic pusher of J. L. Vay
  * ``"higueracary"``: The relativistic pusher of A. V. Higuera and J. R. Cary

  For photon species, the only pusher available is ``"norm"`` and corresponds to
  a rectilinear propagation.

.. py:data:: radiation_model

  :default: ``"none"``

  Radiation reaction model used for this species (see :doc:`radiation_loss`).
  No radiation is actually emitted, unless you use the ``"Monte-Carlo"`` model
  and you define :py:data:`radiation_photon_species`.

  * ``"none"``: no radiation
  * ``"Landau-Lifshitz"``: Landau-Lifshitz model approximated for high energies
  * ``"corrected-Landau-Lifshitz"``: with quantum correction
  * ``""Niel"``: a `stochastic radiation model <https://arxiv.org/abs/1707.02618>`_ based on the work of Niel `et al.`.
  * ``"Monte-Carlo"``: Monte-Carlo radiation model. This model can be configured to generate macro-photons with :py:data:`radiation_photon_species`.

  :red:`This parameter cannot be assigned to photons (mass=0).`

.. py:data:: radiation_photon_species

  :default: ``None``

  :red:`This parameter is an attribute of particle species only (mass>0).`

  This parameter determines whether the Monte-Carlo :py:data:`radiation model`
  will generate macro-photons. By default, the photon species is set to ``"none"``
  meaning that no macro-photon will be created. To set the macro-photon generation,
  a photon species (``mass = 0``) has to be created after the particle species
  (``mass > 0``) and the parameter ``radiation_photon_species`` set to this
  photon species name.

  :red:`This parameter cannot be assigned to photons (mass=0).`

.. py:data:: radiation_photon_sampling

  :default: ``1``

  When the macro-photon creation is activated
  (:py:data:`radiation_photon_species` set to one of the defined photon species),
  this parameter is the number of macro-photons generated per emission event.
  By default, a single macro-photon is created per emission but in order to
  improve the photon statistics, one can decide to increase this number.
  The weight of each photon is therefore the emitting particle one divided
  by this number.
  Obviously, this parameter can not be below 1. Note that a large number will
  rapidly slow down the application performance and can lead to memory
  saturation.

  :red:`This parameter cannot be assigned to photons (mass=0).`

.. py:data:: radiation_photon_gamma_threshold

  :default: ``2``

  Threshold on the photon energy for the macro-photon emission when using the
  radiation reaction Monte-Carlo process.
  Under this threshold, the macro-photon from the radiation reaction Monte-Carlo
  process is not created but taken anyway into account in the energy balance.
  The default value corresponds to twice the electron rest mass energy that
  is the required energy to decay into electron-positron pairs.

  :red:`This parameter cannot be assigned to photons (mass=0).`

.. py:data:: multiphoton_Breit_Wheeler

  :default: ``[None,None]``

  :red:`This parameter is an attribute of photon species only (mass=0).`

  This entry is an
  array of two strings respectively corresponding to one for the previously
  defined electron and the positron species.
  By default, ``"none"`` means that the process is not activated.
  To activate the multiphoton Breit-Wheeler pair creation, just specify
  a defined electron and positron species. (see :doc:`multiphoton_Breit_Wheeler`)

  :red:`This parameter is an attribute of photon species only (mass=0).`

.. py:data:: multiphoton_Breit_Wheeler_sampling

  :default: ``[1,1]``

  This entry is an array of two integers respectively corresponding to the
  number of electrons and positrons generated per photon decay. By default,
  a single electron and positron are created. This number can be increased
  to improve the particle statistics. The weight of each particle is therefore
  the photon one divided by the corresponding number. Obviously, this parameter can not be
  below 1. Note that large numbers will rapidly slow down the application
  performance and can lead to memory saturation. (see :doc:`multiphoton_Breit_Wheeler`)

  :red:`This parameter is an attribute of photon species only (mass=0).`

----

Lasers
^^^^^^

A laser consists in applying oscillating boundary conditions for the magnetic
field on one of the box sides. The only boundary conditions that support lasers
are ``"silver-muller"`` (see :py:data:`EM_boundary_conditions`).
There are several syntaxes to introduce a laser in :program:`Smilei`:

.. rubric:: 1. Defining a generic wave

..

  .. code-block:: python

    Laser(
        box_side = "xmin",
        space_time_profile = [ By_profile, Bz_profile ]
    )

  .. py:data:: box_side

    :default: ``"xmin"``

    Side of the box from which the laser originates: at the moment, only ``"xmin"`` and
    ``"xmax"`` are supported.

  .. py:data:: space_time_profile

    :type: A list of two *python* functions

    The full wave expression at the chosen box side. It is a list of **two** *python*
    functions taking several arguments depending on the simulation dimension:
    :math:`(t)` for a 1-D simulation, :math:`(y,t)` for a 2-D simulation (etc.)
    The two functions represent :math:`B_y` and :math:`B_z`, respectively.


.. rubric:: 2. Defining the wave envelopes

..

  .. code-block:: python

    Laser(
        box_side        = "xmin",
        omega          = 1.,
        chirp_profile  = tconstant(),
        time_envelope  = tgaussian(),
        space_envelope = [ By_profile  , Bz_profile   ],
        phase          = [ PhiY_profile, PhiZ_profile ]
    )

  This implements a wave of the form:

  .. math::

    B_y(\mathbf{x}, t) = S_y(\mathbf{x})\; T\left[t-\phi_y(\mathbf{x})/\omega(t)\right]
    \;\sin\left( \omega(t) t - \phi_y(\mathbf{x}) \right)

    B_z(\mathbf{x}, t) = S_z(\mathbf{x})\; T\left[t-\phi_z(\mathbf{x})/\omega(t)\right]
    \;\sin\left( \omega(t) t - \phi_z(\mathbf{x}) \right)

  where :math:`T` is the temporal envelope, :math:`S_y` and :math:`S_y` are the
  spatial envelopes, :math:`\omega` is the time-varying frequency, and
  :math:`\phi_y` and :math:`\phi_z` are the phases.

  .. py:data:: omega

    :default: 1.

    The laser angular frequency.

  .. py:data:: chirp_profile

    :type: a *python* function or a :ref:`time profile <profiles>`
    :default: ``tconstant()``

    The variation of the laser frequency over time, such that
    :math:`\omega(t)=\mathtt{omega}\times\mathtt{chirp\_profile}(t)`.

  .. py:data:: time_envelope

    :type: a *python* function or a :ref:`time profile <profiles>`
    :default:  ``tconstant()``

    The temporal envelope of the laser.

  .. py:data:: space_envelope

    :type: a list of two *python* functions or two :ref:`spatial profiles <profiles>`
    :default: ``[ 1., 0. ]``

    The two spatial envelopes :math:`S_y` and :math:`S_z`.

  .. py:data:: phase

    :type: a list of two *python* functions or two :ref:`spatial profiles <profiles>`
    :default: ``[ 0., 0. ]``

    The two spatially-varying phases :math:`\phi_y` and :math:`\phi_z`.



.. rubric:: 3. Defining a 1D planar wave

..

  For one-dimensional simulations, you may use the simplified laser creator::

    LaserPlanar1D(
        box_side         = "xmin",
        a0              = 1.,
        omega           = 1.,
        polarization_phi = 0.,
        ellipticity     = 0.,
        time_envelope   = tconstant()
    )

  .. py:data:: a0

    :default: 1.

    The normalized vector potential

  .. py:data:: polarization_phi

    :default: 0.

    The angle of the polarization ellipse major axis relative to the X-Y plane, in radians.

  .. py:data:: ellipticity

    :default: 0.

    The polarization ellipticity: 0 for linear and :math:`\pm 1` for circular.



.. rubric:: 4. Defining a 2D gaussian wave

..

  For two-dimensional simulations, you may use the simplified laser creator::

    LaserGaussian2D(
        box_side         = "xmin",
        a0              = 1.,
        omega           = 1.,
        focus           = [50., 40.],
        waist           = 3.,
        incidence_angle = 0.,
        polarization_phi = 0.,
        ellipticity     = 0.,
        time_envelope   = tconstant()
    )

  .. py:data:: focus

    :type: A list of two floats ``[X, Y]``

    The ``X`` and ``Y`` positions of the laser focus.

  .. py:data:: waist

    The waist value. Transverse coordinate at which the field is at 1/e of its maximum value.

  .. py:data:: incidence_angle

    :default: 0.

    The angle of the laser beam relative to the X axis, in radians.

  .. py:data:: time_envelope

     Time envelope of the field (not intensity).


.. rubric:: 5. Defining a 3D gaussian wave

..

  For three-dimensional simulations, you may use the simplified laser creator::

    LaserGaussian3D(
        box_side         = "xmin",
        a0              = 1.,
        omega           = 1.,
        focus           = [50., 40., 40.],
        waist           = 3.,
        incidence_angle = [0., 0.1],
        polarization_phi = 0.,
        ellipticity     = 0.,
        time_envelope   = tconstant()
    )

  This is almost the same as ``LaserGaussian2D``, with the ``focus`` parameter having
  now 3 elements (focus position in 3D), and the ``incidence_angle`` being a list of
  two angles, corresponding to rotations around `y` and `z`, respectively.



----

.. _ExternalField:

External fields
^^^^^^^^^^^^^^^

An external field can be applied using an ``ExternalField`` block::

  ExternalField(
      field = "Ex",
      profile = constant(0.01, xvacuum=0.1)
  )

.. py:data:: field

  Field name: ``"Ex"``, ``"Ey"``, ``"Ez"``, ``"Bx"``, ``"By"`` or ``"Bz"``.

.. py:data:: profile

  :type: float or *python* function (see section :ref:`profiles`)

  The initial spatial profile of the applied field.
  Refer to :doc:`units` to understand the units of this field.


----

.. _antennas:

Antennas
^^^^^^^^

An antenna is an extra current applied during the whole simulation.
It is applied using an ``Antenna`` block::

  Antenna(
      field = "Jz",
      space_profile = gaussian(0.01),
      time_profile = tcosine(base=0., duration=1., freq=0.1)
  )

.. py:data:: field

  The name of the current: ``"Jx"``, ``"Jy"`` or ``"Jz"``.

.. py:data:: space_profile

  :type: float or *python* function (see section :ref:`profiles`)

  The initial spatial profile of the applied antenna.
  Refer to :doc:`units` to understand the units of this current.


.. py:data:: time_profile

  :type: float or *python* function (see section :ref:`profiles`)

  The temporal profile of the applied antenna. It multiplies ``space_profile``.


----

.. _profiles:

Profiles
^^^^^^^^

Several quantities require the input of a profile: particle charge, particle density,
external fields, etc. Depending on the case, they can be *spatial* or *temporal*
profiles.

.. rubric:: 1. Constant profiles

* ``Species( ... , charge = -3., ... )`` defines a species with charge :math:`Z^\star=3`.

* ``Species( ... , number_density = 10., ... )`` defines a species with density :math:`10\,N_r`.
  You can choose ``number_density`` or ``charge_density``

* ``Species( ... , mean_velocity = [0.05, 0., 0.], ... )`` defines a species
  with drift velocity :math:`v_x = 0.05\,c` over the whole box.

* ``Species(..., momentum_initialization="maxwell-juettner", temperature=[1e-5], ...)`` defines
  a species with a Maxwell-Jüttner distribution of temperature :math:`T = 10^{-5}\,m_ec^2` over the whole box.
  Note that the temperature may be anisotropic: ``temperature=[1e-5, 2e-5, 2e-5]``.

* ``Species( ... , particles_per_cell = 10., ... )`` defines a species with 10 particles per cell.

* ``ExternalField( field="Bx", profile=0.1 )`` defines a constant external field :math:`B_x = 0.1 B_r`.


.. rubric:: 2. *Python* profiles

..

  Any *python* function can be a profile. Examples::

    def f(x):
        if x<1.: return 0.
        else: return 1.

  .. code-block:: python

    import math
    def f(x,y):    # two variables for 2D simulation
        twoPI = 2.* math.pi
        return math.cos(  twoPI * x/3.2 )

  .. code-block:: python

    f = lambda x: x**2 - 1.



  Once the function is created, you have to include it in the block you want,
  for example::

    Species( ... , charge = f, ... )

    Species( ... , mean_velocity = [f, 0, 0], ... )


.. note:: It is possible, for higher performances, to create functions with
  arguments *(x, y, etc.)* that are actually *numpy* arrays. If the function returns
  a *numpy* array of the same size, it will automatically be considered as a profile
  acting on arrays instead of single floats. Currently, this feature is only available
  on Species' profiles.


.. rubric:: 3. Pre-defined *spatial* profiles

..

  .. py:function:: constant(value, xvacuum=0., yvacuum=0.)

    :param value: the magnitude
    :param xvacuum: vacuum region before the start of the profile.

  .. py:function:: trapezoidal(max, \
            xvacuum=0., xplateau=None, xslope1=0., xslope2=0., \
            yvacuum=0., yplateau=None, yslope1=0., yslope2=0. )

    :param max: maximum value
    :param xvacuum: empty length before the ramp up
    :param xplateau: length of the plateau (default is :py:data:`grid_length` :math:`-` ``xvacuum``)
    :param xslope1: length of the ramp up
    :param xslope2: length of the ramp down

  .. py:function:: gaussian(max, \
     xvacuum=0., xlength=None, xfwhm=None, xcenter=None, xorder=2, \
     yvacuum=0., ylength=None, yfwhm=None, ycenter=None, yorder=2 )

    :param max: maximum value
    :param xvacuum: empty length before starting the profile
    :param xlength:  length of the profile (default is :py:data:`grid_length` :math:`-` ``xvacuum``)
    :param xfwhm: gaussian FWHM (default is ``xlength/3.``)
    :param xcenter: gaussian center position (default is in the middle of ``xlength``)
    :param xorder: order of the gaussian.
    :note: If ``yorder`` equals 0, then the profile is constant over :math:`y`.

  .. py:function:: polygonal( xpoints=[], xvalues=[] )

    :param xpoints: list of the positions of the points
    :param xvalues: list of the values of the profile at each point

  .. py:function:: cosine( base, amplitude=1., \
           xvacuum=0., xlength=None, xphi=0., xnumber=1 )

    :param base: offset of the profile value
    :param amplitude: amplitude of the cosine
    :param xvacuum: empty length before starting the profile
    :param xlength: length of the profile (default is :py:data:`grid_length` :math:`-` ``xvacuum``)
    :param xphi: phase offset
    :param xnumber: number of periods within ``xlength``

  .. py:function:: polynomial( x0=0., y0=0., z0=0., order0=[], order1=[], ... )

    :param x0,y0: The reference position(s)
    :param order0: Coefficient for the 0th order
    :param order1: Coefficient for the 1st order (2 coefficients in 2D)
    :param order2: Coefficient for the 2nd order (3 coefficients in 2D)
    :param etc:

    Creates a polynomial of the form

    .. math::

      \begin{eqnarray}
      &\sum_i a_i(x-x_0)^i & \quad\mathrm{in\, 1D}\\
      &\sum_i \sum_j a_{ij}(x-x0)^{i-j}(y-y0)^j & \quad\mathrm{in\, 2D}\\
      &\sum_i \sum_j \sum_k a_{ijk}(x-x0)^{i-j-k}(y-y0)^j(z-z0)^k & \quad\mathrm{in\, 3D}
      \end{eqnarray}

    Each ``orderi`` is a coefficient (or list of coefficents) associated to the order ``i``.
    In 1D, there is only one coefficient per order. In 2D, each ``orderi`` is a list
    of ``i+1`` coefficients. For instance, the second order has three coefficients
    associated to :math:`x^2`, :math:`xy` and :math:`y^2`, respectively.
    In 3D, each ``orderi`` is a list of ``(i+1)*(i+2)/2`` coefficients. For instance,
    the second order has 6 coefficients associated to :math:`x^2`, :math:`xy`, :math:`xz`,
    :math:`y^2`, :math:`yz` and :math:`z^2`, respectively.

  **Examples**::

    Species( ... , density = gaussian(10., xfwhm=0.3, xcenter=0.8), ... )

    ExternalField( ..., profile = constant(2.2), ... )


.. rubric:: 4. Pre-defined *temporal* profiles

..

  .. py:function:: tconstant(start=0.)

    :param start: starting time

  .. py:function:: ttrapezoidal(start=0., plateau=None, slope1=0., slope2=0.)

    :param start: starting time
    :param plateau: duration of the plateau (default is :py:data:`simulation_time` :math:`-` ``start``)
    :param slope1: duration of the ramp up
    :param slope2: duration of the ramp down

  .. py:function:: tgaussian(start=0., duration=None, fwhm=None, center=None, order=2)

    :param start: starting time
    :param duration: duration of the profile (default is :py:data:`simulation_time` :math:`-` ``start``)
    :param fwhm: gaussian FWHM (default is ``duration/3.``)
    :param center: gaussian center time (default is in the middle of ``duration``)
    :param order: order of the gaussian

  .. py:function:: tpolygonal( points=[], values=[] )

    :param points: list of times
    :param values: list of the values at each time

  .. py:function:: tcosine( base=0., amplitude=1., start=0., duration=None, phi=0., freq=1. )

    :param base: offset of the profile value
    :param amplitude: amplitude of the cosine
    :param start: starting time
    :param duration: duration of the profile (default is :py:data:`simulation_time` :math:`-` ``start``)
    :param phi: phase offset
    :param freq: frequency

  .. py:function:: tpolynomial( t0=0., order0=[], order1=[], ... )

    :param t0: The reference position
    :param order0: Coefficient for the 0th order
    :param order1: Coefficient for the 1st order
    :param order2: Coefficient for the 2nd order
    :param etc:

    Creates a polynomial of the form :math:`\sum_i a_i(t-t_0)^i`.

  .. py:function:: tsin2plateau( start=0., fwhm=0., plateau=None, slope1=fwhm, slope2=slope1 )

    :param start: Profile is 0 before start
    :param fwhm:  Full width half maximum of the profile
    :param plateau: Length of the plateau
    :param slope1: Duration of the ramp up of the profil
    :param slope2: Duration of the ramp down of the profil

    Creates a sin squared profil with a plateau in the middle if needed. If slope1 and 2 are used, fwhm is overwritten.

  **Example**::

    Antenna( ... , time_profile = tcosine(freq=0.01), ... )


.. rubric:: Illustrations of the pre-defined spatial and temporal profiles

.. image:: _static/pythonprofiles.png

.. image:: _static/pythonprofiles_t.png


----

Walls
^^^^^

A wall can be introduced using a ``PartWall`` block in order to
reflect, stop, thermalize or kill particles which reach it::

  PartWall(
      kind = "reflective",
      x = 20.
  )

.. py:data:: kind

  The kind of wall: ``"reflective"``, ``"stop"``, ``"thermalize"`` or ``"remove"``.

.. py:data:: x
             y
             z

  Position of the wall in the desired direction. Use only one of ``x``, ``y`` or ``z``.



----

.. _Collisions:

Collisions
^^^^^^^^^^

To have binary collisions in :program:`Smilei`, add one or several ``Collisions`` blocks::

  Collisions(
      species1 = ["electrons1",  "electrons2"],
      species2 = ["ions1"],
      coulomb_log = 5.,
      debug_every = 1000,
      ionizing = False,
  )


.. py:data:: species1
             species2

  Lists of species' :py:data:`name`.

  The collisions will occur between all species under the group ``species1``
  and all species under the group ``species2``. For example, to collide all
  electrons with ions::

    species1 = ["electrons1", "electrons2"], species2 = ["ions"]

  .. warning::

    This does not make ``electrons1`` collide with ``electrons2``.

  The two groups of species have to be *completely different* OR *exactly equal*.
  In other words, if ``species1`` is not equal to ``species2``,
  then they cannot have any common species.
  If the two groups are exactly equal, we call this situation **intra-collisions**.


.. py:data:: coulomb_log

  :default: 0.

  The Coulomb logarithm.

  * If :math:`= 0`, the Coulomb logarithm is automatically computed for each collision.
  * If :math:`> 0`, the Coulomb logarithm is equal to this value.


.. py:data:: debug_every

  :default: 0

  | Number of timesteps between each output of information about collisions.
  | If 0, there will be no outputs.


.. _CollisionalIonization:

.. py:data:: ionizing

  :default: False

  If ``True``, :ref:`collisional ionization <CollIonization>` will occur. One of the
  species groups must be all electrons (:py:data:`mass` = 1), and the other one all ions of the
  same :py:data:`atomic_number`.


For more details about the collision scheme in :program:`Smilei`, see :doc:`collisions`


--------------------------------------------------------------------------------

.. _RadiationReaction:

Radiations reaction
^^^^^^^^^^^^^^^^^^^^^^^^^^^^^^^^^^^^^^^^^^^^^^^^^^^^^^^^^^^^^^^^^^^^^^^^^^^^^^^^

The block ``RadiationReaction()`` enables to tune the radiation loss properties
(see :doc:`radiation_loss`).
Many parameters are used for the generation of the cross-section tables
for the Monte-Carlo emission process.
If the tables already exist in the simulation directory, then they will be read
and no new table will be generated by :program:`Smilei`.
Else, :program:`Smilei` has all the components to compute and output these
tables.

::

  RadiationReaction(

     # Parameters to generate the table h used by Niel et al.
     h_chipa_min = 1E-3,
     h_chipa_max = 1E1,
     h_dim = 128,
     h_computation_method = "table",

     # Parameter to generate the table integfochi used by the Monte-Carlo model
     integfochi_chipa_min = 1e-4,
     integfochi_chipa_max = 1e1,
     integfochi_dim = 128,

     # Parameter to generate the table xip used by the Monte-Carlo model
     xip_chipa_min = 1e-4,
     xip_chipa_max = 1e1,
     xip_power = 4,
     xip_threshold = 1e-3,
     chipa_xip_dim = 128,
     chiph_xip_dim = 128,

     # Radiation parameters
     chipa_radiation_threshold = 1e-3,
     chipa_disc_min_threshold = 1e-2,
     table_path = "../databases/"
  )


.. py:data:: h_chipa_min

  :default: 1e-3

  Minimum value of the quantum parameter :math:`\chi` for the table *h* of Niel `et al`.

.. py:data:: h_chipa_max

  :default: 1e1

  Maximum value of the quantum parameter :math:`\chi` for the table *h* of Niel `et al`.

.. py:data:: h_dim

  :default: 128

  Dimension of the table *h* of Niel `et al`.

.. py:data:: h_computation_method

  :default: "table"

  Method to compute the value of the table *h* of Niel `et al` during the emission process.
  The possible values are:

  * "table": the *h* function is tabulated. The table is computed at initialization or read from an external file.
  * "fit5": A polynomial fit of order 5 is used. No table is required.
    The maximal relative error to the reference data is of maximum of 0.02.
    The fit is valid for quantum parameters :math:`\chi` between 1e-3 and 10.
  * "fit10":  A polynomial fit of order 10 is used. No table is required.
    The precision if better than the fit of order 5 with a maximal relative error of 0.0002.
    The fit is valid for quantum parameters :math:`\chi` between 1e-3 and 10.

  The use of tabulated values is best for accuracy but not for performance.
  Table access prevent total vectorization.
  Fits are vectorizable.

.. py:data:: integfochi_chipa_min

  :default: 1e-3

  Minimum value of the quantum parameter c for the table containing
  the integration of :math:`F/\chi`.

.. py:data:: integfochi_chipa_max

  :default: 1e1

  Maximum value of the quantum parameter :math:`\chi` for the table containing
  the integration of :math:`F/\chi`.

.. py:data:: integfochi_dim

  :default: 128

  Discretization of the table containing
  the integration of :math:`F/\chi`.

.. py:data:: xip_chipa_min

  :default: 1e-3

  Minimum particle quantum parameter for the computation of the *chimin*
  and *xip* tables.

.. py:data:: xip_chipa_max

  :default: 1e1

  Maximum particle quantum parameter for the computation of the *chimin*
  and *xip* tables.

.. py:data:: xip_power

  :default: 4

  Maximum decrease in order of magnitude for the search for the minimum value
  of the photon quantum parameter. It is advised to keep this value by default.

.. py:data:: xip_threshold

  :default: 1e-3

  Minimum value of *xip* to compute the minimum value of the photon
  quantum parameter. It is advised to keep this value by default.

.. py:data:: xip_chipa_dim

  :default: 128

  Discretization of the *chimin* and *xip* tables in the *chipa* direction.

.. py:data:: xip_chiph_dim

  :default: 128

  Discretization of the *xip* tables in the *chiph* direction.

.. py:data:: output_format

  :default: ``"hdf5"``

  Output format of the tables: ``"hdf5"``, ``"binary"`` or ``"ascii"``.

.. py:data:: chipa_radiation_threshold

  :default: 1e-3

  Threshold on the particle quantum parameter *chipa*. When a particle has a
  quantum parameter below this threshold, radiation reaction is not taken
  into account.

.. py:data:: chipa_disc_min_threshold

  :default: 1e-2

  Threshold on the particle quantum parameter *chipa* between the continuous
  and the discontinuous radiation model.

.. py:data:: table_path

  :default: ``"./"``

  Path to the external tables for the radiation losses.
  Default tables are located in ``databases``.

--------------------------------------------------------------------------------

.. _MultiphotonBreitWheeler:

Multiphoton Breit-Wheeler
^^^^^^^^^^^^^^^^^^^^^^^^^^^^^^^^^^^^^^^^^^^^^^^^^^^^^^^^^^^^^^^^^^^^^^^^^^^^^^^^

The block ``MultiphotonBreitWheeler`` enables to tune parameters of the
multiphoton Breit-Wheeler process and particularly the table generation.

There are two tables used for the multiphoton Breit-Wheeler refers to as the
*T* table and the *xip* table.

::

  MultiphotonBreitWheeler(

    # Table output format, can be "ascii", "binary", "hdf5"
    output_format = "hdf5",

    # Path the tables
    table_path = "../databases/"

    # Table T parameters
    T_chiph_min = 1e-2
    T_chiph_max = 1e1
    T_dim = 128

    # Table xip parameters
    xip_chiph_min = 1e-2
    xip_chiph_max = 1e1
    xip_power = 4
    xip_threshold = 1e-3
    xip_chipa_dim = 128
    xip_chiph_dim = 128

  )

.. py:data:: table_path

  :default: ``"./"``

  Path to the external tables for the multiphoton Breit-Wheeler.
  Default tables are located in ``databases``.

.. py:data:: output_format

  :default: ``"hdf5"``

  Output format of the tables:
    * ``"hdf5"``: ``multiphoton_Breit_Wheeler_tables.h5``
    * ``"binary"``: ``tab_T.bin`` and ``tab_mBW_xip.bin``
    * ``"ascii"``: ``tab_T.dat`` and ``tab_mBW_xip.dat``

.. py:data:: T_chiph_min

  :default: 1e-2

  Minimum value of the photon quantum parameter :math:`\chi_\gamma` for the table *T*.

.. py:data:: T_chiph_max

  :default: 1e1

  Maximum value of the photon quantum parameter :math:`\chi_\gamma` for the table *T*.

.. py:data:: T_dim

  :default: 128

  Dimension of the table *T*.

.. py:data:: xip_chiph_min

  :default: 1e-2

  Minimum photon quantum parameter for the computation of the *chimin*
  and *xip* tables.

.. py:data:: xip_chiph_max

  :default: 1e1

  Maximum photon quantum parameter for the computation of the *chimin*
  and *xip* tables.

.. py:data:: xip_power

  :default: 4

  Maximum decrease in order of magnitude for the search for the minimum value
  of the photon quantum parameter. It is advised to keep this value by default.

.. py:data:: xip_threshold

  :default: 1e-3

  Minimum value of *xip* to compute the minimum value of the photon
  quantum parameter. It is advised to keep this value by default.

.. py:data:: xip_chiph_dim

  :default: 128

  Discretization of the *chimin* and *xip* tables in the *chiph* direction.

.. py:data:: xip_chipa_dim

  :default: 128

  Discretization of the *xip* tables in the *chipa* direction.

--------------------------------------------------------------------------------

.. _DiagScalar:

*Scalar* diagnostics
^^^^^^^^^^^^^^^^^^^^^

:program:`Smilei` can collect various scalar data, such as total particle energy, total field energy, etc.
This is done by including the block ``DiagScalar``::

  DiagScalar(
      every = 10 ,
      vars = ["Utot", "Ukin", "Uelm"],
      precision = 10
  )

.. py:data:: every

  Number of timesteps between each output **or** a :ref:`time selection <TimeSelections>`.

.. py:data:: vars

  :default: ``[]``

  | List of scalars that will be actually output. Note that most scalars are computed anyways.
  | Omit this argument to include all scalars.

.. py:data:: precision

  :default: 10

  Number of digits of the outputs.



The full list of scalars that are saved by this diagnostic:


.. rst-class:: nowrap

+----------------+---------------------------------------------------------------------------+
| **Global energies**                                                                        |
+----------------+---------------------------------------------------------------------------+
| | Utot         | | Total energy                                                            |
| | Ukin         | | Total kinetic energy (in the particles)                                 |
| | Uelm         | | Total EM energy (in the fields)                                         |
| | Uexp         | | Expected value (Initial energy :math:`-` lost :math:`+` gained)         |
| | Ubal         | | Energy balance (Utot :math:`-` Uexp)                                    |
| | Ubal_norm    | | Normalized energy balance (Ubal :math:`/` Utot)                         |
| | Uelm_Ex      | | Energy in Ex field (:math:`\int E_x^2 dV /2`)                           |
| |              | |  ... and idem for fields Ey, Ez, Bx_m, By_m and Bz_m                    |
| | Urad         | | Total radiated energy                                                   |
+----------------+---------------------------------------------------------------------------+
| **Energies lost/gained at boundaries**                                                     |
+----------------+---------------------------------------------------------------------------+
| | Ukin_bnd     | | Kinetic energy exchanged at the boundaries during the timestep          |
| | Uelm_bnd     | | EM energy exchanged at boundaries during the timestep                   |
| | Ukin_out_mvw | | Kinetic energy lost during the timestep due to the moving window        |
| | Ukin_inj_mvw | | Kinetic energy injected during the timestep due to the moving window    |
| | Uelm_out_mvw | | EM energy lost during the timestep due to the moving window             |
| | Uelm_inj_mvw | | EM energy injected during the timestep due to the moving window         |
+----------------+---------------------------------------------------------------------------+
| **Species information**                                                                    |
+----------------+---------------------------------------------------------------------------+
| | Dens_abc     | | Average density of species "abc"                                        |
| | Zavg_abc     | |  ... its average charge                                                 |
| | Ukin_abc     | |  ... its total kinetic energy                                           |
| | Urad_abc     | |  ... its total radiated energy                                          |
| | Ntot_abc     | |  ... and number of particles                                            |
+----------------+---------------------------------------------------------------------------+
| **Fields information**                                                                     |
+----------------+---------------------------------------------------------------------------+
| | ExMin        | | Minimum of :math:`E_x`                                                  |
| | ExMinCell    | |  ... and its location (cell index)                                      |
| | ExMax        | | Maximum of :math:`E_x`                                                  |
| | ExMaxCell    | |  ... and its location (cell index)                                      |
| |              | | ... same for fields Ey Ez Bx_m By_m Bz_m Jx Jy Jz Rho                   |
| | PoyXmin      | | Accumulated Poynting flux through xmin boundary                         |
| | PoyXminInst  | | Current Poynting flux through xmin boundary                             |
| |              | |  ... same for other boundaries                                          |
+----------------+---------------------------------------------------------------------------+

Checkout the :doc:`post-processing <post-processing>` documentation as well.

----

.. _DiagFields:

*Fields* diagnostics
^^^^^^^^^^^^^^^^^^^^

:program:`Smilei` can collect various field data (electromagnetic fields, currents and density)
taken at the location of the PIC grid, both as instantaneous values and averaged values.
This is done by including a block ``DiagFields``::

  DiagFields(
      every = 10,
      time_average = 2,
      fields = ["Ex", "Ey", "Ez"]
  )

.. py:data:: every

  Number of timesteps between each output **or** a :ref:`time selection <TimeSelections>`.

.. py:data:: flush_every

  :default: 1

  Number of timesteps **or** a :ref:`time selection <TimeSelections>`.

  When `flush_every` coincides with `every`, the output
  file is actually written ("flushed" from the buffer). Flushing
  too often can *dramatically* slow down the simulation.


.. py:data:: time_average

  :default: ``1`` *(no averaging)*

  The number of timesteps for time-averaging.


.. py:data:: fields

  :default: ``[]`` *(all fields are written)*

  List of the field names that are saved. By default, they all are.


The full list of fields that are saved by this diagnostic:


.. rst-class:: nowrap

+----------------+-------------------------------------------------------+
| | Bx           | |                                                     |
| | By           | | Components of the magnetic field                    |
| | Bz           | |                                                     |
+----------------+-------------------------------------------------------+
| | Bx_m         | |                                                     |
| | By_m         | | Components of the magnetic field (time-centered)    |
| | Bz_m         | |                                                     |
+----------------+-------------------------------------------------------+
| | Ex           | |                                                     |
| | Ey           | | Components of the electric field                    |
| | Ez           | |                                                     |
+----------------+-------------------------------------------------------+
| | Jx           | |                                                     |
| | Jy           | | Components of the total current                     |
| | Jz           | |                                                     |
+----------------+-------------------------------------------------------+
| | Jx_abc       | |                                                     |
| | Jy_abc       | | Components of the current due to species "abc"      |
| | Jz_abc       | |                                                     |
+----------------+-------------------------------------------------------+
| | Rho          | |  Total density                                      |
| | Rho_abc      | |  Density of species "abc"                           |
+----------------+-------------------------------------------------------+


----

.. _DiagProbe:

*Probe* diagnostics
^^^^^^^^^^^^^^^^^^^

The fields from the previous section are taken at the PIC grid locations,
but it is also possible to obtain the fields at arbitrary locations.
These are called *probes*.

A probe interpolates the fields at either one point (0-D),
several points arranged in a line (1-D),
or several points arranged in a 2-D or 3-D grid.

To add one probe diagnostic, include the block ``DiagProbe``::

  DiagProbe(
      every    = 10,
      origin   = [1., 1.],
      corners  = [
          [1.,10.],
          [10.,1.],
      ]
      number   = [100, 100],
      fields   = ["Ex", "Ey", "Ez"]
  )

.. py:data:: every

  Number of timesteps between each output **or** a :ref:`time selection <TimeSelections>`.

.. py:data:: flush_every

  :default: 1

  Number of timesteps **or** a :ref:`time selection <TimeSelections>`.

  When `flush_every` coincides with `every`, the output
  file is actually written ("flushed" from the buffer). Flushing
  too often can *dramatically* slow down the simulation.


.. py:data:: origin

  :type: A list of floats, of length equal to the simulation dimensionality.

  The coordinates of the origin of the probe grid

.. py:data:: corners
             vectors

  :type: A list of lists of floats.

  Defines the corners of the probe grid.
  Each corner is a list of coordinates (as many as the simulation dimensions).

  When using ``corners``, the absolute coordinates of each corner must be specified.
  When using ``vectors``, the coordinates relative to :py:data:`origin` must be specified.

.. py:data:: number

  :type: A list of integers, one for each dimension of the probe.

  The number of points in each probe axis. Must not be defined for a 0-D probe.

.. py:data:: fields

  :default: ``[]`` (all fields)

  A list of fields among ``"Ex"``, ``"Ey"``, ``"Ez"``,
  ``"Bx"``, ``"By"``, ``"Bz"``, ``"Jx"``, ``"Jy"``, ``"Jz"`` and ``"Rho"``. Only these
  fields will be saved.
  Note that it does NOT speed up calculation much, but it saves disk space.


**Examples of probe diagnostics**

* 0-D probe in 1-D simulation
  ::

    DiagProbe(
        every = 1,
        origin = [1.2]
    )

* 1-D probe in 1-D simulation
  ::

    DiagProbe(
        every = 1,
        origin  = [1.2],
        corners = [[5.6]],
        number  = [100]
    )

* 1-D probe in 2-D simulation
  ::

    DiagProbe(
        every = 1,
        origin  = [1.2, 4.],
        corners = [[5.6, 4.]],
        number  = [100]
    )

* 2-D probe in 2-D simulation
  ::

    DiagProbe(
        every = 1,
        origin   = [0., 0.],
        corners  = [ [10.,0.], [0.,10.] ],
        number   = [100, 100]
    )


----

.. _DiagParticleBinning:

*ParticleBinning* diagnostics
^^^^^^^^^^^^^^^^^^^^^^^^^^^^^

A *particle binning diagnostic* collects data from the macro-particles and processes them during runtime.
It does not provide information on individual particles: instead, it produces
**averaged quantities** like the particle density, currents, etc.

The data is discretized inside a "grid" chosen by the user. This grid may be of any dimension.

Examples:

* 1-dimensional grid along the position :math:`x` (gives density variation along :math:`x`)
* 2-dimensional grid along positions :math:`x` and :math:`y` (gives density map)
* 1-dimensional grid along the velocity :math:`v_x` (gives the velocity distribution)
* 2-dimensional grid along position :math:`x` and momentum :math:`p_x` (gives the phase-space)
* 1-dimensional grid along the kinetic energy :math:`E_\mathrm{kin}` (gives the energy distribution)
* 3-dimensional grid along :math:`x`, :math:`y` and :math:`E_\mathrm{kin}` (gives the density map for several energies)
* 1-dimensional grid along the charge :math:`Z^\star` (gives the charge distribution)
* 0-dimensional grid (simply gives the total integrated particle density)

Each dimension of the grid is called "axis".

You can add a particle binning diagnostic by including a block ``DiagParticleBinning()`` in the namelist,
for instance::

  DiagParticleBinning(
      deposited_quantity = "weight",
      every = 5,
      time_average = 1,
      species = ["electrons1", "electrons2"],
      axes = [
          ["x", 0., 10, 100],
          ["ekin", 0.1, 100, 1000, "logscale", "edge_inclusive"]
      ]
  )

.. py:data:: deposited_quantity

  The type of data that is summed in each cell of the grid.
  Consider reading :ref:`this <Weights>` to understand the meaning of the ``weight``.

  * ``"weight"`` results in a number density.
  * ``"weight_charge"`` results in a charge density.
  * ``"weight_charge_vx"`` results in the :math:`j_x` current density (same with :math:`y` and :math:`z`).
  * ``"weight_p"`` results in the momentum density (same with :math:`p_x`, :math:`p_y` and :math:`p_z`).
  * ``"weight_ekin"`` results in the energy density.
  * ``"weight_vx_px"`` results in the ``xx`` pressure (same with yy, zz, xy, yz and xz).
  * ``"weight_chi"`` results in the quantum parameter density (only for species with radiation losses).
  * with a user-defined python function, an arbitrary quantity can be calculated (the *numpy*
    module is necessary). This function should take one argument, for instance
    ``particles``, which contains the attributes ``x``, ``y``, ``z``, ``px``, ``py``,
    ``pz``, ``charge``, ``weight`` and ``id``. Each of these attributes is a *numpy* array
    containing the data of all particles in one patch. The function must return a *numpy*
    array of the same shape, containing the desired deposition of each particle. For example,
    defining the following function::
<<<<<<< HEAD
      
      def stuff(particles):
          return particles.weight * particles.px
    
=======

      def stuff(particles):
          return particles.weight * particles.px

>>>>>>> 8db72fb9
    passed as ``deposited_quantity=stuff``, the diagnostic will sum the weights
    :math:`\times\; p_x`.
    
    You may also pass directly an implicit (*lambda*) function using::
    
      deposited_quantity = lambda p: p.weight * p.px


.. py:data:: every

  The number of time-steps between each output, **or** a :ref:`time selection <TimeSelections>`.

.. py:data:: flush_every

  :default: 1

  Number of timesteps **or** a :ref:`time selection <TimeSelections>`.

  When `flush_every` coincides with `every`, the output
  file is actually written ("flushed" from the buffer). Flushing
  too often can *dramatically* slow down the simulation.


.. py:data:: time_average

  :default: 1

  The number of time-steps during which the data is averaged before output.


.. py:data:: species

  A list of one or several species' :py:data:`name`.
  All these species are combined into the same diagnostic.


.. py:data:: axes

  A list of "axes" that define the grid.
  There may be as many axes as wanted (there may be zero axes).
<<<<<<< HEAD
  
  Syntax of one axis: ``[type, min, max, nsteps, "logscale", "edge_inclusive"]``
  
  * ``type`` is one of:
  
=======

  Syntax of one axis: ``[type, min, max, nsteps, "logscale", "edge_inclusive"]``

  * ``type`` is one of:

>>>>>>> 8db72fb9
    * ``"x"``, ``"y"``, ``"z"``: spatial coordinates (``"moving_x"`` with a :ref:`moving window<movingWindow>`)
    * ``"px"``, ``"py"``, ``"pz"``, ``"p"``: momenta
    * ``"vx"``, ``"vy"``, ``"vz"``, ``"v"``: velocities
    * ``"gamma"``, ``"ekin"``: energies
    * ``"chi"``: quantum parameter
    * ``"charge"``: the particles' electric charge
    * or a *python function* with the same syntax as the ``deposited_quantity``.
<<<<<<< HEAD
      Namely, this function must accept one argument only, for instance ``particles``, 
=======
      Namely, this function must accept one argument only, for instance ``particles``,
>>>>>>> 8db72fb9
      which holds the attributes ``x``, ``y``, ``z``, ``px``, ``py``, ``pz``, ``charge``,
      ``weight`` and ``id``. Each of these attributes is a *numpy* array containing the
      data of all particles in one patch. The function must return a *numpy* array of
      the same shape, containing the desired quantity of each particle that will decide
      its location in the histogram binning.
<<<<<<< HEAD
      
=======

>>>>>>> 8db72fb9
  * The axis is discretized for ``type`` from ``min`` to ``max`` in ``nsteps`` bins.
  * The optional keyword ``logscale`` sets the axis scale to logarithmic instead of linear.
  * The optional keyword ``edge_inclusive`` includes the particles outside the range
    [``min``, ``max``] into the extrema bins.

**Examples of particle binning diagnostics**

* Variation of the density of species ``electron1``
  from :math:`x=0` to 1, every 5 time-steps, without time-averaging
  ::

    DiagParticleBinning(
    	deposited_quantity = "weight",
    	every = 5,
    	time_average = 1,
    	species = ["electron1"],
    	axes = [ ["x",    0.,    1.,    30] ]
    )

* Density map from :math:`x=0` to 1, :math:`y=0` to 1
  ::

    DiagParticleBinning(
    	deposited_quantity = "weight",
    	every = 5,
    	time_average = 1,
    	species = ["electron1"],
    	axes = [ ["x",    0.,    1.,    30],
    	         ["y",    0.,    1.,    30] ]
    )

* Velocity distribution from :math:`v_x = -0.1` to :math:`0.1`
  ::

    DiagParticleBinning(
    	deposited_quantity = "weight",
    	every = 5,
    	time_average = 1,
    	species = ["electron1"],
    	axes = [ ["vx",   -0.1,    0.1,    100] ]
    )

* Phase space from :math:`x=0` to 1 and from :math:`px=-1` to 1
  ::

    DiagParticleBinning(
    	deposited_quantity = "weight",
    	every = 5,
    	time_average = 1,
    	species = ["electron1"],
    	axes = [ ["x",    0.,    1.,    30],
    	         ["px",   -1.,   1.,    100] ]
    )

* Energy distribution from 0.01 to 1 MeV in logarithmic scale.
  Note that the input units are :math:`m_ec^2 \sim 0.5` MeV
  ::

    DiagParticleBinning(
    	deposited_quantity = "weight",
    	every = 5,
    	time_average = 1,
    	species = ["electron1"],
    	axes = [ ["ekin",    0.02,    2.,   100, "logscale"] ]
    )

* :math:`x`-:math:`y` density maps for three bands of energy: :math:`[0,1]`, :math:`[1,2]`, :math:`[2,\infty]`.
  Note the use of ``edge_inclusive`` to reach energies up to :math:`\infty`
  ::

    DiagParticleBinning(
    	deposited_quantity = "weight",
    	every = 5,
    	time_average = 1,
    	species = ["electron1"],
    	axes = [ ["x",    0.,    1.,    30],
    	         ["y",    0.,    1.,    30],
    	         ["ekin", 0.,    6.,    3,  "edge_inclusive"] ]
    )

* Charge distribution from :math:`Z^\star =0` to 10
  ::

    DiagParticleBinning(
    	deposited_quantity = "weight",
    	every = 5,
    	time_average = 1,
    	species = ["electron1"],
    	axes = [ ["charge",    -0.5,   10.5,   11] ]
    )


----

.. _DiagScreen:

*Screen* diagnostics
^^^^^^^^^^^^^^^^^^^^

A *screen* collects data from the macro-particles when they cross a surface.
It processes this data similarly to the :ref:`particle binning diagnostics <DiagParticleBinning>`
as it makes a histogram of the macro-particle properties. The only difference is
that the histogram is made only by the particles that cross the surface.

You can add a screen by including a block ``DiagScreen()`` in the namelist,
for instance::

  DiagScreen(
      shape = "plane",
      point = [5., 10.],
      vector = [1., 0.],
      direction = "canceling",
      deposited_quantity = "weight",
      species = ["electron"],
      axes = [["a", -10.*l0, 10.*l0, 40],
              ["px", 0., 3., 30]],
      every = 10
  )

.. py:data:: shape

   The shape of the screen surface: ``"plane"`` or ``"sphere"``.

.. py:data:: point

   :type: A list of floats ``[X]`` in 1D,  ``[X,Y]`` in 2D,  ``[X,Y,Z]`` in 3D

   The coordinates of a point that defines the screen surface:
   a point of the ``"plane"`` or the center of the ``"sphere"``.

.. py:data:: vector

   :type: A list of floats ``[X]`` in 1D,  ``[X,Y]`` in 2D,  ``[X,Y,Z]`` in 3D

   The coordinates of a vector that defines the screen surface:
   the normal to the ``"plane"`` or a radius of the ``"sphere"``.

.. py:data:: direction

   :default: ``"both"``

   Determines how particles are counted depending on which side of the screen they come from.

   * ``"both"`` to account for both sides.
   * ``"forward"`` for only the ones in the direction of the ``vector``.
   * ``"backward"`` for only the ones in the opposite direction.
   * ``"canceling"`` to count negatively the ones in the opposite direction.

.. py:data:: deposited_quantity

   Identical to the ``deposited_quantity`` of :ref:`particle binning diagnostics <DiagParticleBinning>`.

.. py:data:: every

  The number of time-steps between each output, **or** a :ref:`time selection <TimeSelections>`.

.. py:data:: flush_every

  :default: 1

  Number of timesteps **or** a :ref:`time selection <TimeSelections>`.

  When `flush_every` coincides with `every`, the output
  file is actually written ("flushed" from the buffer). Flushing
  too often can *dramatically* slow down the simulation.

.. py:data:: species

  A list of one or several species' :py:data:`name`.
  All these species are combined into the same diagnostic.

.. py:data:: axes

  A list of "axes" that define the grid of the histogram.
  It is identical to that of :ref:`particle binning diagnostics <DiagParticleBinning>`, with the
  addition of four types of axes:

  * If ``shape="plane"``, then ``"a"`` and ``"b"`` are the axes perpendicular to the ``vector``.
  * If ``shape="sphere"``, then ``"theta"`` and ``"phi"`` are the angles with respect to the ``vector``.

----

.. _DiagTrackParticles:

*TrackParticles* diagnostics
^^^^^^^^^^^^^^^^^^^^^^^^^^^^

A *particle tracking diagnostic* records the macro-particle positions and momenta at various timesteps.
Typically, this is used for plotting trajectories.

You can add a tracking diagnostic by including a block ``DiagTrackParticles()`` in the namelist,
for instance::

  DiagTrackParticles(
      species = "electron",
      every = 10,
  #    flush_every = 100,
  #    filter = my_filter,
  #    attributes = ["x", "px", "py", "Ex", "Ey", "Bz"]
  )

.. py:data:: species

  The :py:data:`name` of the species to be tracked.

.. py:data:: every

  :default: 0

  Number of timesteps between each output of particles trajectories, **or** a :ref:`time selection <TimeSelections>`.
  If non-zero, the particles positions will be tracked and written in a file named ``TrackParticlesDisordered_abc.h5``
  (where ``abc`` is the species' :py:data:`name`).

.. py:data:: flush_every

  :default: 1

  Number of timesteps **or** a :ref:`time selection <TimeSelections>`.

  When ``flush_every`` coincides with ``every``, the output
  file for tracked particles is actually written ("flushed" from the buffer). Flushing
  too often can *dramatically* slow down the simulation.

.. py:data:: filter

  A python function giving some condition on which particles are tracked.
  If none provided, all particles are tracked.
  To use this option, the `numpy package <http://www.numpy.org/>`_ must
  be available in your python installation.

  The function must have one argument, that you may call, for instance, ``particles``.
  This object has several attributes ``x``, ``y``, ``z``, ``px``, ``py``, ``pz``, ``charge``,
  ``weight`` and ``id``. Each of these attributes
  are provided as **numpy** arrays where each cell corresponds to one particle.
  The function must return a boolean **numpy** array of the same shape, containing ``True``
  for particles that should be tracked, and ``False`` otherwise.

  The following example selects all the particles that verify :math:`-1<p_x<1`
  or :math:`p_z>3`::

    def my_filter(particles):
        return (particles.px>-1.)*(particles.px<1.) + (particles.pz>3.)

.. Note:: The ``id`` attribute contains the particles identification number.
  This number is set to 0 at the beginning of the simulation. Only after particles have
  passed the filter, they acquire a positive ``id``.

.. Note:: For advanced filtration, Smilei provides the quantity ``Main.iteration``,
  accessible within the ``filter`` function. Its value is always equal to the current
  iteration number of the PIC loop. The current time of the simulation is thus
  ``Main.iteration * Main.timestep``.

.. py:data:: attributes

  :default: ``["x","y","z","px","py","pz"]``

  A list of strings indicating the particle attributes to be written in the output.
  The attributes may be the particles' spatial coordinates (``"x"``, ``"y"``, ``"z"``),
  their momenta (``"px"``, ``"py"``, ``"pz"``), their electrical charge (``"q"``),
  their statistical weight (``"w"``), their quantum parameter
  (``"chi"``, only for species with radiation losses) or the fields interpolated
  at their  positions (``"Ex"``, ``"Ey"``, ``"Ez"``, ``"Bx"``, ``"By"``, ``"Bz"``).

----

.. _DiagPerformances:

*Performances* diagnostics
^^^^^^^^^^^^^^^^^^^^^^^^^^^^

The *performances* diagnostic records information on the computational load and timers
for each MPI process in the simulation.

Only one block ``DiagPerformances()`` may be added in the namelist, for instance::

  DiagPerformances(
      every = 100,
  #    flush_every = 100,
  )

.. py:data:: every

  :default: 0

  Number of timesteps between each output, **or** a :ref:`time selection <TimeSelections>`.

.. py:data:: flush_every

  :default: 1

  Number of timesteps **or** a :ref:`time selection <TimeSelections>`.

  When ``flush_every`` coincides with ``every``, the output file is actually written
  ("flushed" from the buffer). Flushing too often might *dramatically* slow down the simulation.


----

.. _TimeSelections:

Time selections
^^^^^^^^^^^^^^^

Several components (mainly diagnostics) may require a selection of timesteps to
be chosen by the user. When one of these timesteps is reached, the diagnostics will
output data. A time selection is given through the parameter ``every`` and is a list
of several numbers.

You may chose between five different syntaxes::

  every = [               period                    ] # Syntax 1
  every = [       start,  period                    ] # Syntax 2
  every = [ start,  end,  period                    ] # Syntax 3
  every = [ start,  end,  period,  repeat           ] # Syntax 4
  every = [ start,  end,  period,  repeat,  spacing ] # Syntax 5

where

* ``start`` is the first timestep of the selection (defaults to 0);

* ``end`` is the last timestep of the selection (defaults to ∞);

* ``period`` is the separation between outputs (defaults to 1);

* ``repeat`` indicates how many outputs to do at each period (defaults to 1);

* ``spacing`` is the separation between each repeat (defaults to 1).

For more clarity, this graph illustrates the five syntaxes for time selections:

.. image:: _static/TimeSelections.png
  :width: 33em
  :align: center

..

.. admonition:: Tips

  * The syntax ``every = period`` is also accepted.
  * Any value set to ``0`` will be replaced by the default value.
  * Special case: ``every=0`` means no output.
  * The numbers may be non-integers (apart from ``repeat``). The closest timesteps are chosen.

----

.. _Checkpoints:

Checkpoints
^^^^^^^^^^^

The simulation state can be saved (*dumped*) at given times (*checkpoints*)
in order to be later *restarted* at that point.

A few things are important to know when you need dumps and restarts.

* Do not restart the simulation in the same directory as the previous one. Files will be
  overwritten, and errors may occur. Create a new directory for your restarted simulation.
* Manage your memory: each MPI process dumps one file, and the total can be significant.
* The file written by a particular MPI process has the format
  ``dump-XXXXX-YYYYYYYYYY.h5`` where ``XXXXX`` is the *dump number* that can be chosen
  using :py:data:`restart_number` and ``YYYYYYYYYY`` is the MPI process number.

::

  Checkpoints(
      restart_dir = "dump1",
      dump_step = 10000,
      dump_minutes = 240.,
      dump_deflate = 0,
      exit_after_dump = True,
      keep_n_dumps = 2,
  )

.. py:data:: restart_dir

  :default: None

  The directory of a previous simulation from which :program:`Smilei` should restart.
  If not defined, it does not restart from a previous simulation.

  **WARNING:** this path must either absolute or be relative to the current directory.

.. py:data:: restart_number

  :default: None

  The number of the dump (from the previous run in :py:data:`restart_dir`)
  that should be used for the restart.
  Note that the dump number is reset to 0 for each new run. In a given run, the first dump has
  number 0, the second dump number 1, etc.

.. py:data:: dump_step

  :default: 0

  The number of timesteps between each dump of the full simulation.
  If ``0``, no dump is done.

.. py:data:: dump_minutes

  :default: 0.

  The number of minutes between each dump of the full simulation (combines with
  :py:data:`dump_step`).
  If ``0.``, no dump is done.

.. py:data:: dump_deflate

  :red:`to do`

.. py:data:: exit_after_dump

  :default: ``True``

  If ``True``, the code stops after the first dump.

.. py:data:: keep_n_dumps

  :default: 2

  This tells :program:`Smilei` to keep the last ``n`` dumps for a later restart.
  The default value, 2, saves one extra dump in case of a crash during the file dump.

.. py:data:: file_grouping

  :default: None

  The maximum number of checkpoint files that can be stored in one directory.
  Subdirectories are created to accomodate for all files.
  This is useful on filesystem with a limited number of files per directory.

----

Variables defined by Smilei
^^^^^^^^^^^^^^^^^^^^^^^^^^^

:program:`Smilei` passes the following variables to the python interpreter for use in the
namelist. They should not be re-defined by the user!

.. py:data:: smilei_mpi_rank

  The MPI rank of the current process.

.. py:data:: smilei_mpi_size

  The total number of MPI processes.

.. py:data:: smilei_rand_max

  The largest random integer.


As an example of their use, this script randomizes both python's
and :program:`Smilei`'s random seeds.
::

    import random, math
    # reshuffle python random generator
    random.seed(random.random()*smilei_mpi_rank)
    # get 32bit pseudo random integer to be passed to smilei
    random_seed = random.randint(0,smilei_rand_max)<|MERGE_RESOLUTION|>--- conflicted
+++ resolved
@@ -1879,22 +1879,15 @@
     containing the data of all particles in one patch. The function must return a *numpy*
     array of the same shape, containing the desired deposition of each particle. For example,
     defining the following function::
-<<<<<<< HEAD
-      
+
       def stuff(particles):
           return particles.weight * particles.px
-    
-=======
-
-      def stuff(particles):
-          return particles.weight * particles.px
-
->>>>>>> 8db72fb9
+
     passed as ``deposited_quantity=stuff``, the diagnostic will sum the weights
     :math:`\times\; p_x`.
-    
+
     You may also pass directly an implicit (*lambda*) function using::
-    
+
       deposited_quantity = lambda p: p.weight * p.px
 
 
@@ -1930,19 +1923,11 @@
 
   A list of "axes" that define the grid.
   There may be as many axes as wanted (there may be zero axes).
-<<<<<<< HEAD
-  
+
   Syntax of one axis: ``[type, min, max, nsteps, "logscale", "edge_inclusive"]``
-  
+
   * ``type`` is one of:
-  
-=======
-
-  Syntax of one axis: ``[type, min, max, nsteps, "logscale", "edge_inclusive"]``
-
-  * ``type`` is one of:
-
->>>>>>> 8db72fb9
+
     * ``"x"``, ``"y"``, ``"z"``: spatial coordinates (``"moving_x"`` with a :ref:`moving window<movingWindow>`)
     * ``"px"``, ``"py"``, ``"pz"``, ``"p"``: momenta
     * ``"vx"``, ``"vy"``, ``"vz"``, ``"v"``: velocities
@@ -1950,21 +1935,13 @@
     * ``"chi"``: quantum parameter
     * ``"charge"``: the particles' electric charge
     * or a *python function* with the same syntax as the ``deposited_quantity``.
-<<<<<<< HEAD
-      Namely, this function must accept one argument only, for instance ``particles``, 
-=======
       Namely, this function must accept one argument only, for instance ``particles``,
->>>>>>> 8db72fb9
       which holds the attributes ``x``, ``y``, ``z``, ``px``, ``py``, ``pz``, ``charge``,
       ``weight`` and ``id``. Each of these attributes is a *numpy* array containing the
       data of all particles in one patch. The function must return a *numpy* array of
       the same shape, containing the desired quantity of each particle that will decide
       its location in the histogram binning.
-<<<<<<< HEAD
-      
-=======
-
->>>>>>> 8db72fb9
+
   * The axis is discretized for ``type`` from ``min`` to ``max`` in ``nsteps`` bins.
   * The optional keyword ``logscale`` sets the axis scale to logarithmic instead of linear.
   * The optional keyword ``edge_inclusive`` includes the particles outside the range
