--- conflicted
+++ resolved
@@ -234,17 +234,13 @@
 
 Knowing, for each quasi-particle, the electromagnetic fields at its position, the new
 particle momentum and position are computed using a (second order) leap-frog integrator.
-<<<<<<< HEAD
-In :program:`Smilei`, different schemes have been implemented: the well-known Boris
-pusher [Boris1970]_ both in the classical and relativistic form, the pusher developed
-by J.-L. Vay [Vay2008]_, the pusher of Higuera and Cary [Higuera2017]_.
-=======
+
 In :program:`Smilei`, different schemes have been implemented:
 the well-known `Boris pusher <https://archive.org/stream/DTIC_ADA023511#page/n7/mode/2up>`_
 both in the classical and relativistic form,
 the `pusher developed by J.-L. Vay <https://doi.org/10.1063/1.2837054>`_,
 and the `pusher of Higuera and Cary <https://arxiv.org/abs/1701.05605>`_.
->>>>>>> 58832bd4
+
 All schemes compute the new particle momentum and position according to
 
 .. math::
