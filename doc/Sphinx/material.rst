--- conflicted
+++ resolved
@@ -7,13 +7,6 @@
 .. rst-class:: bigcitation
 
 .. [Derouillat]
-<<<<<<< HEAD
-
-   J. Derouillat, A. Beck, T. Vinci, F. Pérez, M. Chiaramello, A. Grassi, G. Bouchard, N. Aunai, J. Dargent, C. Riconda and M. Grech,
-
-   `SMILEI: a collaborative, open-source, multi-purpose particle-in-cell code for plasma simulation`, submitted to CPC
-
-=======
    
    J. Derouillat, A. Beck, T. Vinci, F. Pérez, M. Chiaramello, A. Grassi, G. Bouchard, N. Aunai, J. Dargent, C. Riconda and M. Grech,  
    `SMILEI: a collaborative, open-source, multi-purpose particle-in-cell code for plasma simulation`, 
@@ -43,7 +36,6 @@
    `Structured targets for advanced laser-driven sources`,
    `accepted for publication in Phys. Plasmas Control. Fusion <http://iopscience.iop.org/article/10.1088/1361-6587/aa8a54/pdf>`_
    
->>>>>>> 2c6455e9
 .. rst-class:: bigcitation
 
 .. [Golovanov2017]
