#include "IonizationTunnelEnvelopeAveraged.h"
#include "IonizationTables.h"

#include <cmath>

#include "Particles.h"
#include "Species.h"

using namespace std;



IonizationTunnelEnvelopeAveraged::IonizationTunnelEnvelopeAveraged( Params &params, Species *species ) : Ionization( params, species )
{
    DEBUG( "Creating the Tunnel Envelope Ionizaton Averaged class" );
    
    atomic_number_          = species->atomic_number_;
    
    // Ionization potential & quantum numbers (all in atomic units 1 au = 27.2116 eV)
    Potential.resize( atomic_number_ );
    Azimuthal_quantum_number.resize( atomic_number_ );
    for( int Zstar=0; Zstar<( int )atomic_number_; Zstar++ ) {
        Potential               [Zstar] = IonizationTables::ionization_energy( atomic_number_, Zstar ) * eV_to_au;
        Azimuthal_quantum_number[Zstar] = IonizationTables::azimuthal_atomic_number( atomic_number_, Zstar );
    }
    
    for( unsigned int i=0; i<atomic_number_; i++ ) {
        DEBUG( "ioniz: i " << i << " potential: " << Potential[i] << " Az.q.num: " << Azimuthal_quantum_number[i] );
    }
    
    one_third = 1.0/3.0;
    
    alpha_tunnel.resize( atomic_number_+1 );
    beta_tunnel.resize( atomic_number_+1 );
    gamma_tunnel.resize( atomic_number_+1 );
    Ip_times2_to_minus3ov4.resize( atomic_number_+1 );
    
    for( unsigned int Z=0 ; Z<atomic_number_ ; Z++ ) {
        DEBUG( "Z : " << Z );
        double cst      = ( ( double )Z+1.0 ) * sqrt( 2.0/Potential[Z] );
        alpha_tunnel[Z] = cst-1.0; // 2(n^*)-1
        beta_tunnel[Z]  = pow( 2, alpha_tunnel[Z] ) * ( 8.*Azimuthal_quantum_number[Z]+4.0 ) / ( cst*tgamma( cst ) ) * Potential[Z] * au_to_w0;
        gamma_tunnel[Z] = 2.0 * pow( 2.0*Potential[Z], 1.5 );   // 2*(2I_p)^{3/2}
        Ip_times2_to_minus3ov4[Z] = pow(2.*Potential[Z],-0.75); // (2I_p)^{-3/4}
    }
    
    ellipticity         = params.envelope_ellipticity;
    
    cos_phi             = cos(params.envelope_polarization_phi);
    sin_phi             = sin(params.envelope_polarization_phi);
    
    DEBUG( "Finished Creating the Tunnel Envelope Ionizaton Averaged class" );
    
}



void IonizationTunnelEnvelopeAveraged::operator()( Particles *particles, unsigned int ipart_min, unsigned int ipart_max, vector<double> *Epart, Patch *patch, Projector *Proj, int ipart_ref )
{}


void IonizationTunnelEnvelopeAveraged::envelopeIonization( Particles *particles, unsigned int ipart_min, unsigned int ipart_max, std::vector<double> *Epart, std::vector<double> *EnvEabs_part, std::vector<double> *EnvExabs_part, std::vector<double> *Phipart, Patch *patch, Projector *Proj, int ibin, int ipart_ref )
{
    unsigned int Z, Zp1, newZ, k_times;
    double E, E_sq, EnvE_sq, Aabs, invE, delta, ran_p, Mult, D_sum, P_sum, Pint_tunnel;
    double coeff_ellipticity_in_ionization_rate = 1.;
    double p_perp; 
    vector<double> IonizRate_tunnel_envelope( atomic_number_ ), Dnom_tunnel( atomic_number_ );
    
    
    int nparts = Epart->size()/3;
    double *Ex      = &( ( *Epart )[0*nparts] );
    double *Ey      = &( ( *Epart )[1*nparts] );
    double *Ez      = &( ( *Epart )[2*nparts] );
    double *E_env   = &( ( *EnvEabs_part )[0*nparts] );
    double *Ex_env  = &( ( *EnvExabs_part )[0*nparts] );
    double *Phi_env = &( ( *Phipart )[0*nparts] );
    
    for( unsigned int ipart=ipart_min ; ipart<ipart_max; ipart++ ) {
    
        // Current charge state of the ion
        Z = ( unsigned int )( particles->charge( ipart ) );
    
        // If ion already fully ionized then skip
        if( Z==atomic_number_ ) {
            continue;
        }
    
    
        // Absolute value of the electric field |E_plasma| (from the plasma) normalized in atomic units
        E_sq    = pow(EC_to_au,2) * (pow( *( Ex+ipart-ipart_ref ), 2 )
                                    +pow( *( Ey+ipart-ipart_ref ), 2 )
                                    +pow( *( Ez+ipart-ipart_ref ), 2 ) );
        // Laser envelope electric field normalized in atomic units, using both transverse and longitudinal components:
        // |E_envelope|^2 = |Env_E|^2 + |Env_Ex|^2

        EnvE_sq = pow(EC_to_au,2)*( pow( *( E_env+ipart-ipart_ref ), 2 ) ) + pow(EC_to_au,2)*( pow( *( Ex_env+ipart-ipart_ref ), 2 ) );

        // Effective electric field for ionization:
        // |E| = sqrt(|E_plasma|^2+|E_envelope|^2)
        E = sqrt(E_sq+EnvE_sq);
    
        if( E<1e-10 ) {
            continue;
        }
    
        // --------------------------------
        // Start of the Monte-Carlo routine
        // --------------------------------
    
        invE = 1./E;
        delta      = gamma_tunnel[Z]*invE; // 2*(2I_p)^{3/2}/E
        ran_p = patch->rand_->uniform();
        IonizRate_tunnel_envelope[Z] = beta_tunnel[Z] * exp( -delta*one_third + alpha_tunnel[Z]*log( delta ) );
    
        // Corrections on averaged ionization rate given by the polarization ellipticity  
        if( ellipticity==0. ){ // linear polarization
            coeff_ellipticity_in_ionization_rate = pow((3./M_PI)/delta*2.,0.5);
        } else if( ellipticity==1. ){ // circular polarization
            coeff_ellipticity_in_ionization_rate = 1.; // for circular polarization, the ionization rate is unchanged
        }

        IonizRate_tunnel_envelope[Z] = coeff_ellipticity_in_ionization_rate * IonizRate_tunnel_envelope[Z];
    
        // k_times will give the nb of ionization events
        k_times = 0;
        Zp1=Z+1;

        if( Zp1 == atomic_number_ ) {
            // if ionization of the last electron: single ionization
            // -----------------------------------------------------
            if( ran_p < 1.0 -exp( -IonizRate_tunnel_envelope[Z]*dt ) ) {
                k_times        = 1;
                //Ip_times2_power_minus3ov4 = Ip_times2_to_minus3ov4[Z];
            }
    
        } else {
            // else : multiple ionization can occur in one time-step
            //        partial & final ionization are decoupled (see Nuter Phys. Plasmas)
            // -------------------------------------------------------------------------
    
            // initialization
            Mult = 1.0;
            Dnom_tunnel[0]=1.0;
            Pint_tunnel = exp( -IonizRate_tunnel_envelope[Z]*dt ); // cummulative prob.
    
            //multiple ionization loop while Pint_tunnel < ran_p and still partial ionization
            while( ( Pint_tunnel < ran_p ) and ( k_times < atomic_number_-Zp1 ) ) {
                newZ = Zp1+k_times;
                delta = gamma_tunnel[newZ]*invE;

                // Corrections on averaged ionization rate given by the polarization ellipticity  
                if( ellipticity==0. ){ // linear polarization
                    //coeff_ellipticity_in_ionization_rate = pow((3./M_PI)/(gamma_tunnel[newZ-1]*invE)*2.,0.5);
                    coeff_ellipticity_in_ionization_rate = pow((3./M_PI)/delta*2.,0.5);
                } else if( ellipticity==1. ){ // circular polarization
                    coeff_ellipticity_in_ionization_rate = 1.; // for circular polarization, the ionization rate is unchanged
                }

                IonizRate_tunnel_envelope[newZ] = coeff_ellipticity_in_ionization_rate * beta_tunnel[newZ]
                                                  * exp( -delta*one_third+alpha_tunnel[newZ]*log( delta ) );

                D_sum = 0.0;
                P_sum = 0.0;
                Mult  *= IonizRate_tunnel_envelope[Z+k_times];
                for( unsigned int i=0; i<k_times+1; i++ ) {
                    Dnom_tunnel[i]=Dnom_tunnel[i]/( IonizRate_tunnel_envelope[newZ]-IonizRate_tunnel_envelope[Z+i] );
                    D_sum += Dnom_tunnel[i];
                    P_sum += exp( -IonizRate_tunnel_envelope[Z+i]*dt )*Dnom_tunnel[i];
                }
                Dnom_tunnel[k_times+1] -= D_sum;
                P_sum                   = P_sum + Dnom_tunnel[k_times+1]*exp( -IonizRate_tunnel_envelope[newZ]*dt );
                Pint_tunnel             = Pint_tunnel + P_sum*Mult;
    
                k_times++;
           
                //Ip_times2_power_minus3ov4 += Ip_times2_to_minus3ov4[newZ-1];
            }//END while
    
            // final ionization (of last electron)
            if( ( ( 1.0-Pint_tunnel )>ran_p ) && ( k_times==atomic_number_-Zp1 ) ) {
                k_times++;
                //Ip_times2_power_minus3ov4 += Ip_times2_to_minus3ov4[atomic_number_-1];
            }
        }//END Multiple ionization routine
    
        // ---- Ionization ion current cannot be computed with the envelope ionization model
      
        // ---- Creation of the new electrons
        
<<<<<<< HEAD
        if( k_times !=0 ) { // an electron is created
#ifndef _OMPTASKS
            // ------ Electron creation without Tasks

            new_electrons.createParticle();
            //new_electrons.initialize( new_electrons.size()+1, new_electrons.dimension() );
            int idNew = new_electrons.size() - 1;
=======
        if( k_times !=0 ) {
            // loop on all the ionization levels that have been ionized for this ion:
            // each level creates an electron
            for (int ionized_level = 0; ionized_level < k_times ; ionized_level++){
                new_electrons.createParticle();
                //new_electrons.initialize( new_electrons.size()+1, new_electrons.dimension() );
                int idNew = new_electrons.size() - 1;
>>>>>>> 74e28697

                // The new electron is in the same position of the atom where it originated from
                for( unsigned int i=0; i<new_electrons.dimension(); i++ ) {
                    new_electrons.position( i, idNew )=particles->position( i, ipart );
                }
                for( unsigned int i=0; i<3; i++ ) {
                    new_electrons.momentum( i, idNew ) = particles->momentum( i, ipart )*ionized_species_invmass;
                }

           
                // ----  Initialise the momentum, weight and charge of the new electron

                if (ellipticity==0.){ // linear polarization

                    double rand_gaussian  = patch->rand_->normal();

                    Aabs    = sqrt(2. * (*(Phi_env+ipart-ipart_ref))  ); // envelope of the laser vector potential component along the polarization direction
                
                    // recreate gaussian distribution with rms momentum spread for linear polarization, estimated by C.B. Schroeder
                    // C. B. Schroeder et al., Phys. Rev. ST Accel. Beams 17, 2014, first part of Eqs. 7,10 
                    double Ip_times2_power_minus3ov4 = Ip_times2_to_minus3ov4[Z+ionized_level];
                    p_perp = rand_gaussian * Aabs * sqrt(1.5*E) * Ip_times2_power_minus3ov4;         

                    // add the transverse momentum p_perp to obtain a gaussian distribution 
                    // in the momentum in the polarization direction p_perp, following Schroeder's result
                    new_electrons.momentum( 1, idNew ) += p_perp*cos_phi;
                    new_electrons.momentum( 2, idNew ) += p_perp*sin_phi;

                    // initialize px to take into account the average drift <px>=A^2/4 and the px=|p_perp|^2/2 relation
                    // Note: the agreement in the phase space between envelope and standard laser simulation will be seen only after the passage of the ionizing laser
                    new_electrons.momentum( 0, idNew ) += Aabs*Aabs/4. + p_perp*p_perp/2.;

                } else if (ellipticity==1.){ // circular polarization

                    // extract a random angle between 0 and 2pi, and assign p_perp = eA
                    double rand_times_2pi = patch->rand_->uniform_2pi(); // from uniform distribution between [0,2pi]
                
                    Aabs    = sqrt(2. * (*(Phi_env+ipart-ipart_ref))  );                 

                    p_perp = Aabs;   // in circular polarization it corresponds to a0/sqrt(2)
                    new_electrons.momentum( 1, idNew ) += p_perp*cos(rand_times_2pi)/sqrt(2);
                    new_electrons.momentum( 2, idNew ) += p_perp*sin(rand_times_2pi)/sqrt(2); 
     
                    // initialize px to take into account the average drift <px>=A^2/4 and the px=|p_perp|^2/2 result
                    // Note: the agreement in the phase space between envelope and standard laser simulation will be seen only after the passage of the ionizing laser
                    new_electrons.momentum( 0, idNew ) += Aabs*Aabs/2.; 
            
                }

                // weight and charge of the new electron
                new_electrons.weight( idNew )= particles->weight( ipart );
                new_electrons.charge( idNew )= -1;

            } // end loop on electrons to create

<<<<<<< HEAD
            // weight and charge of the new electron
            new_electrons.weight( idNew )=double( k_times )*particles->weight( ipart );
            new_electrons.charge( idNew )=-1;
        
# else
            // ------ Electron creation with Tasks
            new_electrons_per_bin[ibin].createParticle();
            //new_electrons.initialize( new_electrons.size()+1, new_electrons.dimension() );
            int idNew = new_electrons_per_bin[ibin].size() - 1;

            // The new electron is in the same position of the atom where it originated from
            for( unsigned int i=0; i<new_electrons.dimension(); i++ ) {
                new_electrons_per_bin[ibin].position( i, idNew )=particles->position( i, ipart );
            }
            for( unsigned int i=0; i<3; i++ ) {
                new_electrons_per_bin[ibin].momentum( i, idNew ) = particles->momentum( i, ipart )*ionized_species_invmass;
            }

           
            // ----  Initialise the momentum, weight and charge of the new electron

            if (ellipticity==0.){ // linear polarization

                double rand_gaussian  = patch->rand_->normal();

                Aabs    = sqrt(2. * (*(Phi_env+ipart-ipart_ref))  ); // envelope of the laser vector potential component along the polarization direction
                
                // recreate gaussian distribution with rms momentum spread for linear polarization, estimated by C.B. Schroeder
                // C. B. Schroeder et al., Phys. Rev. ST Accel. Beams 17, 2014, first part of Eqs. 7,10 
                p_perp = rand_gaussian * Aabs * sqrt(1.5*E) * Ip_times2_power_minus3ov4;         

                // add the transverse momentum p_perp to obtain a gaussian distribution 
                // in the momentum in the polarization direction p_perp, following Schroeder's result
                new_electrons_per_bin[ibin].momentum( 1, idNew ) += p_perp*cos_phi;
                new_electrons_per_bin[ibin].momentum( 2, idNew ) += p_perp*sin_phi;

                // initialize px to take into account the average drift <px>=A^2/4 and the px=|p_perp|^2/2 relation
                // Note: the agreement in the phase space between envelope and standard laser simulation will be seen only after the passage of the ionizing laser
                new_electrons_per_bin[ibin].momentum( 0, idNew ) += Aabs*Aabs/4. + p_perp*p_perp/2.;

            } else if (ellipticity==1.){ // circular polarization

                // extract a random angle between 0 and 2pi, and assign p_perp = eA
                double rand_times_2pi = patch->rand_->uniform_2pi(); // from uniform distribution between [0,2pi]
                
                Aabs    = sqrt(2. * (*(Phi_env+ipart-ipart_ref))  );                 

                p_perp = Aabs;   // in circular polarization it corresponds to a0/sqrt(2)
                new_electrons_per_bin[ibin].momentum( 1, idNew ) += p_perp*cos(rand_times_2pi)/sqrt(2);
                new_electrons_per_bin[ibin].momentum( 2, idNew ) += p_perp*sin(rand_times_2pi)/sqrt(2); 
     
                // initialize px to take into account the average drift <px>=A^2/4 and the px=|p_perp|^2/2 result
                // Note: the agreement in the phase space between envelope and standard laser simulation will be seen only after the passage of the ionizing laser
                new_electrons_per_bin[ibin].momentum( 0, idNew ) += Aabs*Aabs/2.; 
            
            }

            // weight and charge of the new electron
            new_electrons_per_bin[ibin].weight( idNew )=double( k_times )*particles->weight( ipart );
            new_electrons_per_bin[ibin].charge( idNew )=-1;

#endif

=======
>>>>>>> 74e28697
            // Increase the charge of the ion particle
            particles->charge( ipart ) += k_times;
        } // end if electrons are created
    
    
    } // Loop on particles

}
<|MERGE_RESOLUTION|>--- conflicted
+++ resolved
@@ -188,23 +188,16 @@
       
         // ---- Creation of the new electrons
         
-<<<<<<< HEAD
-        if( k_times !=0 ) { // an electron is created
-#ifndef _OMPTASKS
-            // ------ Electron creation without Tasks
-
-            new_electrons.createParticle();
-            //new_electrons.initialize( new_electrons.size()+1, new_electrons.dimension() );
-            int idNew = new_electrons.size() - 1;
-=======
         if( k_times !=0 ) {
             // loop on all the ionization levels that have been ionized for this ion:
             // each level creates an electron
             for (int ionized_level = 0; ionized_level < k_times ; ionized_level++){
+#ifndef _OMPTASKS
+                // Creation of electrons without tasks
+
                 new_electrons.createParticle();
                 //new_electrons.initialize( new_electrons.size()+1, new_electrons.dimension() );
                 int idNew = new_electrons.size() - 1;
->>>>>>> 74e28697
 
                 // The new electron is in the same position of the atom where it originated from
                 for( unsigned int i=0; i<new_electrons.dimension(); i++ ) {
@@ -224,11 +217,11 @@
                     Aabs    = sqrt(2. * (*(Phi_env+ipart-ipart_ref))  ); // envelope of the laser vector potential component along the polarization direction
                 
                     // recreate gaussian distribution with rms momentum spread for linear polarization, estimated by C.B. Schroeder
-                    // C. B. Schroeder et al., Phys. Rev. ST Accel. Beams 17, 2014, first part of Eqs. 7,10 
+                    // C. B. Schroeder et al., Phys. Rev. ST Accel. Beams 17, 2014, first part of Eqs. 7,10
                     double Ip_times2_power_minus3ov4 = Ip_times2_to_minus3ov4[Z+ionized_level];
-                    p_perp = rand_gaussian * Aabs * sqrt(1.5*E) * Ip_times2_power_minus3ov4;         
-
-                    // add the transverse momentum p_perp to obtain a gaussian distribution 
+                    p_perp = rand_gaussian * Aabs * sqrt(1.5*E) * Ip_times2_power_minus3ov4;
+
+                    // add the transverse momentum p_perp to obtain a gaussian distribution
                     // in the momentum in the polarization direction p_perp, following Schroeder's result
                     new_electrons.momentum( 1, idNew ) += p_perp*cos_phi;
                     new_electrons.momentum( 2, idNew ) += p_perp*sin_phi;
@@ -242,15 +235,15 @@
                     // extract a random angle between 0 and 2pi, and assign p_perp = eA
                     double rand_times_2pi = patch->rand_->uniform_2pi(); // from uniform distribution between [0,2pi]
                 
-                    Aabs    = sqrt(2. * (*(Phi_env+ipart-ipart_ref))  );                 
+                    Aabs    = sqrt(2. * (*(Phi_env+ipart-ipart_ref))  );
 
                     p_perp = Aabs;   // in circular polarization it corresponds to a0/sqrt(2)
                     new_electrons.momentum( 1, idNew ) += p_perp*cos(rand_times_2pi)/sqrt(2);
-                    new_electrons.momentum( 2, idNew ) += p_perp*sin(rand_times_2pi)/sqrt(2); 
+                    new_electrons.momentum( 2, idNew ) += p_perp*sin(rand_times_2pi)/sqrt(2);
      
                     // initialize px to take into account the average drift <px>=A^2/4 and the px=|p_perp|^2/2 result
                     // Note: the agreement in the phase space between envelope and standard laser simulation will be seen only after the passage of the ionizing laser
-                    new_electrons.momentum( 0, idNew ) += Aabs*Aabs/2.; 
+                    new_electrons.momentum( 0, idNew ) += Aabs*Aabs/2.;
             
                 }
 
@@ -258,74 +251,70 @@
                 new_electrons.weight( idNew )= particles->weight( ipart );
                 new_electrons.charge( idNew )= -1;
 
+# else
+
+                // Creation of electrons with tasks
+
+                new_electrons_per_bin[ibin].createParticle();
+                //new_electrons.initialize( new_electrons.size()+1, new_electrons.dimension() );
+                int idNew = new_electrons_per_bin[ibin].size() - 1;
+
+                // The new electron is in the same position of the atom where it originated from
+                for( unsigned int i=0; i<new_electrons.dimension(); i++ ) {
+                    new_electrons_per_bin[ibin].position( i, idNew )=particles->position( i, ipart );
+                }
+                for( unsigned int i=0; i<3; i++ ) {
+                    new_electrons_per_bin[ibin].momentum( i, idNew ) = particles->momentum( i, ipart )*ionized_species_invmass;
+                }
+
+           
+                // ----  Initialise the momentum, weight and charge of the new electron
+
+                if (ellipticity==0.){ // linear polarization
+
+                    double rand_gaussian  = patch->rand_->normal();
+
+                    Aabs    = sqrt(2. * (*(Phi_env+ipart-ipart_ref))  ); // envelope of the laser vector potential component along the polarization direction
+                
+                    // recreate gaussian distribution with rms momentum spread for linear polarization, estimated by C.B. Schroeder
+                    // C. B. Schroeder et al., Phys. Rev. ST Accel. Beams 17, 2014, first part of Eqs. 7,10
+                    double Ip_times2_power_minus3ov4 = Ip_times2_to_minus3ov4[Z+ionized_level];
+                    p_perp = rand_gaussian * Aabs * sqrt(1.5*E) * Ip_times2_power_minus3ov4;
+
+                    // add the transverse momentum p_perp to obtain a gaussian distribution
+                    // in the momentum in the polarization direction p_perp, following Schroeder's result
+                    new_electrons_per_bin[ibin].momentum( 1, idNew ) += p_perp*cos_phi;
+                    new_electrons_per_bin[ibin].momentum( 2, idNew ) += p_perp*sin_phi;
+
+                    // initialize px to take into account the average drift <px>=A^2/4 and the px=|p_perp|^2/2 relation
+                    // Note: the agreement in the phase space between envelope and standard laser simulation will be seen only after the passage of the ionizing laser
+                    new_electrons_per_bin[ibin].momentum( 0, idNew ) += Aabs*Aabs/4. + p_perp*p_perp/2.;
+
+                } else if (ellipticity==1.){ // circular polarization
+
+                    // extract a random angle between 0 and 2pi, and assign p_perp = eA
+                    double rand_times_2pi = patch->rand_->uniform_2pi(); // from uniform distribution between [0,2pi]
+                
+                    Aabs    = sqrt(2. * (*(Phi_env+ipart-ipart_ref))  );
+
+                    p_perp = Aabs;   // in circular polarization it corresponds to a0/sqrt(2)
+                    new_electrons_per_bin[ibin].momentum( 1, idNew ) += p_perp*cos(rand_times_2pi)/sqrt(2);
+                    new_electrons_per_bin[ibin].momentum( 2, idNew ) += p_perp*sin(rand_times_2pi)/sqrt(2);
+     
+                    // initialize px to take into account the average drift <px>=A^2/4 and the px=|p_perp|^2/2 result
+                    // Note: the agreement in the phase space between envelope and standard laser simulation will be seen only after the passage of the ionizing laser
+                    new_electrons_per_bin[ibin].momentum( 0, idNew ) += Aabs*Aabs/2.;
+            
+                }
+
+                // weight and charge of the new electron
+                new_electrons_per_bin[ibin].weight( idNew )=particles->weight( ipart );
+                new_electrons_per_bin[ibin].charge( idNew )=-1;
+
+#endif
+
             } // end loop on electrons to create
 
-<<<<<<< HEAD
-            // weight and charge of the new electron
-            new_electrons.weight( idNew )=double( k_times )*particles->weight( ipart );
-            new_electrons.charge( idNew )=-1;
-        
-# else
-            // ------ Electron creation with Tasks
-            new_electrons_per_bin[ibin].createParticle();
-            //new_electrons.initialize( new_electrons.size()+1, new_electrons.dimension() );
-            int idNew = new_electrons_per_bin[ibin].size() - 1;
-
-            // The new electron is in the same position of the atom where it originated from
-            for( unsigned int i=0; i<new_electrons.dimension(); i++ ) {
-                new_electrons_per_bin[ibin].position( i, idNew )=particles->position( i, ipart );
-            }
-            for( unsigned int i=0; i<3; i++ ) {
-                new_electrons_per_bin[ibin].momentum( i, idNew ) = particles->momentum( i, ipart )*ionized_species_invmass;
-            }
-
-           
-            // ----  Initialise the momentum, weight and charge of the new electron
-
-            if (ellipticity==0.){ // linear polarization
-
-                double rand_gaussian  = patch->rand_->normal();
-
-                Aabs    = sqrt(2. * (*(Phi_env+ipart-ipart_ref))  ); // envelope of the laser vector potential component along the polarization direction
-                
-                // recreate gaussian distribution with rms momentum spread for linear polarization, estimated by C.B. Schroeder
-                // C. B. Schroeder et al., Phys. Rev. ST Accel. Beams 17, 2014, first part of Eqs. 7,10 
-                p_perp = rand_gaussian * Aabs * sqrt(1.5*E) * Ip_times2_power_minus3ov4;         
-
-                // add the transverse momentum p_perp to obtain a gaussian distribution 
-                // in the momentum in the polarization direction p_perp, following Schroeder's result
-                new_electrons_per_bin[ibin].momentum( 1, idNew ) += p_perp*cos_phi;
-                new_electrons_per_bin[ibin].momentum( 2, idNew ) += p_perp*sin_phi;
-
-                // initialize px to take into account the average drift <px>=A^2/4 and the px=|p_perp|^2/2 relation
-                // Note: the agreement in the phase space between envelope and standard laser simulation will be seen only after the passage of the ionizing laser
-                new_electrons_per_bin[ibin].momentum( 0, idNew ) += Aabs*Aabs/4. + p_perp*p_perp/2.;
-
-            } else if (ellipticity==1.){ // circular polarization
-
-                // extract a random angle between 0 and 2pi, and assign p_perp = eA
-                double rand_times_2pi = patch->rand_->uniform_2pi(); // from uniform distribution between [0,2pi]
-                
-                Aabs    = sqrt(2. * (*(Phi_env+ipart-ipart_ref))  );                 
-
-                p_perp = Aabs;   // in circular polarization it corresponds to a0/sqrt(2)
-                new_electrons_per_bin[ibin].momentum( 1, idNew ) += p_perp*cos(rand_times_2pi)/sqrt(2);
-                new_electrons_per_bin[ibin].momentum( 2, idNew ) += p_perp*sin(rand_times_2pi)/sqrt(2); 
-     
-                // initialize px to take into account the average drift <px>=A^2/4 and the px=|p_perp|^2/2 result
-                // Note: the agreement in the phase space between envelope and standard laser simulation will be seen only after the passage of the ionizing laser
-                new_electrons_per_bin[ibin].momentum( 0, idNew ) += Aabs*Aabs/2.; 
-            
-            }
-
-            // weight and charge of the new electron
-            new_electrons_per_bin[ibin].weight( idNew )=double( k_times )*particles->weight( ipart );
-            new_electrons_per_bin[ibin].charge( idNew )=-1;
-
-#endif
-
-=======
->>>>>>> 74e28697
             // Increase the charge of the ion particle
             particles->charge( ipart ) += k_times;
         } // end if electrons are created
