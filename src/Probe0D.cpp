--- conflicted
+++ resolved
@@ -1,8 +1,4 @@
-<<<<<<< HEAD
-#include "prob0D.h"
-=======
 #include "Probe0D.h"
->>>>>>> d9430c98fb22fc65390629334be5bfeebc514228
 
 #include "PicParams.h"
 #include "DiagParams.h"
@@ -14,34 +10,6 @@
 
 using namespace std;
 
-<<<<<<< HEAD
-prob0D::prob0D(PicParams* params, SmileiMPI* smpi,unsigned int num_prob):
-
-n_prob(num_prob),
-ps_coor(num_prob,vector<double>(params->nDim_field)),
-weights_primal(num_prob,vector<double>(pow(2,params->nDim_field)*params->nDim_field)),
-weights_dual(num_prob,vector<double>(pow(2,params->nDim_field)*params->nDim_field))
-{
-	here.resize(n_prob,false);
-	params_=params;
-	smpi_=smpi;
-	vector<vector<double> > my_p(2,vector<double>(1));
-	my_p[0][0]=0;
-	my_p[1][0]=12;
-	set_p_coor(0,my_p[0]);
-	set_p_coor(1,my_p[1]);
-	set_proc(); //debugged :)
-	set_weights();
-	
-}
-
-void prob0D::set_proc(){
-    
-    for(unsigned int p=0;p!=n_prob;++p){
-        bool inside=true;
-        for(unsigned int iDim=0; iDim!=params_->nDim_field;++iDim){
-            if(smpi_->getDomainLocalMin(iDim)>get_ps_coor(p)[iDim]||smpi_->getDomainLocalMax(iDim)<get_ps_coor(p)[iDim]) inside=false;
-=======
 Probe0D::Probe0D(PicParams* params, SmileiMPI* smpi, vector<vector<double> > ps_coord)
 {
     n_probe=ps_coord[0].size();
@@ -66,31 +34,14 @@
         for(unsigned int iDim=0; iDim!=ps_coor.size();++iDim){
             if(smpi_->getDomainLocalMin(iDim)>ps_coor[iDim][p] || smpi_->getDomainLocalMax(iDim)<ps_coor[iDim][p]) {
                 inside=false;    
+            } else { 
+                n_probe_loc+=1;
             }
-<<<<<<< HEAD
-            else  n_probe_loc+=1;
-            
-=======
->>>>>>> d9430c98fb22fc65390629334be5bfeebc514228
->>>>>>> 99bb881b
         }
         here[p]=inside;
     }
     
 }
-
-<<<<<<< HEAD
-=======
-// WARNING!!!Right now it is implemented for 1D!!
-<<<<<<< HEAD
-void prob0D::set_weights(){
-   }
-
-=======
-void Probe0D::set_weights(){
-}
->>>>>>> 99bb881b
-
 
 void Probe0D::run(int timestep, ElectroMagn* EMfields, Interpolator* interp){
     unsigned int count=0;
@@ -104,12 +55,6 @@
             count+=1;
         }
     }
-<<<<<<< HEAD
     
     
-}
-
-=======
-}
->>>>>>> d9430c98fb22fc65390629334be5bfeebc514228
->>>>>>> 99bb881b
+}