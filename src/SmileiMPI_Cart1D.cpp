#include "SmileiMPI_Cart1D.h"

#include <cmath>
#include <cstring>

#include <string>

#include <mpi.h>

#include "Species.h"

#include "ElectroMagn.h"
#include "Field1D.h"

#include "Tools.h"

#include "Field2D.h"

using namespace std;

SmileiMPI_Cart1D::SmileiMPI_Cart1D( int* argc, char*** argv )
    : SmileiMPI( argc, argv )
{
}

SmileiMPI_Cart1D::SmileiMPI_Cart1D( SmileiMPI* smpi)
    : SmileiMPI( smpi )
{
    ndims_ = 1;
    number_of_procs  = new int[ndims_];
    coords_  = new int[ndims_];
    periods_  = new int[ndims_];
    reorder_ = 0;

    nbNeighbors_ = 2;

    for (int i=0 ; i<ndims_ ; i++) periods_[i] = 0;
    for (int i=0 ; i<ndims_ ; i++) coords_[i] = 0;
    for (int i=0 ; i<ndims_ ; i++) number_of_procs[i] = 1;

    for (int iDim=0 ; iDim<ndims_ ; iDim++) {
        for (int i=0 ; i<nbNeighbors_ ; i++) {
            neighbor_[iDim][i] = MPI_PROC_NULL;
            buff_index_send[iDim][i].resize(0);
            buff_index_recv_sz[iDim][i] = 0;
        }
    }

}

SmileiMPI_Cart1D::~SmileiMPI_Cart1D()
{
    delete [] number_of_procs;
    delete [] periods_;
    delete [] coords_;

    if ( SMILEI_COMM_1D != MPI_COMM_NULL) MPI_Comm_free(&SMILEI_COMM_1D);

}

void SmileiMPI_Cart1D::createTopology(PicParams& params)
{
    for (unsigned int i=0 ; i<params.nDim_field ; i++)
        params.n_space_global[i] = round(params.res_space[i]*params.sim_length[i]/(2.0*M_PI));

    number_of_procs[0] = smilei_sz;

    MPI_Cart_create( SMILEI_COMM_WORLD, ndims_, number_of_procs, periods_, reorder_, &SMILEI_COMM_1D );
    MPI_Cart_coords( SMILEI_COMM_1D, smilei_rk, ndims_, coords_ );


    for (int iDim=0 ; iDim<ndims_ ; iDim++) {
        MPI_Cart_shift( SMILEI_COMM_1D, iDim, 1, &(neighbor_[iDim][0]), &(neighbor_[iDim][1]) );
        PMESSAGE ( 0, smilei_rk, "Neighbors of process in direction " << iDim << " : " << neighbor_[iDim][0] << " ; " << neighbor_[iDim][1] << " Null :" << MPI_PROC_NULL );
    }


    for (unsigned int i=0 ; i<params.nDim_field ; i++) {

	n_space_global[i] = params.n_space_global[i];
        if ( (!params.res_space_win_x)||(i!=0) ) {

	    params.n_space[i] = params.n_space_global[i] / number_of_procs[i];
 	    cell_starting_global_index[i] = coords_[i]*(params.n_space_global[i] / number_of_procs[i]);

	    if ( number_of_procs[i]*params.n_space[i] != params.n_space_global[i] ) {
		// Correction on the last MPI process of the direction to use the wished number of cells
		if (coords_[i]==number_of_procs[i]-1) {
		    params.n_space[i] = params.n_space_global[i] - params.n_space[i]*(number_of_procs[i]-1);
		}
	    }
	}
	else { // if use_moving_window
	    // Number of space in window (not split)
	    params.n_space[i] = params.res_space_win_x / number_of_procs[i];
	    cell_starting_global_index[i] = coords_[i]*(params.res_space_win_x / number_of_procs[i]);

	    if ( number_of_procs[i]*params.n_space[i] != params.res_space_win_x ) {
		// Correction on the last MPI process of the direction to use the wished number of cells
		if (coords_[i]==number_of_procs[i]-1) {
		    params.n_space[i] = params.res_space_win_x - params.n_space[i]*(number_of_procs[i]-1);
		}
	    }
	}

	cout << "params.interpolation_order = " << params.interpolation_order << endl;
	oversize[i] = params.oversize[i] = params.interpolation_order + (params.exchange_particles_each-1);
	if ( params.n_space[i] <= 2*oversize[i] ) {
	    WARNING ( "Increase space resolution or reduce number of MPI process in direction " << i );
	}

        // min/max_local : describe local domain in which particles cat be moved
        //                 different from domain on which E, B, J are defined
        min_local[i] = (cell_starting_global_index[i]                  )*params.cell_length[i];
        max_local[i] = (cell_starting_global_index[i]+params.n_space[i])*params.cell_length[i];
        //PMESSAGE( 0, smilei_rk, "min_local / mac_local on " << smilei_rk << " = " << min_local[i] << " / " << max_local[i] << " selon la direction " << i );

        cell_starting_global_index[i] -= params.oversize[i];

    }


    MESSAGE( "n_space / rank " << smilei_rk << " = " << params.n_space[0]  );


    // -------------------------------------------------------
    // Compute & store the ranks of processes dealing with the
    // corner of the simulation box
    // -------------------------------------------------------

    extrem_ranks[0][0] = 0;
    int rank_min =  0;
    if (coords_[0] == 0) {
        rank_min = smilei_rk;
    }
    MPI_Allreduce(&rank_min, &extrem_ranks[0][0], 1, MPI_INT, MPI_SUM, SMILEI_COMM_1D);
    extrem_ranks[0][1] = 0;
    int rank_max = 0;
    if (coords_[0]==number_of_procs[0]-1) {
        rank_max = smilei_rk;
    }
    MPI_Allreduce(&rank_max, &extrem_ranks[0][1], 1, MPI_INT, MPI_SUM, SMILEI_COMM_1D);

}

void SmileiMPI_Cart1D::exchangeParticles(Species* species, int ispec, PicParams* params,int tnum)
{

    Particles &cuParticles = species->particles;
    std::vector<int>* cubmin = &species->bmin;
    std::vector<int>* cubmax = &species->bmax;

    MPI_Status Stat;
    int n_particles;
    int tid;
    int tmp = 0;
    int k=0;
    int i,ii, iPart;
    int n_part_recv, n_part_send;
    /********************************************************************************/
    // Build lists of indexes of particle to exchange per neighbor
    // Computed from indexes_of_particles_to_exchange computed during particles' BC
    /********************************************************************************/
    #pragma omp single
    {
    indexes_of_particles_to_exchange.clear();
    }
    #pragma omp barrier 

    for (tid=0 ; tid < tnum ; tid++){
	tmp += indexes_of_particles_to_exchange_per_thd[tid].size(); //Compute the position where to start copying
    }
    if (tnum == indexes_of_particles_to_exchange_per_thd.size()-1){ //If last thread
        indexes_of_particles_to_exchange.resize( tmp + indexes_of_particles_to_exchange_per_thd[tnum].size());
    }
    #pragma omp barrier 
    //Copy the list per_thread to the global list
          //One thread at a time (works)
    #pragma omp master
    {
    for (tid=0 ; tid < indexes_of_particles_to_exchange_per_thd.size() ; tid++) {
            memcpy(&indexes_of_particles_to_exchange[k], &indexes_of_particles_to_exchange_per_thd[tid][0],indexes_of_particles_to_exchange_per_thd[tid].size()*sizeof(int));
            k += indexes_of_particles_to_exchange_per_thd[tid].size();   
    }
          // All threads together (doesn't work)
    /*if (indexes_of_particles_to_exchange_per_thd[tnum].size() > 0){
        //cout << "tmp = "<<tmp << endl;
        //cout << "tnum = "<< tnum << endl;
        memcpy(&indexes_of_particles_to_exchange[tmp], &indexes_of_particles_to_exchange_per_thd[tnum][0],indexes_of_particles_to_exchange_per_thd[tnum].size()*sizeof(int));
    }*/
    //#pragma omp master
    //{
    sort( indexes_of_particles_to_exchange.begin(), indexes_of_particles_to_exchange.end() );

    n_part_send = indexes_of_particles_to_exchange.size();

	
    for (i=0 ; i<n_part_send ; i++) {
        iPart = indexes_of_particles_to_exchange[i];
        if      ( cuParticles.position(0,iPart) < min_local[0]) {
            buff_index_send[0][0].push_back( indexes_of_particles_to_exchange[i] );
        }
        else if ( cuParticles.position(0,iPart) >= max_local[0]) {
            buff_index_send[0][1].push_back( indexes_of_particles_to_exchange[i] );
        }
    } // END for iPart = f(i)

    Particles partVectorSend[1][2];
    partVectorSend[0][0].initialize(0,cuParticles.dimension());
    partVectorSend[0][1].initialize(0,cuParticles.dimension());
    Particles partVectorRecv[1][2];
    partVectorRecv[0][0].initialize(0,cuParticles.dimension());
    partVectorRecv[0][1].initialize(0,cuParticles.dimension());

    /********************************************************************************/
    // Exchange particles
    /********************************************************************************/
    // Loop over neighbors in a direction

    // iDim = 0
    // Send to neighbor_[0][iNeighbor] / Recv from neighbor_[0][(iNeighbor+1)%2] :
    // MPI_COMM_SIZE = 2 :  neighbor_[0][0]  |  Current process  |  neighbor_[0][1]
    // Rank = 0 : iNeighbor = 0 : neighbor_[0][0] = NONE : neighbor_[0][(0+1)%2 = 1
    //            iNeighbor = 1 : neighbor_[0][1] = 1    : neighbor_[0][(1+1)%2 = NONE
    // Rank = 1 : iNeighbor = 0 : neighbor_[0][0] = 0    : neighbor_[0][(0+1)%2 = NONE
    //            iNeighbor = 1 : neighbor_[0][1] = NONE : neighbor_[0][(1+1)%2 = 0

    ///********************************************************************************/
    //// Exchange number of particles to exchange to establish or not a communication
    ///********************************************************************************/

    for (int iNeighbor=0 ; iNeighbor<nbNeighbors_ ; iNeighbor++) {
        n_part_send = buff_index_send[0][iNeighbor].size();
        if ( (neighbor_[0][0]!=MPI_PROC_NULL) && (neighbor_[0][1]!=MPI_PROC_NULL) ) {
            //Send-receive
            MPI_Sendrecv( &n_part_send, 1, MPI_INT, neighbor_[0][iNeighbor], 0, &buff_index_recv_sz[0][(iNeighbor+1)%2], 1, MPI_INT, neighbor_[0][(iNeighbor+1)%2], 0, SMILEI_COMM_1D,&Stat);
        } else if (neighbor_[0][iNeighbor]!=MPI_PROC_NULL) {
            //Send
            MPI_Send( &n_part_send, 1, MPI_INT, neighbor_[0][iNeighbor], 0, SMILEI_COMM_1D);
        } else if (neighbor_[0][(iNeighbor+1)%2]!=MPI_PROC_NULL) {
            //Receive
            MPI_Recv( &buff_index_recv_sz[0][(iNeighbor+1)%2], 1, MPI_INT, neighbor_[0][(iNeighbor+1)%2], 0, SMILEI_COMM_1D, &Stat);
        }
    }

    /********************************************************************************/
    // Define buffers to exchange buff_index_send[iDim][iNeighbor].size();
    /********************************************************************************/
    //! \todo Define this as a main parameter for the code so that it needs not be defined all the time

    /********************************************************************************/
    // Proceed to effective Particles' communications
    /********************************************************************************/

    for (int iNeighbor=0 ; iNeighbor<nbNeighbors_ ; iNeighbor++) {
        n_part_send = buff_index_send[0][iNeighbor].size();
        n_part_recv = buff_index_recv_sz[0][(iNeighbor+1)%2];
        if ( (neighbor_[0][0]!=MPI_PROC_NULL) && (neighbor_[0][1]!=MPI_PROC_NULL) && (n_part_send!=0) && (n_part_recv!=0) ) {
	    //Send-receive
            for (int iPart=0 ; iPart<n_part_send ; iPart++) {
                cuParticles.cp_particle(buff_index_send[0][iNeighbor][iPart], partVectorSend[0][iNeighbor]);
            }
            partVectorRecv[0][(iNeighbor+1)%2].initialize( n_part_recv, cuParticles.dimension());
			MPI_Sendrecv(&((partVectorSend[0][iNeighbor      ]).position(0,0)),	n_part_send, MPI_DOUBLE, neighbor_[0][iNeighbor      ], 0,
						 &((partVectorRecv[0][(iNeighbor+1)%2]).position(0,0)),	n_part_recv, MPI_DOUBLE, neighbor_[0][(iNeighbor+1)%2], 0, SMILEI_COMM_1D, &Stat);
			MPI_Sendrecv(&((partVectorSend[0][iNeighbor      ]).momentum(0,0)),	n_part_send, MPI_DOUBLE, neighbor_[0][iNeighbor      ], 1,
						 &((partVectorRecv[0][(iNeighbor+1)%2]).momentum(0,0)),	n_part_recv, MPI_DOUBLE, neighbor_[0][(iNeighbor+1)%2], 1, SMILEI_COMM_1D, &Stat);
			MPI_Sendrecv(&((partVectorSend[0][iNeighbor      ]).momentum(1,0)),	n_part_send, MPI_DOUBLE, neighbor_[0][iNeighbor      ], 2,
						 &((partVectorRecv[0][(iNeighbor+1)%2]).momentum(1,0)),	n_part_recv, MPI_DOUBLE, neighbor_[0][(iNeighbor+1)%2], 2, SMILEI_COMM_1D, &Stat);
			MPI_Sendrecv(&((partVectorSend[0][iNeighbor      ]).momentum(2,0)),	n_part_send, MPI_DOUBLE, neighbor_[0][iNeighbor      ], 3,
						 &((partVectorRecv[0][(iNeighbor+1)%2]).momentum(2,0)),	n_part_recv, MPI_DOUBLE, neighbor_[0][(iNeighbor+1)%2], 3, SMILEI_COMM_1D, &Stat);
			MPI_Sendrecv(&((partVectorSend[0][iNeighbor      ]).weight(0)),		n_part_send, MPI_DOUBLE, neighbor_[0][iNeighbor      ], 4,
						 &((partVectorRecv[0][(iNeighbor+1)%2]).weight(0)),		n_part_recv, MPI_DOUBLE, neighbor_[0][(iNeighbor+1)%2], 4, SMILEI_COMM_1D, &Stat);
			MPI_Sendrecv(&((partVectorSend[0][iNeighbor      ]).charge(0)),		n_part_send, MPI_SHORT,  neighbor_[0][iNeighbor      ], 5,
						 &((partVectorRecv[0][(iNeighbor+1)%2]).charge(0)),		n_part_recv, MPI_SHORT,  neighbor_[0][(iNeighbor+1)%2], 5, SMILEI_COMM_1D, &Stat);
			
        } else if ( (neighbor_[0][iNeighbor]!=MPI_PROC_NULL) && (n_part_send!=0) ) {
            //Send
            for (int iPart=0 ; iPart<n_part_send ; iPart++) {
                cuParticles.cp_particle(buff_index_send[0][iNeighbor][iPart], partVectorSend[0][iNeighbor]);
            }
            MPI_Send( &((partVectorSend[0][iNeighbor]).position(0,0)), n_part_send, MPI_DOUBLE, neighbor_[0][iNeighbor], 0, SMILEI_COMM_1D);
            MPI_Send( &((partVectorSend[0][iNeighbor]).momentum(0,0)), n_part_send, MPI_DOUBLE, neighbor_[0][iNeighbor], 1, SMILEI_COMM_1D);
            MPI_Send( &((partVectorSend[0][iNeighbor]).momentum(1,0)), n_part_send, MPI_DOUBLE, neighbor_[0][iNeighbor], 2, SMILEI_COMM_1D);
            MPI_Send( &((partVectorSend[0][iNeighbor]).momentum(2,0)), n_part_send, MPI_DOUBLE, neighbor_[0][iNeighbor], 3, SMILEI_COMM_1D);
            MPI_Send( &((partVectorSend[0][iNeighbor]).weight(0)), n_part_send, MPI_DOUBLE, neighbor_[0][iNeighbor], 4, SMILEI_COMM_1D);
            MPI_Send( &((partVectorSend[0][iNeighbor]).charge(0)), n_part_send, MPI_SHORT, neighbor_[0][iNeighbor], 5, SMILEI_COMM_1D);

        } else if ( (neighbor_[0][(iNeighbor+1)%2]!=MPI_PROC_NULL) && (n_part_recv!=0) ) {
            //Receive
            partVectorRecv[0][(iNeighbor+1)%2].initialize( buff_index_recv_sz[0][(iNeighbor+1)%2], cuParticles.dimension());
            MPI_Recv( &((partVectorRecv[0][(iNeighbor+1)%2]).position(0,0)), n_part_recv, MPI_DOUBLE,  neighbor_[0][(iNeighbor+1)%2], 0, SMILEI_COMM_1D, &Stat );
            MPI_Recv( &((partVectorRecv[0][(iNeighbor+1)%2]).momentum(0,0)), n_part_recv, MPI_DOUBLE,  neighbor_[0][(iNeighbor+1)%2], 1, SMILEI_COMM_1D, &Stat );
            MPI_Recv( &((partVectorRecv[0][(iNeighbor+1)%2]).momentum(1,0)), n_part_recv, MPI_DOUBLE,  neighbor_[0][(iNeighbor+1)%2], 2, SMILEI_COMM_1D, &Stat );
            MPI_Recv( &((partVectorRecv[0][(iNeighbor+1)%2]).momentum(2,0)), n_part_recv, MPI_DOUBLE,  neighbor_[0][(iNeighbor+1)%2], 3, SMILEI_COMM_1D, &Stat );
            MPI_Recv( &((partVectorRecv[0][(iNeighbor+1)%2]).weight(0)), n_part_recv, MPI_DOUBLE,  neighbor_[0][(iNeighbor+1)%2], 4, SMILEI_COMM_1D, &Stat );
            MPI_Recv( &((partVectorRecv[0][(iNeighbor+1)%2]).charge(0)), n_part_recv, MPI_SHORT,  neighbor_[0][(iNeighbor+1)%2], 5, SMILEI_COMM_1D, &Stat );

        }
    }

    /********************************************************************************/
    // Delete Particles included in buff_send/buff_recv
    /********************************************************************************/
    // Push lost particles at the end of bins
    //! \todo For loop on bins, can use openMP here.
    for (unsigned int ibin = 0 ; ibin < (*cubmax).size() ; ibin++ ) {
//        DEBUG(ibin << " bounds " << (*cubmin)[ibin] << " " << (*cubmax)[ibin]);
        ii = indexes_of_particles_to_exchange.size()-1;
        if (ii >= 0) { // Push lost particles to the end of the bin
            iPart = indexes_of_particles_to_exchange[ii];
            while (iPart >= (*cubmax)[ibin] && ii > 0) {
                ii--;
                iPart = indexes_of_particles_to_exchange[ii];
            }
<<<<<<< HEAD
            while (iPart == (*cubmax)[ibin]-1 && iPart >= (*cubmin)[ibin] && ii > 0) {
=======
            while (iPart == (*cubmax)[ibin]-1 && iPart >= (*cubmin)[ibin] &&  ii > 0) {
>>>>>>> eb12a66f
                (*cubmax)[ibin]--;
                ii--;
                iPart = indexes_of_particles_to_exchange[ii];
            }
            while (iPart >= (*cubmin)[ibin] && ii > 0) {
                cuParticles.overwrite_part1D((*cubmax)[ibin]-1, iPart );
                (*cubmax)[ibin]--;
                ii--;
                iPart = indexes_of_particles_to_exchange[ii];
            }
            if (iPart >= (*cubmin)[ibin] && iPart < (*cubmax)[ibin]) { //On traite la dernière particule (qui peut aussi etre la premiere)
                cuParticles.overwrite_part1D((*cubmax)[ibin]-1, iPart );
                (*cubmax)[ibin]--;
            }
        }
    }
    //Shift the bins in memory
    //Warning: this loop must be executed sequentially. Do not use openMP here.
    for (int unsigned ibin = 1 ; ibin < (*cubmax).size() ; ibin++ ) { //First bin don't need to be shifted
        ii = (*cubmin)[ibin]-(*cubmax)[ibin-1]; // Shift the bin in memory by ii slots.
        iPart = min(ii,(*cubmax)[ibin]-(*cubmin)[ibin]); // Number of particles we have to shift = min (Nshift, Nparticle in the bin)
        if(iPart > 0) cuParticles.overwrite_part1D((*cubmax)[ibin]-iPart,(*cubmax)[ibin-1],iPart);
        (*cubmax)[ibin] -= ii;
        (*cubmin)[ibin] = (*cubmax)[ibin-1];
    }
	
	
    // Delete useless Particles
    //Theoretically, not even necessary to do anything as long you use bmax as the end of your iterator on particles.
    //Nevertheless, you might want to free memory and have the actual number of particles
    //really equal to the size of the vector. So we do:
    cuParticles.erase_particle_trail((*cubmax).back());
    //+++++++++++++++++++++++++++++++++++++++++++++++++++++++++++++++++++++++++++++++

	
    /********************************************************************************/
    // Clean lists of indexes of particle to exchange per neighbor
    /********************************************************************************/
    for (int i=0 ; i<nbNeighbors_ ; i++)
        buff_index_send[0][i].clear();
    /********************************************************************************/
    // Copy newly arrived particles back to the vector
    /********************************************************************************/
    for (int iNeighbor=0 ; iNeighbor<nbNeighbors_ ; iNeighbor++) {

        n_part_recv = buff_index_recv_sz[0][(iNeighbor+1)%2];
        if ( (neighbor_[0][(iNeighbor+1)%2]!=MPI_PROC_NULL) && (n_part_recv!=0) ) {
            if (iNeighbor == 0) { // Copy particles coming from the right at the end of Particles Array
                n_particles = species->getNbrOfParticles();
                partVectorRecv[0][(iNeighbor+1)%2].cp_particles(n_part_recv, cuParticles,n_particles);
                (*cubmax)[(*cubmax).size()-1] += n_part_recv ;
            } else {// Copy particles coming from the left at the beginning of Particles Array
                //New particles are inserted at the end of bin 0 instead of begining to minimize data movement.
                partVectorRecv[0][(iNeighbor+1)%2].cp_particles(n_part_recv, cuParticles,(*cubmax)[0]);
                (*cubmax)[0] += n_part_recv ;
                for (unsigned int ibin=1 ; ibin < (*cubmax).size() ; ibin++ ) {
                    (*cubmax)[ibin] += n_part_recv ;
                    (*cubmin)[ibin] = (*cubmax)[ibin-1] ;
                }
            }
        }
    }

    } // END omp master	
    //DEBUG( 2, "\tProcess " << smilei_rk << " : " << species->getNbrOfParticles() << " Particles of species " << ispec );
} // END exchangeParticles


void SmileiMPI_Cart1D::IexchangeParticles(Species* species, int ispec, PicParams* params, int tnum)
{
    Particles &cuParticles = species->particles;

    /********************************************************************************/
    // Build lists of indexes of particle to exchange per neighbor
    // Computed from indexes_of_particles_to_exchange computed during particles' BC
    /********************************************************************************/
    int n_part_send = indexes_of_particles_to_exchange.size();
    int n_part_recv;
    int iPart;
    for (int i=0 ; i<n_part_send ; i++) {
        iPart = indexes_of_particles_to_exchange[i];
        if ( cuParticles.position(0,iPart) < min_local[0]) {
            buff_index_send[0][0].push_back( indexes_of_particles_to_exchange[i] );
        }
        else if ( cuParticles.position(0,iPart) >= max_local[0]) {
            buff_index_send[0][1].push_back( indexes_of_particles_to_exchange[i] );
        }
    } // END for iPart = f(i)


    Particles partVectorSend[1][2];
    partVectorSend[0][0].initialize(0,cuParticles.dimension());
    partVectorSend[0][1].initialize(0,cuParticles.dimension());
    Particles partVectorRecv[1][2];
    partVectorRecv[0][0].initialize(0,cuParticles.dimension());
    partVectorRecv[0][1].initialize(0,cuParticles.dimension());

    /********************************************************************************/
    // Exchange particles
    /********************************************************************************/

    MPI_Status sstat    [1][2][6];
    MPI_Status rstat    [1][2][6];
    MPI_Request srequest[1][2][6];
    MPI_Request rrequest[1][2][6];
    /********************************************************************************/
    // Exchange number of particles to exchange to establish or not a communication
    /********************************************************************************/
    for (int iNeighbor=0 ; iNeighbor<nbNeighbors_ ; iNeighbor++) {
        if (neighbor_[0][iNeighbor]!=MPI_PROC_NULL) {
            n_part_send = (buff_index_send[0][iNeighbor]).size();
            MPI_Isend( &n_part_send, 1, MPI_INT, neighbor_[0][iNeighbor], 0, SMILEI_COMM_1D, &(srequest[0][iNeighbor][0]) );
        } // END of Send
        if (neighbor_[0][(iNeighbor+1)%2]!=MPI_PROC_NULL) {
            MPI_Irecv( &(buff_index_recv_sz[0][(iNeighbor+1)%2]), 1, MPI_INT, neighbor_[0][(iNeighbor+1)%2], 0, SMILEI_COMM_1D, &(rrequest[0][(iNeighbor+1)%2][0]) );
        }
    }
    barrier();

    /********************************************************************************/
    // Wait for end of communications over number of particles
    /********************************************************************************/
    for (int iNeighbor=0 ; iNeighbor<nbNeighbors_ ; iNeighbor++) {
        if (neighbor_[0][iNeighbor]!=MPI_PROC_NULL) {
            MPI_Wait( &(srequest[0][iNeighbor][0]), &(sstat[0][iNeighbor][0]) );
        }
        if (neighbor_[0][(iNeighbor+1)%2]!=MPI_PROC_NULL) {
            MPI_Wait( &(rrequest[0][(iNeighbor+1)%2][0]), &(rstat[0][(iNeighbor+1)%2][0]) );
            if (buff_index_recv_sz[0][(iNeighbor+1)%2]!=0) {
                partVectorRecv[0][(iNeighbor+1)%2].initialize( buff_index_recv_sz[0][(iNeighbor+1)%2], cuParticles.dimension());
            }
        }
    }
    barrier();

    /********************************************************************************/
    // Define buffers to exchange buff_index_send[iDim][iNeighbor].size();
    /********************************************************************************/


    /********************************************************************************/
    // Proceed to effective Particles' communications
    /********************************************************************************/
    for (int iNeighbor=0 ; iNeighbor<nbNeighbors_ ; iNeighbor++) {

        // n_part_send : number of particles to send to current neighbor
        n_part_send = (buff_index_send[0][iNeighbor]).size();
        if ( (neighbor_[0][iNeighbor]!=MPI_PROC_NULL) && (n_part_send!=0) ) {
            for (int iPart=0 ; iPart<n_part_send ; iPart++) {
                cuParticles.cp_particle(buff_index_send[0][iNeighbor][iPart], partVectorSend[0][iNeighbor]);
            }
            MPI_Isend( &((partVectorSend[0][iNeighbor]).position(0,0)), n_part_send, MPI_DOUBLE, neighbor_[0][iNeighbor], 0, SMILEI_COMM_1D, &(srequest[0][iNeighbor][0]) );
            MPI_Isend( &((partVectorSend[0][iNeighbor]).momentum(0,0)), n_part_send, MPI_DOUBLE, neighbor_[0][iNeighbor], 2, SMILEI_COMM_1D, &(srequest[0][iNeighbor][1]) );
            MPI_Isend( &((partVectorSend[0][iNeighbor]).momentum(1,0)), n_part_send, MPI_DOUBLE, neighbor_[0][iNeighbor], 3, SMILEI_COMM_1D, &(srequest[0][iNeighbor][2]) );
            MPI_Isend( &((partVectorSend[0][iNeighbor]).momentum(2,0)), n_part_send, MPI_DOUBLE, neighbor_[0][iNeighbor], 4, SMILEI_COMM_1D, &(srequest[0][iNeighbor][3]) );
            MPI_Isend( &((partVectorSend[0][iNeighbor]).weight(0)), n_part_send, MPI_DOUBLE, neighbor_[0][iNeighbor], 5, SMILEI_COMM_1D, &(srequest[0][iNeighbor][4]) );
            MPI_Isend( &((partVectorSend[0][iNeighbor]).charge(0)), n_part_send, MPI_SHORT, neighbor_[0][iNeighbor], 6, SMILEI_COMM_1D, &(srequest[0][iNeighbor][5]) );
        } // END of Send

        n_part_recv = buff_index_recv_sz[0][(iNeighbor+1)%2];
        if ( (neighbor_[0][(iNeighbor+1)%2]!=MPI_PROC_NULL) && (n_part_recv!=0) ) {
            MPI_Irecv( &((partVectorRecv[0][(iNeighbor+1)%2]).position(0,0)), n_part_recv, MPI_DOUBLE,  neighbor_[0][(iNeighbor+1)%2], 0, SMILEI_COMM_1D, &(rrequest[0][(iNeighbor+1)%2][0]) );
            MPI_Irecv( &((partVectorRecv[0][(iNeighbor+1)%2]).momentum(0,0)), n_part_recv, MPI_DOUBLE,  neighbor_[0][(iNeighbor+1)%2], 2, SMILEI_COMM_1D, &(rrequest[0][(iNeighbor+1)%2][1]) );
            MPI_Irecv( &((partVectorRecv[0][(iNeighbor+1)%2]).momentum(1,0)), n_part_recv, MPI_DOUBLE,  neighbor_[0][(iNeighbor+1)%2], 3, SMILEI_COMM_1D, &(rrequest[0][(iNeighbor+1)%2][2]) );
            MPI_Irecv( &((partVectorRecv[0][(iNeighbor+1)%2]).momentum(2,0)), n_part_recv, MPI_DOUBLE,  neighbor_[0][(iNeighbor+1)%2], 4, SMILEI_COMM_1D, &(rrequest[0][(iNeighbor+1)%2][3]) );
            MPI_Irecv( &((partVectorRecv[0][(iNeighbor+1)%2]).weight(0)), n_part_recv, MPI_DOUBLE,  neighbor_[0][(iNeighbor+1)%2], 5, SMILEI_COMM_1D, &(rrequest[0][(iNeighbor+1)%2][4]) );
            MPI_Irecv( &((partVectorRecv[0][(iNeighbor+1)%2]).charge(0)), n_part_recv, MPI_SHORT,  neighbor_[0][(iNeighbor+1)%2], 6, SMILEI_COMM_1D, &(rrequest[0][(iNeighbor+1)%2][5]) );
        } // END of Recv

    } // END for iNeighbor
    /********************************************************************************/
    // Wait for end of communications over Particles
    /********************************************************************************/
    for (int iNeighbor=0 ; iNeighbor<nbNeighbors_ ; iNeighbor++) {

        n_part_send = buff_index_send[0][iNeighbor].size();
        n_part_recv = buff_index_recv_sz[0][(iNeighbor+1)%2];

        if ( (neighbor_[0][iNeighbor]!=MPI_PROC_NULL) && (n_part_send!=0) )
            MPI_Waitall( 6, srequest[0][iNeighbor], sstat[0][iNeighbor] );
        if ( (neighbor_[0][(iNeighbor+1)%2]!=MPI_PROC_NULL) && (n_part_recv!=0) ) {
            MPI_Waitall( 6, rrequest[0][(iNeighbor+1)%2], rstat[0][(iNeighbor+1)%2] );
            for (int iPart=0 ; iPart<n_part_recv; iPart++ ) {
                (partVectorRecv[0][(iNeighbor+1)%2]).cp_particle(iPart, cuParticles);
            }
        }

    }
    barrier();
    /********************************************************************************/
    // Clean lists of indexes of particle to exchange per neighbor
    /********************************************************************************/
    for (int i=0 ; i<nbNeighbors_ ; i++)
        buff_index_send[0][i].clear();


    /********************************************************************************/
    // Delete Particles included in buff_send/buff_recv
    /********************************************************************************/
    n_part_send = indexes_of_particles_to_exchange.size();
    for (int i=n_part_send-1 ; i>=0 ; i--) {
        iPart = indexes_of_particles_to_exchange[i];
        cuParticles.erase_particle(iPart);
    } // END for iPart = f(i)

} // END IexchangeParticles

void SmileiMPI_Cart1D::sumField( Field* field )
{
    std::vector<unsigned int> n_elem = field->dims_;
    Field1D* f1D =  static_cast<Field1D*>(field);

    // Use a buffer per direction to exchange data before summing
    Field1D buf[ nbNeighbors_ ];
    // Size buffer is 2 oversize (1 inside & 1 outside of the current subdomain)
    std::vector<unsigned int> oversize2 = oversize;
    oversize2[0] *= 2;
    oversize2[0] += 1 + f1D->isDual_[0];
    for (int i=0; i<nbNeighbors_ ; i++)  buf[i].allocateDims( oversize2 );

    // istart store in the first part starting index of data to send, then the starting index of data to write in
    // Send point of vue : istart =           iNeighbor * ( n_elem[0]- 2*oversize[0] ) + (1-iNeighbor)       * ( 0 );
    // Rank = 0 : iNeighbor = 0 : send - neighbor_[0][0] = NONE
    //            iNeighbor = 1 : send - neighbor_[0][1] = 1 / istart = ( n_elem[0]- 2*oversize[0] )
    // Rank = 1 : iNeighbor = 0 : send - neighbor_[0][0] = 0 / istart = 0
    //            iNeighbor = 1 : send - neighbor_[0][1] = NONE
    // Recv point of vue : istart = ( (iNeighbor+1)%2 ) * ( n_elem[0]- 2*oversize[0] ) + (1-(iNeighbor+1)%2) * ( 0 );
    // Rank = 0 : iNeighbor = 0 : recv - neighbor_[0][1] = 1 / istart = ( n_elem[0]- 2*oversize[0] )
    //            iNeighbor = 1 : recv - neighbor_[0][0] = NONE
    // Rank = 1 : iNeighbor = 0 : recv - neighbor_[0][1] = NONE
    //            iNeighbor = 1 : recv - neighbor_[0][0] = 0 / istart = 0
    int istart;

    MPI_Status sstat[2];
    MPI_Status rstat[2];
    MPI_Request srequest[2];
    MPI_Request rrequest[2];
    /********************************************************************************/
    // Send/Recv in a buffer data to sum
    /********************************************************************************/
    // Loop over neighbors in a direction
    // Send to neighbor_[0][iNeighbor] / Recv from neighbor_[0][(iNeighbor+1)%2] :
    // See in exchangeParticles()
    for (int iNeighbor=0 ; iNeighbor<nbNeighbors_ ; iNeighbor++) {

        if (neighbor_[0][iNeighbor]!=MPI_PROC_NULL) {
            istart = iNeighbor * ( n_elem[0]- oversize2[0] ) + (1-iNeighbor) * ( 0 );
            MPI_Isend( &(f1D->data_[istart]), oversize2[0], MPI_DOUBLE, neighbor_[0][iNeighbor], 0, SMILEI_COMM_1D, &(srequest[iNeighbor]) );
            //cout << "SUM : " << smilei_rk << " send " << oversize2[0] << " data to " << neighbor_[0][iNeighbor] << " starting at " << istart << endl;
        } // END of Send

        if (neighbor_[0][(iNeighbor+1)%2]!=MPI_PROC_NULL) {
            istart = ( (iNeighbor+1)%2 ) * ( n_elem[0]- oversize2[0] ) + (1-(iNeighbor+1)%2) * ( 0 );
            MPI_Irecv( &( (buf[(iNeighbor+1)%2]).data_[0] ), oversize2[0], MPI_DOUBLE, neighbor_[0][(iNeighbor+1)%2], 0, SMILEI_COMM_1D, &(rrequest[(iNeighbor+1)%2]) );
            //cout << "SUM : " << smilei_rk << " recv " << oversize2[0] << " data to " << neighbor_[0][(iNeighbor+1)%2] << " starting at " << istart << endl;
        } // END of Recv

    } // END for iNeighbor


    for (int iNeighbor=0 ; iNeighbor<nbNeighbors_ ; iNeighbor++) {
        if (neighbor_[0][iNeighbor]!=MPI_PROC_NULL ) {
            MPI_Wait( &(srequest[iNeighbor]), &(sstat[iNeighbor]) );
        }
        if (neighbor_[0][(iNeighbor+1)%2]!=MPI_PROC_NULL) {
            MPI_Wait( &(rrequest[(iNeighbor+1)%2]), &(rstat[(iNeighbor+1)%2]) );
        }
    }


    // Synchro before summing, to not sum with data ever sum
    barrier();
    /********************************************************************************/
    // Sum data on each process, same operation on both side
    /********************************************************************************/
    for (int iNeighbor=0 ; iNeighbor<nbNeighbors_ ; iNeighbor++) {
        istart = ( (iNeighbor+1)%2 ) * ( n_elem[0]- oversize2[0] ) + (1-(iNeighbor+1)%2) * ( 0 );
        // Using Receiver point of vue
        if (neighbor_[0][(iNeighbor+1)%2]!=MPI_PROC_NULL) {
            //cout << "SUM : " << smilei_rk << " sum " << oversize2[0] << " data from " << istart << endl;
            for (unsigned int i=0 ; i<oversize2[0] ; i++)
                f1D->data_[istart+i] += (buf[(iNeighbor+1)%2])(i);
        }
    } // END for iNeighbor


} // END sumField


void SmileiMPI_Cart1D::exchangeField( Field* field )
{
    std::vector<unsigned int> n_elem   = field->dims_;
    std::vector<unsigned int> isDual = field->isDual_;
    Field1D* f1D =  static_cast<Field1D*>(field);

    // Loop over dimField
    // See sumField for details
    int istart;
    MPI_Status sstat[2];
    MPI_Status rstat[2];
    MPI_Request srequest[2];
    MPI_Request rrequest[2];
    // Loop over neighbors in a direction
    // Send to neighbor_[0][iNeighbor] / Recv from neighbor_[0][(iNeighbor+1)%2] :
    // See in exchangeParticles()
    for (int iNeighbor=0 ; iNeighbor<nbNeighbors_ ; iNeighbor++) {

        if (neighbor_[0][iNeighbor]!=MPI_PROC_NULL) {
            istart = iNeighbor * ( n_elem[0]- (2*oversize[0]+1+isDual[0]) ) + (1-iNeighbor) * ( 2*oversize[0]+1-(1-isDual[0]) );
            MPI_Isend( &(f1D->data_[istart]), 1, MPI_DOUBLE, neighbor_[0][iNeighbor], 0, SMILEI_COMM_1D, &(srequest[iNeighbor]) );
            //cout << "EXCH : " << smilei_rk << " send " << oversize[0] << " data to " << neighbor_[0][iNeighbor] << " starting at " << istart << endl;
        } // END of Send

        if (neighbor_[0][(iNeighbor+1)%2]!=MPI_PROC_NULL) {
            istart = ( (iNeighbor+1)%2 ) * ( n_elem[0] - 1 ) + (1-(iNeighbor+1)%2) * ( 0 )  ;
            MPI_Irecv( &(f1D->data_[istart]), 1, MPI_DOUBLE, neighbor_[0][(iNeighbor+1)%2], 0, SMILEI_COMM_1D, &(rrequest[(iNeighbor+1)%2]) );
            //cout << "EXCH : " << smilei_rk << " recv " << oversize[0] << " data to " << neighbor_[0][(iNeighbor+1)%2] << " starting at " << istart << endl;

        } // END of Recv

    } // END for iNeighbor


    for (int iNeighbor=0 ; iNeighbor<nbNeighbors_ ; iNeighbor++) {
        if (neighbor_[0][iNeighbor]!=MPI_PROC_NULL) {
            MPI_Wait( &(srequest[iNeighbor]), &(sstat[iNeighbor]) );
        }
        if (neighbor_[0][(iNeighbor+1)%2]!=MPI_PROC_NULL) {
            MPI_Wait( &(rrequest[(iNeighbor+1)%2]), &(rstat[(iNeighbor+1)%2]) );
        }
    }



} // END exchangeField<|MERGE_RESOLUTION|>--- conflicted
+++ resolved
@@ -313,11 +313,7 @@
                 ii--;
                 iPart = indexes_of_particles_to_exchange[ii];
             }
-<<<<<<< HEAD
             while (iPart == (*cubmax)[ibin]-1 && iPart >= (*cubmin)[ibin] && ii > 0) {
-=======
-            while (iPart == (*cubmax)[ibin]-1 && iPart >= (*cubmin)[ibin] &&  ii > 0) {
->>>>>>> eb12a66f
                 (*cubmax)[ibin]--;
                 ii--;
                 iPart = indexes_of_particles_to_exchange[ii];
