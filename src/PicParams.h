/*! @file PicParams.h

  @brief PicParams.h is the class that hold the simulation parameters and can read from a file the namelist

  @author tommaso vinci
  @date 2013-02-15
*/

#ifndef PICPARAMS_H
#define PICPARAMS_H

#include <vector>
#include <string>
#include "InputData.h"



// ---------------------------------------------------------------------------------------------------------------------
//! This structure contains the properties of each species
// ---------------------------------------------------------------------------------------------------------------------
struct SpeciesStructure {
    //! kind of species possible values: "ion" "eon" "test"
    std::string species_type;

    //! density profile
    std::string density_profile;

    //! initialization type. Possible values: "regular" "cold" "Maxwell-Juettner"
    std::string initialization_type;

    //! number of particles per cell
    unsigned int n_part_per_cell;

    //! coefficient on the maximum number of particles for the species
    double c_part_max;

    //! mass [electron mass]
    double mass;

    //! atomic number
    unsigned int atomic_number;

    //! charge [proton charge]
    short charge;

    //! density [\f$n_N=\epsilon_0\,m_e\,\omega_N^{2}/e^2\f$ ]
    double density;
    //! mean velocity in units of light velocity
    std::vector<double> mean_velocity; // must be params.nDim_field
    //! temperature [\f$m_e\,c^2\f$ ]
    std::vector<double> temperature;

    //! dynamics type. Possible values: "Norm" "Radiation Reaction"
    std::string dynamics_type;

    //! Time for which the species is frozen
    double time_frozen;

    //! logical true if particles radiate
    bool radiating;

    //! Boundary conditions for particules
    std::string bc_part_type_long;
    std::string bc_part_type_trans;

    //! Ionization model per Specie (tunnel)
    std::string ionization_model;

    //! plasma geometry
    std::string plasma_geometry;
    
    //! plasma lengths
    std::vector<double> plasma_length;
    
    //! vacuum lengths
    std::vector<double> vacuum_length;
    
    //! slope lengths (symmetric for trapezoidal geometry, general for triangular geometry)
    std::vector<double> slope_length;
    
    //! left slope lengths(not symmetric for trapezoidal case)
    std::vector<double> left_slope_length;
    
    //! right slope lengths(not symmetric for trapezoidal case)
    std::vector<double> right_slope_length;
    
    //! cut parameter for a gaussian profile
    std::vector<double> cut;
    
    //! sigma parameter for a gaussian profile
    std::vector<double> sigma;
    
    //! plateau for a gaussian profile
    std::vector<double> plateau;
    
    //! polygonal density profile in x direction
    std::vector<double> x_density_coor;
    
    //! polygonal density profile relative values in x direction
    std::vector<double> density_rel_values_x;
    
    //! mode for 1D cos density profile
    double mode;
    
    //! fase  for 1D cos density profile
    double thetax;
    
    //! amplitude  for 1D cos density profile
    double ampl;
    
};



// ---------------------------------------------------------------------------------------------------------------------
//! PicParams class: holds all the properties of the simulation that are read from the input file
// ---------------------------------------------------------------------------------------------------------------------
class PicParams {

public:
    //! Creator for PicParams
    PicParams(InputData &);
    //! calculate useful parameters
    void compute();
    //! print a summary of the values in txt
    void print();
    //! sets nDim_particle and nDim_field based on the geometry
    void setDimensions();

    //! defines the geometry of the simulation
    std::string geometry;

    //! defines the interpolation/projection order
    unsigned int interpolation_order;

    //! number of space dimensions for the particles
    unsigned int nDim_particle;

    //! number of space dimensions for the fields
    unsigned int nDim_field;

    /*! \brief Time resolution.
      Number of timesteps in \f$ 2\pi/\omega_N \f$ where \f$ \omega_N \f$ is the normalization (plasma or laser) frequency
    */
    unsigned int res_time;

    //! simulation exit time in units of \f$ 2\pi/\omega_N \f$
    double sim_time;

    /*! \brief Space resolution.
      Number of cells in every direction in \f$ 2\pi/k_N \f$ where \f$ k_N=\omega_N/c \f$ is the normalization wavenumber
    */
    std::vector<unsigned int> res_space;

    //! local simulation box size in \f$2\pi/k_N \f$
    std::vector<double> sim_length;
    //! window simulation box size in number of cells
    int res_space_win_x;

    //! Time at which the moving window starts.
    double t_move_win;

    //! Velocity of the moving window along x in c.
    double vx_win;

    //! Clusters width
    int clrw;

<<<<<<< HEAD
    //! plasma geometry
    std::string plasma_geometry;

    //! plasma lengths
    std::vector<double> plasma_length;

    //! vacuum lengths
    std::vector<double> vacuum_length;

    //! slope lengths (symmetric for trapezoidal geometry, general for triangular geometry)
    std::vector<double> slope_length;
    
    //! left slope lengths(not symmetric for trapezoidal case)
    std::vector<double> left_slope_length;
    
    //! right slope lengths(not symmetric for trapezoidal case)
    std::vector<double> right_slope_length;
    
    //! cut parameter for a gaussian profile
    std::vector<double> cut;
    
    //! sigma parameter for a gaussian profile
    std::vector<double> sigma;
    
    //! plateau for a gaussian profile
    std::vector<double> plateau;
    
    //! polygonal density profile in x direction
    std::vector<double> x_density_coor;
    
    //! polygonal density profile relative values in x direction
    std::vector<double> density_rel_values_x;
    
    //! mode for 1D cos density profile
    double mode;
    
    //! fase  for 1D cos density profile
    double thetax;
    
    //! amplitude  for 1D cos density profile
    double ampl;

=======
>>>>>>> d1c425ab
    //! initial number of species
    unsigned int n_species;

    //! parameters of the species
    std::vector<SpeciesStructure> species_param;

    //! initial number of particles
    unsigned int n_particles;

    //! number of total timesteps to perform in the simulation
    unsigned int n_time;

    //! dt for the simulation (CFL)
    double timestep;

    //! number of cells in every direction of the local domain
    std::vector<unsigned int> n_space;

    //! number of cells in every direction of the global domain
    std::vector<unsigned int> n_space_global;

    //! spatial step (cell dimension in every direction)
    std::vector<double> cell_length;

    //! volume of cell (this will be removed by untructured mesh!)
    double cell_volume;

    //! wavelength (in SI units)
    double wavelength_SI;

    //! physicist (cgs with temperatures in eV) theorist
    std::string sim_units;

    //! Oversize domain to exchange less particles
    std::vector<unsigned int> oversize;
	
	//! Timestep to dump everything
	unsigned int dump_step;

	//! Human minutes to dump everything
	double dump_minutes;

	//! exit once dump done
	bool exit_after_dump;
	
	//! check for file named "stop"
	bool check_stop_file;
	
	//! keep the last dump_file_sequence dump files
	unsigned int dump_file_sequence;
	
	//! restart namelist
	bool restart;
	
	//! enable sort particles (default = true) 
	bool use_sort_particles;

	//! frequency of exchange particles (default = 1) 
	int exchange_particles_each;

    //! Number of MPI process per direction (default : as square as possible)
    std::vector<int> number_of_procs;
    
    //! Enabled transversal periodic condition, fields & particles (default = true)
    bool use_transverse_periodic;
    
};

#endif<|MERGE_RESOLUTION|>--- conflicted
+++ resolved
@@ -166,51 +166,6 @@
     //! Clusters width
     int clrw;
 
-<<<<<<< HEAD
-    //! plasma geometry
-    std::string plasma_geometry;
-
-    //! plasma lengths
-    std::vector<double> plasma_length;
-
-    //! vacuum lengths
-    std::vector<double> vacuum_length;
-
-    //! slope lengths (symmetric for trapezoidal geometry, general for triangular geometry)
-    std::vector<double> slope_length;
-    
-    //! left slope lengths(not symmetric for trapezoidal case)
-    std::vector<double> left_slope_length;
-    
-    //! right slope lengths(not symmetric for trapezoidal case)
-    std::vector<double> right_slope_length;
-    
-    //! cut parameter for a gaussian profile
-    std::vector<double> cut;
-    
-    //! sigma parameter for a gaussian profile
-    std::vector<double> sigma;
-    
-    //! plateau for a gaussian profile
-    std::vector<double> plateau;
-    
-    //! polygonal density profile in x direction
-    std::vector<double> x_density_coor;
-    
-    //! polygonal density profile relative values in x direction
-    std::vector<double> density_rel_values_x;
-    
-    //! mode for 1D cos density profile
-    double mode;
-    
-    //! fase  for 1D cos density profile
-    double thetax;
-    
-    //! amplitude  for 1D cos density profile
-    double ampl;
-
-=======
->>>>>>> d1c425ab
     //! initial number of species
     unsigned int n_species;
 
