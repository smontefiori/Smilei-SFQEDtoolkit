/*! @file PicParams.h

  @brief PicParams.h is the class that hold the simulation parameters and can read from a file the namelist

  @author tommaso vinci
  @date 2013-02-15
*/

#ifndef PICPARAMS_H
#define PICPARAMS_H

#include <vector>
#include <string>
#include "InputData.h"

// ---------------------------------------------------------------------------------------------------------------------
//! This structure contains the properties of each species
// ---------------------------------------------------------------------------------------------------------------------
struct LaserStructure {

    //! Laser field amplitude
    double a0;

    //! Laser angle
    double angle;

    //! Laser delta (ellipticity parameter)
    double delta;

    //! Laser profile
    std::string time_profile; //Longitudinal profile
    std::string y_profile;    //Profile along y

    //! int vector for laser parameters
    std::vector<int> int_params;

    //! double vector for laser parameters
<<<<<<< HEAD
    std::vector<double> double_params; //Params for longitudinal profile
    std::vector<double> y_params;      //PArams for y profil
=======
    std::vector<double> double_params;
    
    //! Laser transverse profile
    std::string transv_profile;
    
    //! int vector for laser parameters
    std::vector<int> int_params_transv;
    
    //! double vector for laser parameters
    std::vector<double> double_params_transv;
>>>>>>> 2c6f1f0a
};



// ---------------------------------------------------------------------------------------------------------------------
//! This structure contains the properties of each species
// ---------------------------------------------------------------------------------------------------------------------
struct SpeciesStructure {
    //! kind of species possible values: "ion" "eon" "test"
    std::string species_type;

    //! density profile
    std::string density_profile;

    //! initialization type. Possible values: "regular" "cold" "Maxwell-Juettner"
    std::string initialization_type;

    //! number of particles per cell
    unsigned int n_part_per_cell;

    //! coefficient on the maximum number of particles for the species
    double c_part_max;

    //! mass [electron mass]
    double mass;

    //! atomic number
    unsigned int atomic_number;

    //! charge [proton charge]
    short charge;

    //! density [\f$n_N=\epsilon_0\,m_e\,\omega_N^{2}/e^2\f$ ]
    double density;
    //! mean velocity in units of light velocity
    std::vector<double> mean_velocity; // must be params.nDim_field
    //! temperature [\f$m_e\,c^2\f$ ]
    std::vector<double> temperature;

    //! dynamics type. Possible values: "Norm" "Radiation Reaction"
    std::string dynamics_type;

    //! Time for which the species is frozen
    double time_frozen;

    //! logical true if particles radiate
    bool radiating;

    //! Boundary conditions for particules
    std::string bc_part_type_long;
    std::string bc_part_type_trans;

    //! Ionization model per Specie (tunnel)
    std::string ionization_model;

};



// ---------------------------------------------------------------------------------------------------------------------
//! PicParams class: holds all the properties of the simulation that are read from the input file
// ---------------------------------------------------------------------------------------------------------------------
class PicParams {

public:
    //! Creator for PicParams
    PicParams(InputData &);
    //! calculate useful parameters
    void compute();
    //! print a summary of the values in txt
    void print();
    //! sets nDim_particle and nDim_field based on the geometry
    void setDimensions();

    //! defines the geometry of the simulation
    std::string geometry;

    //! defines the interpolation/projection order
    unsigned int interpolation_order;

    //! number of space dimensions for the particles
    unsigned int nDim_particle;

    //! number of space dimensions for the fields
    unsigned int nDim_field;

    /*! \brief Time resolution.
      Number of timesteps in \f$ 2\pi/\omega_N \f$ where \f$ \omega_N \f$ is the normalization (plasma or laser) frequency
    */
    unsigned int res_time;

    //! simulation exit time in units of \f$ 2\pi/\omega_N \f$
    double sim_time;

    /*! \brief Space resolution.
      Number of cells in every direction in \f$ 2\pi/k_N \f$ where \f$ k_N=\omega_N/c \f$ is the normalization wavenumber
    */
    std::vector<unsigned int> res_space;

    //! local simulation box size in \f$2\pi/k_N \f$
    std::vector<double> sim_length;
    //! window simulation box size in number of cells
    int res_space_win_x;

    //! Time at which the moving window starts.
    double t_move_win;

    //! Velocity of the moving window along x in c.
    double vx_win;

    //! Clusters width
    int clrw;

    //! plasma geometry
    std::string plasma_geometry;

    //! plasma lengths
    std::vector<double> plasma_length;

    //! vacuum lengths
    std::vector<double> vacuum_length;

    //! slope lengths (symmetric for trapezoidal geometry, general for triangular geometry)
    std::vector<double> slope_length;
    
    //! left slope lengths(not symmetric for trapezoidal case)
    std::vector<double> left_slope_length;
    
    //! right slope lengths(not symmetric for trapezoidal case)
    std::vector<double> right_slope_length;

    //! initial number of species
    unsigned int n_species;

    //! parameters of the species
    std::vector<SpeciesStructure> species_param;

    //! initial number of particles
    unsigned int n_particles;

    //! number of total timesteps to perform in the simulation
    unsigned int n_time;

    //! dt for the simulation (CFL)
    double timestep;

    //! number of cells in every direction of the local domain
    std::vector<unsigned int> n_space;

    //! number of cells in every direction of the global domain
    std::vector<unsigned int> n_space_global;

    //! spatial step (cell dimension in every direction)
    std::vector<double> cell_length;

    //! volume of cell (this will be removed by untructured mesh!)
    double cell_volume;

    //! wavelength (in SI units)
    double wavelength_SI;

    //! physicist (cgs with temperatures in eV) theorist
    std::string sim_units;


    //! initial number of laser pulses
    unsigned int n_laser;

    //! laser parameters
    std::vector<LaserStructure> laser_param;

    //! Oversize domain to exchange less particles
    std::vector<unsigned int> oversize;
	
	//! Timestep to dump everything
	unsigned int dump_step;

	//! Human minutes to dump everything
	double dump_minutes;

	//! exit once dump done
	bool exit_after_dump;
	
	//! check for file named "stop"
	bool check_stop_file;
	
	//! keep the last dump_file_sequence dump files
	unsigned int dump_file_sequence;
	
	//! restart namelist
	bool restart;
	
	//! enable sort particles (default = true) 
	bool use_sort_particles;

	//! frequency of exchange particles (default = 1) 
	int exchange_particles_each;

        //! Number of MPI process per direction (default : as square as possible)
        std::vector<int> number_of_procs;

        //! Enabled transversal periodic condition, fields & particles (default = true)
        bool use_transverse_periodic;

};

#endif<|MERGE_RESOLUTION|>--- conflicted
+++ resolved
@@ -35,11 +35,9 @@
     std::vector<int> int_params;
 
     //! double vector for laser parameters
-<<<<<<< HEAD
     std::vector<double> double_params; //Params for longitudinal profile
-    std::vector<double> y_params;      //PArams for y profil
-=======
-    std::vector<double> double_params;
+
+    //std::vector<double> y_params;      //PArams for y profil
     
     //! Laser transverse profile
     std::string transv_profile;
@@ -49,7 +47,6 @@
     
     //! double vector for laser parameters
     std::vector<double> double_params_transv;
->>>>>>> 2c6f1f0a
 };
 
 
