/*! @file Params.h

 @brief Params.h is the class that hold the simulation parameters and can read from a file the namelist

 @date 2013-02-15
 */

#ifndef Params_H
#define Params_H

#undef _POSIX_C_SOURCE
#undef _XOPEN_SOURCE

#include "Timer.h"
#include "codeConstants.h"

#include <vector>
#include <string>
#include <cstdlib>

#include <fstream>
#include <sstream>
#include <map>
#include <iostream>
#include <ostream>
#include <algorithm>
#include <iterator>
#include <random>

class SmileiMPI;
class Species;
class Profile;

namespace Rand
{
extern std::random_device device;
extern std::mt19937 gen;

extern std::uniform_real_distribution<double> uniform_distribution;
extern double uniform();

extern std::uniform_real_distribution<double> uniform_distribution1;
extern double uniform1();

extern std::uniform_real_distribution<double> uniform_distribution2;
extern double uniform2();

extern std::normal_distribution<double> normal_distribution;
extern double normal( double stddev );
}


// ---------------------------------------------------------------------------------------------------------------------
//! Params class: holds all the properties of the simulation that are read from the input file
// ---------------------------------------------------------------------------------------------------------------------
class Params
{

public:
    //! Creator for Params
    Params( SmileiMPI *, std::vector<std::string> );

    //! destructor
    ~Params();

    //! compute grid-related parameters & apply normalization
    void compute();

    //! check if input parameters & apply normalizationare coherent
    void check_consistency();

    //! print a summary of the values in txt
    void print_init();
    //! Printing out some data at a given timestep
    void print_timestep( SmileiMPI *smpi, unsigned int itime, double time_dual, Timer &timer, double npart );
    void print_timestep_headers( SmileiMPI *smpi );

    //! Print information about the parallel aspects
    void print_parallelism_params( SmileiMPI *smpi );

    //! Tells whether standard output is this timestep
    bool printNow( int current_timestep )
    {
        return ( current_timestep % print_every == 0 );
    }

    //! sets nDim_particle and nDim_field based on the geometry
    void setDimensions();
    
    //! Return the species related to this field, or "" if not a species field
    std::string speciesField( std::string field_name );
    
    //! defines the geometry of the simulation
    std::string geometry;

    //! defines the interpolation/projection order
    unsigned int interpolation_order;

    //! defines the interpolation scheme
    std::string interpolator_;

    //! number of space dimensions for the particles
    unsigned int nDim_particle;

    //! number of space dimensions for the fields
    unsigned int nDim_field;

    /*! \brief Time resolution
     Number of timesteps in \f$ 2\pi/\omega_N \f$ where \f$ \omega_N \f$ is the normalization (plasma or laser) frequency
     */
    double res_time;

    //! simulation exit time in units of \f$ 2\pi/\omega_N \f$
    double simulation_time;

    /*! \brief Space resolution
     Number of cells in every direction in \f$ 2\pi/k_N \f$ where \f$ k_N=\omega_N/c \f$ is the normalization wavenumber
     */
    std::vector<double> res_space;

    //! local simulation box size in \f$2\pi/k_N \f$
    std::vector<double> grid_length;

    //! time during which the Maxwell's equations are not solved
    double time_fields_frozen;

    //! Boundary conditions for ElectroMagnetic Fields
    std::vector< std::vector<std::string> > EM_BCs;
    //! k parameters for some kinds of ElectroMagnetic boundary conditions
    std::vector< std::vector<double> > EM_BCs_k;
    //! Are open boundaries used ?
    std::vector< std::vector<bool> > open_boundaries;
    bool save_magnectic_fields_for_SM;
    std::vector< std::vector<int> > number_of_pml_cells;

    //! Boundary conditions for Envelope Field
    std::vector< std::vector<std::string> > Env_BCs;

    //! Define if the ponderomotive force is computed (default = false)
    //bool ponderomotive_force;

    //! Define if laser envelope model is used (default = false)
    bool Laser_Envelope_model=false;

    //! Define if there is at least one species ionized by envelope
    bool envelope_ionization_is_active = false;
    double envelope_ellipticity = 0.; // (0: linear polarization, 1: circular polarization)
    double envelope_polarization_phi = 0.; // used only for envelope ionization; in radians, angle with the xy plane
    // define the solver for the envelope equation
    std::string envelope_solver;
    
    //Poisson solver
    //! Do we solve poisson
    bool solve_poisson;
    //! Maxium number of poisson iteration
    unsigned int poisson_max_iteration;
    //! Maxium poisson error tolerated
    double poisson_max_error;

    //"Relativistic" Poisson solver
    //! Do we solve "relativistic poisson problem" for relativistic species
    bool solve_relativistic_poisson;
    //! Maxium number of relativistic poisson iteration
    unsigned int relativistic_poisson_max_iteration;
    //! Maxium relativistic poisson error tolerated
    double relativistic_poisson_max_error;

    //! Do we need to exchange full B (default=0 <=> only 2 components are exchanged by dimension)
    bool full_B_exchange;
    //! Do we need to exchange full A,Phi,Chi (default=0 <=> only 2 components are exchanged by dimension)
    bool full_Envelope_exchange;
    
    //! Maxwell Solver (default='Yee')
    std::string maxwell_sol;

    //! Current spatial filter: number of binomial passes
    std::vector<unsigned int> currentFilter_passes;
    std::string currentFilter_model;
    std::vector<double> currentFilter_kernelFIR;

    //! is Friedman filter applied [Greenwood et al., J. Comp. Phys. 201, 665 (2004)]
    bool Friedman_filter;

    //! Fridman filtering parameter [real between 0 and 1]
    double Friedman_theta;

    //! Clusters width
    //unsigned int cluster_width_;
    int cluster_width_;
    //! Number of cells per cluster
    int n_cell_per_patch;

    //! initial number of particles
    unsigned int n_particles;

    //! number of total timesteps to perform in the simulation
    unsigned int n_time;

    //! dt for the simulation
    double timestep;

    //! Number of modes
    unsigned int nmodes;

    //! Number of modes for relativistic field initialization
    unsigned int nmodes_rel_field_init;

    //! Number of modes for field initialization with non relativistic Poisson solver
    unsigned int nmodes_classical_Poisson_field_init;

    //! max value for dt (due to usual FDTD CFL condition: should be moved to ElectroMagn solver (MG))
    double dtCFL;

    //! number of cells in every direction of the local domain
    std::vector<unsigned int> n_space;
    
    //! number of cells in every direction of the local domain (can be different from 1 MPI process to another)
    std::vector<unsigned int> n_space_region;
    
    std::vector<unsigned int> number_of_region;
    std::vector< std::vector<int> > offset_map;
    std::vector< std::vector< std::vector<int> > > map_rank;
    std::vector<int> coordinates;
    
    //! number of cells in every direction of the global domain
    std::vector<unsigned int> n_space_global;

    //! spatial step (cell dimension in every direction)
    std::vector<double> cell_length;

    //! Size of a patch in each direction
    std::vector<double> patch_dimensions;

    //! volume of cell (this will be removed by untructured mesh!)
    double cell_volume;

    //! wavelength (in SI units)
    double reference_angular_frequency_SI;

    //! Oversize domain to exchange less particles
    std::vector<unsigned int> oversize;
    unsigned int custom_oversize ;
    //! Number of region ghots cells in the simulation
    std::vector<unsigned int> region_oversize;
    //! Number of region ghots cells asked by the user
    unsigned int region_ghost_cells ;
    
    bool initial_rotational_cleaning;
    
    //! True if restart requested
    bool restart;

    //! frequency of exchange particles (default = 1, disabled for now, incompatible with sort)
    int exchange_particles_each;
    
    //! frequency to apply shrinkToFit on particles structure
    int every_clean_particles_overhead;

    //! Total number of patches
    unsigned int tot_number_of_patches;
    //! Number of patches per direction
    std::vector<unsigned int> number_of_patches;
    //! Domain decomposition
    std::string patch_arrangement;

    //! Time selection for adaptive vectorization
    TimeSelection *adaptive_vecto_time_selection;
    //! Flag for the adaptive vectorization
    bool has_adaptive_vectorization;

    //! Time selection for load balancing
    TimeSelection *load_balancing_time_selection;
    //! True if must balance at some point
    bool has_load_balancing;
    //! Load coefficient applied to a cell (default = 1)
    double cell_load;
    //! Load coefficient applied to a frozen particle (default = 0.1)
    double frozen_particle_load;
    //! Return if number of patch = number of MPI process, to tune IO //ism
    bool one_patch_per_MPI;
    //! Compute an initially balanced patch distribution right from the start
    bool initial_balance;

    //! String containing the vectorization mode: off, on, adaptive, adaptive_mixed_sort
    std::string vectorization_mode;
    //! Initial state of the patches in adaptive mode
    std::string adaptive_default_mode;

    //! Tells whether there is a moving window
    bool hasWindow;

    //! Tells whether there is a species with Monte-Carlo Compton radiation
    bool hasMCRadiation;
    //! Tells whether there is a species with Continuous radiation loss.
    bool hasLLRadiation;
    //! Tells whether there is a species with the stochastic radiation loss
    //! of Niel et al.
    bool hasNielRadiation;
    //! Tells whether there is w/out radiation reaction but for which a RadiationSpectrum diag is called
    bool hasDiagRadiationSpectrum;

    //! Tells whether there is a species with multiphoton Breit-Wheeler
    bool hasMultiphotonBreitWheeler;
    
    //! Tells whether position_old is used
    bool keep_position_old;

    //! Log2 of the number of patch in the whole simulation box in every direction.
    //! The number of patch in a given direction MUST be a power of 2 and is 2^(mi[i]).
    std::vector<unsigned int> mi;

    //! string containing the whole clean namelist
    std::string namelist;

    //! call the python cleanup function and
    //! check if python can be closed (e.g. there is no laser python profile)
    //! by calling the _keep_python_running python function (part of pycontrol.pyh)
    void cleanup( SmileiMPI * );

    //! Method to find the numbers of requested species, sorted, and duplicates removed
    static std::vector<unsigned int> FindSpecies( std::vector<Species *> &, std::vector<std::string> );

    //! every for the standard pic timeloop output
    unsigned int print_every;
    
    // Double grids parameters (particles and fields)
    void multiple_decompose();
    void multiple_decompose_1D();
    void multiple_decompose_2D();
    void multiple_decompose_3D();
    void print_multiple_decomposition_params();
    bool multiple_decomposition;

    // PXR parameters
    bool  is_spectral;
    bool  is_pxr;
    std::vector<int> spectral_solver_order;

    //! Boolean for printing the expected disk usage or not
    bool print_expected_disk_usage;

    //! Random seed
    unsigned int random_seed;
    
    //! True if python is needed during the PIC loop
    bool keep_python_running_;
    
    // ---------------------------------------------
    // Constants
    // ---------------------------------------------

    //! Fine structure constant
    const double fine_struct_cst = 7.2973525698e-3;

    //! Reduced Planck Constant (J.s)
    const double red_planck_cst = 1.054571628E-34;

    //! Electron mass
    const double electron_mass = 9.109382616e-31;

    //! Speed of light in vacuum (m/s)
    const double c_vacuum = 299792458;

    //! passing named command to python
    void runScript( std::string command, std::string name, PyObject * );

    //! Characters width for timestep output
    unsigned int timestep_width;

<<<<<<< HEAD
    bool cell_sorting;
=======
    bool cell_sorting_;
    
    //! For gpu branch compatibility, not used for the moment
>>>>>>> a69c98e5
    bool gpu_computing;
};

#endif<|MERGE_RESOLUTION|>--- conflicted
+++ resolved
@@ -367,13 +367,9 @@
     //! Characters width for timestep output
     unsigned int timestep_width;
 
-<<<<<<< HEAD
-    bool cell_sorting;
-=======
     bool cell_sorting_;
     
     //! For gpu branch compatibility, not used for the moment
->>>>>>> a69c98e5
     bool gpu_computing;
 };
 
