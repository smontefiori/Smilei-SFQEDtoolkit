/*! @file Params.h
 
 @brief Params.h is the class that hold the simulation parameters and can read from a file the namelist
 
 @date 2013-02-15
 */

#ifndef Params_H
#define Params_H

<<<<<<< HEAD
#undef _POSIX_C_SOURCE
#undef _XOPEN_SOURCE

#include "Profile.h"
=======
>>>>>>> 5f4bc11d
#include <vector>
#include <string>
#include <cstdlib>

#include <fstream>
#include <sstream>
#include <map>
#include <iostream>
#include <ostream>
#include <algorithm>
#include <iterator>

class SmileiMPI;
class Species;


// ---------------------------------------------------------------------------------------------------------------------
//! Params class: holds all the properties of the simulation that are read from the input file
// ---------------------------------------------------------------------------------------------------------------------
class Params {
    
public:
    //! Creator for Params
    Params(SmileiMPI*, std::vector<std::string>);
    
    //! destructor
    ~Params();
    
    //! compute grid-related parameters & apply normalization
    void compute();
    
    //! print a summary of the values in txt
    void print();
    
    //! sets nDim_particle and nDim_field based on the geometry
    void setDimensions();
    
    //! defines the geometry of the simulation
    std::string geometry;
    
    //! defines the interpolation/projection order
    unsigned int interpolation_order;
    
    //! number of space dimensions for the particles
    unsigned int nDim_particle;
    
    //! number of space dimensions for the fields
    unsigned int nDim_field;
    
    /*! \brief Time resolution
     Number of timesteps in \f$ 2\pi/\omega_N \f$ where \f$ \omega_N \f$ is the normalization (plasma or laser) frequency
     */
    double res_time;
    
    //! simulation exit time in units of \f$ 2\pi/\omega_N \f$
    double sim_time;
    
    /*! \brief Space resolution
     Number of cells in every direction in \f$ 2\pi/k_N \f$ where \f$ k_N=\omega_N/c \f$ is the normalization wavenumber
     */
    std::vector<double> res_space;
    
    //! local simulation box size in \f$2\pi/k_N \f$
    std::vector<double> sim_length;
    
    //! time during which the Maxwell's equations are not solved
    double time_fields_frozen;
    
    //! Boundary conditions for ElectroMagnetic Fields
    std::vector<std::string> bc_em_type_x;
    std::vector<std::string> bc_em_type_y;
    std::vector<std::string> bc_em_type_z;
    
   
    // 2D Maxwell Solver  
    std::string maxwell_sol; 
 
    //! window simulation box size in number of cells
    int nspace_win_x;
    //! Time at which the moving window starts.
    double t_move_win;
    //! Velocity of the moving window along x in c.
    double vx_win;
    
    
    //! Clusters width
    //unsigned int clrw;
    int clrw;
    //! Number of cells per cluster
    int n_cell_per_cluster;
    
    //! initial number of particles
    unsigned int n_particles;
    
    //! number of total timesteps to perform in the simulation
    unsigned int n_time;
    
    //! dt for the simulation
    double timestep;
    
    //! max value for dt (due to usual FDTD CFL condition: should be moved to ElectroMagn solver (MG))
    double dtCFL;
    
    //! number of cells in every direction of the local domain
    std::vector<unsigned int> n_space;
    
    //! number of cells in every direction of the global domain
    std::vector<unsigned int> n_space_global;
    
    //! spatial step (cell dimension in every direction)
    std::vector<double> cell_length;
    
    //! volume of cell (this will be removed by untructured mesh!)
    double cell_volume;
    
    //! wavelength (in SI units)
    double wavelength_SI;
    
    //! Oversize domain to exchange less particles
    std::vector<unsigned int> oversize;
    
    //! restart namelist
    bool restart;
    
    //! frequency of exchange particles (default = 1, disabled for now, incompatible with sort) 
    int exchange_particles_each;
    
    //! Number of MPI process per direction (default : as square as possible)
    std::vector<int> number_of_procs;

    //! define if smilei write a single file or 1 file per process
    bool global_output_file;
    
    //! global number of time exits (it will be used if not specified in various diags/fields)
    unsigned int global_every;
    
    //! string containing the whole clean namelist
    std::string namelist;
    
    //! call the python cleanup function and
    //! check if python can be closed (e.g. there is no laser python profile)
    //! by calling the _keep_python_running python function (part of pycontrol.pyh)
    void cleanup(SmileiMPI*);
    
    //! close Python
    static void closePython();
    
    
    //! Method to find the numbers of requested species, sorted, and duplicates removed
    static std::vector<unsigned int> FindSpecies(std::vector<Species*>&, std::vector<std::string>);
    

private:    
    //! passing named command to python
    void runScript(std::string command, std::string name=std::string(""));
    
};

#endif<|MERGE_RESOLUTION|>--- conflicted
+++ resolved
@@ -8,13 +8,11 @@
 #ifndef Params_H
 #define Params_H
 
-<<<<<<< HEAD
 #undef _POSIX_C_SOURCE
 #undef _XOPEN_SOURCE
 
 #include "Profile.h"
-=======
->>>>>>> 5f4bc11d
+
 #include <vector>
 #include <string>
 #include <cstdlib>
