/*! @file Params.h
 
 @brief Params.h is the class that hold the simulation parameters and can read from a file the namelist
 
 @date 2013-02-15
 */

#ifndef Params_H
#define Params_H

<<<<<<< HEAD
#include <PyTools.h>
=======
#include "Profile.h"
>>>>>>> b48c8945
#include <vector>
#include <string>
#include <cstdlib>

#include <fstream>
#include <sstream>
#include <map>
#include <iostream>
#include <ostream>
#include <algorithm>
#include <iterator>

class SmileiMPI;
class Species;


// ---------------------------------------------------------------------------------------------------------------------
//! Params class: holds all the properties of the simulation that are read from the input file
// ---------------------------------------------------------------------------------------------------------------------
class Params {
    
public:
    //! Creator for Params
    Params(SmileiMPI*, std::vector<std::string>);
    
    //! destructor
    ~Params();
    
    //! compute grid-related parameters & apply normalization
    void compute();
    
    //! print a summary of the values in txt
    void print();
    
    //! sets nDim_particle and nDim_field based on the geometry
    void setDimensions();
    
    //! defines the geometry of the simulation
    std::string geometry;
    
    //! defines the interpolation/projection order
    unsigned int interpolation_order;
    
    //! number of space dimensions for the particles
    unsigned int nDim_particle;
    
    //! number of space dimensions for the fields
    unsigned int nDim_field;
    
    //! normalization (used in the input files only)
    std::string sim_units;
    
    /*! \brief Time resolution
     Number of timesteps in \f$ 2\pi/\omega_N \f$ where \f$ \omega_N \f$ is the normalization (plasma or laser) frequency
     */
    double res_time;
    
    //! simulation exit time in units of \f$ 2\pi/\omega_N \f$
    double sim_time;
    
    /*! \brief Space resolution
     Number of cells in every direction in \f$ 2\pi/k_N \f$ where \f$ k_N=\omega_N/c \f$ is the normalization wavenumber
     */
    std::vector<double> res_space;
    
    //! local simulation box size in \f$2\pi/k_N \f$
    std::vector<double> sim_length;
    
    //! time during which the Maxwell's equations are not solved
    double time_fields_frozen;
    
    //! Boundary conditions for ElectroMagnetic Fields
    std::vector<std::string> bc_em_type_x;
    std::vector<std::string> bc_em_type_y;
    std::vector<std::string> bc_em_type_z;
    
    
    //! window simulation box size in number of cells
    int nspace_win_x;
    //! Time at which the moving window starts.
    double t_move_win;
    //! Velocity of the moving window along x in c.
    double vx_win;
    
    
    //! Clusters width
    //unsigned int clrw;
    int clrw;
    //! Number of cells per cluster
    int n_cell_per_cluster;
    
    //! initial number of particles
    unsigned int n_particles;
    
    //! number of total timesteps to perform in the simulation
    unsigned int n_time;
    
    //! dt for the simulation
    double timestep;
    
    //! max value for dt (due to usual FDTD CFL condition: should be moved to ElectroMagn solver (MG))
    double dtCFL;
    
    //! number of cells in every direction of the local domain
    std::vector<unsigned int> n_space;
    
    //! number of cells in every direction of the global domain
    std::vector<unsigned int> n_space_global;
    
    //! spatial step (cell dimension in every direction)
    std::vector<double> cell_length;
    
    //! volume of cell (this will be removed by untructured mesh!)
    double cell_volume;
    
    //! wavelength (in SI units)
    double wavelength_SI;
    
    //! Oversize domain to exchange less particles
    std::vector<unsigned int> oversize;
    
    //! restart namelist
    bool restart;
    
    //! frequency of exchange particles (default = 1, disabled for now, incompatible with sort) 
    int exchange_particles_each;
    
    //! Number of MPI process per direction (default : as square as possible)
    std::vector<int> number_of_procs;
    
    //! global number of time exits (it will be used if not specified in various diags/fields)
    unsigned int global_every;
    
    //! string containing the whole clean namelist
    std::string namelist;
    
    //! call the python cleanup function and 
    //! check if python can be closed (e.g. there is no laser python profile)
    //! by calling the _keep_python_running python function (part of pycontrol.pyh)
    void cleanup();
    
    //! close Python
    static void closePython();
    
    
    //! Method to find the numbers of requested species, sorted, and duplicates removed
    static std::vector<unsigned int> FindSpecies(std::vector<Species*>&, std::vector<std::string>);
    

private:
    //! init python RTE
    void initPython(SmileiMPI*, std::vector<std::string>);
    
    //! passing named command to python
    void pyRunScript(std::string command, std::string name=std::string(""));
    
};

#endif<|MERGE_RESOLUTION|>--- conflicted
+++ resolved
@@ -8,11 +8,6 @@
 #ifndef Params_H
 #define Params_H
 
-<<<<<<< HEAD
-#include <PyTools.h>
-=======
-#include "Profile.h"
->>>>>>> b48c8945
 #include <vector>
 #include <string>
 #include <cstdlib>
