/*! @file Params.h

 @brief Params.h is the class that hold the simulation parameters and can read from a file the namelist

 @date 2013-02-15
 */

#ifndef Params_H
#define Params_H

#undef _POSIX_C_SOURCE
#undef _XOPEN_SOURCE

#include "Profile.h"
#include "Timer.h"
#include "codeConstants.h"

#include <vector>
#include <string>
#include <cstdlib>

#include <fstream>
#include <sstream>
#include <map>
#include <iostream>
#include <ostream>
#include <algorithm>
#include <iterator>
#include <random>

class SmileiMPI;
class Species;

namespace Rand
{
    extern std::random_device device;
    extern std::mt19937 gen;

    extern std::uniform_real_distribution<double> uniform_distribution;
    extern double uniform();

    extern std::uniform_real_distribution<double> uniform_distribution1;
    extern double uniform1();

    extern std::uniform_real_distribution<double> uniform_distribution2;
    extern double uniform2();

    extern std::normal_distribution<double> normal_distribution;
    extern double normal(double stddev);
}


// ---------------------------------------------------------------------------------------------------------------------
//! Params class: holds all the properties of the simulation that are read from the input file
// ---------------------------------------------------------------------------------------------------------------------
class Params {

public:
    //! Creator for Params
    Params(SmileiMPI*, std::vector<std::string>);

    //! destructor
    ~Params();

    //! compute grid-related parameters & apply normalization
    void compute();

    //! print a summary of the values in txt
    void print_init();
    //! Printing out some data at a given timestep
    void print_timestep(unsigned int itime, double time_dual, Timer & timer);
    void print_timestep_headers();

    //! Print information about the parallel aspects
    void print_parallelism_params(SmileiMPI* smpi);

    //! Tells whether standard output is this timestep
    bool printNow( int timestep ) {
        return (timestep % print_every == 0);
    }

    //! sets nDim_particle and nDim_field based on the geometry
    void setDimensions();

    //! defines the geometry of the simulation
    std::string geometry;

    //! defines the interpolation/projection order
    unsigned int interpolation_order;

    //! number of space dimensions for the particles
    unsigned int nDim_particle;

    //! number of space dimensions for the fields
    unsigned int nDim_field;

    /*! \brief Time resolution
     Number of timesteps in \f$ 2\pi/\omega_N \f$ where \f$ \omega_N \f$ is the normalization (plasma or laser) frequency
     */
    double res_time;

    //! simulation exit time in units of \f$ 2\pi/\omega_N \f$
    double sim_time;

    /*! \brief Space resolution
     Number of cells in every direction in \f$ 2\pi/k_N \f$ where \f$ k_N=\omega_N/c \f$ is the normalization wavenumber
     */
    std::vector<double> res_space;

    //! local simulation box size in \f$2\pi/k_N \f$
    std::vector<double> sim_length;

    //! time during which the Maxwell's equations are not solved
    double time_fields_frozen;

    //! Boundary conditions for ElectroMagnetic Fields
    std::vector<std::string> bc_em_type_x;
    std::vector<std::string> bc_em_type_y;
    std::vector<std::string> bc_em_type_z;

    //Poisson solver
    //! Do we solve poisson
    bool solve_poisson;
    //! Maxium number of poisson iteration
    unsigned int poisson_iter_max;
    //! Maxium poisson error tolerated
    double poisson_error_max;

    //! Maxwell Solver (default='Yee')
    std::string maxwell_sol;

    //! Current spatial filter parameter: number of binomial pass
    unsigned int currentFilter_int;

    //! is Friedman filter applied [Greenwood et al., J. Comp. Phys. 201, 665 (2004)]
    bool Friedman_filter;

    //! Fridman filtering parameter [real between 0 and 1]
    double Friedman_theta;

    //! Clusters width
    //unsigned int clrw;
    int clrw;
    //! Number of cells per cluster
    int n_cell_per_patch;

    //! initial number of particles
    unsigned int n_particles;

    //! number of total timesteps to perform in the simulation
    unsigned int n_time;

    //! dt for the simulation
    double timestep;

    //! max value for dt (due to usual FDTD CFL condition: should be moved to ElectroMagn solver (MG))
    double dtCFL;

    //! number of cells in every direction of the local domain
    std::vector<unsigned int> n_space;

    //! number of cells in every direction of the global domain
    std::vector<unsigned int> n_space_global;

    //! spatial step (cell dimension in every direction)
    std::vector<double> cell_length;

    //! volume of cell (this will be removed by untructured mesh!)
    double cell_volume;

    //! wavelength (in SI units)
    double referenceAngularFrequency_SI;

    //! Oversize domain to exchange less particles
    std::vector<unsigned int> oversize;

    //! True if restart requested
    bool restart;

    //! frequency of exchange particles (default = 1, disabled for now, incompatible with sort)
    int exchange_particles_each;

    //! frequency to apply shrink_to_fit on particles structure
    int every_clean_particles_overhead;

    //! Total number of patches
    unsigned int tot_number_of_patches;
    //! Number of patches per direction
    std::vector<unsigned int> number_of_patches;
    //! Load balancing frequency
    int balancing_every;
    //! Load coefficient applied to a cell (default = 1)
    double coef_cell;
    //! Load coefficient applied to a frozen particle (default = 0.1)
    double coef_frozen;
    //! Return if number of patch = number of MPI process, to tune IO //ism
    bool one_patch_per_MPI;
    //! Compute an initially balanced patch distribution right from the start
    bool initial_balance;

    //! Tells whether there is a moving window
    bool hasWindow;

    //! Tells whether there is a species with Monte-Carlo Compton radiation
    bool hasMCRadiation;
    //! Tells whether there is a species with Continuous radiation loss.
    bool hasLLRadiation;
    //! Tells whether there is a species with the stochastic radiation loss
    //! of Niel et al.
    bool hasNielRadiation;

    //! Log2 of the number of patch in the whole simulation box in every direction.
    //! The number of patch in a given direction MUST be a power of 2 and is 2^(mi[i]).
    std::vector<unsigned int> mi;

    //! string containing the whole clean namelist
    std::string namelist;

    //! call the python cleanup function and
    //! check if python can be closed (e.g. there is no laser python profile)
    //! by calling the _keep_python_running python function (part of pycontrol.pyh)
    void cleanup(SmileiMPI*);
<<<<<<< HEAD

    //! close Python
    static void closePython();


=======
    
>>>>>>> 2c6455e9
    //! Method to find the numbers of requested species, sorted, and duplicates removed
    static std::vector<unsigned int> FindSpecies(std::vector<Species*>&, std::vector<std::string>);

    //! every for the standard pic timeloop output
    unsigned int print_every;

private:
    //! passing named command to python
    void runScript(std::string command, std::string name=std::string(""));

    //! Characters width for timestep output
    unsigned int timestep_width;
};

#endif<|MERGE_RESOLUTION|>--- conflicted
+++ resolved
@@ -220,15 +220,6 @@
     //! check if python can be closed (e.g. there is no laser python profile)
     //! by calling the _keep_python_running python function (part of pycontrol.pyh)
     void cleanup(SmileiMPI*);
-<<<<<<< HEAD
-
-    //! close Python
-    static void closePython();
-
-
-=======
-    
->>>>>>> 2c6455e9
     //! Method to find the numbers of requested species, sorted, and duplicates removed
     static std::vector<unsigned int> FindSpecies(std::vector<Species*>&, std::vector<std::string>);
 
