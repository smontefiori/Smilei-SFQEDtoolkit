--- conflicted
+++ resolved
@@ -244,8 +244,6 @@
 
     //! every for the standard pic timeloop output
     unsigned int print_every;
-<<<<<<< HEAD
-=======
 
     // PXR parameters
     std::vector<unsigned int> global_factor;
@@ -255,7 +253,6 @@
     int   nordery = 2; 
     int   norderz = 2;
     std::vector<int> norder;
->>>>>>> 8db72fb9
     
     //! Boolean for printing the expected disk usage or not
     bool print_expected_disk_usage;
