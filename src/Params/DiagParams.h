/*! @file DiagParams.h

  @brief DiagParams.h is the class that hold the simulation parameters and can read from a file the namelist

  @date 2013-02-15
*/

#ifndef DIAGPARAMS_H
#define DIAGPARAMS_H

#include <vector>
#include <string>

#include "InputData.h"
#include "PicParams.h"
<<<<<<< HEAD
=======


class Diagnostic;
class SmileiMPI;
>>>>>>> dea242dc

//! this structure holds all the possible paraeters for phase diagnostics. Then every DiagnosticPhaseXXXXX will pick the ones that fit
struct phaseStructure {
	//!string defining the kind oh phase projections
    std::vector<std::string> kind;

    //! phase output every (every phase diagnostic must have this)
    unsigned int every;

    //! phase output from tmin
    double tmin;

    //! phase output to tmin
    double tmax;

    //! compression level using zlib [0-9] (0 deactvate compression)
    unsigned int deflate;

	//! vector of pointer to species on which the phase diag will be applied (if omitted, it will be for all)
	std::vector<std::string> species;
	
    //! minimum position
	std::vector<double> pos_min;
    //! max position
	std::vector<double> pos_max;
    //! number of positions
	std::vector <unsigned int> pos_num;

    //! minimum momentum
	std::vector<double> mom_min;
    //! max momentum
	std::vector<double> mom_max;
    //! number of momenta
	std::vector <unsigned int> mom_num;
	
    //! minimum Lorentz factor
	std::vector<double> lor_min;
    //! max Lorentz factor
	std::vector<double> lor_max;
    //! number of Lorentz factors
	std::vector <unsigned int> lor_num;
	
};


// ---------------------------------------------------------------------------------------------------------------------
//! DiagParams class: holds all the properties of the simulation that are read from the input file
// ---------------------------------------------------------------------------------------------------------------------
class DiagParams {

public:
    //! Creator for DiagParams
    DiagParams(Diagnostic&, PicParams&, InputData&, SmileiMPI *);

    void initScalars(Diagnostic&, PicParams&, InputData&);
    
    void initProbes(Diagnostic&, PicParams&, InputData&, SmileiMPI *);
    
    void initPhases(Diagnostic&, PicParams&, InputData&, SmileiMPI *);
    
    void initParticles(Diagnostic&, PicParams&, InputData&);
    
    //! field dump output
    unsigned int fieldDump_every;
    
    //! time-averaged field dump output
    unsigned int avgfieldDump_every;
    
    //! number of time-steps for time-averaging of fields
    unsigned int ntime_step_avg;

    //! particle dump output
    unsigned int particleDump_every;
<<<<<<< HEAD

    //! scalar output every scalar_every (namelist group "diag_scalar" key "every")
    unsigned int scalar_every;

    double scalar_tmin;
    double scalar_tmax;


    //! list of vars for scalars to be written (empty means all)
    std::vector<std::string> scalar_vars;

    //! scalar output precision
    unsigned int scalar_precision;
    
    //! vector of probes
    std::vector<probeStructure> probeStruc;
=======
>>>>>>> dea242dc
    
    //! every for the standard pic timeloop output
    unsigned int print_every;
	
	//! vector containing phase1D structures
	std::vector<phaseStructure> vecPhase;
	
	//! Method to find the numbers of requested species, sorted, and duplicates removed
    std::vector<unsigned int> FindSpecies(std::vector<std::string>, PicParams&);

};

#endif<|MERGE_RESOLUTION|>--- conflicted
+++ resolved
@@ -13,13 +13,8 @@
 
 #include "InputData.h"
 #include "PicParams.h"
-<<<<<<< HEAD
-=======
-
-
 class Diagnostic;
 class SmileiMPI;
->>>>>>> dea242dc
 
 //! this structure holds all the possible paraeters for phase diagnostics. Then every DiagnosticPhaseXXXXX will pick the ones that fit
 struct phaseStructure {
@@ -93,7 +88,6 @@
 
     //! particle dump output
     unsigned int particleDump_every;
-<<<<<<< HEAD
 
     //! scalar output every scalar_every (namelist group "diag_scalar" key "every")
     unsigned int scalar_every;
@@ -108,11 +102,6 @@
     //! scalar output precision
     unsigned int scalar_precision;
     
-    //! vector of probes
-    std::vector<probeStructure> probeStruc;
-=======
->>>>>>> dea242dc
-    
     //! every for the standard pic timeloop output
     unsigned int print_every;
 	
