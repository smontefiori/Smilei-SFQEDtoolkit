#include <algorithm>
#include <cmath>
#include <ctime>
#include <iomanip>

#define SMILEI_IMPORT_ARRAY

#include "PyTools.h"
#include "Params.h"
#include "Species.h"
#include "Tools.h"
#include "SmileiMPI.h"
#include "H5.h"
#include "LaserPropagator.h"

#include "pyinit.pyh"
#include "pyprofiles.pyh"
#include "pycontrol.pyh"

using namespace std;

namespace Rand
{
std::random_device device;
std::mt19937 gen( device() );

std::uniform_real_distribution<double> uniform_distribution( 0., 1. );
double uniform()
{
    return uniform_distribution( gen );
}

std::uniform_real_distribution<double> uniform_distribution1( 0., 1.-1e-11 );
double uniform1()
{
    return uniform_distribution1( gen );
}

std::uniform_real_distribution<double> uniform_distribution2( -1., 1. );
double uniform2()
{
    return uniform_distribution2( gen );
}
double normal( double stddev )
{
    std::normal_distribution<double> normal_distribution( 0., stddev );
    return normal_distribution( gen );
}
}

#define DO_EXPAND(VAL)  VAL ## 1
#define EXPAND(VAL)     DO_EXPAND(VAL)
#ifdef SMILEI_USE_NUMPY
#if PY_MAJOR_VERSION < 3
void smilei_import_array()   // python 2
{
    import_array();
}
#else
void *smilei_import_array()   // hack for python3
{
    import_array();
    return NULL;
}
#endif
#endif


// ---------------------------------------------------------------------------------------------------------------------
// Params : open & parse the input data file, test that parameters are coherent
// ---------------------------------------------------------------------------------------------------------------------
Params::Params( SmileiMPI *smpi, std::vector<std::string> namelistsFiles ) :
    namelist( "" )
{

    MESSAGE( "HDF5 version "<<H5_VERS_MAJOR << "." << H5_VERS_MINOR << "." << H5_VERS_RELEASE );

    if( ( H5_VERS_MAJOR< 1 ) ||
            ( ( H5_VERS_MAJOR==1 ) && ( H5_VERS_MINOR< 8 ) ) ||
            ( ( H5_VERS_MAJOR==1 ) && ( H5_VERS_MINOR==8 ) && ( H5_VERS_RELEASE<16 ) ) ) {
        WARNING( "Smilei suggests using HDF5 version 1.8.16 or newer" );
    }

    if( namelistsFiles.size()==0 ) {
        ERROR_NAMELIST( "No namelist (input file) given!","" );
    }

    //string commandLineStr("");
    //for (unsigned int i=0;i<namelistsFiles.size();i++) commandLineStr+="\""+namelistsFiles[i]+"\" ";
    //MESSAGE(1,commandLineStr);

    //init Python
    PyTools::openPython();
    // Print python version
    MESSAGE( "Python version "<<PyTools::python_version() );
    
#ifdef SMILEI_USE_NUMPY
    smilei_import_array();
    // Workaround some numpy multithreading bug
    // https://github.com/numpy/numpy/issues/5856
    // We basically call the command numpy.seterr(all="ignore")
    PyObject *numpy = PyImport_ImportModule( "numpy" );
    string seterr( "seterr" );
    string sChar( "s" );
    Py_DECREF( PyObject_CallMethod( numpy, &seterr[0], &sChar[0], "ignore" ) );
    Py_DECREF( numpy );
#else
    WARNING("Numpy not found. Some options will not be available");
#endif


    // First, we tell python to filter the ctrl-C kill command (or it would prevent to kill the code execution).
    // This is done separately from other scripts because we don't want it in the concatenated python namelist.
    PyTools::checkPyError();
    string command = "import signal\nsignal.signal(signal.SIGINT, signal.SIG_DFL)";
    if( !PyRun_SimpleString( command.c_str() ) ) {
        PyTools::checkPyError();
    }

    PyObject *Py_main = PyImport_AddModule( "__main__" );
    PyObject *globals = PyModule_GetDict( Py_main );

    // Running pyinit.py
    runScript( string( reinterpret_cast<const char *>( pyinit_py ), pyinit_py_len ), "pyinit.py", globals );

    runScript( Tools::merge( "smilei_version='", string( __VERSION ), "'\n" ), string( __VERSION ), globals );

    // Set the _test_mode to False
    PyObject_SetAttrString( Py_main, "_test_mode", Py_False );
    PyTools::checkPyError();

    // here we add the rank, in case some script need it
    PyModule_AddIntConstant( Py_main, "smilei_mpi_rank", smpi->getRank() );

    // here we add the MPI size, in case some script need it
    PyModule_AddIntConstant( Py_main, "smilei_mpi_size", smpi->getSize() );
    namelist += string( "smilei_mpi_size = " ) + to_string( smpi->getSize() ) + "\n";

    // here we add the larget int, important to get a valid seed for randomization
    PyModule_AddIntConstant( Py_main, "smilei_rand_max", RAND_MAX );
    namelist += string( "smilei_rand_max = " ) + to_string( RAND_MAX ) + "\n\n";

    // Running pyprofiles.py
    runScript( string( reinterpret_cast<const char *>( pyprofiles_py ), pyprofiles_py_len ), "pyprofiles.py", globals );

    namelist += "\n\n";
    namelist += "\"\"\"\n";
    namelist += "-----------------------------------------------------------------------\n";
    namelist += "BEGINNING OF THE USER NAMELIST\n";
    namelist += "\"\"\"\n\n";

    // Running the namelists
    for( vector<string>::iterator it=namelistsFiles.begin(); it!=namelistsFiles.end(); it++ ) {
        string strNamelist="";
        if( smpi->isMaster() ) {
            ifstream istr( it->c_str() );
            // If file
            if( istr.is_open() ) {
                std::stringstream buffer;
                buffer << istr.rdbuf();
                strNamelist+=buffer.str();
                // If command
            } else {
                command = *it;
                // Remove quotes
                unsigned int s = command.size();
                if( s>1 && command.substr( 0, 1 )=="\"" && command.substr( s-1, 1 )=="\"" ) {
                    command = command.substr( 1, s - 2 );
                }
                // Add to namelist
                strNamelist = Tools::merge( "# Smilei:) From command line:\n", command );
            }
            strNamelist +="\n";
        }
        smpi->bcast( strNamelist );
        runScript( strNamelist, ( *it ), globals );
    }

    // Running pycontrol.py
    runScript( string( reinterpret_cast<const char *>( pycontrol_py ), pycontrol_py_len ), "pycontrol.py", globals );

    // Run custom pre-processing function
    MESSAGE( 1, "Check for function preprocess()" );
    PyTools::runPyFunction( "preprocess" );
    PyErr_Clear();

    smpi->barrier();

    // Error if no block Main() exists
    if( PyTools::nComponents( "Main" ) == 0 ) {
        ERROR_NAMELIST( "Block Main() not defined",LINK_NAMELIST + std::string("#main-variables") );
    }

    // CHECK namelist on python side
    PyTools::runPyFunction( "_smilei_check" );
    smpi->barrier();

    // Python makes the checkpoint dir tree
    if( ! smpi->test_mode ) {
        PyTools::runPyFunction( "_prepare_checkpoint_dir" );
        smpi->barrier();
    }

    // Call python function _keep_python_running (see pyontrol.py)
    // Return false if we can close the python interpreter
    MESSAGE( 1, "Calling python _keep_python_running() :" );
    keep_python_running_ = PyTools::runPyFunction<bool>( "_keep_python_running" );

    // random seed
    random_seed = 0;
    if( PyTools::extractOrNone( "random_seed", random_seed, "Main" ) ) {
        // Init of the seed for the vectorized C++ random generator recommended by Intel
        // See https://software.intel.com/en-us/articles/random-number-function-vectorization
        srand48( random_seed );
        // Init of the seed for the C++ random generator
        Rand::gen = std::mt19937( random_seed );
    }

    // communication pattern initialized as partial B exchange
    full_B_exchange = false;
    // communication pattern initialized as partial A, Phi exchange for envelope simulations
    full_Envelope_exchange = false;

    // --------------
    // Stop & Restart
    // --------------

    restart = false;
    std::vector<std::string> _unused_restart_files;
    if( PyTools::nComponents( "Checkpoints" )>0 && PyTools::extractV( "restart_files", _unused_restart_files, "Checkpoints" ) ) {
        MESSAGE( 1, "Code will restart" );
        restart=true;
    }

    // ---------------------
    // Normalisation & units
    // ---------------------

    reference_angular_frequency_SI = 0.;
    PyTools::extract( "reference_angular_frequency_SI", reference_angular_frequency_SI, "Main"   );

    // -------------------
    // Simulation box info
    // -------------------

    // geometry of the simulation
    geometry = "";
    PyTools::extract( "geometry", geometry, "Main"  );
    if( geometry!="1Dcartesian" && geometry!="2Dcartesian" && geometry!="3Dcartesian" && geometry!="AMcylindrical" ) {
        ERROR_NAMELIST( "Main.geometry `" << geometry << "` invalid", LINK_NAMELIST + std::string("#main-variables") );
    }
    setDimensions();

    // Maxwell Solver
    PyTools::extract( "maxwell_solver", maxwell_sol, "Main"   );
    is_spectral = false;
    is_pxr = false;
    if( maxwell_sol == "Lehe" || maxwell_sol == "Bouchard" || maxwell_sol == "M4" ) {
        full_B_exchange=true;
    } else if( maxwell_sol == "spectral" ) {
        is_spectral = true;
        is_pxr = true;
        full_B_exchange = true;
    } else if( maxwell_sol == "picsar" ) {
        is_pxr = true;
    }

#ifndef _PICSAR
    if (is_pxr) {
        ERROR_NAMELIST( "Smilei not linked with picsar, use make config=picsar", "https://smileipic.github.io/Smilei/install_PICSAR.html" );
    }
#endif

    // interpolation order
    PyTools::extract( "interpolation_order", interpolation_order, "Main"  );
    if( geometry=="AMcylindrical") {
        if( interpolation_order != 1 && is_spectral ) {
            ERROR_NAMELIST( "Main.interpolation_order " << interpolation_order << " should be 1 for PSATD solver",
            LINK_NAMELIST + std::string("#main-variables") );
        }
        if( interpolation_order != 2 && !is_spectral ){
            ERROR_NAMELIST( "Main.interpolation_order " << interpolation_order << " should be 2 for FDTD solver.",
            LINK_NAMELIST + std::string("#main-variables"));
        }
    } else if( interpolation_order!=2 && interpolation_order!=4 && !is_spectral ) {
        ERROR_NAMELIST( "Main.interpolation_order " << interpolation_order << " should be 2 or 4",
        LINK_NAMELIST + std::string("#main-variables"));
    }

    // Interpolation scheme
    PyTools::extract( "interpolator", interpolator_, "Main"  );
    
    // Cancelation of the letter case
    std::transform( interpolator_.begin(), interpolator_.end(), interpolator_.begin(), ::tolower );
    
    if (interpolator_ != "wt" && interpolator_ != "momentum-conserving") {
        ERROR_NAMELIST( "Parameter `Main.interpolator` should be `momentum-conserving` or `wt`.",
        LINK_NAMELIST + std::string("#main-variables"));
    }

    if( ( interpolator_  == "wt") && 
        (geometry != "1Dcartesian")                &&  
        (geometry != "2Dcartesian")                && 
        (geometry != "3Dcartesian")               ) {
        ERROR_NAMELIST( "Interpolator `wt` not implemented for geometry: " << geometry << ".",
        LINK_NAMELIST + std::string("#main-variables") );
    }



    //!\todo (MG to JD) Please check if this parameter should still appear here
    // Disabled, not compatible for now with particles sort
    // if ( !PyTools::extract("exchange_particles_each", exchange_particles_each) )
    exchange_particles_each = 1;

    PyTools::extract( "every_clean_particles_overhead", every_clean_particles_overhead, "Main"   );

    // TIME & SPACE RESOLUTION/TIME-STEPS

    // reads timestep & cell_length
    PyTools::extract( "timestep", timestep, "Main"   );
    res_time = 1.0/timestep;

    PyTools::extractV( "cell_length", cell_length, "Main" );
    if( cell_length.size()!=nDim_field ) {
        ERROR_NAMELIST( "Dimension of cell_length ("<< cell_length.size() << ") != " << nDim_field << " for geometry " << geometry,
        LINK_NAMELIST + std::string("#main-variables"));
    }
    res_space.resize( nDim_field );
    for( unsigned int i=0; i<nDim_field; i++ ) {
        res_space[i] = 1.0/cell_length[i];
    }
    // Number of modes in AMcylindrical geometry
    PyTools::extract( "number_of_AM", nmodes, "Main"   );

    nmodes_rel_field_init = 1; // default value

    // Number of modes in AMcylindrical geometry for relativistic field initialization
    // if not specified, it will be equal to 1
    PyTools::extract( "number_of_AM_relativistic_field_initialization", nmodes_rel_field_init, "Main"   );
    if (nmodes_rel_field_init>nmodes){
        ERROR_NAMELIST( "The number of AM modes computed in relativistic field initialization must be lower or equal than the number of modes of the simulation",
                    LINK_NAMELIST + std::string("#main-variables") );
    }

    nmodes_classical_Poisson_field_init = 1; // default value

    // Number of modes in AMcylindrical geometry for non relativistic field initialization with Poisson solver
    // if not specified, it will be equal to 1
    PyTools::extract( "number_of_AM_classical_Poisson_solver", nmodes_classical_Poisson_field_init, "Main"   );
    if (nmodes_classical_Poisson_field_init>nmodes){
        ERROR_NAMELIST( "The number of AM modes computed in classical Poisson solver must be lower or equal than the number of modes of the simulation",
                        LINK_NAMELIST + std::string("#main-variables") );
    }


    // simulation duration & length
    PyTools::extract( "simulation_time", simulation_time, "Main"   );

    PyTools::extractV( "grid_length", grid_length, "Main" );
    if( grid_length.size()!=nDim_field ) {
        ERROR_NAMELIST( "Dimension of grid_length ("<< grid_length.size() << ") != " << nDim_field << " for geometry " << geometry,
        LINK_NAMELIST + std::string("#main-variables"));
    }


    //! Boundary conditions for ElectroMagnetic Fields
    if( !PyTools::extractVV( "EM_boundary_conditions", EM_BCs, "Main" ) ) {
        ERROR_NAMELIST( "Electromagnetic boundary conditions (EM_boundary_conditions) not defined",
                        LINK_NAMELIST + std::string("#main-variables"));
    }

    if( EM_BCs.size() == 0 ) {
        ERROR_NAMELIST( "EM_boundary_conditions cannot be empty",
               LINK_NAMELIST + std::string("#main-variables") );
    } else if( EM_BCs.size() == 1 ) {
        while( EM_BCs.size() < nDim_field ) {
            EM_BCs.push_back( EM_BCs[0] );
        }
    } else if( EM_BCs.size() != nDim_field ) {
        ERROR_NAMELIST( "EM_boundary_conditions must be the same size as the number of dimensions",
                        LINK_NAMELIST + std::string("#main-variables") );
    }

    for( unsigned int iDim=0; iDim<nDim_field; iDim++ ) {
        if( EM_BCs[iDim].size() == 1 ) { // if just one type is specified, then take the same bc type in a given dimension
            EM_BCs[iDim].push_back( EM_BCs[iDim][0] );
        } else if( EM_BCs[iDim][0] != EM_BCs[iDim][1] && ( EM_BCs[iDim][0] == "periodic" || EM_BCs[iDim][1] == "periodic" ) ) {
            ERROR_NAMELIST( "EM_boundary_conditions along "<<"xyz"[iDim]<<" cannot be periodic only on one side",
                            LINK_NAMELIST + std::string("#main-variables") );
        }
        if( is_spectral && geometry != "AMcylindrical" && ( EM_BCs[iDim][0] != "periodic" || EM_BCs[iDim][1] != "periodic" ) ) {
            ERROR_NAMELIST( "EM_boundary_conditions along "<<"xyz"[iDim]<<" must be periodic for spectral solver in cartesian geometry.",
                            LINK_NAMELIST + std::string("#main-variables") );
        }
        //if ( ( (EM_BCs[0][0] == "PML") || (EM_BCs[0][1] == "PML") )
        //     && ( (EM_BCs[iDim][0] != "PML") || (EM_BCs[iDim][1] != "PML") ) ) {
        //    ERROR( "Either all PML, either none" );
        //}
    }

    int n_envlaser = PyTools::nComponents( "LaserEnvelope" );
    if( n_envlaser >=1 ) {
        Laser_Envelope_model = true;
        //! Boundary conditions for Envelope Field
        if( !PyTools::extractVV( "Envelope_boundary_conditions", Env_BCs, "LaserEnvelope" ) ) {
            ERROR_NAMELIST( "Envelope_boundary_conditions not defined",
                            LINK_NAMELIST + std::string("#laser-envelope-model") );
        }

        if( Env_BCs.size() == 0 ) {
            ERROR_NAMELIST( "Envelope_boundary_conditions cannot be empty",
                            LINK_NAMELIST + std::string("#laser-envelope-model"));
        } else if( Env_BCs.size() == 1 ) {
            while( Env_BCs.size() < nDim_field ) {
                Env_BCs.push_back( Env_BCs[0] );
            }
        } else if( Env_BCs.size() != nDim_field ) {
            ERROR_NAMELIST( "Envelope_boundary_conditions must be the same size as the number of dimensions",
                           LINK_NAMELIST + std::string("#laser-envelope-model") );
        }

        for( unsigned int iDim=0; iDim<nDim_field; iDim++ ) {
            if( Env_BCs[iDim].size() == 1 ) { // if just one type is specified, then take the same bc type in a given dimension
                Env_BCs[iDim].push_back( Env_BCs[iDim][0] );
            }
            //    else if ( (Env_BCs[iDim][0] != Env_BCs[iDim][1]) &&  (Env_BCs[iDim][0] == "periodic" || Env_BCs[iDim][1] == "periodic") )
            //        ERROR("Envelope_boundary_conditions along "<<"xyz"[iDim]<<" cannot be periodic only on one side");
        }


        // Find if at least one species is ionized by envelope
        int n_species = PyTools::nComponents( "Species" );
        std:: string ionization_model;
        for (int i_species=0;i_species<n_species;i_species++){
            PyTools::extract( "ionization_model", ionization_model, "Species", i_species );
            if (ionization_model=="tunnel_envelope" || ionization_model=="tunnel_envelope_averaged" ){
                envelope_ionization_is_active = true;
                break;
            }
        }

        // Read envelope solver for the envelope equation
        PyTools::extract( "envelope_solver", envelope_solver, "LaserEnvelope" );
        if ( (envelope_solver != "explicit") && (envelope_solver != "explicit_reduced_dispersion") ){
            ERROR_NAMELIST("Unknown envelope_solver - only 'explicit' and 'explicit_reduced_dispersion' are available. ",
                           LINK_NAMELIST + std::string("#laser-envelope-model"));
        }
        if ((envelope_solver == "explicit_reduced_dispersion") && (geometry!="1Dcartesian")){
            full_Envelope_exchange = true;
        }


    }

    open_boundaries.resize( nDim_field );
    for( unsigned int iDim = 0 ; iDim < nDim_field; iDim++ ) {
        open_boundaries[iDim].resize( 2, false );
        for( unsigned int j = 0; j < 2; j++ ) {
            if( EM_BCs[iDim][j] == "buneman" ) {
                full_B_exchange = true;
                open_boundaries[iDim][j] = true;
            } else if( EM_BCs[iDim][j] == "silver-muller" ) {
                open_boundaries[iDim][j] = true;
            }
        }
    }

    PyTools::extractVV( "EM_boundary_conditions_k", EM_BCs_k, "Main" );
    if( EM_BCs_k.size() == 0 ) {
        //Gives default value
        for( unsigned int iDim=0; iDim<nDim_field; iDim++ ) {
            std::vector<double> temp_k;

            for( unsigned int iiDim=0; iiDim<iDim; iiDim++ ) {
                temp_k.push_back( 0. );
            }
            temp_k.push_back( 1. );
            for( unsigned int iiDim=iDim+1; iiDim<nDim_field; iiDim++ ) {
                temp_k.push_back( 0. );
            }
            EM_BCs_k.push_back( temp_k );
            for( unsigned int iiDim=0; iiDim<nDim_field; iiDim++ ) {
                temp_k[iiDim] *= -1. ;
            }
            EM_BCs_k.push_back( temp_k );
        }
    }

    //Complete with zeros if not defined
    if( EM_BCs_k.size() == 1 ) {
        while( EM_BCs_k.size() < nDim_field*2 ) {
            EM_BCs_k.push_back( EM_BCs_k[0] );
        }
    } else if( EM_BCs_k.size() != nDim_field*2 ) {
        ERROR_NAMELIST( "EM_boundary_conditions_k must be the same size as the number of faces.",
                        LINK_NAMELIST + std::string("#main-variables"));
    }
    for( unsigned int iDim=0; iDim<nDim_field*2; iDim++ ) {
        if( EM_BCs_k[iDim].size() != nDim_field ) {
            ERROR_NAMELIST( "EM_boundary_conditions_k must have exactly " << nDim_field << " elements along dimension "<<"-+"[iDim%2]<<"012"[iDim/2],
                   LINK_NAMELIST + std::string("#main-variables") );
        }
        if( EM_BCs_k[iDim][iDim/2] == 0. ) {
            ERROR_NAMELIST( "EM_boundary_conditions_k must have a non zero normal component along dimension "<<"-+"[iDim%2]<<"012"[iDim/2],
                           LINK_NAMELIST + std::string("#main-variables") );
        }

    }
    save_magnectic_fields_for_SM = true;
    PyTools::extract( "save_magnectic_fields_for_SM", save_magnectic_fields_for_SM, "Main"   );

    PyTools::extractVV( "number_of_pml_cells", number_of_pml_cells, "Main" );

    // -----------------------------------
    // POISSON & FILTERING OPTIONS
    // -----------------------------------

    time_fields_frozen=0.0;
    PyTools::extract( "time_fields_frozen", time_fields_frozen, "Main"   );

    // Poisson Solver
    PyTools::extract( "solve_poisson", solve_poisson, "Main"   );
    PyTools::extract( "poisson_max_iteration", poisson_max_iteration, "Main"   );
    PyTools::extract( "poisson_max_error", poisson_max_error, "Main"   );
    // Relativistic Poisson Solver
    PyTools::extract( "solve_relativistic_poisson", solve_relativistic_poisson, "Main"   );
    PyTools::extract( "relativistic_poisson_max_iteration", relativistic_poisson_max_iteration, "Main"   );
    PyTools::extract( "relativistic_poisson_max_error", relativistic_poisson_max_error, "Main"   );

    // Current filter properties
    int nCurrentFilter = PyTools::nComponents( "CurrentFilter" );
    for( int ifilt = 0; ifilt < nCurrentFilter; ifilt++ ) {
        PyTools::extract( "model", currentFilter_model, "CurrentFilter", ifilt );
        if( (currentFilter_model != "binomial")&&(currentFilter_model != "customFIR") ) {
            ERROR_NAMELIST( "Currently, only the `binomial` and `customFIR` model is available in CurrentFilter()",
            LINK_NAMELIST + std::string("#current-filtering") );
        }

        if(currentFilter_model == "customFIR") {
            PyTools::extractV( "kernelFIR", currentFilter_kernelFIR, "CurrentFilter", ifilt );
            if( currentFilter_kernelFIR.size() < 3 ) {
                ERROR_NAMELIST( "Kernel have to measure 3 taps at least. For example the binomial FIR kernel on three tapis [0.25,0.50,0.25]",
                                LINK_NAMELIST + std::string("#current-filtering"));
            }
        }

        PyTools::extractV( "passes", currentFilter_passes, "CurrentFilter", ifilt );  //test list

        if( currentFilter_passes.size() == 0 ) {
            ERROR_NAMELIST( "passes in block 'CurrentFilter' cannot be empty",  LINK_NAMELIST + std::string("#current-filtering"));
        } else if( currentFilter_passes.size() == 1 ) {
            while( currentFilter_passes.size() < nDim_field ) {
                currentFilter_passes.push_back( currentFilter_passes[0] );
            }
        } else if( currentFilter_passes.size() != nDim_field ) {
            ERROR_NAMELIST( "passes in block 'CurrentFilter' must be the same size as the number of field dimensions",  LINK_NAMELIST + std::string("#current-filtering") );
        }
    }

    // Field filter properties
    Friedman_filter = false;
    Friedman_theta = 0;
    int nFieldFilter = PyTools::nComponents( "FieldFilter" );
    for( int ifilt = 0; ifilt < nFieldFilter; ifilt++ ) {
        string model;
        PyTools::extract( "model", model, "FieldFilter", ifilt );
        if( model != "Friedman" ) {
            ERROR_NAMELIST( "Currently, only the `Friedman` model is available in FieldFilter()",  LINK_NAMELIST + std::string("#field-filtering"));
        }
        if( geometry != "2Dcartesian" ) {
            ERROR_NAMELIST( "Currently, the `Friedman` field filter is only availble in `2Dcartesian` geometry",  LINK_NAMELIST + std::string("#field-filtering") );
        }
        Friedman_filter = true;
        PyTools::extract( "theta", Friedman_theta, "FieldFilter", ifilt );
        if( Friedman_filter && ( Friedman_theta==0. ) ) {
            WARNING( "Friedman filter is applied but parameter theta is set to zero" );
        }
        if( ( Friedman_theta<0. ) || ( Friedman_theta>1. ) ) {
            ERROR_NAMELIST( "Friedman filter theta = " << Friedman_theta << " must be between 0 and 1",  LINK_NAMELIST + std::string("#field-filtering") );
        }
    }


    // testing the CFL condition
    //!\todo (MG) CFL cond. depends on the Maxwell solv. ==> HERE JUST DONE FOR YEE!!!
    double res_space2=0;
    for( unsigned int i=0; i<nDim_field; i++ ) {
        res_space2 += res_space[i]*res_space[i];
    }
    if( geometry == "AMcylindrical" ) {
        if( !is_spectral ){
            res_space2 += ( ( nmodes-1 )*( nmodes-1 )-1 )*res_space[1]*res_space[1];
        } else {
            res_space2 = max(res_space[0], res_space[1]) * max(res_space[0], res_space[1]);
            if( timestep != min(cell_length[0], cell_length[1]) ) {
                WARNING( " timestep=" << timestep << " is not equal to optimal timestep for this solver = " << min(cell_length[0], cell_length[1])  );
            }
        }
    }
    dtCFL=1.0/sqrt( res_space2 );
    if( timestep>dtCFL && !is_spectral ) {
        WARNING( "CFL problem: timestep=" << timestep << " should be smaller than " << dtCFL );
    }



    // cluster_width_
    PyTools::extract( "cluster_width", cluster_width_, "Main"   );



    // --------------------
    // Number of patches
    // --------------------
    if( !PyTools::extractV( "number_of_patches", number_of_patches, "Main" ) ) {
        ERROR_NAMELIST( "The parameter `number_of_patches` must be defined as a list of integers",  
        LINK_NAMELIST + std::string("#main-variables")  );
    }

    tot_number_of_patches = 1;
    for( unsigned int iDim=0 ; iDim<nDim_field ; iDim++ ) {
        tot_number_of_patches *= number_of_patches[iDim];
    }

    if( tot_number_of_patches == ( unsigned int )( smpi->getSize() ) ) {
        one_patch_per_MPI = true;
    } else {
        one_patch_per_MPI = false;
        if( tot_number_of_patches < ( unsigned int )( smpi->getSize() ) ) {
            ERROR_NAMELIST( "The total number of patches "<<tot_number_of_patches
                          <<" must be greater or equal to the number of MPI processes "
                          <<smpi->getSize(), LINK_NAMELIST + std::string("#main-variables"));
        }
    }
#ifdef _OPENMP
    if( tot_number_of_patches < ( unsigned int )( smpi->getSize()*smpi->getOMPMaxThreads() ) ) {
        WARNING( "Resources allocated "<<( smpi->getSize()*smpi->getOMPMaxThreads() )
               <<" underloaded regarding the total number of patches "<<tot_number_of_patches );
    }
#endif


    spectral_solver_order.resize( nDim_field, 1 );
    PyTools::extractV( "spectral_solver_order", spectral_solver_order, "Main" );

    initial_rotational_cleaning = false;
    if( is_spectral && geometry == "AMcylindrical" ) {
        PyTools::extract( "initial_rotational_cleaning", initial_rotational_cleaning, "Main" );
        if( initial_rotational_cleaning && smpi->getSize() > 1 ) {
            WARNING("Rotational cleaning (laser initialization) is not parallelized for now and may use a large amount of memory.");
        }
    }

    PyTools::extract( "patch_arrangement", patch_arrangement, "Main"  );
    WARNING( "Patches distribution: " << patch_arrangement );

    int total_number_of_hilbert_patches = 1;
    if( patch_arrangement == "hilbertian" ) {
        for( unsigned int iDim=0 ; iDim<nDim_field ; iDim++ ) {
            total_number_of_hilbert_patches *= number_of_patches[iDim];
            if( ( number_of_patches[iDim] & ( number_of_patches[iDim]-1 ) ) != 0 ) {
                ERROR_NAMELIST( "Number of patches in each direction must be a power of 2",  LINK_NAMELIST + std::string("#main-variables")  );
            }
        }
    }




    if( PyTools::nComponents( "LoadBalancing" )>0 ) {
        // get parameter "every" which describes a timestep selection
        load_balancing_time_selection = new TimeSelection(
            PyTools::extract_py( "every", "LoadBalancing" ), "Load balancing"
        );
        PyTools::extract( "cell_load", cell_load, "LoadBalancing"   );
        PyTools::extract( "frozen_particle_load", frozen_particle_load, "LoadBalancing"   );
        PyTools::extract( "initial_balance", initial_balance, "LoadBalancing"   );
    } else {
        load_balancing_time_selection = new TimeSelection();
    }

    has_load_balancing = ( smpi->getSize()>1 )  && ( ! load_balancing_time_selection->isEmpty() );

    if( has_load_balancing && patch_arrangement != "hilbertian" ) {
        ERROR_NAMELIST( "Dynamic load balancing is only available for Hilbert decomposition",  LINK_NAMELIST + std::string("#main-variables") );
    }
    if( has_load_balancing && total_number_of_hilbert_patches < 2*smpi->getSize() ) {
        ERROR_NAMELIST( "Dynamic load balancing requires to use at least 2 patches per MPI process.",  LINK_NAMELIST + std::string("#main-variables") );
    }

    mi.resize( 3, 0 );
    while( ( number_of_patches[0] >> mi[0] ) >1 ) {
        mi[0]++ ;
    }
    if( number_of_patches.size()>1 ) {
        while( ( number_of_patches[1] >> mi[1] ) >1 ) {
            mi[1]++ ;
        }
        if( number_of_patches.size()>2 )
            while( ( number_of_patches[2] >> mi[2] ) >1 ) {
                mi[2]++ ;
            }
    }

    bool defined_cell_sort = true;
    if (!PyTools::extractOrNone( "cell_sorting", cell_sorting_, "Main"  )){
    //cell_sorting is undefined by the user
        defined_cell_sort = false;
        cell_sorting_ = false;
    }

    // Activation of the vectorized subroutines
    vectorization_mode = "off";
    has_adaptive_vectorization = false;
    adaptive_vecto_time_selection = nullptr;

    if( PyTools::nComponents( "Vectorization" )>0 ) {
        // Extraction of the vectorization mode
        PyTools::extract( "mode", vectorization_mode, "Vectorization"   );
        if( !( vectorization_mode == "off" ||
                vectorization_mode == "on" ||
                vectorization_mode == "adaptive" ||
                vectorization_mode == "adaptive_mixed_sort" ) ) {
            ERROR_NAMELIST( "In block `Vectorization`, parameter `mode` must be `off`, `on`, `adaptive`",  LINK_NAMELIST + std::string("#vectorization") );
        } else if( vectorization_mode == "adaptive_mixed_sort" || vectorization_mode == "adaptive" ) {
            has_adaptive_vectorization = true;
        }

        if (geometry=="1Dcartesian" && vectorization_mode != "off") {
            vectorization_mode = "off";
            has_adaptive_vectorization = false;
            WARNING("In 1D, the vectorization block does not apply. `vectorization back to `off`.")
        }

        // Cell sorting not defined by the user
        if (!defined_cell_sort) {
            if (vectorization_mode == "off") {
                cell_sorting_ = false;
            } else {
                cell_sorting_ = true;
            }
        }

        // Cell sorting explicitely defined by the user
	    if (defined_cell_sort){
            // cell sorting explicitely set on
            if (cell_sorting_) {
                if (vectorization_mode == "off") {
                    WARNING(" Cell sorting `cell_sorting` cannot be used when vectorization is off for the moment. Vectorization is automatically activated.")
                }
            // cell sorting explicitely set off
            } else {
                if (!( vectorization_mode == "off")) {
                    ERROR_NAMELIST(" Cell sorting `cell_sorting` must be allowed in order to use vectorization.",  
                        LINK_NAMELIST + std::string("#vectorization"))
                }
            }
        }


        // Default mode for the adaptive mode
        PyTools::extract( "initial_mode", adaptive_default_mode, "Vectorization"   );
        if( !( adaptive_default_mode == "off" ||
                adaptive_default_mode == "on" ) ) {
            ERROR_NAMELIST( "In block `Vectorization`, parameter `default` must be `off` or `on`",  LINK_NAMELIST + std::string("#vectorization") );
        }

        // get parameter "every" which describes a timestep selection
        if( ! adaptive_vecto_time_selection )
            adaptive_vecto_time_selection = new TimeSelection(
                PyTools::extract_py( "reconfigure_every", "Vectorization" ), "Adaptive vectorization"
            );
    }
<<<<<<< HEAD

    // PyTools::extract( "cell_sorting", cell_sorting, "Main"  );
    //MESSAGE("Sorting per cell : " << cell_sorting );
    //if (cell_sorting)
    //    vectorization_mode = "on";

    PyTools::extract( "gpu_computing", gpu_computing, "Main"  );
    if (gpu_computing) {
#ifndef _GPU
        ERROR( "Smilei is not compiled for GPU" );
#else
#ifdef _OPENACC
        MESSAGE( "Smilei will be exeecuted on CPU through Thrust" );
#else
        ERROR( "Smilei is not compiled with OpenACC" );
#endif
#endif
    }
    else {
#ifdef _OPENACC
        ERROR( "Smilei will be exeecuted on GPU,set Main.gpu_computing = True" );
#endif
    }
    
=======
    
    // Not used, just for compatibility with the GPU branch
    PyTools::extract( "gpu_computing", gpu_computing, "Main"  );

>>>>>>> a69c98e5
    // In case of collisions, ensure particle sort per cell
    if( PyTools::nComponents( "Collisions" ) > 0 ) {

        // collisions need sorting per cell
        if (defined_cell_sort && cell_sorting_ == false){
            ERROR_NAMELIST(" Cell sorting or vectorization must be allowed in order to use collisions.",  LINK_NAMELIST + std::string("#collisions-reactions"));
        }

        if (!defined_cell_sort && !cell_sorting_) {
            if (vectorization_mode == "off") {
                cell_sorting_ = true;
                vectorization_mode = "on";
                WARNING("For collisions, vectorization activated for cell sorting capability. Disabled vectorization not compatible with cell sorting for the moment.")
            }
        }
        
        if( geometry!="1Dcartesian"
                && geometry!="2Dcartesian"
                && geometry!="3Dcartesian" ) {
            ERROR_NAMELIST( "Collisions only valid for cartesian geometries for the moment",  LINK_NAMELIST + std::string("#collisions-reactions") );
        }

        if( vectorization_mode == "adaptive_mixed_sort" ) {
            ERROR_NAMELIST( "Collisions are incompatible with the vectorization mode 'adaptive_mixed_sort'.",  LINK_NAMELIST + std::string("#collisions-reactions") );
        }
    }

    // Read the "print_every" parameter
    print_every = ( int )( simulation_time/timestep )/10;
    PyTools::extractOrNone( "print_every", print_every, "Main" );
    if( !print_every ) {
        print_every = 1;
    }

    // Read the "print_expected_disk_usage" parameter
    PyTools::extract( "print_expected_disk_usage", print_expected_disk_usage, "Main"   );

    // Decide when necessary to keep position_old
    keep_position_old = false;
    DEBUGEXEC( keep_position_old = true );

    // -------------------------------------------------------
    // Checking species order
    // -------------------------------------------------------
    // read from python namelist the number of species
    unsigned int tot_species_number = PyTools::nComponents( "Species" );

    double mass, mass2=0;
    std::string merging_method;

    for( unsigned int ispec = 0; ispec < tot_species_number; ispec++ ) {
        PyTools::extract( "mass", mass, "Species", ispec );
        if( mass == 0 ) {
            for( unsigned int ispec2 = ispec+1; ispec2 < tot_species_number; ispec2++ ) {
                PyTools::extract( "mass", mass2, "Species", ispec2 );
                if( mass2 > 0 ) {
                    ERROR_NAMELIST( "the photon species (mass==0) should be defined after the particle species (mass>0)",  LINK_NAMELIST + std::string("#species") );
                }
            }
        }
        //Use cell sorting if merge is used.
        PyTools::extract( "merging_method", merging_method, "Species", ispec );
        if (merging_method != "none"){

            if (defined_cell_sort && !cell_sorting_){
                ERROR_NAMELIST(" Cell sorting or vectorization must be allowed in order to use particle merging.",  LINK_NAMELIST + std::string("#collisions-reactions"));
            }

            if (!defined_cell_sort && !cell_sorting_) {
                if (vectorization_mode == "off") {
                    cell_sorting_ = true;
                    vectorization_mode = "on";
                    if (geometry != "1Dcartesian" ) {
                        WARNING("For particle merging, vectorization activated for cell sorting capability. Disabled vectorization not compatible with cell sorting for the moment.")
                    }
                }
            }
        }
    }

    // -------------------------------------------------------
    // Parameters for the synchrotron-like radiation losses
    // -------------------------------------------------------
    hasMCRadiation = false ;// Default value
    hasLLRadiation = false ;// Default value
    hasNielRadiation = false ;// Default value
    hasDiagRadiationSpectrum = false; // Default value

    // Loop over all species to check if the radiation losses are activated
    std::string radiation_model = "none";
    for( unsigned int ispec = 0; ispec < tot_species_number; ispec++ ) {

        PyTools::extract( "radiation_model", radiation_model, "Species", ispec );

        // Cancelation of the letter case for `radiation_model`
        std::transform( radiation_model.begin(), radiation_model.end(), radiation_model.begin(), ::tolower );

        if( radiation_model=="monte-carlo" || radiation_model=="mc" ) {
            hasMCRadiation = true;
        } else if( radiation_model=="landau-lifshitz"
                   || radiation_model=="ll"
                   || radiation_model=="corrected-landau-lifshitz"
                   || radiation_model=="cll" ) {
            hasLLRadiation = true;
        } else if( radiation_model=="niel" ) {
            hasNielRadiation = true;
        }
        else if (radiation_model=="diagradiationspectrum")
        {
            hasDiagRadiationSpectrum = true;
        }
    }

    // -------------------------------------------------------
    // Parameters for the mutliphoton Breit-Wheeler pair decay
    // -------------------------------------------------------
    hasMultiphotonBreitWheeler = false ;// Default value
    std::vector<std::string> multiphoton_Breit_Wheeler( 2 );
    for( unsigned int ispec = 0; ispec < tot_species_number; ispec++ ) {
        if( PyTools::extractV( "multiphoton_Breit_Wheeler", multiphoton_Breit_Wheeler, "Species", ispec ) ) {
            hasMultiphotonBreitWheeler = true;
        }
    }

    // -------------------------------------------------------
    // Compute useful quantities and introduce normalizations
    // also defines defaults values for the species lengths
    // -------------------------------------------------------
    compute();

    // add the read or computed value of cluster_width_ to the content of smilei.py
    namelist += string( "Main.cluster_width= " ) + to_string( cluster_width_ ) + "\n";

    // Now the string "namelist" contains all the python files concatenated
    // It is written as a file: smilei.py
    if( smpi->isMaster() ) {
        ofstream out_namelist( "smilei.py" );
        if( out_namelist.is_open() ) {
            out_namelist << "# coding: utf-8" << endl << endl ;
            out_namelist << namelist;
            out_namelist.close();
        }
    }

    // -------------------------------------------------------
    // Print
    // -------------------------------------------------------
    smpi->barrier();
    if( smpi->isMaster() ) {
        print_init();
    }
    smpi->barrier();

    // -------------------------------------------------------
    // Handle the pre-processing of LaserOffset
    // -------------------------------------------------------
    unsigned int n_laser = PyTools::nComponents( "Laser" );
    unsigned int n_laser_offset = 0;

    for( unsigned int i_laser=0; i_laser<n_laser; i_laser++ ) {
        double offset = 0.;

        // If this laser has the hidden _offset attribute
        if( PyTools::extractOrNone( "_offset", offset, "Laser", i_laser ) ) {

            bool propagate = false;
            PyTools::extract( "_propagate", propagate, "Laser", i_laser );
            if( ! propagate ) continue;

            // Extract the angle
            double angle_z = 0.;
            PyTools::extract( "_angle", angle_z, "Laser", i_laser );

            // Extract _fft_time_window
            double fft_time_window = 0.;
            PyTools::extract( "_fft_time_window", fft_time_window, "Laser", i_laser );

            // Extract _fft_time_step
            double fft_time_step = 0.;
            PyTools::extract( "_fft_time_step", fft_time_step, "Laser", i_laser );

            // Extract _number_of_processes
            int number_of_processes = 0;
            MPI_Comm comm;
            if( PyTools::extractOrNone( "_number_of_processes", number_of_processes, "Laser", i_laser ) ) {
                int color = smpi->getRank() < number_of_processes ? 1 : MPI_UNDEFINED;
                MPI_Comm_split( smpi->world(), color, smpi->getRank(), &comm );
            } else {
                number_of_processes = smpi->getSize();
                MPI_Comm_dup( smpi->world(), &comm );
            }

            // Extract the file name
            string file( "" );
            PyTools::extract( "file", file, "Laser", i_laser );

            // Extract the list of profiles and verify their content
            PyObject *p = PyTools::extract_py( "_profiles", "Laser", i_laser );
            vector<PyObject *> profiles;
            vector<int> profiles_n = {1, 2};
            if( ! PyTools::py2pyvector( p, profiles ) ) {
                ERROR_NAMELIST( "For LaserOffset #" << n_laser_offset << ": space_time_profile must be a list of 2 profiles",  LINK_NAMELIST + std::string("#lasers") );
            }
            Py_DECREF( p );
            if( profiles.size()!=2 ) {
                ERROR_NAMELIST( "For LaserOffset #" << n_laser_offset << ": space_time_profile needs 2 profiles.",  LINK_NAMELIST + std::string("#lasers") );
            }
            if( profiles[1] == Py_None ) {
                profiles  .pop_back();
                profiles_n.pop_back();
            }
            if( profiles[0] == Py_None ) {
                profiles  .erase( profiles  .begin() );
                profiles_n.erase( profiles_n.begin() );
            }
            if( profiles.size() == 0 ) {
                ERROR_NAMELIST( "For LaserOffset #" << n_laser_offset << ": space_time_profile cannot be [None, None]", LINK_NAMELIST + std::string("#lasers") );
            }
            for( unsigned int i=0; i<profiles.size(); i++ ) {
                int nargs = PyTools::function_nargs( profiles[i] );
                if( nargs == -2 ) {
                    ERROR_NAMELIST( "For LaserOffset #" << n_laser_offset << ": space_time_profile["<<i<<"] not callable", LINK_NAMELIST + std::string("#lasers") );
                }
                if( nargs >= 0 && nargs != ( int ) nDim_field ) {
                    ERROR_NAMELIST( "For LaserOffset #" << n_laser_offset << ": space_time_profile["<<i<<"] requires " << nDim_field << " arguments but has " << nargs, LINK_NAMELIST + std::string("#lasers") );
                }
            }

            // Extract _keep_n_strongest_modes
            int keep_n_strongest_modes=0;
            PyTools::extract( "_keep_n_strongest_modes", keep_n_strongest_modes, "Laser", i_laser );
            if( keep_n_strongest_modes<1 ) {
                ERROR_NAMELIST( "For LaserOffset #" << n_laser_offset << ": keep_n_strongest_modes must be a positive integer", LINK_NAMELIST + std::string("#lasers") );
            }

            // Extract box_side
            string box_side = "";
            PyTools::extract( "box_side", box_side, "Laser", i_laser );
            unsigned int normal_axis = 0;
            if( box_side == "xmin" || box_side == "xmax" ) {
                normal_axis = 0;
            } else if( box_side == "ymin" || box_side == "ymax" ) {
                if( geometry != "2Dcartesian" && geometry != "3Dcartesian" ) {
                    ERROR_NAMELIST( "For LaserOffset #" << n_laser_offset << ": box_side `ymin` or `ymax` requires 2D or 3D geometry", LINK_NAMELIST + std::string("#lasers") );
                }
                normal_axis = 1;
            } else if( box_side == "zmin" || box_side == "zmax" ) {
                if( geometry != "3Dcartesian" ) {
                    ERROR_NAMELIST( "For LaserOffset #" << n_laser_offset << ": box_side `zmin` or `zmax` requires 3D geometry", LINK_NAMELIST + std::string("#lasers") );
                }
                normal_axis = 2;
            } else {
                ERROR_NAMELIST( "For LaserOffset #" << n_laser_offset << ": box_side must be `xmin`, `xmax`, `ymin`, `ymax`, `zmin` or `zmax`", LINK_NAMELIST + std::string("#lasers") );
            }

            if( smpi->getRank() < number_of_processes && ! restart ) {
                if( n_laser_offset == 0 ) {
                    TITLE( "Calculate LaserOffset" );
                }
                // Prepare propagator
                MESSAGE( 1, "LaserOffset #"<< n_laser_offset );
                LaserPropagator propagateX( this, normal_axis, fft_time_window, fft_time_step, comm );

                // Make the propagation happen and write out the file
                if( ! smpi->test_mode ) {
                    propagateX( profiles, profiles_n, offset, file, keep_n_strongest_modes, angle_z );
                }
            }

            n_laser_offset ++;
        }
    }

    check_consistency();

}

Params::~Params()
{
    if( load_balancing_time_selection ) {
        delete load_balancing_time_selection;
    }
    if( adaptive_vecto_time_selection ) {
        delete adaptive_vecto_time_selection;
    }
}

// ---------------------------------------------------------------------------------------------------------------------
// Compute useful values (normalisation, time/space step, etc...)
// ---------------------------------------------------------------------------------------------------------------------
void Params::compute()
{
    // time-related parameters
    // -----------------------

    // number of time-steps
    n_time   = ( int )( simulation_time/timestep );

    // simulation time & time-step value
    double entered_simulation_time = simulation_time;
    simulation_time = ( double )( n_time ) * timestep;
    if( simulation_time!=entered_simulation_time )
        WARNING( "simulation_time has been redefined from " << entered_simulation_time
                 << " to " << simulation_time << " to match timestep." );


    // grid/cell-related parameters
    // ----------------------------
    n_space.resize( 3, 1 );
    cell_length.resize( 3 );
    n_space_global.resize( 3, 1 ); //! \todo{3 but not real size !!! Pbs in Species::Species}
    oversize.resize( 3, 0 );
    region_oversize.resize( 3, 0 );
    patch_dimensions.resize( 3, 0. );
    cell_volume=1.0;
    n_cell_per_patch = 1;

    multiple_decomposition = PyTools::nComponents( "MultipleDecomposition" )>0;

    // compute number of cells & normalized lengths
    for( unsigned int i=0; i<nDim_field; i++ ) {
        n_space[i] = round( grid_length[i]/cell_length[i] );
        double entered_grid_length = grid_length[i];
        grid_length[i] = ( double )( n_space[i] )*cell_length[i]; // ensure that nspace = grid_length/cell_length
        if( grid_length[i]!=entered_grid_length ) {
            WARNING( "grid_length[" << i << "] has been redefined from " << entered_grid_length << " to " << grid_length[i] << " to match n x cell_length (" << scientific << setprecision( 4 ) << grid_length[i]-entered_grid_length <<")" );
        }
        cell_volume *= cell_length[i];
    }
    if( geometry == "AMcylindrical" ) {
        cell_volume *= 2 * M_PI;
    }
    // create a 3d equivalent of n_space & cell_length
    for( unsigned int i=nDim_field; i<3; i++ ) {
        cell_length[i]=0.0;
    }

    //Define number of cells per patch and number of ghost cells
    for( unsigned int i=0; i<nDim_field; i++ ) {
        PyTools::extract( "custom_oversize", custom_oversize, "Main"  );
        if( ! multiple_decomposition ) {
            oversize[i]  = max( interpolation_order, max( ( unsigned int )( spectral_solver_order[i]/2+1 ),custom_oversize ) ) + ( exchange_particles_each-1 );
            if( currentFilter_model == "customFIR" && oversize[i] < (currentFilter_kernelFIR.size()-1)/2 ) {
                ERROR_NAMELIST( "With the `customFIR` current filter model, the ghost cell number (oversize) = " << oversize[i] << " have to be >= " << (currentFilter_kernelFIR.size()-1)/2 << ", the (kernelFIR size - 1)/2", LINK_NAMELIST + std::string("#current-filtering")  );
            }
        } else {
            oversize[i] = interpolation_order + ( exchange_particles_each-1 );
        }
        n_space_global[i] = n_space[i];
        n_space[i] /= number_of_patches[i];
        if( n_space_global[i]%number_of_patches[i] !=0 ) {
            ERROR_NAMELIST( "ERROR in dimension " << i <<". Number of patches = " << number_of_patches[i] << " must divide n_space_global = " << n_space_global[i], LINK_NAMELIST + std::string("#main-variables") );
        }
        if( n_space[i] <= 2*oversize[i]+1 ) {
            ERROR_NAMELIST( "ERROR in dimension " << i <<". Patches length = "<<n_space[i] << " cells must be at least " << 2*oversize[i] +2 << " cells long. Increase number of cells or reduce number of patches in this direction. ",LINK_NAMELIST + std::string("#main-variables") );
        }
        patch_dimensions[i] = n_space[i] * cell_length[i];
        n_cell_per_patch *= n_space[i];
    }

    if( multiple_decomposition ) {
        if( is_spectral ) {
            for( unsigned int i=0; i<nDim_field; i++ ){
                region_oversize[i]  = max( interpolation_order, ( unsigned int )( spectral_solver_order[i]/2+1 ) ) + ( exchange_particles_each-1 );
            }
        } else {
            for( unsigned int i=0; i<nDim_field; i++ ){
                region_oversize[i]  = interpolation_order + ( exchange_particles_each-1 );
            }
        }
        PyTools::extract( "region_ghost_cells", region_ghost_cells, "MultipleDecomposition" );
        for( unsigned int i=0; i<nDim_field; i++ ) {
            region_oversize[i] = max( region_oversize[i], region_ghost_cells );
        }
        if( is_spectral && geometry == "AMcylindrical" )  {
            //Force ghost cells number in L when spectral
            region_oversize[0] = region_ghost_cells;
            //Force zero ghost cells in R when spectral
            WARNING("Forcing region ghost-cell size along r from " << region_oversize[1] << " to " <<  oversize[1])
            region_oversize[1] = oversize[1];
        }
    }


    // Set clrw if not set by the user
    if (gpu_computing) {
        cluster_width_ = n_space[0];
    }
    // Set cluster_width_ if not set by the user
    if( cluster_width_ == -1 ) {

        // default value
        cluster_width_ = n_space[0];

        // check cache issue for interpolation/projection
        int cache_threshold( 3200 ); // sizeof( L2, Sandy Bridge-HASWELL ) / ( 10 * sizeof(double) )
        // Compute the "transversal bin size"
        int bin_size( 1 );
        for( unsigned int idim = 1 ; idim < nDim_field ; idim++ ) {
            bin_size *= ( n_space[idim]+1+2*oversize[idim] );
        }

        // IF Ionize or pair generation : cluster_width_ = n_space_x_pp ?
        if( ( cluster_width_+1+2*oversize[0] ) * bin_size > ( unsigned int ) cache_threshold ) {
            int clrw_max = cache_threshold / bin_size - 1 - 2*oversize[0];
            if( clrw_max > 0 ) {
                for( cluster_width_=clrw_max ; cluster_width_ > 0 ; cluster_width_-- )
                    if( ( ( cluster_width_+1+2*oversize[0] ) * bin_size <= ( unsigned int ) cache_threshold ) && ( n_space[0]%cluster_width_==0 ) ) {
                        break;
                    }
            } else {
                cluster_width_ = 1;
            }
            WARNING( "Particles cluster width `cluster_width` set to : " << cluster_width_ );
        }

    }

    // cluster_width_ != n_space[0] is not compatible
    // with the adaptive vectorization for the moment
    if( vectorization_mode == "adaptive_mixed_sort" || vectorization_mode == "adaptive" ) {
        if( cluster_width_ != ( int )( n_space[0] ) ) {
            cluster_width_ = ( int )( n_space[0] );
            WARNING( "Particles cluster width set to: " << cluster_width_ << " for the adaptive vectorization mode" );
        }
    }

    // Verify that cluster_width_ divides n_space[0]
    if( n_space[0]%cluster_width_ != 0 ) {
        ERROR_NAMELIST(
            "The parameter `cluster_width` must divide the number of cells in one patch (in dimension x)", 
            LINK_NAMELIST + std::string("#main-variables") );
    }

    // Define domain decomposition if double grids are used for particles and fields
    if ( multiple_decomposition ) {
        multiple_decompose();
        full_B_exchange = true;
    }

}


void Params::check_consistency()
{
    if( vectorization_mode != "off" ) {

        if( ( geometry=="1Dcartesian" ) ) {
            WARNING( "Vectorized and scalar algorithms are the same in 1D Cartesian geometry." );
        }

        // if( ( geometry=="2Dcartesian" ) && ( interpolation_order==4 ) ) {
        //     ERROR( "4th order vectorized algorithms not implemented in 2D" );
        // }

        if( hasMultiphotonBreitWheeler ) {
            WARNING( "Performances of advanced physical processes which generates new particles could be degraded for the moment !" );
            WARNING( "\t The improvment of their integration in vectorized algorithm is in progress." );
        }

    }

}


// ---------------------------------------------------------------------------------------------------------------------
// Set dimensions according to geometry
// ---------------------------------------------------------------------------------------------------------------------
void Params::setDimensions()
{
    if( geometry=="1Dcartesian" ) {
        nDim_particle=1;
        nDim_field=1;
    } else if( geometry=="2Dcartesian" ) {
        nDim_particle=2;
        nDim_field=2;
    } else if( geometry=="3Dcartesian" ) {
        nDim_particle=3;
        nDim_field=3;
    } else if( geometry=="AMcylindrical" ) {
        nDim_particle=3;
        nDim_field=2;
    } else {
        ERROR_NAMELIST( "Geometry: " << geometry << " not defined", LINK_NAMELIST + std::string("#main-variables") );
    }
}



// ---------------------------------------------------------------------------------------------------------------------
// Printing out the data at initialisation
// ---------------------------------------------------------------------------------------------------------------------
void Params::print_init()
{
    if( full_B_exchange ) {
        MESSAGE( 1, "All components of B are exchanged at synchronization" );
    }

    TITLE( "Geometry: " << geometry );
    MESSAGE( 1, "Interpolation order : " <<  interpolation_order );
    MESSAGE( 1, "Maxwell solver : " <<  maxwell_sol );
    MESSAGE( 1, "simulation duration = " << simulation_time <<",   total number of iterations = " << n_time);
    MESSAGE( 1, "timestep = " << timestep << " = " << timestep/dtCFL << " x CFL,   time resolution = " << res_time);

    ostringstream gl;
    gl << "Grid length: ";
    for( unsigned int i=0 ; i<grid_length.size() ; i++ ) {
        gl << grid_length[i] << ( i<grid_length.size()-1 ? ", " : "" );
    }
    MESSAGE( 1, gl.str() );

    ostringstream cl;
    cl << "Cell length: ";
    for( unsigned int i=0 ; i<cell_length.size() ; i++ ) {
        cl << cell_length[i] << ( i<cell_length.size()-1 ? ", " : "" );
    }
    MESSAGE( 1, cl.str() );

    ostringstream nc;
    nc << "Number of cells: " ;
    for( unsigned int i=0 ; i<nDim_field ; i++ ) {
        nc << n_space_global[i] << ( i<nDim_field-1 ? ", " : "" );
    }
    MESSAGE( 1, nc.str() );

    ostringstream sr;
    sr << "Spatial resolution: ";
    for( unsigned int i=0 ; i<nDim_field ; i++ ) {
        sr << res_space[i] << ( i<nDim_field-1 ? ", " : "" );
    }
    MESSAGE( 1, sr.str() );

    ostringstream cs;
    cs << "cell sorting: ";
    if (cell_sorting_) {
        cs << "Activated";
        MESSAGE( 1, cs.str() );
    }

    TITLE( "Electromagnetic boundary conditions" );
    string xyz = geometry=="AMcylindrical" ? "xr" : "xyz";
    for( unsigned int i=0 ; i<grid_length.size() ; i++ ) {
        for( unsigned int j=0 ; j<2 ; j++ ) {
            ostringstream bc( "" );
            bc << xyz[i] << (  j==0 ? "min " : "max ") << EM_BCs[i][j];
            if( open_boundaries[i][j] ) {
                bc << setprecision( 2 ) << ", absorbing vector " << "[" << EM_BCs_k[2*i+j][0];
                for( unsigned int ii=1 ; ii<grid_length.size() ; ii++ ) {
                    bc << ", " << EM_BCs_k[2*i+j][ii] ;
                }
                bc << "]";
            }
            MESSAGE( 1, bc.str() );
        }
    }

    if ( Laser_Envelope_model ) {
        TITLE( "Laser Envelope parameters" );
        ostringstream info( "" );
        info << "\tpolarization angle : " << envelope_polarization_phi << endl;
        info << "\t\tellipticity        : " << envelope_ellipticity << endl;
        info << "\t\tEnvelope solver    : " << envelope_solver << endl;
        MESSAGE( 1, info.str() );
        for( unsigned int i=0 ; i<grid_length.size() ; i++ ) {
            MESSAGE( 1, "\tdimension " << i );
            MESSAGE( 1, "\t- Envelope boundary conditions: " << "(" << Env_BCs[i][0] << ", " << Env_BCs[i][1] << ")" );
        }
    }


    if( currentFilter_passes.size() > 0 ){
        TITLE( "Current filtering" );
        if( *std::max_element(std::begin(currentFilter_passes), std::end(currentFilter_passes)) > 0 ) {
            for( unsigned int idim=0 ; idim < nDim_field ; idim++ ){
                std::string strpass = (currentFilter_passes[idim] > 1 ? "passes" : "pass");
                MESSAGE( 1, currentFilter_model << " current filtering: " << currentFilter_passes[idim] << " " << strpass << " along dimension " << idim );
            }
        }
    }
    if( Friedman_filter ) {
        TITLE( "Field filtering" );
        MESSAGE( 1, "Friedman field filtering : theta = " << Friedman_theta );
    }

    if( has_load_balancing ) {
        TITLE( "Load Balancing: " );
        if( initial_balance ) {
            MESSAGE( 1, "Computational load is initially balanced between MPI ranks. (initial_balance = true) " );
        } else {
            MESSAGE( 1, "Patches are initially homogeneously distributed between MPI ranks. (initial_balance = false) " );
        }
        MESSAGE( 1, "Happens: " << load_balancing_time_selection->info() );
        MESSAGE( 1, "Cell load coefficient = " << cell_load );
        MESSAGE( 1, "Frozen particle load coefficient = " << frozen_particle_load );
    }

    TITLE( "Vectorization: " );
    MESSAGE( 1, "Mode: " << vectorization_mode );
    if( vectorization_mode == "adaptive_mixed_sort" || vectorization_mode == "adaptive" ) {
        MESSAGE( 1, "Default mode: " << adaptive_default_mode );
        MESSAGE( 1, "Time selection: " << adaptive_vecto_time_selection->info() );
    }

}

// ---------------------------------------------------------------------------------------------------------------------
// Printing out some data at a given timestep
// ---------------------------------------------------------------------------------------------------------------------
void Params::print_timestep( SmileiMPI *smpi, unsigned int itime, double time_dual, Timer &timer, double npart )
{
    if( smpi->isMaster() ) {
        double before = timer.getTime();
        timer.update();
        double now = timer.getTime();

        ostringstream push_time;
        if( npart * (double) print_every > 0 ) {
            push_time << setw( 14 ) << (int)( 1e9 * (now - before) * (double) smpi->getGlobalNumCores() / ( npart * (double) print_every ) );
        } else {
            push_time << "  ??";
        }

        #pragma omp master
        MESSAGE(
            "  " << setw( timestep_width ) << itime << "/" << n_time << " "
            << "  " << scientific << setprecision( 4 ) << setw( 12 ) << time_dual << " "
            << "  " << scientific << setprecision( 4 ) << setw( 12 ) << now << " "
            << "  " << "(" << scientific << setprecision( 4 ) << setw( 12 ) << now - before << " )"
            << "  " << push_time.str() << " "
        );
        #pragma omp barrier
    }
}

void Params::print_timestep_headers( SmileiMPI *smpi )
{
    timestep_width = log10( n_time ) + 1;
    if( timestep_width<3 ) {
        timestep_width = 3;
    }
    WARNING( "The following `push time` assumes a global number of "<<smpi->getGlobalNumCores()<<" cores (hyperthreading is unknown)" );
    MESSAGE(
        setw( timestep_width*2+4 ) << " timestep "
        << setw( 15 ) << "sim time "
        << setw( 15 ) << "cpu time [s] "
        << "  (" << setw( 12 ) << "diff [s]" << " )"
        << setw( 17 ) << "   push time [ns]"
    );
}


// Print information about the MPI aspects
void Params::print_parallelism_params( SmileiMPI *smpi )
{
    if( smpi->isMaster() ) {

#ifndef _NO_MPI_TM
        MESSAGE( 1, "MPI_THREAD_MULTIPLE enabled" );
#else
        MESSAGE( 1, "MPI_THREAD_MULTIPLE not enabled" );
#endif

        MESSAGE( 1, "Number of MPI processes: " << smpi->getSize() );

#ifdef _OPENMP
        MESSAGE( 1, "Number of threads per MPI process : " << smpi->getOMPMaxThreads() );
#else
        MESSAGE( 1, "OpenMP disabled" );
#endif
        MESSAGE( "" );

        ostringstream np;
        np << "Number of patches: " << number_of_patches[0];
        for( unsigned int iDim=1 ; iDim<nDim_field ; iDim++ ) {
            np << " x " << number_of_patches[iDim];
        }
        MESSAGE( 1, np.str() );

        ostringstream ps;
        ps << "Number of cells in one patch: " << n_space[0];
        for( unsigned int iDim=1 ; iDim<nDim_field ; iDim++ ) {
            ps << " x " << n_space[iDim];
        }
        MESSAGE( 1, ps.str() );

        MESSAGE( 1, "Dynamic load balancing: " << load_balancing_time_selection->info() );
    }

}

// ---------------------------------------------------------------------------------------------------------------------
// Finds requested species in the list of existing species.
// Returns an array of the numbers of the requested species.
// Note that there might be several species that have the same "name"
//  so that we have to search for all possibilities.
vector<unsigned int> Params::FindSpecies( vector<Species *> &vecSpecies, vector<string> requested_species )
{
    bool species_found;
    vector<unsigned int> result;
    unsigned int i;
    vector<string> existing_species;

    // Make an array of the existing species names
    existing_species.resize( 0 );
    for( unsigned int ispec=0 ; ispec<vecSpecies.size() ; ispec++ ) {
        existing_species.push_back( vecSpecies[ispec]->name_ );
    }

    // Loop over group of requested species
    for( unsigned int rs=0 ; rs<requested_species.size() ; rs++ ) {
        species_found = false;
        // Loop over existing species
        for( unsigned int es=0 ; es<existing_species.size() ; es++ ) {
            if( requested_species[rs] == existing_species[es] ) { // if found
                species_found = true;
                // Add to the list and sort
                for( i=0 ; i<result.size() ; i++ ) {
                    if( es == result[i] ) {
                        break;    // skip if duplicate
                    }
                    if( es <  result[i] ) {
                        result.insert( result.begin()+i, es ); // insert at the right place
                        break;
                    }
                }
                // Put at the end if not put earlier
                if( i == result.size() ) {
                    result.push_back( es );
                }
            }
        }
        if( !species_found ) {
            ERROR( "Species `" << requested_species[rs] << "` was not found." );
        }
    }

    return result;
}


//! Run string as python script and add to namelist
void Params::runScript( string command, string name, PyObject *scope )
{
    PyTools::checkPyError();
    namelist+=command;
    if( name.size()>0 ) {
        MESSAGE( 1, "Parsing " << name );
    }
    PyObject *result = PyRun_String( command.c_str(), Py_file_input, scope, scope );
    PyTools::checkPyError();
    if( !result ) {
        ERROR( "error parsing "<< name << "\n Check out the namelist options: " << LINK_NAMELIST );
    }
    Py_DECREF( result );
}

//! run the python functions cleanup (user defined) and _keep_python_running (in pycontrol.py)
void Params::cleanup( SmileiMPI *smpi )
{
    // call cleanup function from the user namelist (it can be used to free some memory
    // from the python side) while keeping the interpreter running
    MESSAGE( 1, "Checking for cleanup() function:" );
    PyTools::runPyFunction( "cleanup" );
    // this will reset error in python in case cleanup doesn't exists
    PyErr_Clear();

    smpi->barrier();

    if( keep_python_running_ ) {
        MESSAGE( 1, "Keeping Python interpreter alive" );
    } else {
        MESSAGE( 1, "Closing Python" );
        PyErr_Print();
        Py_Finalize();
    }
    smpi->barrier();
}


void Params::multiple_decompose()
{
    n_space_region.resize(3,1);
    number_of_region.resize( 3, 1 );

    int rk(0);
    MPI_Comm_rank( MPI_COMM_WORLD, &rk );
    if( rk==0 ) {
        cout << "Number of patches : ";
        for ( unsigned int iDim  = 0 ; iDim < nDim_field ; iDim++ )
            cout << number_of_patches[iDim] << " ";
        cout << endl;
    }

    if( nDim_field==1 ) {
        multiple_decompose_1D();
    } else if( nDim_field==2 ) {
        multiple_decompose_2D();
    } else if( nDim_field==3 ) {
        multiple_decompose_3D();
    }

    // Build the map of offset, contains offset for each domain, expressed in number of cells
    offset_map.resize( nDim_field );
    for ( unsigned int iDim = 0 ; iDim < nDim_field ; iDim++ ) {
        offset_map[iDim].resize( number_of_region[iDim] );
        int nlocal_i = number_of_patches[iDim] / number_of_region[iDim];
        //if ( nlocal_i*number_of_region[iDim] != number_of_patches[iDim] )
        //    nlocal_i++;
        for ( unsigned int iDom = 0 ; iDom < number_of_region[iDim] ; iDom++ ) {
            offset_map[iDim][iDom] = iDom * nlocal_i * n_space[iDim];
        }
    }

    // Compute size of local domain
    for ( unsigned int iDim = 0 ; iDim < nDim_field ; iDim++ ) {
        if ( coordinates[iDim] != (int)number_of_region[iDim]-1 ) {
            n_space_region[iDim] = offset_map[iDim][coordinates[iDim]+1] - offset_map[iDim][coordinates[iDim]];
        }
        else {
            n_space_region[iDim] = n_space_global[iDim] - offset_map[iDim][coordinates[iDim]];
        }
    }

    print_multiple_decomposition_params();
}


void Params::print_multiple_decomposition_params()
{
    int rk(0);
    int sz(1);

    MPI_Comm_rank( MPI_COMM_WORLD, &rk );
    MPI_Comm_size( MPI_COMM_WORLD, &sz );

    if (rk==0) {
        cout << "Number of regions : ";
        for ( unsigned int iDim  = 0 ; iDim < nDim_field ; iDim++ )
            cout << number_of_region[iDim] << " ";
        cout << endl;
    }
    MPI_Barrier( MPI_COMM_WORLD );
    std::cout << std::flush;

    for ( int irk = 0 ; irk < sz ; irk++ )  {
        if ( irk == rk) {
            cout << " MPI_rank = " << rk << endl;
            cout << "\tcoords = ";
            for ( unsigned int iDim  = 0 ; iDim < nDim_field ; iDim++ ) cout << coordinates[iDim] << " ";
            cout << endl;
            cout << "\tsize :  ";
            for ( unsigned int iDim  = 0 ; iDim < nDim_field ; iDim++ ) cout << n_space_region[iDim] << " ";
            cout << endl;
        }
        MPI_Barrier( MPI_COMM_WORLD );
        std::cout << std::flush;
    }
}

void Params::multiple_decompose_1D()
{
    int rk(0);
    int sz(1);

    MPI_Comm_rank( MPI_COMM_WORLD, &rk );
    MPI_Comm_size( MPI_COMM_WORLD, &sz );

    // Number of domain in 1D
    number_of_region[0] = sz;

    map_rank.resize( number_of_region[0] );
    for ( unsigned int iDim = 0 ; iDim < number_of_region[0] ; iDim++ ) {
        map_rank[iDim].resize( number_of_region[1] );
        for ( unsigned int jDim = 0 ; jDim < number_of_region[1] ; jDim++ ) {
            map_rank[iDim][jDim].resize( number_of_region[2] );
        }
    }

    int new_rk(0);
    // Build the map of MPI ranks in 1D
    for ( unsigned int xDom = 0 ; xDom < number_of_region[0] ; xDom++ )
        for ( unsigned int yDom = 0 ; yDom < number_of_region[1] ; yDom++ ) {
            for ( unsigned int zDom = 0 ; zDom < number_of_region[2] ; zDom++ ) {
                map_rank[xDom][yDom][zDom] = new_rk;
                new_rk++;
            }
        }

    coordinates.resize( nDim_field );
    // Compute coordinates of current patch in 1D
    for ( unsigned int xDom = 0 ; xDom < number_of_region[0] ; xDom++ )
        for ( unsigned int yDom = 0 ; yDom < number_of_region[1] ; yDom++ ) {
            for ( unsigned int zDom = 0 ; zDom < number_of_region[2] ; zDom++ ) {
                if (map_rank[xDom][yDom][zDom] == rk ) {
                    coordinates[0] = xDom;
                }
            }
        }
}


void Params::multiple_decompose_2D()
{
    int rk(0);
    int sz(1);

    MPI_Comm_rank( MPI_COMM_WORLD, &rk );
    MPI_Comm_size( MPI_COMM_WORLD, &sz );


    if ( geometry != "AMcylindrical" || !is_spectral ) {
        // Number of domain in 2D
        double tmp(0.);
        tmp  = number_of_patches[0] / number_of_patches[1];

        number_of_region[0] = min( sz, max(1, (int)sqrt ( (double)sz*tmp) ) );
        number_of_region[1] = (int)(sz / number_of_region[0]);

        while ( number_of_region[0]*number_of_region[1] != (unsigned int) sz ) {
            if (number_of_region[0]>=number_of_region[1] ) {
                number_of_region[0]++;
                number_of_region[1] = (int)(sz / number_of_region[0]);
            }
            else {
                number_of_region[1]++;
                number_of_region[0] = (int)(sz / number_of_region[1]);
            }
        }
    }
    else { // AM and spectral
        number_of_region[0] = sz;
        number_of_region[1] = 1;
        if (number_of_patches[0]<(unsigned int)sz) {
            ERROR( "In AM, the number of patches in dimension 0, here " << number_of_patches[0]
                   << ",  must be at least equal to the number of MPI process which is here " << sz );
        }
    }
    //cout << "ndomain : " << number_of_region[0] << " " << number_of_region[1] << " " << number_of_region[2] << endl;

    map_rank.resize( number_of_region[0] );
    for ( unsigned int iDim = 0 ; iDim < number_of_region[0] ; iDim++ ) {
        map_rank[iDim].resize( number_of_region[1] );
        for ( unsigned int jDim = 0 ; jDim < number_of_region[1] ; jDim++ ) {
            map_rank[iDim][jDim].resize( number_of_region[2] );
        }
    }

    int new_rk(0);
    // Build the map of MPI ranks in 2D
    for ( unsigned int xDom = 0 ; xDom < number_of_region[0] ; xDom++ )
        for ( unsigned int yDom = 0 ; yDom < number_of_region[1] ; yDom++ ) {
            for ( unsigned int zDom = 0 ; zDom < number_of_region[2] ; zDom++ ) {
                map_rank[xDom][yDom][zDom] = new_rk;
                new_rk++;
            }
        }
    //map_rank[0][0][0] = 0;
    //map_rank[0][1][0] = 1;
    //map_rank[1][0][0] = 3;
    //map_rank[1][1][0] = 2;

    coordinates.resize( nDim_field );
    // Compute coordinates of current patch in 2D
    for ( unsigned int xDom = 0 ; xDom < number_of_region[0] ; xDom++ )
        for ( unsigned int yDom = 0 ; yDom < number_of_region[1] ; yDom++ ) {
            for ( unsigned int zDom = 0 ; zDom < number_of_region[2] ; zDom++ ) {
                if (map_rank[xDom][yDom][zDom] == rk ) {
                //cout << xDom << " " << yDom << endl;
                    coordinates[0] = xDom;
                    coordinates[1] = yDom;
                    //coordinates[2] = zDom;
                }
            }
        }
    //cout << "coords = " << coordinates[0] << " " << coordinates[1] << endl;
}


void Params::multiple_decompose_3D()
{
    int rk(0);
    int sz(1);

    MPI_Comm_rank( MPI_COMM_WORLD, &rk );
    MPI_Comm_size( MPI_COMM_WORLD, &sz );

    // Number of domain in 3D
    // Decomposition in 2 times, X and larger side
    double tmp(0.);
    tmp  = (double)(number_of_patches[0]*number_of_patches[0]) / (double)(number_of_patches[1]*number_of_patches[2]);
    number_of_region[0] = min( sz, max(1, (int) pow( (double)sz*tmp, 1./3. ) ) );

    int rest = (int)(sz / number_of_region[0]);
    while ( (int)number_of_region[0]*rest != sz ) {
        if ((int)number_of_region[0]>=rest ) {
            number_of_region[0]++;
            rest = (int)(sz / number_of_region[0]);
        }
        else {
            rest++;
            number_of_region[0] = (int)(sz / rest);
        }
    }
    // then the 2 last sides
    double tmp2 = number_of_patches[1] / number_of_patches[2];
    number_of_region[1] = min( rest, max(1, (int)sqrt ( (double)rest*tmp2 ) ) );
    number_of_region[2] = (int)( (double)rest / (double)number_of_region[1] );
    while ( number_of_region[1]*number_of_region[2] != (unsigned int)rest ) {
        if (number_of_region[1]>=number_of_region[2] ) {
            number_of_region[1]++;
            number_of_region[2] = (int)(rest / number_of_region[1]);
        }
        else {
            number_of_region[2]++;
            number_of_region[1] = (int)(rest / number_of_region[2]);
        }
    }
    if ( (number_of_region[0]*number_of_region[1]*number_of_region[2] != (unsigned int)sz ) && (!rk) )
        ERROR( "The total number of regions ("<< number_of_region[0]*number_of_region[1]*number_of_region[2] 
                << ") is not equal to the number of MPI processes (" 
                << number_of_region[0] << "*" << number_of_region[1] << "*" << number_of_region[2] 
                << " != " << sz << ")" );


    map_rank.resize( number_of_region[0] );
    for ( unsigned int iDim = 0 ; iDim < number_of_region[0] ; iDim++ ) {
        map_rank[iDim].resize( number_of_region[1] );
        for ( unsigned int jDim = 0 ; jDim < number_of_region[1] ; jDim++ ) {
            map_rank[iDim][jDim].resize( number_of_region[2] );
        }
    }

    int new_rk(0);
    // Build the map of MPI ranks in 3D
    for ( unsigned int xDom = 0 ; xDom < number_of_region[0] ; xDom++ )
        for ( unsigned int yDom = 0 ; yDom < number_of_region[1] ; yDom++ )
            for ( unsigned int zDom = 0 ; zDom < number_of_region[2] ; zDom++ ) {
                map_rank[xDom][yDom][zDom] = new_rk;
                new_rk++;
            }

    coordinates.resize( nDim_field );
    // Compute coordinates of current patch in 3D
    for ( unsigned int xDom = 0 ; xDom < number_of_region[0] ; xDom++ )
        for ( unsigned int yDom = 0 ; yDom < number_of_region[1] ; yDom++ )
            for ( unsigned int zDom = 0 ; zDom < number_of_region[2] ; zDom++ ) {
                if (map_rank[xDom][yDom][zDom] == rk ) {
                    //cout << xDom << " " << yDom << endl;
                    coordinates[0] = xDom;
                    coordinates[1] = yDom;
                    coordinates[2] = zDom;
                }
            }
    //cout << "coords = " << coordinates[0] << " " << coordinates[1] << endl;
}

string Params::speciesField( string field_name )
{
    if( geometry != "AMcylindrical" ) {
        size_t i1 = field_name.find( "_" );
        size_t l = field_name.length();
        if( i1 != string::npos && l-i1 > 2 ) {
            string field = field_name.substr( 0, i1 );
            if( field == "Jx" || field == "Jy" || field == "Jz" || field == "Rho" ) {
                return field_name.substr( i1+1, l-i1-1 );
            }
        }
    } else {
        size_t i1 = field_name.find( "_" );
        size_t i2 = field_name.rfind( "_mode_" );
        if( i1 != string::npos && i2 != string::npos && i2-i1 > 2 ) {
            return field_name.substr( i1+1, i2-i1-1 );
        }
    }
    return "";
}<|MERGE_RESOLUTION|>--- conflicted
+++ resolved
@@ -772,7 +772,6 @@
                 PyTools::extract_py( "reconfigure_every", "Vectorization" ), "Adaptive vectorization"
             );
     }
-<<<<<<< HEAD
 
     // PyTools::extract( "cell_sorting", cell_sorting, "Main"  );
     //MESSAGE("Sorting per cell : " << cell_sorting );
@@ -785,7 +784,7 @@
         ERROR( "Smilei is not compiled for GPU" );
 #else
 #ifdef _OPENACC
-        MESSAGE( "Smilei will be exeecuted on CPU through Thrust" );
+        MESSAGE( "Smilei will be executed on CPU through Thrust" );
 #else
         ERROR( "Smilei is not compiled with OpenACC" );
 #endif
@@ -793,16 +792,10 @@
     }
     else {
 #ifdef _OPENACC
-        ERROR( "Smilei will be exeecuted on GPU,set Main.gpu_computing = True" );
+        ERROR( "Smilei will be executed on GPU,set Main.gpu_computing = True" );
 #endif
     }
     
-=======
-    
-    // Not used, just for compatibility with the GPU branch
-    PyTools::extract( "gpu_computing", gpu_computing, "Main"  );
-
->>>>>>> a69c98e5
     // In case of collisions, ensure particle sort per cell
     if( PyTools::nComponents( "Collisions" ) > 0 ) {
 
