--- conflicted
+++ resolved
@@ -322,7 +322,7 @@
             EM_BCs[iDim].push_back( EM_BCs[iDim][0] );
         } else if( ( EM_BCs[iDim][0] != EM_BCs[iDim][1] ) && ( EM_BCs[iDim][0] == "periodic" || EM_BCs[iDim][1] == "periodic" ) ) {
             ERROR( "EM_boundary_conditions along dimension "<<"012"[iDim]<<" cannot be periodic only on one side" );
-        } 
+        }
         if( ( is_spectral ) && (geometry != "AMcylindrical") && ( EM_BCs[iDim][0] != "periodic" || EM_BCs[iDim][1] != "periodic" ) ) {
             ERROR( "EM_boundary_conditions along dimension "<<"012"[iDim]<<" must be periodic for spectral solver in cartesian geometry." );
         }
@@ -454,16 +454,12 @@
     if( is_spectral ) {
         full_B_exchange=true;
     }
-<<<<<<< HEAD
-    PyTools::extract( "is_pxr", is_pxr, "Main"   );
-=======
     PyTools::extract( "is_pxr", is_pxr, "Main" );
 #ifndef _PICSAR
     if (is_pxr) {
         ERROR( "Smilei not linked with picsar, use make config=picsar" );
     }
 #endif
->>>>>>> 2102f1a3
 
     // Maxwell Solver
     PyTools::extract( "maxwell_solver", maxwell_sol, "Main"   );
@@ -527,7 +523,7 @@
         if(!is_spectral){
             res_space2 += ( ( nmodes-1 )*( nmodes-1 )-1 )*res_space[1]*res_space[1];
         } else { //if spectral
-            res_space2 = max(res_space[0], res_space[1]) * max(res_space[0], res_space[1]); 
+            res_space2 = max(res_space[0], res_space[1]) * max(res_space[0], res_space[1]);
             if( timestep != min(cell_length[0], cell_length[1]) ) {
                 WARNING( " timestep=" << timestep << " is not equal to optimal timestep for this solver = " << min(cell_length[0], cell_length[1])  );
             }
@@ -570,9 +566,9 @@
         WARNING( "Resources allocated "<<( smpi->getSize()*smpi->getOMPMaxThreads() )<<" underloaded regarding the total number of patches "<<tot_number_of_patches );
     }
 #endif
-    
+
     PyTools::extract( "uncoupled_grids", uncoupled_grids, "Main" );
-    
+
     global_factor.resize( nDim_field, 1 );
     PyTools::extractV( "global_factor", global_factor, "Main" );
     norder.resize( nDim_field, 1 );
@@ -592,9 +588,9 @@
         if ( ( apply_rotational_cleaning ) && ( smpi->getSize() > 1 ) ) {
             WARNING("Divergence cleaning not parallelized for now");
         }
-        
-    }
-    
+
+    }
+
     PyTools::extract( "patch_arrangement", patch_arrangement, "Main"  );
     WARNING( "Patches distribution: " << patch_arrangement );
 
@@ -938,8 +934,8 @@
     for( unsigned int i=nDim_field; i<3; i++ ) {
         cell_length[i]=0.0;
     }
-   
-    //Define number of cells per patch and number of ghost cells 
+
+    //Define number of cells per patch and number of ghost cells
     for( unsigned int i=0; i<nDim_field; i++ ) {
         oversize[i]  = interpolation_order + ( exchange_particles_each-1 );
         n_space_global[i] = n_space[i];
@@ -1008,13 +1004,13 @@
     if( n_space[0]%clrw != 0 ) {
         ERROR( "The parameter clrw must divide the number of cells in one patch (in dimension x)" );
     }
-    
+
     // Define domain decomposition if double grids are used for particles and fields
     if ( uncoupled_grids ) {
         uncoupled_decomposition();
         full_B_exchange = true;
     }
-    
+
 }
 
 
