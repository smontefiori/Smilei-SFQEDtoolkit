#include <algorithm>
#include <cmath>
#include <ctime>
#include <iomanip>

#define SMILEI_IMPORT_ARRAY

#include "PyTools.h"
#include "Params.h"
#include "Species.h"
#include "Tools.h"
#include "SmileiMPI.h"
#include "H5.h"
#include "LaserPropagator.h"

#include "pyinit.pyh"
#include "pyprofiles.pyh"
#include "pycontrol.pyh"

using namespace std;

namespace Rand
{
std::random_device device;
std::mt19937 gen( device() );

std::uniform_real_distribution<double> uniform_distribution( 0., 1. );
double uniform()
{
    return uniform_distribution( gen );
}

std::uniform_real_distribution<double> uniform_distribution1( 0., 1.-1e-11 );
double uniform1()
{
    return uniform_distribution1( gen );
}

std::uniform_real_distribution<double> uniform_distribution2( -1., 1. );
double uniform2()
{
    return uniform_distribution2( gen );
}
double normal( double stddev )
{
    std::normal_distribution<double> normal_distribution( 0., stddev );
    return normal_distribution( gen );
}
}

#define DO_EXPAND(VAL)  VAL ## 1
#define EXPAND(VAL)     DO_EXPAND(VAL)
#ifdef SMILEI_USE_NUMPY
#if PY_MAJOR_VERSION < 3
void smilei_import_array()   // python 2
{
    import_array();
}
#else
void *smilei_import_array()   // hack for python3
{
    import_array();
    return NULL;
}
#endif
#endif


// ---------------------------------------------------------------------------------------------------------------------
// Params : open & parse the input data file, test that parameters are coherent
// ---------------------------------------------------------------------------------------------------------------------
Params::Params( SmileiMPI *smpi, std::vector<std::string> namelistsFiles ) :
    namelist( "" )
{

    MESSAGE( "HDF5 version "<<H5_VERS_MAJOR << "." << H5_VERS_MINOR << "." << H5_VERS_RELEASE );

    if( ( H5_VERS_MAJOR< 1 ) ||
            ( ( H5_VERS_MAJOR==1 ) && ( H5_VERS_MINOR< 8 ) ) ||
            ( ( H5_VERS_MAJOR==1 ) && ( H5_VERS_MINOR==8 ) && ( H5_VERS_RELEASE<16 ) ) ) {
        WARNING( "Smilei suggests using HDF5 version 1.8.16 or newer" );
    }

    if( namelistsFiles.size()==0 ) {
        ERROR( "No namelists given!" );
    }

    //string commandLineStr("");
    //for (unsigned int i=0;i<namelistsFiles.size();i++) commandLineStr+="\""+namelistsFiles[i]+"\" ";
    //MESSAGE(1,commandLineStr);

    //init Python
    PyTools::openPython();
#ifdef SMILEI_USE_NUMPY
    smilei_import_array();
    // Workaround some numpy multithreading bug
    // https://github.com/numpy/numpy/issues/5856
    // We basically call the command numpy.seterr(all="ignore")
    PyObject *numpy = PyImport_ImportModule( "numpy" );
    string seterr( "seterr" );
    string sChar( "s" );
    Py_DECREF( PyObject_CallMethod( numpy, &seterr[0], &sChar[0], "ignore" ) );
    Py_DECREF( numpy );
#endif

    // Print python version
    MESSAGE( 1, "Python version "<<PyTools::python_version() );

    // First, we tell python to filter the ctrl-C kill command (or it would prevent to kill the code execution).
    // This is done separately from other scripts because we don't want it in the concatenated python namelist.
    PyTools::checkPyError();
    string command = "import signal\nsignal.signal(signal.SIGINT, signal.SIG_DFL)";
    if( !PyRun_SimpleString( command.c_str() ) ) {
        PyTools::checkPyError();
    }

    PyObject *Py_main = PyImport_AddModule( "__main__" );
    PyObject *globals = PyModule_GetDict( Py_main );

    // Running pyinit.py
    runScript( string( reinterpret_cast<const char *>( pyinit_py ), pyinit_py_len ), "pyinit.py", globals );

    runScript( Tools::merge( "smilei_version='", string( __VERSION ), "'\n" ), string( __VERSION ), globals );

    // Set the _test_mode to False
    PyObject_SetAttrString( Py_main, "_test_mode", Py_False );
    PyTools::checkPyError();

    // here we add the rank, in case some script need it
    PyModule_AddIntConstant( Py_main, "smilei_mpi_rank", smpi->getRank() );

    // here we add the MPI size, in case some script need it
    PyModule_AddIntConstant( Py_main, "smilei_mpi_size", smpi->getSize() );
    namelist += string( "smilei_mpi_size = " ) + to_string( smpi->getSize() ) + "\n";

    // here we add the larget int, important to get a valid seed for randomization
    PyModule_AddIntConstant( Py_main, "smilei_rand_max", RAND_MAX );
    namelist += string( "smilei_rand_max = " ) + to_string( RAND_MAX ) + "\n\n";

    // Running pyprofiles.py
    runScript( string( reinterpret_cast<const char *>( pyprofiles_py ), pyprofiles_py_len ), "pyprofiles.py", globals );

    namelist += "\n\n";
    namelist += "\"\"\"\n";
    namelist += "-----------------------------------------------------------------------\n";
    namelist += "BEGINNING OF THE USER NAMELIST\n";
    namelist += "\"\"\"\n\n";

    // Running the namelists
    for( vector<string>::iterator it=namelistsFiles.begin(); it!=namelistsFiles.end(); it++ ) {
        string strNamelist="";
        if( smpi->isMaster() ) {
            ifstream istr( it->c_str() );
            // If file
            if( istr.is_open() ) {
                std::stringstream buffer;
                buffer << istr.rdbuf();
                strNamelist+=buffer.str();
                // If command
            } else {
                command = *it;
                // Remove quotes
                unsigned int s = command.size();
                if( s>1 && command.substr( 0, 1 )=="\"" && command.substr( s-1, 1 )=="\"" ) {
                    command = command.substr( 1, s - 2 );
                }
                // Add to namelist
                strNamelist = Tools::merge( "# Smilei:) From command line:\n", command );
            }
            strNamelist +="\n";
        }
        smpi->bcast( strNamelist );
        runScript( strNamelist, ( *it ), globals );
    }

    // Running pycontrol.py
    runScript( string( reinterpret_cast<const char *>( pycontrol_py ), pycontrol_py_len ), "pycontrol.py", globals );

    // Run custom pre-processing function
    MESSAGE( 1, "Check for function preprocess()" );
    PyTools::runPyFunction( "preprocess" );
    PyErr_Clear();

    smpi->barrier();

    // Error if no block Main() exists
    if( PyTools::nComponents( "Main" ) == 0 ) {
        ERROR( "Block Main() not defined" );
    }

    // CHECK namelist on python side
    PyTools::runPyFunction( "_smilei_check" );
    smpi->barrier();

    // Python makes the checkpoint dir tree
    if( ! smpi->test_mode ) {
        PyTools::runPyFunction( "_prepare_checkpoint_dir" );
        smpi->barrier();
    }

    // Call python function _keep_python_running (see pyontrol.py)
    // Return false if we can close the python interpreter
    MESSAGE( 1, "Calling python _keep_python_running() :" );
    keep_python_running_ = PyTools::runPyFunction<bool>( "_keep_python_running" );

    // random seed
    random_seed = 0;
    if( PyTools::extractOrNone( "random_seed", random_seed, "Main" ) ) {
        // Init of the seed for the vectorized C++ random generator recommended by Intel
        // See https://software.intel.com/en-us/articles/random-number-function-vectorization
        srand48( random_seed );
        // Init of the seed for the C++ random generator
        Rand::gen = std::mt19937( random_seed );
    }

    // communication pattern initialized as partial B exchange
    full_B_exchange = false;
    // communication pattern initialized as partial A, Phi exchange for envelope simulations
    full_Envelope_exchange = false;

    // --------------
    // Stop & Restart
    // --------------

    restart = false;
    std::vector<std::string> _unused_restart_files;
    if( PyTools::nComponents( "Checkpoints" )>0 && PyTools::extractV( "restart_files", _unused_restart_files, "Checkpoints" ) ) {
        MESSAGE( 1, "Code will restart" );
        restart=true;
    }

    // ---------------------
    // Normalisation & units
    // ---------------------

    reference_angular_frequency_SI = 0.;
    PyTools::extract( "reference_angular_frequency_SI", reference_angular_frequency_SI, "Main"   );

    // -------------------
    // Simulation box info
    // -------------------

    // geometry of the simulation
    geometry = "";
    PyTools::extract( "geometry", geometry, "Main"  );
    if( geometry!="1Dcartesian" && geometry!="2Dcartesian" && geometry!="3Dcartesian" && geometry!="AMcylindrical" ) {
        ERROR( "Main.geometry `" << geometry << "` invalid" );
    }
    setDimensions();

    // Maxwell Solver
    PyTools::extract( "maxwell_solver", maxwell_sol, "Main"   );
    is_spectral = false;
    is_pxr = false;
    if( maxwell_sol == "Lehe" || maxwell_sol == "Bouchard" ) {
        full_B_exchange=true;
    } else if( maxwell_sol == "spectral" ) {
        is_spectral = true;
        is_pxr = true;
        full_B_exchange = true;
    } else if( maxwell_sol == "picsar" ) {
        is_pxr = true;
    }

#ifndef _PICSAR
    if (is_pxr) {
        ERROR( "Smilei not linked with picsar, use make config=picsar" );
    }
#endif

    // interpolation order
    PyTools::extract( "interpolation_order", interpolation_order, "Main"  );
    if( geometry=="AMcylindrical") {
        if( interpolation_order != 1 && is_spectral ) {
            ERROR( "Main.interpolation_order " << interpolation_order << " should be 1 for PSATD solver" );
        }
        if( interpolation_order != 2 && !is_spectral ){
            ERROR( "Main.interpolation_order " << interpolation_order << " should be 2 for FDTD solver." );
        }
    } else if( interpolation_order!=2 && interpolation_order!=4 && !is_spectral ) {
        ERROR( "Main.interpolation_order " << interpolation_order << " should be 2 or 4" );
    }

    //!\todo (MG to JD) Please check if this parameter should still appear here
    // Disabled, not compatible for now with particles sort
    // if ( !PyTools::extract("exchange_particles_each", exchange_particles_each) )
    exchange_particles_each = 1;

    PyTools::extract( "every_clean_particles_overhead", every_clean_particles_overhead, "Main"   );

    // TIME & SPACE RESOLUTION/TIME-STEPS

    // reads timestep & cell_length
    PyTools::extract( "timestep", timestep, "Main"   );
    res_time = 1.0/timestep;

    PyTools::extractV( "cell_length", cell_length, "Main" );
    if( cell_length.size()!=nDim_field ) {
        ERROR( "Dimension of cell_length ("<< cell_length.size() << ") != " << nDim_field << " for geometry " << geometry );
    }
    res_space.resize( nDim_field );
    for( unsigned int i=0; i<nDim_field; i++ ) {
        res_space[i] = 1.0/cell_length[i];
    }
    // Number of modes in AMcylindrical geometry
    PyTools::extract( "number_of_AM", nmodes, "Main"   );

    nmodes_rel_field_init = 1; // default value

    // Number of modes in AMcylindrical geometry for relativistic field initialization
    // if not specified, it will be equal to 1
    PyTools::extract( "number_of_AM_relativistic_field_initialization", nmodes_rel_field_init, "Main"   );
    if (nmodes_rel_field_init>nmodes){
        ERROR( "The number of AM modes computed in relativistic field initialization must be lower or equal than the number of modes of the simulation" );
    }

    nmodes_classical_Poisson_field_init = 1; // default value

    // Number of modes in AMcylindrical geometry for non relativistic field initialization with Poisson solver
    // if not specified, it will be equal to 1
    PyTools::extract( "number_of_AM_classical_Poisson_solver", nmodes_classical_Poisson_field_init, "Main"   );
    if (nmodes_classical_Poisson_field_init>nmodes){
        ERROR( "The number of AM modes computed in classical Poisson solver must be lower or equal than the number of modes of the simulation" );
    }


    // simulation duration & length
    PyTools::extract( "simulation_time", simulation_time, "Main"   );

    PyTools::extractV( "grid_length", grid_length, "Main" );
    if( grid_length.size()!=nDim_field ) {
        ERROR( "Dimension of grid_length ("<< grid_length.size() << ") != " << nDim_field << " for geometry " << geometry );
    }


    //! Boundary conditions for ElectroMagnetic Fields
    if( !PyTools::extractVV( "EM_boundary_conditions", EM_BCs, "Main" ) ) {
        ERROR( "Electromagnetic boundary conditions (EM_boundary_conditions) not defined" );
    }

    if( EM_BCs.size() == 0 ) {
        ERROR( "EM_boundary_conditions cannot be empty" );
    } else if( EM_BCs.size() == 1 ) {
        while( EM_BCs.size() < nDim_field ) {
            EM_BCs.push_back( EM_BCs[0] );
        }
    } else if( EM_BCs.size() != nDim_field ) {
        ERROR( "EM_boundary_conditions must be the same size as the number of dimensions" );
    }

    for( unsigned int iDim=0; iDim<nDim_field; iDim++ ) {
        if( EM_BCs[iDim].size() == 1 ) { // if just one type is specified, then take the same bc type in a given dimension
            EM_BCs[iDim].push_back( EM_BCs[iDim][0] );
        } else if( EM_BCs[iDim][0] != EM_BCs[iDim][1] && ( EM_BCs[iDim][0] == "periodic" || EM_BCs[iDim][1] == "periodic" ) ) {
            ERROR( "EM_boundary_conditions along "<<"xyz"[iDim]<<" cannot be periodic only on one side" );
        }
        if( is_spectral && geometry != "AMcylindrical" && ( EM_BCs[iDim][0] != "periodic" || EM_BCs[iDim][1] != "periodic" ) ) {
            ERROR( "EM_boundary_conditions along "<<"xyz"[iDim]<<" must be periodic for spectral solver in cartesian geometry." );
        }
    }

    int n_envlaser = PyTools::nComponents( "LaserEnvelope" );
    if( n_envlaser >=1 ) {
        Laser_Envelope_model = true;
        //! Boundary conditions for Envelope Field
        if( !PyTools::extractVV( "Envelope_boundary_conditions", Env_BCs, "LaserEnvelope" ) ) {
            ERROR( "Envelope_boundary_conditions not defined" );
        }

        if( Env_BCs.size() == 0 ) {
            ERROR( "Envelope_boundary_conditions cannot be empty" );
        } else if( Env_BCs.size() == 1 ) {
            while( Env_BCs.size() < nDim_field ) {
                Env_BCs.push_back( Env_BCs[0] );
            }
        } else if( Env_BCs.size() != nDim_field ) {
            ERROR( "Envelope_boundary_conditions must be the same size as the number of dimensions" );
        }

        for( unsigned int iDim=0; iDim<nDim_field; iDim++ ) {
            if( Env_BCs[iDim].size() == 1 ) { // if just one type is specified, then take the same bc type in a given dimension
                Env_BCs[iDim].push_back( Env_BCs[iDim][0] );
            }
            //    else if ( (Env_BCs[iDim][0] != Env_BCs[iDim][1]) &&  (Env_BCs[iDim][0] == "periodic" || Env_BCs[iDim][1] == "periodic") )
            //        ERROR("Envelope_boundary_conditions along "<<"xyz"[iDim]<<" cannot be periodic only on one side");
        }


        // Find if at least one species is ionized by envelope
        int n_species = PyTools::nComponents( "Species" );
        std:: string ionization_model;
        for (int i_species=0;i_species<n_species;i_species++){
            PyTools::extract( "ionization_model", ionization_model, "Species", i_species );
            if (ionization_model=="tunnel_envelope" || ionization_model=="tunnel_envelope_averaged" ){
                envelope_ionization_is_active = true;
                break;
            }
        }

        // Read envelope solver for the envelope equation
        PyTools::extract( "envelope_solver", envelope_solver, "LaserEnvelope" );
        if ( (envelope_solver != "explicit") && (envelope_solver != "explicit_reduced_dispersion") ){
            ERROR("Unknown envelope_solver - only 'explicit' and 'explicit_reduced_dispersion' are available. ");
        }
        if ((envelope_solver == "explicit_reduced_dispersion") && (geometry!="1Dcartesian")){
            full_Envelope_exchange = true;
        }


    }

    open_boundaries.resize( nDim_field );
    for( unsigned int iDim = 0 ; iDim < nDim_field; iDim++ ) {
        open_boundaries[iDim].resize( 2, false );
        for( unsigned int j = 0; j < 2; j++ ) {
            if( EM_BCs[iDim][j] == "buneman" ) {
                full_B_exchange = true;
                open_boundaries[iDim][j] = true;
            } else if( EM_BCs[iDim][j] == "silver-muller" ) {
                open_boundaries[iDim][j] = true;
            }
        }
    }

    PyTools::extractVV( "EM_boundary_conditions_k", EM_BCs_k, "Main" );
    if( EM_BCs_k.size() == 0 ) {
        //Gives default value
        for( unsigned int iDim=0; iDim<nDim_field; iDim++ ) {
            std::vector<double> temp_k;

            for( unsigned int iiDim=0; iiDim<iDim; iiDim++ ) {
                temp_k.push_back( 0. );
            }
            temp_k.push_back( 1. );
            for( unsigned int iiDim=iDim+1; iiDim<nDim_field; iiDim++ ) {
                temp_k.push_back( 0. );
            }
            EM_BCs_k.push_back( temp_k );
            for( unsigned int iiDim=0; iiDim<nDim_field; iiDim++ ) {
                temp_k[iiDim] *= -1. ;
            }
            EM_BCs_k.push_back( temp_k );
        }
    }

    //Complete with zeros if not defined
    if( EM_BCs_k.size() == 1 ) {
        while( EM_BCs_k.size() < nDim_field*2 ) {
            EM_BCs_k.push_back( EM_BCs_k[0] );
        }
    } else if( EM_BCs_k.size() != nDim_field*2 ) {
        ERROR( "EM_boundary_conditions_k must be the same size as the number of faces." );
    }
    for( unsigned int iDim=0; iDim<nDim_field*2; iDim++ ) {
        if( EM_BCs_k[iDim].size() != nDim_field ) {
            ERROR( "EM_boundary_conditions_k must have exactly " << nDim_field << " elements along dimension "<<"-+"[iDim%2]<<"012"[iDim/2] );
        }
        if( EM_BCs_k[iDim][iDim/2] == 0. ) {
            ERROR( "EM_boundary_conditions_k must have a non zero normal component along dimension "<<"-+"[iDim%2]<<"012"[iDim/2] );
        }

    }
    save_magnectic_fields_for_SM = true;
    PyTools::extract( "save_magnectic_fields_for_SM", save_magnectic_fields_for_SM, "Main"   );

    // -----------------------------------
    // POISSON & FILTERING OPTIONS
    // -----------------------------------

    time_fields_frozen=0.0;
    PyTools::extract( "time_fields_frozen", time_fields_frozen, "Main"   );

    // Poisson Solver
    PyTools::extract( "solve_poisson", solve_poisson, "Main"   );
    PyTools::extract( "poisson_max_iteration", poisson_max_iteration, "Main"   );
    PyTools::extract( "poisson_max_error", poisson_max_error, "Main"   );
    // Relativistic Poisson Solver
    PyTools::extract( "solve_relativistic_poisson", solve_relativistic_poisson, "Main"   );
    PyTools::extract( "relativistic_poisson_max_iteration", relativistic_poisson_max_iteration, "Main"   );
    PyTools::extract( "relativistic_poisson_max_error", relativistic_poisson_max_error, "Main"   );

    // Current filter properties
    int nCurrentFilter = PyTools::nComponents( "CurrentFilter" );
    for( int ifilt = 0; ifilt < nCurrentFilter; ifilt++ ) {
        PyTools::extract( "model", currentFilter_model, "CurrentFilter", ifilt );
        if( (currentFilter_model != "binomial")&&(currentFilter_model != "customFIR") ) {
            ERROR( "Currently, only the `binomial` and `customFIR` model is available in CurrentFilter()" );
        }

        if(currentFilter_model == "customFIR") {
            PyTools::extractV( "kernelFIR", currentFilter_kernelFIR, "CurrentFilter", ifilt );
            if( currentFilter_kernelFIR.size() < 3 ) {
                ERROR( "Kernel have to measure 3 taps at least. For example the binomial FIR kernel on three tapis [0.25,0.50,0.25]" );
            }
        }

        PyTools::extractV( "passes", currentFilter_passes, "CurrentFilter", ifilt );  //test list

        if( currentFilter_passes.size() == 0 ) {
            ERROR( "passes cannot be empty" );
        } else if( currentFilter_passes.size() == 1 ) {
            while( currentFilter_passes.size() < nDim_field ) {
                currentFilter_passes.push_back( currentFilter_passes[0] );
            }
        } else if( currentFilter_passes.size() != nDim_field ) {
            ERROR( "passes must be the same size as the number of field dimensions" );
        }
    }

    // Field filter properties
    Friedman_filter = false;
    Friedman_theta = 0;
    int nFieldFilter = PyTools::nComponents( "FieldFilter" );
    for( int ifilt = 0; ifilt < nFieldFilter; ifilt++ ) {
        string model;
        PyTools::extract( "model", model, "FieldFilter", ifilt );
        if( model != "Friedman" ) {
            ERROR( "Currently, only the `Friedman` model is available in FieldFilter()" );
        }
        if( geometry != "2Dcartesian" ) {
            ERROR( "Currently, the `Friedman` field filter is only availble in `2Dcartesian` geometry" );
        }
        Friedman_filter = true;
        PyTools::extract( "theta", Friedman_theta, "FieldFilter", ifilt );
        if( Friedman_filter && ( Friedman_theta==0. ) ) {
            WARNING( "Friedman filter is applied but parameter theta is set to zero" );
        }
        if( ( Friedman_theta<0. ) || ( Friedman_theta>1. ) ) {
            ERROR( "Friedman filter theta = " << Friedman_theta << " must be between 0 and 1" );
        }
    }


    // testing the CFL condition
    //!\todo (MG) CFL cond. depends on the Maxwell solv. ==> HERE JUST DONE FOR YEE!!!
    double res_space2=0;
    for( unsigned int i=0; i<nDim_field; i++ ) {
        res_space2 += res_space[i]*res_space[i];
    }
    if( geometry == "AMcylindrical" ) {
        if( !is_spectral ){
            res_space2 += ( ( nmodes-1 )*( nmodes-1 )-1 )*res_space[1]*res_space[1];
        } else {
            res_space2 = max(res_space[0], res_space[1]) * max(res_space[0], res_space[1]);
            if( timestep != min(cell_length[0], cell_length[1]) ) {
                WARNING( " timestep=" << timestep << " is not equal to optimal timestep for this solver = " << min(cell_length[0], cell_length[1])  );
            }
        }
    }
    dtCFL=1.0/sqrt( res_space2 );
    if( timestep>dtCFL && !is_spectral ) {
        WARNING( "CFL problem: timestep=" << timestep << " should be smaller than " << dtCFL );
    }



    // clrw
    PyTools::extract( "clrw", clrw, "Main"   );



    // --------------------
    // Number of patches
    // --------------------
    if( !PyTools::extractV( "number_of_patches", number_of_patches, "Main" ) ) {
        ERROR( "The parameter `number_of_patches` must be defined as a list of integers" );
    }

    tot_number_of_patches = 1;
    for( unsigned int iDim=0 ; iDim<nDim_field ; iDim++ ) {
        tot_number_of_patches *= number_of_patches[iDim];
    }

    if( tot_number_of_patches == ( unsigned int )( smpi->getSize() ) ) {
        one_patch_per_MPI = true;
    } else {
        one_patch_per_MPI = false;
        if( tot_number_of_patches < ( unsigned int )( smpi->getSize() ) ) {
            ERROR( "The total number of patches "<<tot_number_of_patches<<" must be greater or equal to the number of MPI processes "<<smpi->getSize() );
        }
    }
#ifdef _OPENMP
    if( tot_number_of_patches < ( unsigned int )( smpi->getSize()*smpi->getOMPMaxThreads() ) ) {
        WARNING( "Resources allocated "<<( smpi->getSize()*smpi->getOMPMaxThreads() )<<" underloaded regarding the total number of patches "<<tot_number_of_patches );
    }
#endif


    spectral_solver_order.resize( nDim_field, 1 );
    PyTools::extractV( "spectral_solver_order", spectral_solver_order, "Main" );

    initial_rotational_cleaning = false;
    if( is_spectral && geometry == "AMcylindrical" ) {
        PyTools::extract( "initial_rotational_cleaning", initial_rotational_cleaning, "Main" );
        if( initial_rotational_cleaning && smpi->getSize() > 1 ) {
            WARNING("Rotational cleaning (laser initialization) is not parallelized for now and may use a large amount of memory.");
        }
    }

    PyTools::extract( "patch_arrangement", patch_arrangement, "Main"  );
    WARNING( "Patches distribution: " << patch_arrangement );

    int total_number_of_hilbert_patches = 1;
    if( patch_arrangement == "hilbertian" ) {
        for( unsigned int iDim=0 ; iDim<nDim_field ; iDim++ ) {
            total_number_of_hilbert_patches *= number_of_patches[iDim];
            if( ( number_of_patches[iDim] & ( number_of_patches[iDim]-1 ) ) != 0 ) {
                ERROR( "Number of patches in each direction must be a power of 2" );
            }
        }
    }




    if( PyTools::nComponents( "LoadBalancing" )>0 ) {
        // get parameter "every" which describes a timestep selection
        load_balancing_time_selection = new TimeSelection(
            PyTools::extract_py( "every", "LoadBalancing" ), "Load balancing"
        );
        PyTools::extract( "cell_load", cell_load, "LoadBalancing"   );
        PyTools::extract( "frozen_particle_load", frozen_particle_load, "LoadBalancing"   );
        PyTools::extract( "initial_balance", initial_balance, "LoadBalancing"   );
    } else {
        load_balancing_time_selection = new TimeSelection();
    }

    has_load_balancing = ( smpi->getSize()>1 )  && ( ! load_balancing_time_selection->isEmpty() );

    if( has_load_balancing && patch_arrangement != "hilbertian" ) {
        ERROR( "Dynamic load balancing is only available for Hilbert decomposition" );
    }
    if( has_load_balancing && total_number_of_hilbert_patches < 2*smpi->getSize() ) {
        ERROR( "Dynamic load balancing requires to use at least 2 patches per MPI process." );
    }

    mi.resize( 3, 0 );
    while( ( number_of_patches[0] >> mi[0] ) >1 ) {
        mi[0]++ ;
    }
    if( number_of_patches.size()>1 ) {
        while( ( number_of_patches[1] >> mi[1] ) >1 ) {
            mi[1]++ ;
        }
        if( number_of_patches.size()>2 )
            while( ( number_of_patches[2] >> mi[2] ) >1 ) {
                mi[2]++ ;
            }
    }

    bool defined_cell_sort = true;
    if (!PyTools::extractOrNone( "cell_sorting", cell_sorting, "Main"  )){
    //cell_sorting is undefined by the user
        defined_cell_sort = false;
        cell_sorting = false;
    }

    // Activation of the vectorized subroutines
    vectorization_mode = "off";
    has_adaptive_vectorization = false;
    adaptive_vecto_time_selection = nullptr;

    if( PyTools::nComponents( "Vectorization" )>0 ) {
        // Extraction of the vectorization mode
        PyTools::extract( "mode", vectorization_mode, "Vectorization"   );
        if( !( vectorization_mode == "off" ||
                vectorization_mode == "on" ||
                vectorization_mode == "adaptive" ||
                vectorization_mode == "adaptive_mixed_sort" ) ) {
            ERROR( "In block `Vectorization`, parameter `mode` must be `off`, `on`, `adaptive`" );
        } else if( vectorization_mode == "adaptive_mixed_sort" || vectorization_mode == "adaptive" ) {
            has_adaptive_vectorization = true;
        }

        // Check that we are in 3D, adaptive mode not possible in 2d
        if( vectorization_mode == "adaptive_mixed_sort" || vectorization_mode == "adaptive" ) {
            if (geometry!="3Dcartesian") {
                ERROR("In block `Vectorization`, `adaptive` mode only available in 3D")
            }
        }

        // Check cell sorting is allowed
        if( !( vectorization_mode == "off") ){
    	    if (defined_cell_sort == true && cell_sorting == false){
                ERROR(" Cell sorting must be allowed in order to use vectorization.")
            }
            cell_sorting = true;
	}


        // Default mode for the adaptive mode
        PyTools::extract( "initial_mode", adaptive_default_mode, "Vectorization"   );
        if( !( adaptive_default_mode == "off" ||
                adaptive_default_mode == "on" ) ) {
            ERROR( "In block `Vectorization`, parameter `default` must be `off` or `on`" );
        }

        // get parameter "every" which describes a timestep selection
        if( ! adaptive_vecto_time_selection )
            adaptive_vecto_time_selection = new TimeSelection(
                PyTools::extract_py( "reconfigure_every", "Vectorization" ), "Adaptive vectorization"
            );
    }

<<<<<<< HEAD
    PyTools::extract( "cell_sorting", cell_sorting, "Main"  );
    //MESSAGE("Sorting per cell : " << cell_sorting );
    //if (cell_sorting)
    //    vectorization_mode = "on";

    PyTools::extract( "gpu_computing", gpu_computing, "Main"  );
    if (gpu_computing) {
#ifndef _GPU
        ERROR( "Smilei is not compiled for GPU" );
#else
#ifdef _OPENACC
        MESSAGE( "Smilei will be exeecuted on CPU through Thrust" );
#else
        ERROR( "Smilei is not compiled with OpenACC" );
#endif
#endif
    }
    else {
#ifdef _OPENACC
        ERROR( "Smilei will be exeecuted on GPU,set Main.gpu_computing = True" );
#endif
    }
    
=======

>>>>>>> bfbd8beb
    // In case of collisions, ensure particle sort per cell
    if( PyTools::nComponents( "Collisions" ) > 0 ) {

        // collisions need sorting per cell
        if (defined_cell_sort == true && cell_sorting == false){
            ERROR(" Cell sorting must be allowed in order to use collisions.")
        }
        cell_sorting = true;
        if( geometry!="1Dcartesian"
                && geometry!="2Dcartesian"
                && geometry!="3Dcartesian" ) {
            ERROR( "Collisions only valid for cartesian geometries for the moment" )
        }

        if( vectorization_mode == "adaptive_mixed_sort" ) {
            ERROR( "Collisions are incompatible with the vectorization mode 'adaptive_mixed_sort'." )
        }
    }

    // Read the "print_every" parameter
    print_every = ( int )( simulation_time/timestep )/10;
    PyTools::extractOrNone( "print_every", print_every, "Main" );
    if( !print_every ) {
        print_every = 1;
    }

    // Read the "print_expected_disk_usage" parameter
    PyTools::extract( "print_expected_disk_usage", print_expected_disk_usage, "Main"   );

    // Decide when necessary to keep position_old
    keep_position_old = false;
    DEBUGEXEC( keep_position_old = true );

    // -------------------------------------------------------
    // Checking species order
    // -------------------------------------------------------
    // read from python namelist the number of species
    unsigned int tot_species_number = PyTools::nComponents( "Species" );

    double mass, mass2=0;
    std::string merging_method;

    for( unsigned int ispec = 0; ispec < tot_species_number; ispec++ ) {
        PyTools::extract( "mass", mass, "Species", ispec );
        if( mass == 0 ) {
            for( unsigned int ispec2 = ispec+1; ispec2 < tot_species_number; ispec2++ ) {
                PyTools::extract( "mass", mass2, "Species", ispec2 );
                if( mass2 > 0 ) {
                    ERROR( "the photon species (mass==0) should be defined after the particle species (mass>0)" );
                }
            }
        }
	//Use cell sorting if merge is used.
        PyTools::extract( "merging_method", merging_method, "Species", ispec );
	if (merging_method != "none"){
            if (defined_cell_sort == true && cell_sorting == false){
                ERROR(" Cell sorting must be allowed in order to use particle merge.")
            }
            cell_sorting = true;
        }
    }

    //Set final value of cell_sort
    if (!cell_sorting) cell_sorting = false;

    // -------------------------------------------------------
    // Parameters for the synchrotron-like radiation losses
    // -------------------------------------------------------
    hasMCRadiation = false ;// Default value
    hasLLRadiation = false ;// Default value
    hasNielRadiation = false ;// Default value
    hasDiagRadiationSpectrum = false; // Default value

    // Loop over all species to check if the radiation losses are activated
    std::string radiation_model = "none";
    for( unsigned int ispec = 0; ispec < tot_species_number; ispec++ ) {

        PyTools::extract( "radiation_model", radiation_model, "Species", ispec );

        // Cancelation of the letter case for `radiation_model`
        std::transform( radiation_model.begin(), radiation_model.end(), radiation_model.begin(), ::tolower );

        if( radiation_model=="monte-carlo" || radiation_model=="mc" ) {
            hasMCRadiation = true;
        } else if( radiation_model=="landau-lifshitz"
                   || radiation_model=="ll"
                   || radiation_model=="corrected-landau-lifshitz"
                   || radiation_model=="cll" ) {
            hasLLRadiation = true;
        } else if( radiation_model=="niel" ) {
            hasNielRadiation = true;
        }
        else if (radiation_model=="diagradiationspectrum")
        {
            hasDiagRadiationSpectrum = true;
        }
    }

    // -------------------------------------------------------
    // Parameters for the mutliphoton Breit-Wheeler pair decay
    // -------------------------------------------------------
    hasMultiphotonBreitWheeler = false ;// Default value
    std::vector<std::string> multiphoton_Breit_Wheeler( 2 );
    for( unsigned int ispec = 0; ispec < tot_species_number; ispec++ ) {
        if( PyTools::extractV( "multiphoton_Breit_Wheeler", multiphoton_Breit_Wheeler, "Species", ispec ) ) {
            hasMultiphotonBreitWheeler = true;
        }
    }

    // -------------------------------------------------------
    // Compute useful quantities and introduce normalizations
    // also defines defaults values for the species lengths
    // -------------------------------------------------------
    compute();

    // add the read or computed value of clrw to the content of smilei.py
    namelist += string( "Main.clrw= " ) + to_string( clrw ) + "\n";

    // Now the string "namelist" contains all the python files concatenated
    // It is written as a file: smilei.py
    if( smpi->isMaster() ) {
        ofstream out_namelist( "smilei.py" );
        if( out_namelist.is_open() ) {
            out_namelist << "# coding: utf-8" << endl << endl ;
            out_namelist << namelist;
            out_namelist.close();
        }
    }

    // -------------------------------------------------------
    // Print
    // -------------------------------------------------------
    smpi->barrier();
    if( smpi->isMaster() ) {
        print_init();
    }
    smpi->barrier();

    // -------------------------------------------------------
    // Handle the pre-processing of LaserOffset
    // -------------------------------------------------------
    unsigned int n_laser = PyTools::nComponents( "Laser" );
    unsigned int n_laser_offset = 0;

    for( unsigned int i_laser=0; i_laser<n_laser; i_laser++ ) {
        double offset = 0.;

        // If this laser has the hidden _offset attribute
        if( PyTools::extractOrNone( "_offset", offset, "Laser", i_laser ) ) {

            bool propagate = false;
            PyTools::extract( "_propagate", propagate, "Laser", i_laser );
            if( ! propagate ) continue;

            // Extract the angle
            double angle_z = 0.;
            PyTools::extract( "_angle", angle_z, "Laser", i_laser );

            // Extract _fft_time_window
            double fft_time_window = 0.;
            PyTools::extract( "_fft_time_window", fft_time_window, "Laser", i_laser );

            // Extract _fft_time_step
            double fft_time_step = 0.;
            PyTools::extract( "_fft_time_step", fft_time_step, "Laser", i_laser );

            // Extract _number_of_processes
            int number_of_processes = 0;
            MPI_Comm comm;
            if( PyTools::extractOrNone( "_number_of_processes", number_of_processes, "Laser", i_laser ) ) {
                int color = smpi->getRank() < number_of_processes ? 1 : MPI_UNDEFINED;
                MPI_Comm_split( smpi->world(), color, smpi->getRank(), &comm );
            } else {
                number_of_processes = smpi->getSize();
                MPI_Comm_dup( smpi->world(), &comm );
            }

            // Extract the file name
            string file( "" );
            PyTools::extract( "file", file, "Laser", i_laser );

            // Extract the list of profiles and verify their content
            PyObject *p = PyTools::extract_py( "_profiles", "Laser", i_laser );
            vector<PyObject *> profiles;
            vector<int> profiles_n = {1, 2};
            if( ! PyTools::py2pyvector( p, profiles ) ) {
                ERROR( "For LaserOffset #" << n_laser_offset << ": space_time_profile must be a list of 2 profiles" );
            }
            Py_DECREF( p );
            if( profiles.size()!=2 ) {
                ERROR( "For LaserOffset #" << n_laser_offset << ": space_time_profile needs 2 profiles." );
            }
            if( profiles[1] == Py_None ) {
                profiles  .pop_back();
                profiles_n.pop_back();
            }
            if( profiles[0] == Py_None ) {
                profiles  .erase( profiles  .begin() );
                profiles_n.erase( profiles_n.begin() );
            }
            if( profiles.size() == 0 ) {
                ERROR( "For LaserOffset #" << n_laser_offset << ": space_time_profile cannot be [None, None]" );
            }
            for( unsigned int i=0; i<profiles.size(); i++ ) {
                int nargs = PyTools::function_nargs( profiles[i] );
                if( nargs == -2 ) {
                    ERROR( "For LaserOffset #" << n_laser_offset << ": space_time_profile["<<i<<"] not callable" );
                }
                if( nargs >= 0 && nargs != ( int ) nDim_field ) {
                    ERROR( "For LaserOffset #" << n_laser_offset << ": space_time_profile["<<i<<"] requires " << nDim_field << " arguments but has " << nargs );
                }
            }

            // Extract _keep_n_strongest_modes
            int keep_n_strongest_modes=0;
            PyTools::extract( "_keep_n_strongest_modes", keep_n_strongest_modes, "Laser", i_laser );
            if( keep_n_strongest_modes<1 ) {
                ERROR( "For LaserOffset #" << n_laser_offset << ": keep_n_strongest_modes must be a positive integer" );
            }

            // Extract box_side
            string box_side = "";
            PyTools::extract( "box_side", box_side, "Laser", i_laser );
            unsigned int normal_axis = 0;
            if( box_side == "xmin" || box_side == "xmax" ) {
                normal_axis = 0;
            } else if( box_side == "ymin" || box_side == "ymax" ) {
                if( geometry != "2Dcartesian" && geometry != "3Dcartesian" ) {
                    ERROR( "For LaserOffset #" << n_laser_offset << ": box_side `ymin` or `ymax` requires 2D or 3D geometry" );
                }
                normal_axis = 1;
            } else if( box_side == "zmin" || box_side == "zmax" ) {
                if( geometry != "3Dcartesian" ) {
                    ERROR( "For LaserOffset #" << n_laser_offset << ": box_side `zmin` or `zmax` requires 3D geometry" );
                }
                normal_axis = 2;
            } else {
                ERROR( "For LaserOffset #" << n_laser_offset << ": box_side must be `xmin`, `xmax`, `ymin`, `ymax`, `zmin` or `zmax`" );
            }

            if( smpi->getRank() < number_of_processes && ! restart ) {
                if( n_laser_offset == 0 ) {
                    TITLE( "Calculate LaserOffset" );
                }
                // Prepare propagator
                MESSAGE( 1, "LaserOffset #"<< n_laser_offset );
                LaserPropagator propagateX( this, normal_axis, fft_time_window, fft_time_step, comm );

                // Make the propagation happen and write out the file
                if( ! smpi->test_mode ) {
                    propagateX( profiles, profiles_n, offset, file, keep_n_strongest_modes, angle_z );
                }
            }

            n_laser_offset ++;
        }
    }

    check_consistency();

}

Params::~Params()
{
    if( load_balancing_time_selection ) {
        delete load_balancing_time_selection;
    }
    if( adaptive_vecto_time_selection ) {
        delete adaptive_vecto_time_selection;
    }
}

// ---------------------------------------------------------------------------------------------------------------------
// Compute useful values (normalisation, time/space step, etc...)
// ---------------------------------------------------------------------------------------------------------------------
void Params::compute()
{
    // time-related parameters
    // -----------------------

    // number of time-steps
    n_time   = ( int )( simulation_time/timestep );

    // simulation time & time-step value
    double entered_simulation_time = simulation_time;
    simulation_time = ( double )( n_time ) * timestep;
    if( simulation_time!=entered_simulation_time )
        WARNING( "simulation_time has been redefined from " << entered_simulation_time
                 << " to " << simulation_time << " to match timestep." );


    // grid/cell-related parameters
    // ----------------------------
    n_space.resize( 3, 1 );
    cell_length.resize( 3 );
    n_space_global.resize( 3, 1 ); //! \todo{3 but not real size !!! Pbs in Species::Species}
    oversize.resize( 3, 0 );
    region_oversize.resize( 3, 0 );
    patch_dimensions.resize( 3, 0. );
    cell_volume=1.0;
    n_cell_per_patch = 1;

    multiple_decomposition = PyTools::nComponents( "MultipleDecomposition" )>0;

    // compute number of cells & normalized lengths
    for( unsigned int i=0; i<nDim_field; i++ ) {
        n_space[i] = round( grid_length[i]/cell_length[i] );
        double entered_grid_length = grid_length[i];
        grid_length[i] = ( double )( n_space[i] )*cell_length[i]; // ensure that nspace = grid_length/cell_length
        if( grid_length[i]!=entered_grid_length ) {
            WARNING( "grid_length[" << i << "] has been redefined from " << entered_grid_length << " to " << grid_length[i] << " to match n x cell_length (" << scientific << setprecision( 4 ) << grid_length[i]-entered_grid_length <<")" );
        }
        cell_volume *= cell_length[i];
    }
    if( geometry == "AMcylindrical" ) {
        cell_volume *= 2 * M_PI;
    }
    // create a 3d equivalent of n_space & cell_length
    for( unsigned int i=nDim_field; i<3; i++ ) {
        cell_length[i]=0.0;
    }

    //Define number of cells per patch and number of ghost cells
    for( unsigned int i=0; i<nDim_field; i++ ) {
        PyTools::extract( "custom_oversize", custom_oversize, "Main"  );
        if( ! multiple_decomposition ) {
            oversize[i]  = max( interpolation_order, max( ( unsigned int )( spectral_solver_order[i]/2+1 ),custom_oversize ) ) + ( exchange_particles_each-1 );
            if( currentFilter_model == "customFIR" && oversize[i] < (currentFilter_kernelFIR.size()-1)/2 ) {
                ERROR( "With the `customFIR` current filter model, the ghost cell number (oversize) = " << oversize[i] << " have to be >= " << (currentFilter_kernelFIR.size()-1)/2 << ", the (kernelFIR size - 1)/2" );
            }
        } else {
            oversize[i] = interpolation_order + ( exchange_particles_each-1 );
        }
        n_space_global[i] = n_space[i];
        n_space[i] /= number_of_patches[i];
        if( n_space_global[i]%number_of_patches[i] !=0 ) {
            ERROR( "ERROR in dimension " << i <<". Number of patches = " << number_of_patches[i] << " must divide n_space_global = " << n_space_global[i] );
        }
        if( n_space[i] <= 2*oversize[i]+1 ) {
            ERROR( "ERROR in dimension " << i <<". Patches length = "<<n_space[i] << " cells must be at least " << 2*oversize[i] +2 << " cells long. Increase number of cells or reduce number of patches in this direction. " );
        }
        patch_dimensions[i] = n_space[i] * cell_length[i];
        n_cell_per_patch *= n_space[i];
    }

    if( multiple_decomposition ) {
        if( is_spectral ) {
            for( unsigned int i=0; i<nDim_field; i++ ){
                region_oversize[i]  = max( interpolation_order, ( unsigned int )( spectral_solver_order[i]/2+1 ) ) + ( exchange_particles_each-1 );
            }
        } else {
            for( unsigned int i=0; i<nDim_field; i++ ){
                region_oversize[i]  = interpolation_order + ( exchange_particles_each-1 );
            }
        }
        PyTools::extract( "region_ghost_cells", region_ghost_cells, "MultipleDecomposition" );
        for( unsigned int i=0; i<nDim_field; i++ ) {
            region_oversize[i] = max( region_oversize[i], region_ghost_cells );
        }
        if( is_spectral && geometry == "AMcylindrical" )  {
            //Force ghost cells number in L when spectral
            region_oversize[0] = region_ghost_cells;
            //Force zero ghost cells in R when spectral
            WARNING("Forcing region ghost-cell size along r from " << region_oversize[1] << " to " <<  oversize[1])
            region_oversize[1] = oversize[1];
        }
    }

    // Set clrw if not set by the user
    if (gpu_computing) {
        clrw = n_space[0];
    }
    if( clrw == -1 ) {

        // default value
        clrw = n_space[0];

        // check cache issue for interpolation/projection
        int cache_threshold( 3200 ); // sizeof( L2, Sandy Bridge-HASWELL ) / ( 10 * sizeof(double) )
        // Compute the "transversal bin size"
        int bin_size( 1 );
        for( unsigned int idim = 1 ; idim < nDim_field ; idim++ ) {
            bin_size *= ( n_space[idim]+1+2*oversize[idim] );
        }

        // IF Ionize or pair generation : clrw = n_space_x_pp ?
        if( ( clrw+1+2*oversize[0] ) * bin_size > ( unsigned int ) cache_threshold ) {
            int clrw_max = cache_threshold / bin_size - 1 - 2*oversize[0];
            if( clrw_max > 0 ) {
                for( clrw=clrw_max ; clrw > 0 ; clrw-- )
                    if( ( ( clrw+1+2*oversize[0] ) * bin_size <= ( unsigned int ) cache_threshold ) && ( n_space[0]%clrw==0 ) ) {
                        break;
                    }
            } else {
                clrw = 1;
            }
            WARNING( "Particles cluster width set to : " << clrw );
        }

    }

    // clrw != n_space[0] is not compatible
    // with the adaptive vectorization for the moment
    if( vectorization_mode == "adaptive_mixed_sort" || vectorization_mode == "adaptive" ) {
        if( clrw != ( int )( n_space[0] ) ) {
            clrw = ( int )( n_space[0] );
            WARNING( "Particles cluster width set to: " << clrw << " for the adaptive vectorization mode" );
        }
    }

    // Verify that clrw divides n_space[0]
    if( n_space[0]%clrw != 0 ) {
        ERROR( "The parameter clrw must divide the number of cells in one patch (in dimension x)" );
    }

    // Define domain decomposition if double grids are used for particles and fields
    if ( multiple_decomposition ) {
        multiple_decompose();
        full_B_exchange = true;
    }

}


void Params::check_consistency()
{
    if( vectorization_mode != "off" ) {

        if( ( geometry=="1Dcartesian" ) ) {
            ERROR( "Vectorized algorithms not implemented for this geometry" );
        }

        // if( ( geometry=="2Dcartesian" ) && ( interpolation_order==4 ) ) {
        //     ERROR( "4th order vectorized algorithms not implemented in 2D" );
        // }

        if( hasMultiphotonBreitWheeler ) {
            WARNING( "Performances of advanced physical processes which generates new particles could be degraded for the moment !" );
            WARNING( "\t The improvment of their integration in vectorized algorithm is in progress." );
        }

    }

}


// ---------------------------------------------------------------------------------------------------------------------
// Set dimensions according to geometry
// ---------------------------------------------------------------------------------------------------------------------
void Params::setDimensions()
{
    if( geometry=="1Dcartesian" ) {
        nDim_particle=1;
        nDim_field=1;
    } else if( geometry=="2Dcartesian" ) {
        nDim_particle=2;
        nDim_field=2;
    } else if( geometry=="3Dcartesian" ) {
        nDim_particle=3;
        nDim_field=3;
    } else if( geometry=="AMcylindrical" ) {
        nDim_particle=3;
        nDim_field=2;
    } else {
        ERROR( "Geometry: " << geometry << " not defined" );
    }
}



// ---------------------------------------------------------------------------------------------------------------------
// Printing out the data at initialisation
// ---------------------------------------------------------------------------------------------------------------------
void Params::print_init()
{
    if( full_B_exchange ) {
        MESSAGE( 1, "All components of B are exchanged at synchronization" );
    }

    TITLE( "Geometry: " << geometry );
    MESSAGE( 1, "Interpolation order : " <<  interpolation_order );
    MESSAGE( 1, "Maxwell solver : " <<  maxwell_sol );
    MESSAGE( 1, "simulation duration = " << simulation_time <<",   total number of iterations = " << n_time);
    MESSAGE( 1, "timestep = " << timestep << " = " << timestep/dtCFL << " x CFL,   time resolution = " << res_time);

    ostringstream gl;
    gl << "Grid length: ";
    for( unsigned int i=0 ; i<grid_length.size() ; i++ ) {
        gl << grid_length[i] << ( i<grid_length.size()-1 ? ", " : "" );
    }
    MESSAGE( 1, gl.str() );

    ostringstream cl;
    cl << "Cell length: ";
    for( unsigned int i=0 ; i<cell_length.size() ; i++ ) {
        cl << cell_length[i] << ( i<cell_length.size()-1 ? ", " : "" );
    }
    MESSAGE( 1, cl.str() );

    ostringstream nc;
    nc << "Number of cells: " ;
    for( unsigned int i=0 ; i<nDim_field ; i++ ) {
        nc << n_space_global[i] << ( i<nDim_field-1 ? ", " : "" );
    }
    MESSAGE( 1, nc.str() );

    ostringstream sr;
    sr << "Spatial resolution: ";
    for( unsigned int i=0 ; i<nDim_field ; i++ ) {
        sr << res_space[i] << ( i<nDim_field-1 ? ", " : "" );
    }
    MESSAGE( 1, sr.str() );

    ostringstream cs;
    cs << "cell sorting: ";
    if (cell_sorting) {
        cs << "Activated";
        MESSAGE( 1, cs.str() );
    }

    TITLE( "Electromagnetic boundary conditions" );
    string xyz = geometry=="AMcylindrical" ? "xr" : "xyz";
    for( unsigned int i=0 ; i<grid_length.size() ; i++ ) {
        for( unsigned int j=0 ; j<2 ; j++ ) {
            ostringstream bc( "" );
            bc << xyz[i] << (  j==0 ? "min " : "max ") << EM_BCs[i][j];
            if( open_boundaries[i][j] ) {
                bc << setprecision( 2 ) << ", absorbing vector " << "[" << EM_BCs_k[2*i+j][0];
                for( unsigned int ii=1 ; ii<grid_length.size() ; ii++ ) {
                    bc << ", " << EM_BCs_k[2*i+j][ii] ;
                }
                bc << "]";
            }
            MESSAGE( 1, bc.str() );
        }
    }

    if ( Laser_Envelope_model ) {
        TITLE( "Laser Envelope parameters" );
        ostringstream info( "" );
        info << "\tpolarization angle : " << envelope_polarization_phi << endl;
        info << "\t\tellipticity        : " << envelope_ellipticity << endl;
        info << "\t\tEnvelope solver    : " << envelope_solver << endl;
        MESSAGE( 1, info.str() );
        for( unsigned int i=0 ; i<grid_length.size() ; i++ ) {
            MESSAGE( 1, "\tdimension " << i );
            MESSAGE( 1, "\t- Envelope boundary conditions: " << "(" << Env_BCs[i][0] << ", " << Env_BCs[i][1] << ")" );
        }
    }


    if( currentFilter_passes.size() > 0 ){
        TITLE( "Current filtering" );
        if( *std::max_element(std::begin(currentFilter_passes), std::end(currentFilter_passes)) > 0 ) {
            for( unsigned int idim=0 ; idim < nDim_field ; idim++ ){
                std::string strpass = (currentFilter_passes[idim] > 1 ? "passes" : "pass");
                MESSAGE( 1, currentFilter_model << " current filtering: " << currentFilter_passes[idim] << " " << strpass << " along dimension " << idim );
            }
        }
    }
    if( Friedman_filter ) {
        TITLE( "Field filtering" );
        MESSAGE( 1, "Friedman field filtering : theta = " << Friedman_theta );
    }

    if( has_load_balancing ) {
        TITLE( "Load Balancing: " );
        if( initial_balance ) {
            MESSAGE( 1, "Computational load is initially balanced between MPI ranks. (initial_balance = true) " );
        } else {
            MESSAGE( 1, "Patches are initially homogeneously distributed between MPI ranks. (initial_balance = false) " );
        }
        MESSAGE( 1, "Happens: " << load_balancing_time_selection->info() );
        MESSAGE( 1, "Cell load coefficient = " << cell_load );
        MESSAGE( 1, "Frozen particle load coefficient = " << frozen_particle_load );
    }

    TITLE( "Vectorization: " );
    MESSAGE( 1, "Mode: " << vectorization_mode );
    if( vectorization_mode == "adaptive_mixed_sort" || vectorization_mode == "adaptive" ) {
        MESSAGE( 1, "Default mode: " << adaptive_default_mode );
        MESSAGE( 1, "Time selection: " << adaptive_vecto_time_selection->info() );
    }

}

// ---------------------------------------------------------------------------------------------------------------------
// Printing out some data at a given timestep
// ---------------------------------------------------------------------------------------------------------------------
void Params::print_timestep( SmileiMPI *smpi, unsigned int itime, double time_dual, Timer &timer, double npart )
{
    if( smpi->isMaster() ) {
        double before = timer.getTime();
        timer.update();
        double now = timer.getTime();

        ostringstream push_time;
        if( npart * (double) print_every > 0 ) {
            push_time << setw( 14 ) << (int)( 1e9 * (now - before) * (double) smpi->getGlobalNumCores() / ( npart * (double) print_every ) );
        } else {
            push_time << "  ??";
        }

        #pragma omp master
        MESSAGE(
            "  " << setw( timestep_width ) << itime << "/" << n_time << " "
            << "  " << scientific << setprecision( 4 ) << setw( 12 ) << time_dual << " "
            << "  " << scientific << setprecision( 4 ) << setw( 12 ) << now << " "
            << "  " << "(" << scientific << setprecision( 4 ) << setw( 12 ) << now - before << " )"
            << "  " << push_time.str() << " "
        );
        #pragma omp barrier
    }
}

void Params::print_timestep_headers( SmileiMPI *smpi )
{
    timestep_width = log10( n_time ) + 1;
    if( timestep_width<3 ) {
        timestep_width = 3;
    }
    WARNING( "The following `push time` assumes a global number of "<<smpi->getGlobalNumCores()<<" cores (hyperthreading is unknown)" );
    MESSAGE(
        setw( timestep_width*2+4 ) << " timestep "
        << setw( 15 ) << "sim time "
        << setw( 15 ) << "cpu time [s] "
        << "  (" << setw( 12 ) << "diff [s]" << " )"
        << setw( 17 ) << "   push time [ns]"
    );
}


// Print information about the MPI aspects
void Params::print_parallelism_params( SmileiMPI *smpi )
{
    if( smpi->isMaster() ) {

#ifndef _NO_MPI_TM
        MESSAGE( 1, "MPI_THREAD_MULTIPLE enabled" );
#else
        MESSAGE( 1, "MPI_THREAD_MULTIPLE not enabled" );
#endif

        MESSAGE( 1, "Number of MPI processes: " << smpi->getSize() );

#ifdef _OPENMP
        MESSAGE( 1, "Number of threads per MPI process : " << smpi->getOMPMaxThreads() );
#else
        MESSAGE( 1, "OpenMP disabled" );
#endif
        MESSAGE( "" );

        ostringstream np;
        np << "Number of patches: " << number_of_patches[0];
        for( unsigned int iDim=1 ; iDim<nDim_field ; iDim++ ) {
            np << " x " << number_of_patches[iDim];
        }
        MESSAGE( 1, np.str() );

        ostringstream ps;
        ps << "Number of cells in one patch: " << n_space[0];
        for( unsigned int iDim=1 ; iDim<nDim_field ; iDim++ ) {
            ps << " x " << n_space[iDim];
        }
        MESSAGE( 1, ps.str() );

        MESSAGE( 1, "Dynamic load balancing: " << load_balancing_time_selection->info() );
    }

}

// ---------------------------------------------------------------------------------------------------------------------
// Finds requested species in the list of existing species.
// Returns an array of the numbers of the requested species.
// Note that there might be several species that have the same "name"
//  so that we have to search for all possibilities.
vector<unsigned int> Params::FindSpecies( vector<Species *> &vecSpecies, vector<string> requested_species )
{
    bool species_found;
    vector<unsigned int> result;
    unsigned int i;
    vector<string> existing_species;

    // Make an array of the existing species names
    existing_species.resize( 0 );
    for( unsigned int ispec=0 ; ispec<vecSpecies.size() ; ispec++ ) {
        existing_species.push_back( vecSpecies[ispec]->name_ );
    }

    // Loop over group of requested species
    for( unsigned int rs=0 ; rs<requested_species.size() ; rs++ ) {
        species_found = false;
        // Loop over existing species
        for( unsigned int es=0 ; es<existing_species.size() ; es++ ) {
            if( requested_species[rs] == existing_species[es] ) { // if found
                species_found = true;
                // Add to the list and sort
                for( i=0 ; i<result.size() ; i++ ) {
                    if( es == result[i] ) {
                        break;    // skip if duplicate
                    }
                    if( es <  result[i] ) {
                        result.insert( result.begin()+i, es ); // insert at the right place
                        break;
                    }
                }
                // Put at the end if not put earlier
                if( i == result.size() ) {
                    result.push_back( es );
                }
            }
        }
        if( !species_found ) {
            ERROR( "Species `" << requested_species[rs] << "` was not found." );
        }
    }

    return result;
}


//! Run string as python script and add to namelist
void Params::runScript( string command, string name, PyObject *scope )
{
    PyTools::checkPyError();
    namelist+=command;
    if( name.size()>0 ) {
        MESSAGE( 1, "Parsing " << name );
    }
    PyObject *result = PyRun_String( command.c_str(), Py_file_input, scope, scope );
    PyTools::checkPyError();
    if( !result ) {
        ERROR( "error parsing "<< name );
    }
    Py_DECREF( result );
}

//! run the python functions cleanup (user defined) and _keep_python_running (in pycontrol.py)
void Params::cleanup( SmileiMPI *smpi )
{
    // call cleanup function from the user namelist (it can be used to free some memory
    // from the python side) while keeping the interpreter running
    MESSAGE( 1, "Checking for cleanup() function:" );
    PyTools::runPyFunction( "cleanup" );
    // this will reset error in python in case cleanup doesn't exists
    PyErr_Clear();

    smpi->barrier();

    if( keep_python_running_ ) {
        MESSAGE( 1, "Keeping Python interpreter alive" );
    } else {
        MESSAGE( 1, "Closing Python" );
        PyErr_Print();
        Py_Finalize();
    }
    smpi->barrier();
}


void Params::multiple_decompose()
{
    n_space_region.resize(3,1);
    number_of_region.resize( 3, 1 );

    int rk(0);
    MPI_Comm_rank( MPI_COMM_WORLD, &rk );
    if( rk==0 ) {
        cout << "Number of patches : ";
        for ( unsigned int iDim  = 0 ; iDim < nDim_field ; iDim++ )
            cout << number_of_patches[iDim] << " ";
        cout << endl;
    }

    if( nDim_field==1 ) {
        multiple_decompose_1D();
    } else if( nDim_field==2 ) {
        multiple_decompose_2D();
    } else if( nDim_field==3 ) {
        multiple_decompose_3D();
    }

    // Build the map of offset, contains offset for each domain, expressed in number of cells
    offset_map.resize( nDim_field );
    for ( unsigned int iDim = 0 ; iDim < nDim_field ; iDim++ ) {
        offset_map[iDim].resize( number_of_region[iDim] );
        int nlocal_i = number_of_patches[iDim] / number_of_region[iDim];
        //if ( nlocal_i*number_of_region[iDim] != number_of_patches[iDim] )
        //    nlocal_i++;
        for ( unsigned int iDom = 0 ; iDom < number_of_region[iDim] ; iDom++ ) {
            offset_map[iDim][iDom] = iDom * nlocal_i * n_space[iDim];
        }
    }

    // Compute size of local domain
    for ( unsigned int iDim = 0 ; iDim < nDim_field ; iDim++ ) {
        if ( coordinates[iDim] != (int)number_of_region[iDim]-1 ) {
            n_space_region[iDim] = offset_map[iDim][coordinates[iDim]+1] - offset_map[iDim][coordinates[iDim]];
        }
        else {
            n_space_region[iDim] = n_space_global[iDim] - offset_map[iDim][coordinates[iDim]];
        }
    }

    print_multiple_decomposition_params();
}


void Params::print_multiple_decomposition_params()
{
    int rk(0);
    int sz(1);

    MPI_Comm_rank( MPI_COMM_WORLD, &rk );
    MPI_Comm_size( MPI_COMM_WORLD, &sz );

    if (rk==0) {
        cout << "Number of regions : ";
        for ( unsigned int iDim  = 0 ; iDim < nDim_field ; iDim++ )
            cout << number_of_region[iDim] << " ";
        cout << endl;
    }
    MPI_Barrier( MPI_COMM_WORLD );
    std::cout << std::flush;

    for ( int irk = 0 ; irk < sz ; irk++ )  {
        if ( irk == rk) {
            cout << " MPI_rank = " << rk << endl;
            cout << "\tcoords = ";
            for ( unsigned int iDim  = 0 ; iDim < nDim_field ; iDim++ ) cout << coordinates[iDim] << " ";
            cout << endl;
            cout << "\tsize :  ";
            for ( unsigned int iDim  = 0 ; iDim < nDim_field ; iDim++ ) cout << n_space_region[iDim] << " ";
            cout << endl;
        }
        MPI_Barrier( MPI_COMM_WORLD );
        std::cout << std::flush;
    }
}

void Params::multiple_decompose_1D()
{
    int rk(0);
    int sz(1);

    MPI_Comm_rank( MPI_COMM_WORLD, &rk );
    MPI_Comm_size( MPI_COMM_WORLD, &sz );

    // Number of domain in 1D
    number_of_region[0] = sz;

    map_rank.resize( number_of_region[0] );
    for ( unsigned int iDim = 0 ; iDim < number_of_region[0] ; iDim++ ) {
        map_rank[iDim].resize( number_of_region[1] );
        for ( unsigned int jDim = 0 ; jDim < number_of_region[1] ; jDim++ ) {
            map_rank[iDim][jDim].resize( number_of_region[2] );
        }
    }

    int new_rk(0);
    // Build the map of MPI ranks in 1D
    for ( unsigned int xDom = 0 ; xDom < number_of_region[0] ; xDom++ )
        for ( unsigned int yDom = 0 ; yDom < number_of_region[1] ; yDom++ ) {
            for ( unsigned int zDom = 0 ; zDom < number_of_region[2] ; zDom++ ) {
                map_rank[xDom][yDom][zDom] = new_rk;
                new_rk++;
            }
        }

    coordinates.resize( nDim_field );
    // Compute coordinates of current patch in 1D
    for ( unsigned int xDom = 0 ; xDom < number_of_region[0] ; xDom++ )
        for ( unsigned int yDom = 0 ; yDom < number_of_region[1] ; yDom++ ) {
            for ( unsigned int zDom = 0 ; zDom < number_of_region[2] ; zDom++ ) {
                if (map_rank[xDom][yDom][zDom] == rk ) {
                    coordinates[0] = xDom;
                }
            }
        }
}


void Params::multiple_decompose_2D()
{
    int rk(0);
    int sz(1);

    MPI_Comm_rank( MPI_COMM_WORLD, &rk );
    MPI_Comm_size( MPI_COMM_WORLD, &sz );


    if ( geometry != "AMcylindrical" || !is_spectral ) {
        // Number of domain in 2D
        double tmp(0.);
        tmp  = number_of_patches[0] / number_of_patches[1];

        number_of_region[0] = min( sz, max(1, (int)sqrt ( (double)sz*tmp) ) );
        number_of_region[1] = (int)(sz / number_of_region[0]);

        while ( number_of_region[0]*number_of_region[1] != (unsigned int) sz ) {
            if (number_of_region[0]>=number_of_region[1] ) {
                number_of_region[0]++;
                number_of_region[1] = (int)(sz / number_of_region[0]);
            }
            else {
                number_of_region[1]++;
                number_of_region[0] = (int)(sz / number_of_region[1]);
            }
        }
    }
    else { // AM and spectral
        number_of_region[0] = sz;
        number_of_region[1] = 1;
        if (number_of_patches[0]<(unsigned int)sz) {
            ERROR( "In AM, the number of patches in dimension 0, here " << number_of_patches[0]
                   << ",  must be at least equal to the number of MPI process which is here " << sz );
        }
    }
    //cout << "ndomain : " << number_of_region[0] << " " << number_of_region[1] << " " << number_of_region[2] << endl;

    map_rank.resize( number_of_region[0] );
    for ( unsigned int iDim = 0 ; iDim < number_of_region[0] ; iDim++ ) {
        map_rank[iDim].resize( number_of_region[1] );
        for ( unsigned int jDim = 0 ; jDim < number_of_region[1] ; jDim++ ) {
            map_rank[iDim][jDim].resize( number_of_region[2] );
        }
    }

    int new_rk(0);
    // Build the map of MPI ranks in 2D
    for ( unsigned int xDom = 0 ; xDom < number_of_region[0] ; xDom++ )
        for ( unsigned int yDom = 0 ; yDom < number_of_region[1] ; yDom++ ) {
            for ( unsigned int zDom = 0 ; zDom < number_of_region[2] ; zDom++ ) {
                map_rank[xDom][yDom][zDom] = new_rk;
                new_rk++;
            }
        }
    //map_rank[0][0][0] = 0;
    //map_rank[0][1][0] = 1;
    //map_rank[1][0][0] = 3;
    //map_rank[1][1][0] = 2;

    coordinates.resize( nDim_field );
    // Compute coordinates of current patch in 2D
    for ( unsigned int xDom = 0 ; xDom < number_of_region[0] ; xDom++ )
        for ( unsigned int yDom = 0 ; yDom < number_of_region[1] ; yDom++ ) {
            for ( unsigned int zDom = 0 ; zDom < number_of_region[2] ; zDom++ ) {
                if (map_rank[xDom][yDom][zDom] == rk ) {
                //cout << xDom << " " << yDom << endl;
                    coordinates[0] = xDom;
                    coordinates[1] = yDom;
                    //coordinates[2] = zDom;
                }
            }
        }
    //cout << "coords = " << coordinates[0] << " " << coordinates[1] << endl;
}


void Params::multiple_decompose_3D()
{
    int rk(0);
    int sz(1);

    MPI_Comm_rank( MPI_COMM_WORLD, &rk );
    MPI_Comm_size( MPI_COMM_WORLD, &sz );

    // Number of domain in 3D
    // Decomposition in 2 times, X and larger side
    double tmp(0.);
    tmp  = (double)(number_of_patches[0]*number_of_patches[0]) / (double)(number_of_patches[1]*number_of_patches[2]);
    number_of_region[0] = min( sz, max(1, (int) pow( (double)sz*tmp, 1./3. ) ) );

    int rest = (int)(sz / number_of_region[0]);
    while ( (int)number_of_region[0]*rest != sz ) {
        if ((int)number_of_region[0]>=rest ) {
            number_of_region[0]++;
            rest = (int)(sz / number_of_region[0]);
        }
        else {
            rest++;
            number_of_region[0] = (int)(sz / rest);
        }
    }
    // then the 2 last sides
    double tmp2 = number_of_patches[1] / number_of_patches[2];
    number_of_region[1] = min( rest, max(1, (int)sqrt ( (double)rest*tmp2 ) ) );
    number_of_region[2] = (int)( (double)rest / (double)number_of_region[1] );
    while ( number_of_region[1]*number_of_region[2] != (unsigned int)rest ) {
        if (number_of_region[1]>=number_of_region[2] ) {
            number_of_region[1]++;
            number_of_region[2] = (int)(rest / number_of_region[1]);
        }
        else {
            number_of_region[2]++;
            number_of_region[1] = (int)(rest / number_of_region[2]);
        }
    }
    if ( (number_of_region[0]*number_of_region[1]*number_of_region[2] != (unsigned int)sz ) && (!rk) )
        ERROR( "Decomposition à affiner : " << number_of_region[0] << " " << number_of_region[1] << " " << number_of_region[2] );


    map_rank.resize( number_of_region[0] );
    for ( unsigned int iDim = 0 ; iDim < number_of_region[0] ; iDim++ ) {
        map_rank[iDim].resize( number_of_region[1] );
        for ( unsigned int jDim = 0 ; jDim < number_of_region[1] ; jDim++ ) {
            map_rank[iDim][jDim].resize( number_of_region[2] );
        }
    }

    int new_rk(0);
    // Build the map of MPI ranks in 3D
    for ( unsigned int xDom = 0 ; xDom < number_of_region[0] ; xDom++ )
        for ( unsigned int yDom = 0 ; yDom < number_of_region[1] ; yDom++ )
            for ( unsigned int zDom = 0 ; zDom < number_of_region[2] ; zDom++ ) {
                map_rank[xDom][yDom][zDom] = new_rk;
                new_rk++;
            }

    coordinates.resize( nDim_field );
    // Compute coordinates of current patch in 3D
    for ( unsigned int xDom = 0 ; xDom < number_of_region[0] ; xDom++ )
        for ( unsigned int yDom = 0 ; yDom < number_of_region[1] ; yDom++ )
            for ( unsigned int zDom = 0 ; zDom < number_of_region[2] ; zDom++ ) {
                if (map_rank[xDom][yDom][zDom] == rk ) {
                    //cout << xDom << " " << yDom << endl;
                    coordinates[0] = xDom;
                    coordinates[1] = yDom;
                    coordinates[2] = zDom;
                }
            }
    //cout << "coords = " << coordinates[0] << " " << coordinates[1] << endl;
}

string Params::speciesField( string field_name )
{
    if( geometry != "AMcylindrical" ) {
        size_t i1 = field_name.find( "_" );
        size_t l = field_name.length();
        if( i1 != string::npos && l-i1 > 2 ) {
            string field = field_name.substr( 0, i1 );
            if( field == "Jx" || field == "Jy" || field == "Jz" || field == "Rho" ) {
                return field_name.substr( i1+1, l-i1-1 );
            }
        }
    } else {
        size_t i1 = field_name.find( "_" );
        size_t i2 = field_name.rfind( "_mode_" );
        if( i1 != string::npos && i2 != string::npos && i2-i1 > 2 ) {
            return field_name.substr( i1+1, i2-i1-1 );
        }
    }
    return "";
}<|MERGE_RESOLUTION|>--- conflicted
+++ resolved
@@ -702,8 +702,7 @@
             );
     }
 
-<<<<<<< HEAD
-    PyTools::extract( "cell_sorting", cell_sorting, "Main"  );
+    // PyTools::extract( "cell_sorting", cell_sorting, "Main"  );
     //MESSAGE("Sorting per cell : " << cell_sorting );
     //if (cell_sorting)
     //    vectorization_mode = "on";
@@ -726,9 +725,6 @@
 #endif
     }
     
-=======
-
->>>>>>> bfbd8beb
     // In case of collisions, ensure particle sort per cell
     if( PyTools::nComponents( "Collisions" ) > 0 ) {
 
