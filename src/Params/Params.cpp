--- conflicted
+++ resolved
@@ -778,26 +778,14 @@
     //if (cell_sorting)
     //    vectorization_mode = "on";
 
-<<<<<<< HEAD
     PyTools::extract( "gpu_computing", gpu_computing, "Main" );
     if( gpu_computing ) {
 #if( defined( _GPU ) && defined( _OPENACC ) ) || defined( SMILEI_ACCELERATOR_GPU_OMP )
-=======
-
-    PyTools::extract("gpu_computing", gpu_computing, "Main");
-    if(gpu_computing) {
-#if(defined(_GPU) && defined(_OPENACC)) || defined(SMILEI_ACCELERATOR_GPU_OMP)
->>>>>>> 0a69c290
         // If compiled for GPU and asking for GPU
         MESSAGE( 1, "Smilei will run on GPU" );
 #else
-<<<<<<< HEAD
     #if !defined( _GPU ) && defined( _OPENACC )
         MESSAGE( 1, "Smilei will be exeecuted on CPU through Thrust" );
-=======
-    #if !defined(_GPU) && defined(_OPENACC)
-        MESSAGE(1, "Smilei will be executed on CPU through Thrust");
->>>>>>> 0a69c290
     #else
         // If compiled for CPU and asking for GPU
         ERROR( "Smilei is not compiled for GPU" );
@@ -806,11 +794,7 @@
     } else {
 #if defined( _OPENACC ) || defined( SMILEI_ACCELERATOR_GPU_OMP )
         // If compiled for GPU and asking for CPU
-<<<<<<< HEAD
         ERROR( "Smilei will be executed on GPU,set Main.gpu_computing = True" );
-=======
-        ERROR("Smilei will be executed on GPU,set Main.gpu_computing = True");
->>>>>>> 0a69c290
 #endif
     }
 
