#include <algorithm>
#include <cmath>
#include <ctime>
#include <iomanip>

#define SMILEI_IMPORT_ARRAY

#include "PyTools.h"
#include "Params.h"
#include "Species.h"
#include "Tools.h"
#include "SmileiMPI.h"
#include "H5.h"
#include "LaserPropagator.h"

#include "pyinit.pyh"
#include "pyprofiles.pyh"
#include "pycontrol.pyh"

using namespace std;

namespace Rand
{
std::random_device device;
std::mt19937 gen( device() );

std::uniform_real_distribution<double> uniform_distribution( 0., 1. );
double uniform()
{
    return uniform_distribution( gen );
}

std::uniform_real_distribution<double> uniform_distribution1( 0., 1.-1e-11 );
double uniform1()
{
    return uniform_distribution1( gen );
}

std::uniform_real_distribution<double> uniform_distribution2( -1., 1. );
double uniform2()
{
    return uniform_distribution2( gen );
}
double normal( double stddev )
{
    std::normal_distribution<double> normal_distribution( 0., stddev );
    return normal_distribution( gen );
}
}

#define DO_EXPAND(VAL)  VAL ## 1
#define EXPAND(VAL)     DO_EXPAND(VAL)
#ifdef SMILEI_USE_NUMPY
#if !defined(NUMPY_IMPORT_ARRAY_RETVAL) || (EXPAND(NUMPY_IMPORT_ARRAY_RETVAL) == 1)
void smilei_import_array()   // python 2
{
    import_array();
}
#else
void *smilei_import_array()   // hack for python3
{
    import_array();
    return NULL;
}
#endif
#endif


// ---------------------------------------------------------------------------------------------------------------------
// Params : open & parse the input data file, test that parameters are coherent
// ---------------------------------------------------------------------------------------------------------------------
Params::Params( SmileiMPI *smpi, std::vector<std::string> namelistsFiles ) :
    namelist( "" )
{

    MESSAGE( "HDF5 version "<<H5_VERS_MAJOR << "." << H5_VERS_MINOR << "." << H5_VERS_RELEASE );

    if( ( H5_VERS_MAJOR< 1 ) ||
            ( ( H5_VERS_MAJOR==1 ) && ( H5_VERS_MINOR< 8 ) ) ||
            ( ( H5_VERS_MAJOR==1 ) && ( H5_VERS_MINOR==8 ) && ( H5_VERS_RELEASE<16 ) ) ) {
        WARNING( "Smilei suggests using HDF5 version 1.8.16 or newer" );
    }

    if( namelistsFiles.size()==0 ) {
        ERROR( "No namelists given!" );
    }

    //string commandLineStr("");
    //for (unsigned int i=0;i<namelistsFiles.size();i++) commandLineStr+="\""+namelistsFiles[i]+"\" ";
    //MESSAGE(1,commandLineStr);

    //init Python
    PyTools::openPython();
#ifdef SMILEI_USE_NUMPY
    smilei_import_array();
    // Workaround some numpy multithreading bug
    // https://github.com/numpy/numpy/issues/5856
    // We basically call the command numpy.seterr(all="ignore")
    PyObject *numpy = PyImport_ImportModule( "numpy" );
    string seterr( "seterr" );
    string sChar( "s" );
    Py_DECREF( PyObject_CallMethod( numpy, &seterr[0], &sChar[0], "ignore" ) );
    Py_DECREF( numpy );
#endif

    // Print python version
    MESSAGE( 1, "Python version "<<PyTools::python_version() );

    // First, we tell python to filter the ctrl-C kill command (or it would prevent to kill the code execution).
    // This is done separately from other scripts because we don't want it in the concatenated python namelist.
    PyTools::checkPyError();
    string command = "import signal\nsignal.signal(signal.SIGINT, signal.SIG_DFL)";
    if( !PyRun_SimpleString( command.c_str() ) ) {
        PyTools::checkPyError();
    }

    PyObject *Py_main = PyImport_AddModule( "__main__" );
    PyObject *globals = PyModule_GetDict( Py_main );

    // Running pyinit.py
    runScript( string( reinterpret_cast<const char *>( pyinit_py ), pyinit_py_len ), "pyinit.py", globals );

    runScript( Tools::merge( "smilei_version='", string( __VERSION ), "'\n" ), string( __VERSION ), globals );

    // Set the _test_mode to False
    PyObject_SetAttrString( Py_main, "_test_mode", Py_False );
    PyTools::checkPyError();

    // here we add the rank, in case some script need it
    PyModule_AddIntConstant( Py_main, "smilei_mpi_rank", smpi->getRank() );

    // here we add the MPI size, in case some script need it
    PyModule_AddIntConstant( Py_main, "smilei_mpi_size", smpi->getSize() );
    namelist += string( "smilei_mpi_size = " ) + to_string( smpi->getSize() ) + "\n";

    // here we add the larget int, important to get a valid seed for randomization
    PyModule_AddIntConstant( Py_main, "smilei_rand_max", RAND_MAX );
    namelist += string( "smilei_rand_max = " ) + to_string( RAND_MAX ) + "\n\n";

    // Running pyprofiles.py
    runScript( string( reinterpret_cast<const char *>( pyprofiles_py ), pyprofiles_py_len ), "pyprofiles.py", globals );

    namelist += "\n\n";
    namelist += "\"\"\"\n";
    namelist += "-----------------------------------------------------------------------\n";
    namelist += "BEGINNING OF THE USER NAMELIST\n";
    namelist += "\"\"\"\n\n";

    // Running the namelists
    for( vector<string>::iterator it=namelistsFiles.begin(); it!=namelistsFiles.end(); it++ ) {
        string strNamelist="";
        if( smpi->isMaster() ) {
            ifstream istr( it->c_str() );
            // If file
            if( istr.is_open() ) {
                std::stringstream buffer;
                buffer << istr.rdbuf();
                strNamelist+=buffer.str();
                // If command
            } else {
                command = *it;
                // Remove quotes
                unsigned int s = command.size();
                if( s>1 && command.substr( 0, 1 )=="\"" && command.substr( s-1, 1 )=="\"" ) {
                    command = command.substr( 1, s - 2 );
                }
                // Add to namelist
                strNamelist = Tools::merge( "# Smilei:) From command line:\n", command );
            }
            strNamelist +="\n";
        }
        smpi->bcast( strNamelist );
        runScript( strNamelist, ( *it ), globals );
    }

    // Running pycontrol.py
    runScript( string( reinterpret_cast<const char *>( pycontrol_py ), pycontrol_py_len ), "pycontrol.py", globals );

    // Run custom pre-processing function
    MESSAGE( 1, "Check for function preprocess()" );
    PyTools::runPyFunction( "preprocess" );
    PyErr_Clear();

    smpi->barrier();

    // Error if no block Main() exists
    if( PyTools::nComponents( "Main" ) == 0 ) {
        ERROR( "Block Main() not defined" );
    }

    // CHECK namelist on python side
    PyTools::runPyFunction( "_smilei_check" );
    smpi->barrier();

    // Python makes the checkpoint dir tree
    if( ! smpi->test_mode ) {
        PyTools::runPyFunction( "_prepare_checkpoint_dir" );
        smpi->barrier();
    }

    // Now the string "namelist" contains all the python files concatenated
    // It is written as a file: smilei.py
    if( smpi->isMaster() ) {
        ofstream out_namelist( "smilei.py" );
        if( out_namelist.is_open() ) {
            out_namelist << "# coding: utf-8" << endl << endl ;
            out_namelist << namelist;
            out_namelist.close();
        }
    }

    // random seed
    if( PyTools::extract( "random_seed", random_seed, "Main" ) ) {
        // Init of the seed for the vectorized C++ random generator recommended by Intel
        // See https://software.intel.com/en-us/articles/random-number-function-vectorization
        srand48( random_seed );
        // Init of the seed for the C++ random generator
        Rand::gen = std::mt19937( random_seed );
    }

    // communication pattern initialized as partial B exchange
    full_B_exchange = false;

    // --------------
    // Stop & Restart
    // --------------

    restart = false;
    std::vector<std::string> _unused_restart_files;
    if( PyTools::nComponents( "Checkpoints" )>0 && PyTools::extract( "restart_files", _unused_restart_files, "Checkpoints" ) ) {
        MESSAGE( 1, "Code will restart" );
        restart=true;
    }

    // ---------------------
    // Normalisation & units
    // ---------------------

    reference_angular_frequency_SI = 0.;
    PyTools::extract( "reference_angular_frequency_SI", reference_angular_frequency_SI, "Main" );


    // -------------------
    // Simulation box info
    // -------------------

    // geometry of the simulation
    geometry = "";
    if( !PyTools::extract( "geometry", geometry, "Main" ) ) {
        ERROR( "Parameter Main.geometry is required" );
    }
    if( geometry!="1Dcartesian" && geometry!="2Dcartesian" && geometry!="3Dcartesian" && geometry!="AMcylindrical" ) {
        ERROR( "Main.geometry `" << geometry << "` invalid" );
    }
    setDimensions();

    // interpolation order
    PyTools::extract( "interpolation_order", interpolation_order, "Main" );
    if( interpolation_order!=2 && interpolation_order!=4 ) {
        ERROR( "Main.interpolation_order " << interpolation_order << " not defined" );
    }

    //!\todo (MG to JD) Please check if this parameter should still appear here
    // Disabled, not compatible for now with particles sort
    // if ( !PyTools::extract("exchange_particles_each", exchange_particles_each) )
    exchange_particles_each = 1;

    PyTools::extract( "every_clean_particles_overhead", every_clean_particles_overhead, "Main" );

    // TIME & SPACE RESOLUTION/TIME-STEPS

    // reads timestep & cell_length
    PyTools::extract( "timestep", timestep, "Main" );
    res_time = 1.0/timestep;

    PyTools::extract( "cell_length", cell_length, "Main" );
    if( cell_length.size()!=nDim_field ) {
        ERROR( "Dimension of cell_length ("<< cell_length.size() << ") != " << nDim_field << " for geometry " << geometry );
    }
    res_space.resize( nDim_field );
    for( unsigned int i=0; i<nDim_field; i++ ) {
        res_space[i] = 1.0/cell_length[i];
    }
    // Number of modes in AMcylindrical geometry
    PyTools::extract( "number_of_AM", nmodes, "Main" );

    nmodes_rel_field_init = 1;

    // Number of modes in AMcylindrical geometry for relativistic field initialization
    // if not specified, it will be equal to the number of modes of the simulation
    PyTools::extract( "number_of_AM_relativistic_field_initialization", nmodes_rel_field_init, "Main" );
    if (nmodes_rel_field_init>nmodes){
        ERROR( "The number of AM modes computed in relativistic field initialization must be lower or equal than the number of modes of the simulation" );
    }

    
    // simulation duration & length
    PyTools::extract( "simulation_time", simulation_time, "Main" );

    PyTools::extract( "grid_length", grid_length, "Main" );
    if( grid_length.size()!=nDim_field ) {
        ERROR( "Dimension of grid_length ("<< grid_length.size() << ") != " << nDim_field << " for geometry " << geometry );
    }


    //! Boundary conditions for ElectroMagnetic Fields
    if( !PyTools::extract( "EM_boundary_conditions", EM_BCs, "Main" ) ) {
        ERROR( "Electromagnetic boundary conditions (EM_boundary_conditions) not defined" );
    }

    if( EM_BCs.size() == 0 ) {
        ERROR( "EM_boundary_conditions cannot be empty" );
    } else if( EM_BCs.size() == 1 ) {
        while( EM_BCs.size() < nDim_field ) {
            EM_BCs.push_back( EM_BCs[0] );
        }
    } else if( EM_BCs.size() != nDim_field ) {
        ERROR( "EM_boundary_conditions must be the same size as the number of dimensions" );
    }

    for( unsigned int iDim=0; iDim<nDim_field; iDim++ ) {
        if( EM_BCs[iDim].size() == 1 ) { // if just one type is specified, then take the same bc type in a given dimension
            EM_BCs[iDim].push_back( EM_BCs[iDim][0] );
        } else if( ( EM_BCs[iDim][0] != EM_BCs[iDim][1] ) && ( EM_BCs[iDim][0] == "periodic" || EM_BCs[iDim][1] == "periodic" ) ) {
            ERROR( "EM_boundary_conditions along dimension "<<"012"[iDim]<<" cannot be periodic only on one side" );
        }
    }

    int n_envlaser = PyTools::nComponents( "LaserEnvelope" );
    if( n_envlaser >=1 ) {
        Laser_Envelope_model = true;
        //! Boundary conditions for Envelope Field
        if( !PyTools::extract( "Envelope_boundary_conditions", Env_BCs, "LaserEnvelope" ) ) {
            ERROR( "Envelope_boundary_conditions not defined" );
        }

        if( Env_BCs.size() == 0 ) {
            ERROR( "Envelope_boundary_conditions cannot be empty" );
        } else if( Env_BCs.size() == 1 ) {
            while( Env_BCs.size() < nDim_field ) {
                Env_BCs.push_back( Env_BCs[0] );
            }
        } else if( Env_BCs.size() != nDim_field ) {
            ERROR( "Envelope_boundary_conditions must be the same size as the number of dimensions" );
        }

        for( unsigned int iDim=0; iDim<nDim_field; iDim++ ) {
            if( Env_BCs[iDim].size() == 1 ) { // if just one type is specified, then take the same bc type in a given dimension
                Env_BCs[iDim].push_back( Env_BCs[iDim][0] );
            }
            //    else if ( (Env_BCs[iDim][0] != Env_BCs[iDim][1]) &&  (Env_BCs[iDim][0] == "periodic" || Env_BCs[iDim][1] == "periodic") )
            //        ERROR("Envelope_boundary_conditions along "<<"xyz"[iDim]<<" cannot be periodic only on one side");
        }
    }

    for( unsigned int iDim = 0 ; iDim < nDim_field; iDim++ ) {
        if( EM_BCs[iDim][0] == "buneman" || EM_BCs[iDim][1] == "buneman" ) {
            full_B_exchange = true;
            open_boundaries = true;
        }
        if( EM_BCs[iDim][0] == "silver-muller" || EM_BCs[iDim][1] == "silver-muller" ) {
            open_boundaries = true;
        }
    }

    PyTools::extract( "EM_boundary_conditions_k", EM_BCs_k, "Main" );
    if( EM_BCs_k.size() == 0 ) {
        //Gives default value
        for( unsigned int iDim=0; iDim<nDim_field; iDim++ ) {
            std::vector<double> temp_k;

            for( unsigned int iiDim=0; iiDim<iDim; iiDim++ ) {
                temp_k.push_back( 0. );
            }
            temp_k.push_back( 1. );
            for( unsigned int iiDim=iDim+1; iiDim<nDim_field; iiDim++ ) {
                temp_k.push_back( 0. );
            }
            EM_BCs_k.push_back( temp_k );
            for( unsigned int iiDim=0; iiDim<nDim_field; iiDim++ ) {
                temp_k[iiDim] *= -1. ;
            }
            EM_BCs_k.push_back( temp_k );
        }
    }

    //Complete with zeros if not defined
    if( EM_BCs_k.size() == 1 ) {
        while( EM_BCs_k.size() < nDim_field*2 ) {
            EM_BCs_k.push_back( EM_BCs_k[0] );
        }
    } else if( EM_BCs_k.size() != nDim_field*2 ) {
        ERROR( "EM_boundary_conditions_k must be the same size as the number of faces." );
    }
    for( unsigned int iDim=0; iDim<nDim_field*2; iDim++ ) {
        if( EM_BCs_k[iDim].size() != nDim_field ) {
            ERROR( "EM_boundary_conditions_k must have exactly " << nDim_field << " elements along dimension "<<"-+"[iDim%2]<<"012"[iDim/2] );
        }
        if( EM_BCs_k[iDim][iDim/2] == 0. ) {
            ERROR( "EM_boundary_conditions_k must have a non zero normal component along dimension "<<"-+"[iDim%2]<<"012"[iDim/2] );
        }

    }
    save_magnectic_fields_for_SM = true;
    PyTools::extract( "save_magnectic_fields_for_SM", save_magnectic_fields_for_SM, "Main" );

    // -----------------------------------
    // MAXWELL SOLVERS & FILTERING OPTIONS
    // -----------------------------------

    time_fields_frozen=0.0;
    PyTools::extract( "time_fields_frozen", time_fields_frozen, "Main" );

    // Poisson Solver
    PyTools::extract( "solve_poisson", solve_poisson, "Main" );
    PyTools::extract( "poisson_max_iteration", poisson_max_iteration, "Main" );
    PyTools::extract( "poisson_max_error", poisson_max_error, "Main" );
    // Relativistic Poisson Solver
    PyTools::extract( "solve_relativistic_poisson", solve_relativistic_poisson, "Main" );
    PyTools::extract( "relativistic_poisson_max_iteration", relativistic_poisson_max_iteration, "Main" );
    PyTools::extract( "relativistic_poisson_max_error", relativistic_poisson_max_error, "Main" );

    // PXR parameters
    PyTools::extract( "is_spectral", is_spectral, "Main" );
    if( is_spectral ) {
        full_B_exchange=true;
    }
    PyTools::extract( "is_pxr", is_pxr, "Main" );

    // Maxwell Solver
    PyTools::extract( "maxwell_solver", maxwell_sol, "Main" );
    if( maxwell_sol == "Lehe" ) {
        full_B_exchange=true;
    }

    // Current filter properties
    currentFilter_passes = 0;
    int nCurrentFilter = PyTools::nComponents( "CurrentFilter" );
    for( int ifilt = 0; ifilt < nCurrentFilter; ifilt++ ) {
        string model;
        PyTools::extract( "model", model, "CurrentFilter", ifilt );
        if( model != "binomial" ) {
            ERROR( "Currently, only the `binomial` model is available in CurrentFilter()" );
        }
        PyTools::extract( "passes", currentFilter_passes, "CurrentFilter", ifilt );
    }

    // Field filter properties
    Friedman_filter = false;
    Friedman_theta = 0;
    int nFieldFilter = PyTools::nComponents( "FieldFilter" );
    for( int ifilt = 0; ifilt < nFieldFilter; ifilt++ ) {
        string model;
        PyTools::extract( "model", model, "FieldFilter", ifilt );
        if( model != "Friedman" ) {
            ERROR( "Currently, only the `Friedman` model is available in FieldFilter()" );
        }
        if( geometry != "2Dcartesian" ) {
            ERROR( "Currently, the `Friedman` field filter is only availble in `2Dcartesian` geometry" );
        }
        Friedman_filter = true;
        PyTools::extract( "theta", Friedman_theta, "FieldFilter", ifilt );
        if( Friedman_filter && ( Friedman_theta==0. ) ) {
            WARNING( "Friedman filter is applied but parameter theta is set to zero" );
        }
        if( ( Friedman_theta<0. ) || ( Friedman_theta>1. ) ) {
            ERROR( "Friedman filter theta = " << Friedman_theta << " must be between 0 and 1" );
        }
    }


    // testing the CFL condition
    //!\todo (MG) CFL cond. depends on the Maxwell solv. ==> HERE JUST DONE FOR YEE!!!
    double res_space2=0;
    for( unsigned int i=0; i<nDim_field; i++ ) {
        res_space2 += res_space[i]*res_space[i];
    }
    if( geometry == "AMcylindrical" ) {
        if(!is_spectral){
            res_space2 += ( ( nmodes-1 )*( nmodes-1 )-1 )*res_space[1]*res_space[1];
        } else { //if spectral
            res_space2 = max(res_space[0], res_space[1]) * max(res_space[0], res_space[1]); 
            if( timestep != min(cell_length[0], cell_length[1]) ) {
                WARNING( " timestep=" << timestep << " is not equal to optimal timestep for this solver = " << min(cell_length[0], cell_length[1])  );
            }
        }
    }
    dtCFL=1.0/sqrt( res_space2 );
    if( timestep>dtCFL && !is_spectral ) {
        WARNING( "CFL problem: timestep=" << timestep << " should be smaller than " << dtCFL );
    }



    // clrw
    PyTools::extract( "clrw", clrw, "Main" );



    // --------------------
    // Number of patches
    // --------------------
    if( !PyTools::extract( "number_of_patches", number_of_patches, "Main" ) ) {
        ERROR( "The parameter `number_of_patches` must be defined as a list of integers" );
    }

    tot_number_of_patches = 1;
    for( unsigned int iDim=0 ; iDim<nDim_field ; iDim++ ) {
        tot_number_of_patches *= number_of_patches[iDim];
    }

    if( tot_number_of_patches == ( unsigned int )( smpi->getSize() ) ) {
        one_patch_per_MPI = true;
    } else {
        one_patch_per_MPI = false;
        if( tot_number_of_patches < ( unsigned int )( smpi->getSize() ) ) {
            ERROR( "The total number of patches "<<tot_number_of_patches<<" must be greater or equal to the number of MPI processes "<<smpi->getSize() );
        }
    }
#ifdef _OPENMP
    if( tot_number_of_patches < ( unsigned int )( smpi->getSize()*smpi->getOMPMaxThreads() ) ) {
        WARNING( "Resources allocated "<<( smpi->getSize()*smpi->getOMPMaxThreads() )<<" underloaded regarding the total number of patches "<<tot_number_of_patches );
    }
#endif
<<<<<<< HEAD
    
    PyTools::extract( "uncoupled_grids", uncoupled_grids, "Main" );
    
=======

>>>>>>> 34f9be06
    global_factor.resize( nDim_field, 1 );
    PyTools::extract( "global_factor", global_factor, "Main" );
    norder.resize( nDim_field, 1 );
    norder.resize( nDim_field, 1 );
    PyTools::extract( "norder", norder, "Main" );
    //norderx=norder[0];
    //nordery=norder[1];
    //norderz=norder[2];

<<<<<<< HEAD
    if ( is_spectral && geometry == "AMcylindrical" ) {
        PyTools::extract( "pseudo_spectral_guardells", pseudo_spectral_guardells, "Main" );
        if (!pseudo_spectral_guardells) {
            ERROR( "You must specify Main.pseudo_spectral_guardells with is_spectral=True in AM" );
        }
        PyTools::extract( "apply_divergence_cleaning", apply_divergence_cleaning, "Main" );
        if ( ( apply_divergence_cleaning ) && ( smpi->getSize() > 1 ) ) {
            WARNING("Divergence cleaning not parallelized for now");
        }
        
    }
    
    
=======

>>>>>>> 34f9be06
    if( PyTools::extract( "patch_arrangement", patch_arrangement, "Main" ) ) {
        WARNING( "Change patches distribution to " << patch_arrangement );
    } else {
        patch_arrangement = "hilbertian";
        WARNING( "Use default distribution : " << patch_arrangement );
    }


    int total_number_of_hilbert_patches = 1;
    if( patch_arrangement == "hilbertian" ) {
        for( unsigned int iDim=0 ; iDim<nDim_field ; iDim++ ) {
            total_number_of_hilbert_patches *= number_of_patches[iDim];
            if( ( number_of_patches[iDim] & ( number_of_patches[iDim]-1 ) ) != 0 ) {
                ERROR( "Number of patches in each direction must be a power of 2" );
            }
        }
    }


    if( PyTools::nComponents( "LoadBalancing" )>0 ) {
        // get parameter "every" which describes a timestep selection
        load_balancing_time_selection = new TimeSelection(
            PyTools::extract_py( "every", "LoadBalancing" ), "Load balancing"
        );
        PyTools::extract( "cell_load", cell_load, "LoadBalancing" );
        PyTools::extract( "frozen_particle_load", frozen_particle_load, "LoadBalancing" );
        PyTools::extract( "initial_balance", initial_balance, "LoadBalancing" );
    } else {
        load_balancing_time_selection = new TimeSelection();
    }

    has_load_balancing = ( smpi->getSize()>1 )  && ( ! load_balancing_time_selection->isEmpty() );

    if( has_load_balancing && patch_arrangement != "hilbertian" ) {
        ERROR( "Dynamic load balancing is only available for Hilbert decomposition" );
    }
    if( has_load_balancing && total_number_of_hilbert_patches < 2*smpi->getSize() ) {
        ERROR( "Dynamic load balancing requires to use at least 2 patches per MPI process." );
    }

    mi.resize( 3, 0 );
    while( ( number_of_patches[0] >> mi[0] ) >1 ) {
        mi[0]++ ;
    }
    if( number_of_patches.size()>1 ) {
        while( ( number_of_patches[1] >> mi[1] ) >1 ) {
            mi[1]++ ;
        }
        if( number_of_patches.size()>2 )
            while( ( number_of_patches[2] >> mi[2] ) >1 ) {
                mi[2]++ ;
            }
    }

    // Activation of the vectorized subroutines
    vectorization_mode = "off";
    has_adaptive_vectorization = false;
    adaptive_vecto_time_selection = nullptr;

    if( PyTools::nComponents( "Vectorization" )>0 ) {
        // Extraction of the vectorization mode
        PyTools::extract( "mode", vectorization_mode, "Vectorization" );
        if( !( vectorization_mode == "off" ||
                vectorization_mode == "on" ||
                vectorization_mode == "adaptive" ||
                vectorization_mode == "adaptive_mixed_sort" ) ) {
            ERROR( "In block `Vectorization`, parameter `mode` must be `off`, `on`, `adaptive`" );
        } else if( vectorization_mode == "adaptive_mixed_sort" || vectorization_mode == "adaptive" ) {
            has_adaptive_vectorization = true;
        }

        // Check that we are in 3D, adaptive mode not possible in 2d
        if( vectorization_mode == "adaptive_mixed_sort" || vectorization_mode == "adaptive" ) {
            if (nDim_particle != 3) {
                ERROR("In block `Vectorization`, `adaptive` mode only available in 3D")
            }
        }

        // Default mode for the adaptive mode
        PyTools::extract( "initial_mode", adaptive_default_mode, "Vectorization" );
        if( !( adaptive_default_mode == "off" ||
                adaptive_default_mode == "on" ) ) {
            ERROR( "In block `Vectorization`, parameter `default` must be `off` or `on`" );
        }

        // get parameter "every" which describes a timestep selection
        if( ! adaptive_vecto_time_selection )
            adaptive_vecto_time_selection = new TimeSelection(
                PyTools::extract_py( "reconfigure_every", "Vectorization" ), "Adaptive vectorization"
            );
    }

    ;
    PyTools::extract( "cell_sorting", cell_sorting, "Main" );
    MESSAGE("Sorting per cell : " << cell_sorting );
    //if (cell_sorting)
    //    vectorization_mode = "on";
    
    // In case of collisions, ensure particle sort per cell
    if( PyTools::nComponents( "Collisions" ) > 0 ) {

        if( geometry!="1Dcartesian"
                && geometry!="2Dcartesian"
                && geometry!="3Dcartesian" ) {
            ERROR( "Collisions only valid for cartesian geometries for the moment" )
        }
        
        // collisions need sorting per cell
        if( vectorization_mode == "adaptive_mixed_sort" ) {
            ERROR( "Collisions are incompatible with the vectorization mode 'adaptive_mixed_sort'." )
        }
        
        if( vectorization_mode == "off" ) {
            cell_sorting = true;
        }
            
    }

    // Read the "print_every" parameter
    print_every = ( int )( simulation_time/timestep )/10;
    PyTools::extract( "print_every", print_every, "Main" );
    if( !print_every ) {
        print_every = 1;
    }

    // Read the "print_expected_disk_usage" parameter
    if( ! PyTools::extract( "print_expected_disk_usage", print_expected_disk_usage, "Main" ) ) {
        ERROR( "The parameter `Main.print_expected_disk_usage` must be True or False" );
    }

    // -------------------------------------------------------
    // Checking species order
    // -------------------------------------------------------
    // read from python namelist the number of species
    unsigned int tot_species_number = PyTools::nComponents( "Species" );

    double mass, mass2=0;

    for( unsigned int ispec = 0; ispec < tot_species_number; ispec++ ) {
        PyTools::extract( "mass", mass, "Species", ispec );
        if( mass == 0 ) {
            for( unsigned int ispec2 = ispec+1; ispec2 < tot_species_number; ispec2++ ) {
                PyTools::extract( "mass", mass2, "Species", ispec2 );
                if( mass2 > 0 ) {
                    ERROR( "the photon species (mass==0) should be defined after the particle species (mass>0)" );
                }
            }
        }
    }

    // -------------------------------------------------------
    // Parameters for the synchrotron-like radiation losses
    // -------------------------------------------------------
    hasMCRadiation = false ;// Default value
    hasLLRadiation = false ;// Default value
    hasNielRadiation = false ;// Default value


    // Loop over all species to check if the radiation losses are activated
    std::string radiation_model = "none";
    for( unsigned int ispec = 0; ispec < tot_species_number; ispec++ ) {

        PyTools::extract( "radiation_model", radiation_model, "Species", ispec );

        // Cancelation of the letter case for `radiation_model`
        std::transform( radiation_model.begin(), radiation_model.end(), radiation_model.begin(), ::tolower );

        if( radiation_model=="monte-carlo" || radiation_model=="mc" ) {
            this->hasMCRadiation = true;
        } else if( radiation_model=="landau-lifshitz"
                   || radiation_model=="ll"
                   || radiation_model=="corrected-landau-lifshitz"
                   || radiation_model=="cll" ) {
            this->hasLLRadiation = true;
        } else if( radiation_model=="niel" ) {
            this->hasNielRadiation = true;
        }
    }

    // -------------------------------------------------------
    // Parameters for the mutliphoton Breit-Wheeler pair decay
    // -------------------------------------------------------
    this->hasMultiphotonBreitWheeler = false ;// Default value

    std::vector<std::string> multiphoton_Breit_Wheeler( 2 );
    for( unsigned int ispec = 0; ispec < tot_species_number; ispec++ ) {

        if( PyTools::extract( "multiphoton_Breit_Wheeler", multiphoton_Breit_Wheeler, "Species", ispec ) ) {
            this->hasMultiphotonBreitWheeler = true;
        }
    }

    // -------------------------------------------------------
    // Compute useful quantities and introduce normalizations
    // also defines defaults values for the species lengths
    // -------------------------------------------------------
    compute();

    // -------------------------------------------------------
    // Print
    // -------------------------------------------------------
    smpi->barrier();
    if( smpi->isMaster() ) {
        print_init();
    }
    smpi->barrier();

    // -------------------------------------------------------
    // Handle the pre-processing of LaserOffset
    // -------------------------------------------------------
    unsigned int n_laser = PyTools::nComponents( "Laser" );
    unsigned int n_laser_offset = 0;
    LaserPropagator propagateX;

    for( unsigned int i_laser=0; i_laser<n_laser; i_laser++ ) {
        double offset = 0.;

        // If this laser has the hidden _offset attribute
        if( PyTools::extract( "_offset", offset, "Laser", i_laser ) ) {

            if( n_laser_offset == 0 ) {
                TITLE( "Pre-processing LaserOffset" );
                propagateX.init( this, smpi, 0 );
            }

            MESSAGE( 1, "LaserOffset #"<< n_laser_offset );

            // Extract the file name
            string file( "" );
            PyTools::extract( "file", file, "Laser", i_laser );

            // Extract the list of profiles and verify their content
            PyObject *p = PyTools::extract_py( "_profiles", "Laser", i_laser );
            vector<PyObject *> profiles;
            vector<int> profiles_n = {1, 2};
            if( ! PyTools::convert( p, profiles ) ) {
                ERROR( "For LaserOffset #" << n_laser_offset << ": space_time_profile must be a list of 2 profiles" );
            }
            Py_DECREF( p );
            if( profiles.size()!=2 ) {
                ERROR( "For LaserOffset #" << n_laser_offset << ": space_time_profile needs 2 profiles." );
            }
            if( profiles[1] == Py_None ) {
                profiles  .pop_back();
                profiles_n.pop_back();
            }
            if( profiles[0] == Py_None ) {
                profiles  .erase( profiles  .begin() );
                profiles_n.erase( profiles_n.begin() );
            }
            if( profiles.size() == 0 ) {
                ERROR( "For LaserOffset #" << n_laser_offset << ": space_time_profile cannot be [None, None]" );
            }
            for( int i=0; i<2; i++ ) {
                int nargs = PyTools::function_nargs( profiles[i] );
                if( nargs<0 ) {
                    ERROR( "For LaserOffset #" << n_laser_offset << ": space_time_profile["<<i<<"] not callable" );
                }
                if( nargs != ( int ) nDim_field ) {
                    ERROR( "For LaserOffset #" << n_laser_offset << ": space_time_profile["<<i<<"] requires " << nDim_field << " arguments but has " << nargs );
                }
            }

            // Extract the box side
            string box_side;
            if( !PyTools::extract( "box_side", box_side, "Laser", i_laser ) || ( box_side!="xmin" && box_side!="xmax" ) ) {
                ERROR( "For LaserOffset #" << n_laser_offset << ": box_side must be a 'xmin' or 'xmax'" );
            }
            //unsigned int side = string("xyz").find(box_side[0]);

            // Extract _keep_n_strongest_modes
            int keep_n_strongest_modes=0;
            if( !PyTools::extract( "_keep_n_strongest_modes", keep_n_strongest_modes, "Laser", i_laser ) || keep_n_strongest_modes<1 ) {
                ERROR( "For LaserOffset #" << n_laser_offset << ": keep_n_strongest_modes must be a positive integer" );
            }

            // Extract the angle
            double angle_z = 0.;
            PyTools::extract( "_angle", angle_z, "Laser", i_laser );

            // Make the propagation happen and write out the file
            if( ! smpi->test_mode ) {
                propagateX( profiles, profiles_n, offset, file, keep_n_strongest_modes, angle_z );
            }

            n_laser_offset ++;
        }
    }


    check_consistency();
}

Params::~Params()
{
    if( load_balancing_time_selection ) {
        delete load_balancing_time_selection;
    }
    if( adaptive_vecto_time_selection ) {
        delete adaptive_vecto_time_selection;
    }
    PyTools::closePython();
}

// ---------------------------------------------------------------------------------------------------------------------
// Compute useful values (normalisation, time/space step, etc...)
// ---------------------------------------------------------------------------------------------------------------------
void Params::compute()
{
    // time-related parameters
    // -----------------------

    // number of time-steps
    n_time   = ( int )( simulation_time/timestep );

    // simulation time & time-step value
    double entered_simulation_time = simulation_time;
    simulation_time = ( double )( n_time ) * timestep;
    if( simulation_time!=entered_simulation_time )
        WARNING( "simulation_time has been redefined from " << entered_simulation_time
                 << " to " << simulation_time << " to match timestep." );


    // grid/cell-related parameters
    // ----------------------------
    n_space.resize( 3, 1 );
    cell_length.resize( 3 );
    n_space_global.resize( 3, 1 ); //! \todo{3 but not real size !!! Pbs in Species::Species}
    oversize.resize( 3, 0 );
    patch_dimensions.resize( 3, 0. );
    cell_volume=1.0;
    n_cell_per_patch = 1;

    // compute number of cells & normalized lengths
    for( unsigned int i=0; i<nDim_field; i++ ) {
        n_space[i] = round( grid_length[i]/cell_length[i] );
        double entered_grid_length = grid_length[i];
        grid_length[i] = ( double )( n_space[i] )*cell_length[i]; // ensure that nspace = grid_length/cell_length
        if( grid_length[i]!=entered_grid_length ) {
            WARNING( "grid_length[" << i << "] has been redefined from " << entered_grid_length << " to " << grid_length[i] << " to match n x cell_length (" << scientific << setprecision( 4 ) << grid_length[i]-entered_grid_length <<")" );
        }
        cell_volume *= cell_length[i];
    }
    if( geometry == "AMcylindrical" ) {
        cell_volume *= 2 * M_PI;
    }
    // create a 3d equivalent of n_space & cell_length
    for( unsigned int i=nDim_field; i<3; i++ ) {
        cell_length[i]=0.0;
    }
<<<<<<< HEAD
   
    //Define number of cells per patch and number of ghost cells 
=======

>>>>>>> 34f9be06
    for( unsigned int i=0; i<nDim_field; i++ ) {
        oversize[i]  = max( interpolation_order, ( unsigned int )( norder[i]/2+1 ) ) + ( exchange_particles_each-1 );;
        n_space_global[i] = n_space[i];
        n_space[i] /= number_of_patches[i];
        if( n_space_global[i]%number_of_patches[i] !=0 ) {
            ERROR( "ERROR in dimension " << i <<". Number of patches = " << number_of_patches[i] << " must divide n_space_global = " << n_space_global[i] );
        }
        if( n_space[i] <= 2*oversize[i]+1 ) {
            ERROR( "ERROR in dimension " << i <<". Patches length = "<<n_space[i] << " cells must be at least " << 2*oversize[i] +2 << " cells long. Increase number of cells or reduce number of patches in this direction. " );
        }
        patch_dimensions[i] = n_space[i] * cell_length[i];
        n_cell_per_patch *= n_space[i];
    }
<<<<<<< HEAD
    if ( is_spectral && geometry == "AMcylindrical" )  {
        //Force ghost cells number in L when spectral
        oversize[0] = pseudo_spectral_guardells;
        //Force zero ghost cells in R when spectral
        oversize[1] = 0;
    }
    
=======

>>>>>>> 34f9be06
    // Set clrw if not set by the user
    if( clrw == -1 ) {

        // default value
        clrw = n_space[0];

        // check cache issue for interpolation/projection
        int cache_threshold( 3200 ); // sizeof( L2, Sandy Bridge-HASWELL ) / ( 10 * sizeof(double) )
        // Compute the "transversal bin size"
        int bin_size( 1 );
        for( unsigned int idim = 1 ; idim < nDim_field ; idim++ ) {
            bin_size *= ( n_space[idim]+1+2*oversize[idim] );
        }

        // IF Ionize or pair generation : clrw = n_space_x_pp ?
        if( ( clrw+1+2*oversize[0] ) * bin_size > ( unsigned int ) cache_threshold ) {
            int clrw_max = cache_threshold / bin_size - 1 - 2*oversize[0];
            if( clrw_max > 0 ) {
                for( clrw=clrw_max ; clrw > 0 ; clrw-- )
                    if( ( ( clrw+1+2*oversize[0] ) * bin_size <= ( unsigned int ) cache_threshold ) && ( n_space[0]%clrw==0 ) ) {
                        break;
                    }
            } else {
                clrw = 1;
            }
            WARNING( "Particles cluster width set to : " << clrw );
        }

    }

    // clrw != n_space[0] is not compatible
    // with the adaptive vectorization for the moment
    if( vectorization_mode == "adaptive_mixed_sort" || vectorization_mode == "adaptive" ) {
        if( clrw != ( int )( n_space[0] ) ) {
            clrw = ( int )( n_space[0] );
            WARNING( "Particles cluster width set to: " << clrw << " for the adaptive vectorization mode" );
        }
    }

    // Verify that clrw divides n_space[0]
    if( n_space[0]%clrw != 0 ) {
        ERROR( "The parameter clrw must divide the number of cells in one patch (in dimension x)" );
    }
<<<<<<< HEAD
    
    // Define domain decomposition if double grids are used for particles and fields
    if ( uncoupled_grids ) {
        uncoupled_decomposition();
    }
    
=======

>>>>>>> 34f9be06
}


void Params::check_consistency()
{
    if( vectorization_mode != "off" ) {

        if( ( geometry=="1Dcartesian" ) || ( geometry=="AMcylindrical" ) ) {
            ERROR( "Vectorized algorithms not implemented for this geometry" );
        }

        if( ( geometry=="2Dcartesian" ) && ( interpolation_order==4 ) ) {
            ERROR( "4th order vectorized algorithms not implemented in 2D" );
        }


        if( hasMultiphotonBreitWheeler ) {
            WARNING( "Performances of advanced physical processes which generates new particles could be degraded for the moment !" );
            WARNING( "\t The improvment of their integration in vectorized algorithm is in progress." );
        }

    }

}


// ---------------------------------------------------------------------------------------------------------------------
// Set dimensions according to geometry
// ---------------------------------------------------------------------------------------------------------------------
void Params::setDimensions()
{
    if( geometry=="1Dcartesian" ) {
        nDim_particle=1;
        nDim_field=1;
    } else if( geometry=="2Dcartesian" ) {
        nDim_particle=2;
        nDim_field=2;
    } else if( geometry=="3Dcartesian" ) {
        nDim_particle=3;
        nDim_field=3;
    } else if( geometry=="AMcylindrical" ) {
        nDim_particle=3;
        nDim_field=2;
    } else {
        ERROR( "Geometry: " << geometry << " not defined" );
    }
}



// ---------------------------------------------------------------------------------------------------------------------
// Printing out the data at initialisation
// ---------------------------------------------------------------------------------------------------------------------
void Params::print_init()
{
    TITLE( "Geometry: " << geometry );
    MESSAGE( 1, "Interpolation order : " <<  interpolation_order );
    MESSAGE( 1, "Maxwell solver : " <<  maxwell_sol );
    MESSAGE( 1, "(Time resolution, Total simulation time) : (" << res_time << ", " << simulation_time << ")" );
    MESSAGE( 1, "(Total number of iterations,   timestep) : (" << n_time << ", " << timestep << ")" );
    MESSAGE( 1, "           timestep  = " << timestep/dtCFL << " * CFL" );

    for( unsigned int i=0 ; i<grid_length.size() ; i++ ) {
        MESSAGE( 1, "dimension " << i << " - (Spatial resolution, Grid length) : (" << res_space[i] << ", " << grid_length[i] << ")" );
        MESSAGE( 1, "            - (Number of cells,    Cell length)  : " << "(" << n_space_global[i] << ", " << cell_length[i] << ")" );
        MESSAGE( 1, "            - Electromagnetic boundary conditions: " << "(" << EM_BCs[i][0] << ", " << EM_BCs[i][1] << ")" );
        if( open_boundaries ) {
            cout << setprecision( 2 );
            cout << "                     - Electromagnetic boundary conditions k    : " << "( [" << EM_BCs_k[2*i][0] ;
            for( unsigned int ii=1 ; ii<grid_length.size() ; ii++ ) {
                cout << ", " << EM_BCs_k[2*i][ii] ;
            }
            cout << "] , [" << EM_BCs_k[2*i+1][0] ;
            for( unsigned int ii=1 ; ii<grid_length.size() ; ii++ ) {
                cout << ", " << EM_BCs_k[2*i+1][ii] ;
            }
            cout << "] )" << endl;
        }
    }

    if( currentFilter_passes > 0 ) {
        MESSAGE( 1, "Binomial current filtering : "<< currentFilter_passes << " passes" );
    }
    if( Friedman_filter ) {
        MESSAGE( 1, "Friedman field filtering : theta = " << Friedman_theta );
    }
    if( full_B_exchange ) {
        MESSAGE( 1, "All components of B are exchanged at synchronization" );
    }

    if( has_load_balancing ) {
        TITLE( "Load Balancing: " );
        if( initial_balance ) {
            MESSAGE( 1, "Computational load is initially balanced between MPI ranks. (initial_balance = true) " );
        } else {
            MESSAGE( 1, "Patches are initially homogeneously distributed between MPI ranks. (initial_balance = false) " );
        }
        MESSAGE( 1, "Happens: " << load_balancing_time_selection->info() );
        MESSAGE( 1, "Cell load coefficient = " << cell_load );
        MESSAGE( 1, "Frozen particle load coefficient = " << frozen_particle_load );
    }

    TITLE( "Vectorization: " );
    MESSAGE( 1, "Mode: " << vectorization_mode );
    if( vectorization_mode == "adaptive_mixed_sort" || vectorization_mode == "adaptive" ) {
        MESSAGE( 1, "Default mode: " << adaptive_default_mode );
        MESSAGE( 1, "Time selection: " << adaptive_vecto_time_selection->info() );
    }

}

// ---------------------------------------------------------------------------------------------------------------------
// Printing out some data at a given timestep
// ---------------------------------------------------------------------------------------------------------------------
void Params::print_timestep( unsigned int itime, double time_dual, Timer &timer )
{
    double before = timer.getTime();
    timer.update();
    double now = timer.getTime();
    ostringstream my_msg;
    my_msg << "  " << setw( timestep_width ) << itime << "/" << n_time << " "
           << "  " << scientific << setprecision( 4 ) << setw( 12 ) << time_dual << " "
           << "  " << scientific << setprecision( 4 ) << setw( 12 ) << now << " "
           << "  " << "(" << scientific << setprecision( 4 ) << setw( 12 ) << now - before << " )"
           ;
    #pragma omp master
    MESSAGE( my_msg.str() );
    #pragma omp barrier
}

void Params::print_timestep_headers()
{
    timestep_width = log10( n_time ) + 1;
    if( timestep_width<3 ) {
        timestep_width = 3;
    }
    ostringstream my_msg;
    my_msg << setw( timestep_width*2+4 ) << " timestep "
           << setw( 15 ) << "sim time "
           << setw( 15 ) << "cpu time [s] "
           << "  (" << setw( 12 ) << "diff [s]" << " )"
           ;
    MESSAGE( my_msg.str() );
}


// Print information about the MPI aspects
void Params::print_parallelism_params( SmileiMPI *smpi )
{
    if( smpi->isMaster() ) {
#ifndef _NO_MPI_TM
        MESSAGE( 1, "MPI_THREAD_MULTIPLE enabled" );
#else
        MESSAGE( 1, "MPI_THREAD_MULTIPLE not enabled" );
#endif
        MESSAGE( 1, "Number of MPI process : " << smpi->getSize() );
        MESSAGE( 1, "Number of patches : " );
        for( unsigned int iDim=0 ; iDim<nDim_field ; iDim++ ) {
            MESSAGE( 2, "dimension " << iDim << " - number_of_patches : " << number_of_patches[iDim] );
        }

        MESSAGE( 1, "Patch size :" );
        for( unsigned int iDim=0 ; iDim<nDim_field ; iDim++ ) {
            MESSAGE( 2, "dimension " << iDim << " - n_space : " << n_space[iDim] << " cells." );
        }

        MESSAGE( 1, "Dynamic load balancing: " << load_balancing_time_selection->info() );
    }

    if( smpi->isMaster() ) {
        TITLE( "OpenMP" );
#ifdef _OPENMP
//    int nthds(0);
//#pragma omp parallel shared(nthds)
//    {
//        nthds = omp_get_num_threads();
//    }
        MESSAGE( 1, "Number of thread per MPI process : " << smpi->getOMPMaxThreads() );
#else
        MESSAGE( "Disabled" );
#endif
    }
}

// ---------------------------------------------------------------------------------------------------------------------
// Finds requested species in the list of existing species.
// Returns an array of the numbers of the requested species.
// Note that there might be several species that have the same "name" or "type"
//  so that we have to search for all possibilities.
vector<unsigned int> Params::FindSpecies( vector<Species *> &vecSpecies, vector<string> requested_species )
{
    bool species_found;
    vector<unsigned int> result;
    unsigned int i;
    vector<string> existing_species;

    // Make an array of the existing species names
    existing_species.resize( 0 );
    for( unsigned int ispec=0 ; ispec<vecSpecies.size() ; ispec++ ) {
        existing_species.push_back( vecSpecies[ispec]->name );
    }

    // Loop over group of requested species
    for( unsigned int rs=0 ; rs<requested_species.size() ; rs++ ) {
        species_found = false;
        // Loop over existing species
        for( unsigned int es=0 ; es<existing_species.size() ; es++ ) {
            if( requested_species[rs] == existing_species[es] ) { // if found
                species_found = true;
                // Add to the list and sort
                for( i=0 ; i<result.size() ; i++ ) {
                    if( es == result[i] ) {
                        break;    // skip if duplicate
                    }
                    if( es <  result[i] ) {
                        result.insert( result.begin()+i, es ); // insert at the right place
                        break;
                    }
                }
                // Put at the end if not put earlier
                if( i == result.size() ) {
                    result.push_back( es );
                }
            }
        }
        if( !species_found ) {
            ERROR( "Species `" << requested_species[rs] << "` was not found." );
        }
    }

    return result;
}


//! Run string as python script and add to namelist
void Params::runScript( string command, string name, PyObject *scope )
{
    PyTools::checkPyError();
    namelist+=command;
    if( name.size()>0 ) {
        MESSAGE( 1, "Parsing " << name );
    }
    PyObject *result = PyRun_String( command.c_str(), Py_file_input, scope, scope );
    PyTools::checkPyError();
    if( !result ) {
        ERROR( "error parsing "<< name );
    }
    Py_DECREF( result );
}

//! run the python functions cleanup (user defined) and _keep_python_running (in pycontrol.py)
void Params::cleanup( SmileiMPI *smpi )
{
    // call cleanup function from the user namelist (it can be used to free some memory
    // from the python side) while keeping the interpreter running
    MESSAGE( 1, "Checking for cleanup() function:" );
    PyTools::runPyFunction( "cleanup" );
    // this will reset error in python in case cleanup doesn't exists
    PyErr_Clear();

    smpi->barrier();

    // this function is defined in the Python/pyontrol.py file and should return false if we can close
    // the python interpreter
    MESSAGE( 1, "Calling python _keep_python_running() :" );
    if( PyTools::runPyFunction<bool>( "_keep_python_running" ) ) {
        MESSAGE( 2, "Keeping Python interpreter alive" );
    } else {
        MESSAGE( 2, "Closing Python" );
        PyErr_Print();
        Py_Finalize();
    }
    smpi->barrier();
}


void Params::uncoupled_decomposition()
{
    n_space_domain.resize(3,1);
    number_of_domain.resize( 3, 1 );

    int rk(0);
    MPI_Comm_rank( MPI_COMM_WORLD, &rk );
    if (rk==0) {
        cout << "Number of patches : ";
        for ( int iDim  = 0 ; iDim < nDim_field ; iDim++ )
            cout << number_of_patches[iDim] << " ";
        cout << endl;
    }

    if (nDim_field==1)
        uncoupled_decomposition_1D();
    else if (nDim_field==2)
        uncoupled_decomposition_2D();
    else if (nDim_field==3)
        uncoupled_decomposition_3D();

    // Build the map of offset, contains offset for each domain, expressed in number of cells
    offset_map.resize( nDim_field );
    for ( int iDim = 0 ; iDim < nDim_field ; iDim++ ) {
        offset_map[iDim].resize( number_of_domain[iDim] );
        int nlocal_i = number_of_patches[iDim] / number_of_domain[iDim];
        if ( nlocal_i*number_of_domain[iDim] != number_of_patches[iDim] )
            nlocal_i++;
        for ( int iDom = 0 ; iDom < number_of_domain[iDim] ; iDom++ ) {
            offset_map[iDim][iDom] = iDom * nlocal_i * n_space[iDim];
        }
    }

    // Compute size of local domain
    for ( int iDim = 0 ; iDim < nDim_field ; iDim++ ) {
        if ( coordinates[iDim] != number_of_domain[iDim]-1 ) {
            n_space_domain[iDim] = offset_map[iDim][coordinates[iDim]+1] - offset_map[iDim][coordinates[iDim]];
        }
        else {
            n_space_domain[iDim] = n_space_global[iDim] - offset_map[iDim][coordinates[iDim]];
        }
    }

    print_uncoupled_params();
}


void Params::print_uncoupled_params()
{
    int rk(0);
    int sz(1);

    MPI_Comm_rank( MPI_COMM_WORLD, &rk );
    MPI_Comm_size( MPI_COMM_WORLD, &sz );

    if (rk==0) {
        cout << "Number of domain : ";
        for ( int iDim  = 0 ; iDim < nDim_field ; iDim++ )
            cout << number_of_domain[iDim] << " ";
        cout << endl;
    }
    MPI_Barrier( MPI_COMM_WORLD );
    std::cout << std::flush;

    for ( int irk = 0 ; irk < sz ; irk++ )  {
        if ( irk == rk) {
            cout << " MPI_rank = " << rk << endl;
            cout << "\tcoords = ";
            for ( int iDim  = 0 ; iDim < nDim_field ; iDim++ ) cout << coordinates[iDim] << " ";
            cout << endl;
            cout << "\tsize :  ";
            for ( int iDim  = 0 ; iDim < nDim_field ; iDim++ ) cout << n_space_domain[iDim] << " ";
            cout << endl;
        }
        MPI_Barrier( MPI_COMM_WORLD );
        std::cout << std::flush;
    }
}

void Params::uncoupled_decomposition_1D()
{
    int rk(0);
    int sz(1);

    MPI_Comm_rank( MPI_COMM_WORLD, &rk );
    MPI_Comm_size( MPI_COMM_WORLD, &sz );

    // Number of domain in 1D
    number_of_domain[0] = sz;

    map_rank.resize( number_of_domain[0] );
    for ( int iDim = 0 ; iDim < number_of_domain[0] ; iDim++ ) {
        map_rank[iDim].resize( number_of_domain[1] );
        for ( int jDim = 0 ; jDim < number_of_domain[1] ; jDim++ ) {
            map_rank[iDim][jDim].resize( number_of_domain[2] );
        }
    }

    int new_rk(0);
    // Build the map of MPI ranks in 1D
    for ( int xDom = 0 ; xDom < number_of_domain[0] ; xDom++ )
        for ( int yDom = 0 ; yDom < number_of_domain[1] ; yDom++ ) {
            for ( int zDom = 0 ; zDom < number_of_domain[2] ; zDom++ ) {
                map_rank[xDom][yDom][zDom] = new_rk;
                new_rk++;
            }
        }

    coordinates.resize( nDim_field );
    // Compute coordinates of current patch in 1D
    for ( int xDom = 0 ; xDom < number_of_domain[0] ; xDom++ )
        for ( int yDom = 0 ; yDom < number_of_domain[1] ; yDom++ ) {
            for ( int zDom = 0 ; zDom < number_of_domain[2] ; zDom++ ) {
                if (map_rank[xDom][yDom][zDom] == rk ) {
                    coordinates[0] = xDom;
                }
            }
        }
}


void Params::uncoupled_decomposition_2D()
{
    int rk(0);
    int sz(1);

    MPI_Comm_rank( MPI_COMM_WORLD, &rk );
    MPI_Comm_size( MPI_COMM_WORLD, &sz );

    // Number of domain in 2D
    double tmp(0.);
    tmp  = number_of_patches[0] / number_of_patches[1];

    number_of_domain[0] = min( sz, max(1, (int)sqrt ( (double)sz*tmp*tmp) ) );
    number_of_domain[1] = (int)(sz / number_of_domain[0]);

    while ( number_of_domain[0]*number_of_domain[1] != sz ) {
        if (number_of_domain[0]>=number_of_domain[1] ) {
            number_of_domain[0]++;
            number_of_domain[1] = (int)(sz / number_of_domain[0]);
        }
        else {
            number_of_domain[1]++;
            number_of_domain[0] = (int)(sz / number_of_domain[1]);
        }
    }
    //cout << "ndomain : " << number_of_domain[0] << " " << number_of_domain[1] << " " << number_of_domain[2] << endl;

    map_rank.resize( number_of_domain[0] );
    for ( int iDim = 0 ; iDim < number_of_domain[0] ; iDim++ ) {
        map_rank[iDim].resize( number_of_domain[1] );
        for ( int jDim = 0 ; jDim < number_of_domain[1] ; jDim++ ) {
            map_rank[iDim][jDim].resize( number_of_domain[2] );
        }
    }

    int new_rk(0);
    // Build the map of MPI ranks in 2D
    for ( int xDom = 0 ; xDom < number_of_domain[0] ; xDom++ )
        for ( int yDom = 0 ; yDom < number_of_domain[1] ; yDom++ ) {
            for ( int zDom = 0 ; zDom < number_of_domain[2] ; zDom++ ) {
                map_rank[xDom][yDom][zDom] = new_rk;
                new_rk++;
            }
        }
    //map_rank[0][0][0] = 0;
    //map_rank[0][1][0] = 1;
    //map_rank[1][0][0] = 3;
    //map_rank[1][1][0] = 2;

    coordinates.resize( nDim_field );
    // Compute coordinates of current patch in 2D
    for ( int xDom = 0 ; xDom < number_of_domain[0] ; xDom++ )
        for ( int yDom = 0 ; yDom < number_of_domain[1] ; yDom++ ) {
            for ( int zDom = 0 ; zDom < number_of_domain[2] ; zDom++ ) {
                if (map_rank[xDom][yDom][zDom] == rk ) {
                //cout << xDom << " " << yDom << endl;
                    coordinates[0] = xDom;
                    coordinates[1] = yDom;
                    //coordinates[2] = zDom;
                }
            }
        }
    //cout << "coords = " << coordinates[0] << " " << coordinates[1] << endl;
}


void Params::uncoupled_decomposition_3D()
{
    int rk(0);
    int sz(1);

    MPI_Comm_rank( MPI_COMM_WORLD, &rk );
    MPI_Comm_size( MPI_COMM_WORLD, &sz );

    // Number of domain in 3D
    // Decomposition in 2 times, X and larger side
    double tmp(0.);
    tmp  = (double)number_of_patches[0] / (double)(max(number_of_patches[1],number_of_patches[2]));
    number_of_domain[0] = min( sz, max(1, (int)sqrt ( (double)sz*tmp*tmp ) ) );
    int rest = (int)(sz / number_of_domain[0]);
    while ( number_of_domain[0]*rest != sz ) {
        if (number_of_domain[0]>=rest ) {
            number_of_domain[0]++;
            rest = (int)(sz / number_of_domain[0]);
        }
        else {
            rest++;
            number_of_domain[0] = (int)(sz / rest);
        }
    }
    // then the 2 last sides
    double tmp2 = number_of_patches[1] / number_of_patches[2];
    number_of_domain[1] = min( rest, max(1, (int)sqrt ( (double)rest*tmp2*tmp2 ) ) );
    number_of_domain[2] = (int)( (double)rest / (double)number_of_domain[1] );
    while ( number_of_domain[1]*number_of_domain[2] != rest ) {
        if (number_of_domain[1]>=number_of_domain[2] ) {
            number_of_domain[1]++;
            number_of_domain[2] = (int)(rest / number_of_domain[1]);
        }
        else {
            number_of_domain[2]++;
            number_of_domain[1] = (int)(rest / number_of_domain[2]);
        }
    }
    if ( (number_of_domain[0]*number_of_domain[1]*number_of_domain[2] != sz ) && (!rk) )
        ERROR( "Decomposition à affiner : " << number_of_domain[0] << " " << number_of_domain[1] << " " << number_of_domain[2] );


    map_rank.resize( number_of_domain[0] );
    for ( int iDim = 0 ; iDim < number_of_domain[0] ; iDim++ ) {
        map_rank[iDim].resize( number_of_domain[1] );
        for ( int jDim = 0 ; jDim < number_of_domain[1] ; jDim++ ) {
            map_rank[iDim][jDim].resize( number_of_domain[2] );
        }
    }

    int new_rk(0);
    // Build the map of MPI ranks in 3D
    for ( int xDom = 0 ; xDom < number_of_domain[0] ; xDom++ )
        for ( int yDom = 0 ; yDom < number_of_domain[1] ; yDom++ )
            for ( int zDom = 0 ; zDom < number_of_domain[2] ; zDom++ ) {
                map_rank[xDom][yDom][zDom] = new_rk;
                new_rk++;
            }

    coordinates.resize( nDim_field );
    // Compute coordinates of current patch in 3D
    for ( int xDom = 0 ; xDom < number_of_domain[0] ; xDom++ )
        for ( int yDom = 0 ; yDom < number_of_domain[1] ; yDom++ )
            for ( int zDom = 0 ; zDom < number_of_domain[2] ; zDom++ ) {
                if (map_rank[xDom][yDom][zDom] == rk ) {
                    //cout << xDom << " " << yDom << endl;
                    coordinates[0] = xDom;
                    coordinates[1] = yDom;
                    coordinates[2] = zDom;
                }
            }
    //cout << "coords = " << coordinates[0] << " " << coordinates[1] << endl;
}

bool Params::isSpeciesField( string field_name )
{
    if( geometry!="AMcylindrical" ) {
        if( ( field_name.at( 0 )=='J' && field_name.length()>2 )
                || ( field_name.at( 0 )=='R' && field_name.length()>3 ) ) {
            return true;
        }
    } else {
        if( ( ( field_name.at( 0 )=='J' && field_name.length()>8 )
                && ( field_name.substr( 2, 6 )!="_mode_" || field_name.find( "mode_" ) != field_name.rfind( "mode_" ) ) )
                || ( ( field_name.at( 0 )=='R' && field_name.length()>9 )
                     && ( field_name.substr( 3, 6 )!="_mode_" || field_name.find( "mode_" ) != field_name.rfind( "mode_" ) ) ) ) {
            return true;
        }
    }
    return false;
}<|MERGE_RESOLUTION|>--- conflicted
+++ resolved
@@ -522,13 +522,9 @@
         WARNING( "Resources allocated "<<( smpi->getSize()*smpi->getOMPMaxThreads() )<<" underloaded regarding the total number of patches "<<tot_number_of_patches );
     }
 #endif
-<<<<<<< HEAD
     
     PyTools::extract( "uncoupled_grids", uncoupled_grids, "Main" );
     
-=======
-
->>>>>>> 34f9be06
     global_factor.resize( nDim_field, 1 );
     PyTools::extract( "global_factor", global_factor, "Main" );
     norder.resize( nDim_field, 1 );
@@ -538,7 +534,6 @@
     //nordery=norder[1];
     //norderz=norder[2];
 
-<<<<<<< HEAD
     if ( is_spectral && geometry == "AMcylindrical" ) {
         PyTools::extract( "pseudo_spectral_guardells", pseudo_spectral_guardells, "Main" );
         if (!pseudo_spectral_guardells) {
@@ -552,9 +547,6 @@
     }
     
     
-=======
-
->>>>>>> 34f9be06
     if( PyTools::extract( "patch_arrangement", patch_arrangement, "Main" ) ) {
         WARNING( "Change patches distribution to " << patch_arrangement );
     } else {
@@ -905,12 +897,8 @@
     for( unsigned int i=nDim_field; i<3; i++ ) {
         cell_length[i]=0.0;
     }
-<<<<<<< HEAD
    
     //Define number of cells per patch and number of ghost cells 
-=======
-
->>>>>>> 34f9be06
     for( unsigned int i=0; i<nDim_field; i++ ) {
         oversize[i]  = max( interpolation_order, ( unsigned int )( norder[i]/2+1 ) ) + ( exchange_particles_each-1 );;
         n_space_global[i] = n_space[i];
@@ -924,7 +912,6 @@
         patch_dimensions[i] = n_space[i] * cell_length[i];
         n_cell_per_patch *= n_space[i];
     }
-<<<<<<< HEAD
     if ( is_spectral && geometry == "AMcylindrical" )  {
         //Force ghost cells number in L when spectral
         oversize[0] = pseudo_spectral_guardells;
@@ -932,9 +919,6 @@
         oversize[1] = 0;
     }
     
-=======
-
->>>>>>> 34f9be06
     // Set clrw if not set by the user
     if( clrw == -1 ) {
 
@@ -978,16 +962,12 @@
     if( n_space[0]%clrw != 0 ) {
         ERROR( "The parameter clrw must divide the number of cells in one patch (in dimension x)" );
     }
-<<<<<<< HEAD
     
     // Define domain decomposition if double grids are used for particles and fields
     if ( uncoupled_grids ) {
         uncoupled_decomposition();
     }
     
-=======
-
->>>>>>> 34f9be06
 }
 
 
