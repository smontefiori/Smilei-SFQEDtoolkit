--- conflicted
+++ resolved
@@ -671,8 +671,6 @@
         patch_dimensions[i] = n_space[i] * cell_length[i];
         n_cell_per_patch *= n_space[i];
     }
-
-<<<<<<< HEAD
 
     n_space_domain.resize(0);
 
@@ -785,8 +783,6 @@
     }
 
     
-=======
->>>>>>> 4f4f5ec2
     // Set clrw if not set by the user
     if ( clrw == -1 ) {
 
