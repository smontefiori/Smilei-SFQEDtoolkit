#include <algorithm>
#include <cmath>
#include <ctime>
#include <iomanip>

#define SMILEI_IMPORT_ARRAY

#include "PyTools.h"
#include "Params.h"
#include "Species.h"
#include "Tools.h"
#include "SmileiMPI.h"
#include "H5.h"
#include "LaserPropagator.h"

#include "pyinit.pyh"
#include "pyprofiles.pyh"
#include "pycontrol.pyh"

using namespace std;

namespace Rand
{
std::random_device device;
std::mt19937 gen( device() );

std::uniform_real_distribution<double> uniform_distribution( 0., 1. );
double uniform()
{
    return uniform_distribution( gen );
}

std::uniform_real_distribution<double> uniform_distribution1( 0., 1.-1e-11 );
double uniform1()
{
    return uniform_distribution1( gen );
}

std::uniform_real_distribution<double> uniform_distribution2( -1., 1. );
double uniform2()
{
    return uniform_distribution2( gen );
}
double normal( double stddev )
{
    std::normal_distribution<double> normal_distribution( 0., stddev );
    return normal_distribution( gen );
}
}

#define DO_EXPAND(VAL)  VAL ## 1
#define EXPAND(VAL)     DO_EXPAND(VAL)
#ifdef SMILEI_USE_NUMPY
#if !defined(NUMPY_IMPORT_ARRAY_RETVAL) || (EXPAND(NUMPY_IMPORT_ARRAY_RETVAL) == 1)
void smilei_import_array()   // python 2
{
    import_array();
}
#else
void *smilei_import_array()   // hack for python3
{
    import_array();
    return NULL;
}
#endif
#endif


// ---------------------------------------------------------------------------------------------------------------------
// Params : open & parse the input data file, test that parameters are coherent
// ---------------------------------------------------------------------------------------------------------------------
Params::Params( SmileiMPI *smpi, std::vector<std::string> namelistsFiles ) :
    namelist( "" )
{

    MESSAGE( "HDF5 version "<<H5_VERS_MAJOR << "." << H5_VERS_MINOR << "." << H5_VERS_RELEASE );

    if( ( H5_VERS_MAJOR< 1 ) ||
            ( ( H5_VERS_MAJOR==1 ) && ( H5_VERS_MINOR< 8 ) ) ||
            ( ( H5_VERS_MAJOR==1 ) && ( H5_VERS_MINOR==8 ) && ( H5_VERS_RELEASE<16 ) ) ) {
        WARNING( "Smilei suggests using HDF5 version 1.8.16 or newer" );
    }

    if( namelistsFiles.size()==0 ) {
        ERROR( "No namelists given!" );
    }

    //string commandLineStr("");
    //for (unsigned int i=0;i<namelistsFiles.size();i++) commandLineStr+="\""+namelistsFiles[i]+"\" ";
    //MESSAGE(1,commandLineStr);

    //init Python
    PyTools::openPython();
#ifdef SMILEI_USE_NUMPY
    smilei_import_array();
    // Workaround some numpy multithreading bug
    // https://github.com/numpy/numpy/issues/5856
    // We basically call the command numpy.seterr(all="ignore")
    PyObject *numpy = PyImport_ImportModule( "numpy" );
    string seterr( "seterr" );
    string sChar( "s" );
    Py_DECREF( PyObject_CallMethod( numpy, &seterr[0], &sChar[0], "ignore" ) );
    Py_DECREF( numpy );
#endif

    // Print python version
    MESSAGE( 1, "Python version "<<PyTools::python_version() );

    // First, we tell python to filter the ctrl-C kill command (or it would prevent to kill the code execution).
    // This is done separately from other scripts because we don't want it in the concatenated python namelist.
    PyTools::checkPyError();
    string command = "import signal\nsignal.signal(signal.SIGINT, signal.SIG_DFL)";
    if( !PyRun_SimpleString( command.c_str() ) ) {
        PyTools::checkPyError();
    }

    PyObject *Py_main = PyImport_AddModule( "__main__" );
    PyObject *globals = PyModule_GetDict( Py_main );

    // Running pyinit.py
    runScript( string( reinterpret_cast<const char *>( pyinit_py ), pyinit_py_len ), "pyinit.py", globals );

    runScript( Tools::merge( "smilei_version='", string( __VERSION ), "'\n" ), string( __VERSION ), globals );

    // Set the _test_mode to False
    PyObject_SetAttrString( Py_main, "_test_mode", Py_False );
    PyTools::checkPyError();

    // here we add the rank, in case some script need it
    PyModule_AddIntConstant( Py_main, "smilei_mpi_rank", smpi->getRank() );

    // here we add the MPI size, in case some script need it
    PyModule_AddIntConstant( Py_main, "smilei_mpi_size", smpi->getSize() );
    namelist += string( "smilei_mpi_size = " ) + to_string( smpi->getSize() ) + "\n";

    // here we add the larget int, important to get a valid seed for randomization
    PyModule_AddIntConstant( Py_main, "smilei_rand_max", RAND_MAX );
    namelist += string( "smilei_rand_max = " ) + to_string( RAND_MAX ) + "\n\n";

    // Running pyprofiles.py
    runScript( string( reinterpret_cast<const char *>( pyprofiles_py ), pyprofiles_py_len ), "pyprofiles.py", globals );

    namelist += "\n\n";
    namelist += "\"\"\"\n";
    namelist += "-----------------------------------------------------------------------\n";
    namelist += "BEGINNING OF THE USER NAMELIST\n";
    namelist += "\"\"\"\n\n";

    // Running the namelists
    for( vector<string>::iterator it=namelistsFiles.begin(); it!=namelistsFiles.end(); it++ ) {
        string strNamelist="";
        if( smpi->isMaster() ) {
            ifstream istr( it->c_str() );
            // If file
            if( istr.is_open() ) {
                std::stringstream buffer;
                buffer << istr.rdbuf();
                strNamelist+=buffer.str();
                // If command
            } else {
                command = *it;
                // Remove quotes
                unsigned int s = command.size();
                if( s>1 && command.substr( 0, 1 )=="\"" && command.substr( s-1, 1 )=="\"" ) {
                    command = command.substr( 1, s - 2 );
                }
                // Add to namelist
                strNamelist = Tools::merge( "# Smilei:) From command line:\n", command );
            }
            strNamelist +="\n";
        }
        smpi->bcast( strNamelist );
        runScript( strNamelist, ( *it ), globals );
    }

    // Running pycontrol.py
    runScript( string( reinterpret_cast<const char *>( pycontrol_py ), pycontrol_py_len ), "pycontrol.py", globals );

    // Run custom pre-processing function
    MESSAGE( 1, "Check for function preprocess()" );
    PyTools::runPyFunction( "preprocess" );
    PyErr_Clear();

    smpi->barrier();

    // Error if no block Main() exists
    if( PyTools::nComponents( "Main" ) == 0 ) {
        ERROR( "Block Main() not defined" );
    }

    // CHECK namelist on python side
    PyTools::runPyFunction( "_smilei_check" );
    smpi->barrier();

    // Python makes the checkpoint dir tree
    if( ! smpi->test_mode ) {
        PyTools::runPyFunction( "_prepare_checkpoint_dir" );
        smpi->barrier();
    }

    // Now the string "namelist" contains all the python files concatenated
    // It is written as a file: smilei.py
    if( smpi->isMaster() ) {
        ofstream out_namelist( "smilei.py" );
        if( out_namelist.is_open() ) {
            out_namelist << "# coding: utf-8" << endl << endl ;
            out_namelist << namelist;
            out_namelist.close();
        }
    }

    // random seed
    if( PyTools::extract( "random_seed", random_seed, "Main" ) ) {
        // Init of the seed for the vectorized C++ random generator recommended by Intel
        // See https://software.intel.com/en-us/articles/random-number-function-vectorization
        srand48( random_seed );
        // Init of the seed for the C++ random generator
        Rand::gen = std::mt19937( random_seed );
    }

    // communication pattern initialized as partial B exchange
    full_B_exchange = false;
    // communication pattern initialized as partial A, Phi exchange for envelope simulations
    full_Envelope_exchange = false;

    // --------------
    // Stop & Restart
    // --------------

    restart = false;
    std::vector<std::string> _unused_restart_files;
    if( PyTools::nComponents( "Checkpoints" )>0 && PyTools::extract( "restart_files", _unused_restart_files, "Checkpoints" ) ) {
        MESSAGE( 1, "Code will restart" );
        restart=true;
    }

    // ---------------------
    // Normalisation & units
    // ---------------------

    reference_angular_frequency_SI = 0.;
    PyTools::extract( "reference_angular_frequency_SI", reference_angular_frequency_SI, "Main" );


    // -------------------
    // Simulation box info
    // -------------------

    // geometry of the simulation
    geometry = "";
    if( !PyTools::extract( "geometry", geometry, "Main" ) ) {
        ERROR( "Parameter Main.geometry is required" );
    }
    if( geometry!="1Dcartesian" && geometry!="2Dcartesian" && geometry!="3Dcartesian" && geometry!="AMcylindrical" ) {
        ERROR( "Main.geometry `" << geometry << "` invalid" );
    }
    setDimensions();

    // interpolation order
    PyTools::extract( "interpolation_order", interpolation_order, "Main" );
    if( interpolation_order!=2 && interpolation_order!=4 ) {
        ERROR( "Main.interpolation_order " << interpolation_order << " not defined" );
    }

    //!\todo (MG to JD) Please check if this parameter should still appear here
    // Disabled, not compatible for now with particles sort
    // if ( !PyTools::extract("exchange_particles_each", exchange_particles_each) )
    exchange_particles_each = 1;

    PyTools::extract( "every_clean_particles_overhead", every_clean_particles_overhead, "Main" );

    // TIME & SPACE RESOLUTION/TIME-STEPS

    // reads timestep & cell_length
    PyTools::extract( "timestep", timestep, "Main" );
    res_time = 1.0/timestep;

    PyTools::extract( "cell_length", cell_length, "Main" );
    if( cell_length.size()!=nDim_field ) {
        ERROR( "Dimension of cell_length ("<< cell_length.size() << ") != " << nDim_field << " for geometry " << geometry );
    }
    res_space.resize( nDim_field );
    for( unsigned int i=0; i<nDim_field; i++ ) {
        res_space[i] = 1.0/cell_length[i];
    }
    // Number of modes in AMcylindrical geometry
    PyTools::extract( "number_of_AM", nmodes, "Main" );

    nmodes_rel_field_init = 1;

    // Number of modes in AMcylindrical geometry for relativistic field initialization
    // if not specified, it will be equal to the number of modes of the simulation
    PyTools::extract( "number_of_AM_relativistic_field_initialization", nmodes_rel_field_init, "Main" );
    if (nmodes_rel_field_init>nmodes){
        ERROR( "The number of AM modes computed in relativistic field initialization must be lower or equal than the number of modes of the simulation" );
    }

    
    // simulation duration & length
    PyTools::extract( "simulation_time", simulation_time, "Main" );

    PyTools::extract( "grid_length", grid_length, "Main" );
    if( grid_length.size()!=nDim_field ) {
        ERROR( "Dimension of grid_length ("<< grid_length.size() << ") != " << nDim_field << " for geometry " << geometry );
    }


    //! Boundary conditions for ElectroMagnetic Fields
    if( !PyTools::extract( "EM_boundary_conditions", EM_BCs, "Main" ) ) {
        ERROR( "Electromagnetic boundary conditions (EM_boundary_conditions) not defined" );
    }

    if( EM_BCs.size() == 0 ) {
        ERROR( "EM_boundary_conditions cannot be empty" );
    } else if( EM_BCs.size() == 1 ) {
        while( EM_BCs.size() < nDim_field ) {
            EM_BCs.push_back( EM_BCs[0] );
        }
    } else if( EM_BCs.size() != nDim_field ) {
        ERROR( "EM_boundary_conditions must be the same size as the number of dimensions" );
    }

    for( unsigned int iDim=0; iDim<nDim_field; iDim++ ) {
        if( EM_BCs[iDim].size() == 1 ) { // if just one type is specified, then take the same bc type in a given dimension
            EM_BCs[iDim].push_back( EM_BCs[iDim][0] );
        } else if( ( EM_BCs[iDim][0] != EM_BCs[iDim][1] ) && ( EM_BCs[iDim][0] == "periodic" || EM_BCs[iDim][1] == "periodic" ) ) {
            ERROR( "EM_boundary_conditions along dimension "<<"012"[iDim]<<" cannot be periodic only on one side" );
        }
    }

    int n_envlaser = PyTools::nComponents( "LaserEnvelope" );
    if( n_envlaser >=1 ) {
        Laser_Envelope_model = true;
        //! Boundary conditions for Envelope Field
        if( !PyTools::extract( "Envelope_boundary_conditions", Env_BCs, "LaserEnvelope" ) ) {
            ERROR( "Envelope_boundary_conditions not defined" );
        }

        if( Env_BCs.size() == 0 ) {
            ERROR( "Envelope_boundary_conditions cannot be empty" );
        } else if( Env_BCs.size() == 1 ) {
            while( Env_BCs.size() < nDim_field ) {
                Env_BCs.push_back( Env_BCs[0] );
            }
        } else if( Env_BCs.size() != nDim_field ) {
            ERROR( "Envelope_boundary_conditions must be the same size as the number of dimensions" );
        }

        for( unsigned int iDim=0; iDim<nDim_field; iDim++ ) {
            if( Env_BCs[iDim].size() == 1 ) { // if just one type is specified, then take the same bc type in a given dimension
                Env_BCs[iDim].push_back( Env_BCs[iDim][0] );
            }
            //    else if ( (Env_BCs[iDim][0] != Env_BCs[iDim][1]) &&  (Env_BCs[iDim][0] == "periodic" || Env_BCs[iDim][1] == "periodic") )
            //        ERROR("Envelope_boundary_conditions along "<<"xyz"[iDim]<<" cannot be periodic only on one side");
        }
<<<<<<< HEAD

        // Find if at least one species is ionized by envelope
        int n_species = PyTools::nComponents( "Species" );
        std:: string ionization_model;
        for (int i_species=0;i_species<n_species;i_species++){
            if(PyTools::extract( "ionization_model", ionization_model, "Species", i_species )){
                if (ionization_model=="tunnel_envelope" || ionization_model=="tunnel_envelope_averaged" ){
                    envelope_ionization_is_active = true;
                    break;
                }
                
            }
        }
=======
        
        if (!PyTools::extract( "envelope_solver", envelope_solver, "LaserEnvelope" )){
            ERROR("envelope_solver not defined in the LaserEnvelope block");
        }
        if ( (envelope_solver != "explicit") && (envelope_solver != "explicit_reduced_dispersion") ){
            ERROR("Unknown envelope_solver - only 'explicit' and 'explicit_reduced_dispersion' are available. ");
        }
        if ((envelope_solver == "explicit_reduced_dispersion") && (geometry!="1Dcartesian")){
            full_Envelope_exchange = true;
        }

>>>>>>> 50414ef3
    }

    for( unsigned int iDim = 0 ; iDim < nDim_field; iDim++ ) {
        if( EM_BCs[iDim][0] == "buneman" || EM_BCs[iDim][1] == "buneman" ) {
            full_B_exchange = true;
            open_boundaries = true;
        }
        if( EM_BCs[iDim][0] == "silver-muller" || EM_BCs[iDim][1] == "silver-muller" ) {
            open_boundaries = true;
        }
    }

    PyTools::extract( "EM_boundary_conditions_k", EM_BCs_k, "Main" );
    if( EM_BCs_k.size() == 0 ) {
        //Gives default value
        for( unsigned int iDim=0; iDim<nDim_field; iDim++ ) {
            std::vector<double> temp_k;

            for( unsigned int iiDim=0; iiDim<iDim; iiDim++ ) {
                temp_k.push_back( 0. );
            }
            temp_k.push_back( 1. );
            for( unsigned int iiDim=iDim+1; iiDim<nDim_field; iiDim++ ) {
                temp_k.push_back( 0. );
            }
            EM_BCs_k.push_back( temp_k );
            for( unsigned int iiDim=0; iiDim<nDim_field; iiDim++ ) {
                temp_k[iiDim] *= -1. ;
            }
            EM_BCs_k.push_back( temp_k );
        }
    }

    //Complete with zeros if not defined
    if( EM_BCs_k.size() == 1 ) {
        while( EM_BCs_k.size() < nDim_field*2 ) {
            EM_BCs_k.push_back( EM_BCs_k[0] );
        }
    } else if( EM_BCs_k.size() != nDim_field*2 ) {
        ERROR( "EM_boundary_conditions_k must be the same size as the number of faces." );
    }
    for( unsigned int iDim=0; iDim<nDim_field*2; iDim++ ) {
        if( EM_BCs_k[iDim].size() != nDim_field ) {
            ERROR( "EM_boundary_conditions_k must have exactly " << nDim_field << " elements along dimension "<<"-+"[iDim%2]<<"012"[iDim/2] );
        }
        if( EM_BCs_k[iDim][iDim/2] == 0. ) {
            ERROR( "EM_boundary_conditions_k must have a non zero normal component along dimension "<<"-+"[iDim%2]<<"012"[iDim/2] );
        }

    }
    save_magnectic_fields_for_SM = true;
    PyTools::extract( "save_magnectic_fields_for_SM", save_magnectic_fields_for_SM, "Main" );

    // -----------------------------------
    // MAXWELL SOLVERS & FILTERING OPTIONS
    // -----------------------------------

    time_fields_frozen=0.0;
    PyTools::extract( "time_fields_frozen", time_fields_frozen, "Main" );

    // Poisson Solver
    PyTools::extract( "solve_poisson", solve_poisson, "Main" );
    PyTools::extract( "poisson_max_iteration", poisson_max_iteration, "Main" );
    PyTools::extract( "poisson_max_error", poisson_max_error, "Main" );
    // Relativistic Poisson Solver
    PyTools::extract( "solve_relativistic_poisson", solve_relativistic_poisson, "Main" );
    PyTools::extract( "relativistic_poisson_max_iteration", relativistic_poisson_max_iteration, "Main" );
    PyTools::extract( "relativistic_poisson_max_error", relativistic_poisson_max_error, "Main" );

    // PXR parameters
    PyTools::extract( "is_spectral", is_spectral, "Main" );
    if( is_spectral ) {
        full_B_exchange=true;
    }
    PyTools::extract( "is_pxr", is_pxr, "Main" );

    // Maxwell Solver
    PyTools::extract( "maxwell_solver", maxwell_sol, "Main" );
    if( maxwell_sol == "Lehe" ) {
        full_B_exchange=true;
    }

    // Current filter properties
    currentFilter_passes = 0;
    int nCurrentFilter = PyTools::nComponents( "CurrentFilter" );
    for( int ifilt = 0; ifilt < nCurrentFilter; ifilt++ ) {
        string model;
        PyTools::extract( "model", model, "CurrentFilter", ifilt );
        if( model != "binomial" ) {
            ERROR( "Currently, only the `binomial` model is available in CurrentFilter()" );
        }
        PyTools::extract( "passes", currentFilter_passes, "CurrentFilter", ifilt );
    }

    // Field filter properties
    Friedman_filter = false;
    Friedman_theta = 0;
    int nFieldFilter = PyTools::nComponents( "FieldFilter" );
    for( int ifilt = 0; ifilt < nFieldFilter; ifilt++ ) {
        string model;
        PyTools::extract( "model", model, "FieldFilter", ifilt );
        if( model != "Friedman" ) {
            ERROR( "Currently, only the `Friedman` model is available in FieldFilter()" );
        }
        if( geometry != "2Dcartesian" ) {
            ERROR( "Currently, the `Friedman` field filter is only availble in `2Dcartesian` geometry" );
        }
        Friedman_filter = true;
        PyTools::extract( "theta", Friedman_theta, "FieldFilter", ifilt );
        if( Friedman_filter && ( Friedman_theta==0. ) ) {
            WARNING( "Friedman filter is applied but parameter theta is set to zero" );
        }
        if( ( Friedman_theta<0. ) || ( Friedman_theta>1. ) ) {
            ERROR( "Friedman filter theta = " << Friedman_theta << " must be between 0 and 1" );
        }
    }


    // testing the CFL condition
    //!\todo (MG) CFL cond. depends on the Maxwell solv. ==> HERE JUST DONE FOR YEE!!!
    double res_space2=0;
    for( unsigned int i=0; i<nDim_field; i++ ) {
        res_space2 += res_space[i]*res_space[i];
    }
    if( geometry == "AMcylindrical" ) {
        res_space2 += ( ( nmodes-1 )*( nmodes-1 )-1 )*res_space[1]*res_space[1];
    }
    dtCFL=1.0/sqrt( res_space2 );
    if( timestep>dtCFL ) {
        WARNING( "CFL problem: timestep=" << timestep << " should be smaller than " << dtCFL );
    }



    // clrw
    PyTools::extract( "clrw", clrw, "Main" );



    // --------------------
    // Number of patches
    // --------------------
    if( !PyTools::extract( "number_of_patches", number_of_patches, "Main" ) ) {
        ERROR( "The parameter `number_of_patches` must be defined as a list of integers" );
    }

    tot_number_of_patches = 1;
    for( unsigned int iDim=0 ; iDim<nDim_field ; iDim++ ) {
        tot_number_of_patches *= number_of_patches[iDim];
    }

    if( tot_number_of_patches == ( unsigned int )( smpi->getSize() ) ) {
        one_patch_per_MPI = true;
    } else {
        one_patch_per_MPI = false;
        if( tot_number_of_patches < ( unsigned int )( smpi->getSize() ) ) {
            ERROR( "The total number of patches "<<tot_number_of_patches<<" must be greater or equal to the number of MPI processes "<<smpi->getSize() );
        }
    }
#ifdef _OPENMP
    if( tot_number_of_patches < ( unsigned int )( smpi->getSize()*smpi->getOMPMaxThreads() ) ) {
        WARNING( "Resources allocated "<<( smpi->getSize()*smpi->getOMPMaxThreads() )<<" underloaded regarding the total number of patches "<<tot_number_of_patches );
    }
#endif

    global_factor.resize( nDim_field, 1 );
    PyTools::extract( "global_factor", global_factor, "Main" );
    norder.resize( nDim_field, 1 );
    norder.resize( nDim_field, 1 );
    PyTools::extract( "norder", norder, "Main" );
    //norderx=norder[0];
    //nordery=norder[1];
    //norderz=norder[2];


    if( PyTools::extract( "patch_arrangement", patch_arrangement, "Main" ) ) {
        WARNING( "Change patches distribution to " << patch_arrangement );
    } else {
        patch_arrangement = "hilbertian";
        WARNING( "Use default distribution : " << patch_arrangement );
    }


    int total_number_of_hilbert_patches = 1;
    if( patch_arrangement == "hilbertian" ) {
        for( unsigned int iDim=0 ; iDim<nDim_field ; iDim++ ) {
            total_number_of_hilbert_patches *= number_of_patches[iDim];
            if( ( number_of_patches[iDim] & ( number_of_patches[iDim]-1 ) ) != 0 ) {
                ERROR( "Number of patches in each direction must be a power of 2" );
            }
        }
    }


    if( PyTools::nComponents( "LoadBalancing" )>0 ) {
        // get parameter "every" which describes a timestep selection
        load_balancing_time_selection = new TimeSelection(
            PyTools::extract_py( "every", "LoadBalancing" ), "Load balancing"
        );
        PyTools::extract( "cell_load", cell_load, "LoadBalancing" );
        PyTools::extract( "frozen_particle_load", frozen_particle_load, "LoadBalancing" );
        PyTools::extract( "initial_balance", initial_balance, "LoadBalancing" );
    } else {
        load_balancing_time_selection = new TimeSelection();
    }

    has_load_balancing = ( smpi->getSize()>1 )  && ( ! load_balancing_time_selection->isEmpty() );

    if( has_load_balancing && patch_arrangement != "hilbertian" ) {
        ERROR( "Dynamic load balancing is only available for Hilbert decomposition" );
    }
    if( has_load_balancing && total_number_of_hilbert_patches < 2*smpi->getSize() ) {
        ERROR( "Dynamic load balancing requires to use at least 2 patches per MPI process." );
    }

    mi.resize( 3, 0 );
    while( ( number_of_patches[0] >> mi[0] ) >1 ) {
        mi[0]++ ;
    }
    if( number_of_patches.size()>1 ) {
        while( ( number_of_patches[1] >> mi[1] ) >1 ) {
            mi[1]++ ;
        }
        if( number_of_patches.size()>2 )
            while( ( number_of_patches[2] >> mi[2] ) >1 ) {
                mi[2]++ ;
            }
    }

    // Activation of the vectorized subroutines
    vectorization_mode = "off";
    has_adaptive_vectorization = false;
    adaptive_vecto_time_selection = nullptr;

    if( PyTools::nComponents( "Vectorization" )>0 ) {
        // Extraction of the vectorization mode
        PyTools::extract( "mode", vectorization_mode, "Vectorization" );
        if( !( vectorization_mode == "off" ||
                vectorization_mode == "on" ||
                vectorization_mode == "adaptive" ||
                vectorization_mode == "adaptive_mixed_sort" ) ) {
            ERROR( "In block `Vectorization`, parameter `mode` must be `off`, `on`, `adaptive`" );
        } else if( vectorization_mode == "adaptive_mixed_sort" || vectorization_mode == "adaptive" ) {
            has_adaptive_vectorization = true;
        }

        // Check that we are in 3D, adaptive mode not possible in 2d
        if( vectorization_mode == "adaptive_mixed_sort" || vectorization_mode == "adaptive" ) {
            if (nDim_particle != 3) {
                ERROR("In block `Vectorization`, `adaptive` mode only available in 3D")
            }
        }

        // Default mode for the adaptive mode
        PyTools::extract( "initial_mode", adaptive_default_mode, "Vectorization" );
        if( !( adaptive_default_mode == "off" ||
                adaptive_default_mode == "on" ) ) {
            ERROR( "In block `Vectorization`, parameter `default` must be `off` or `on`" );
        }

        // get parameter "every" which describes a timestep selection
        if( ! adaptive_vecto_time_selection )
            adaptive_vecto_time_selection = new TimeSelection(
                PyTools::extract_py( "reconfigure_every", "Vectorization" ), "Adaptive vectorization"
            );
    }

    ;
    PyTools::extract( "cell_sorting", cell_sorting, "Main" );
    //MESSAGE("Sorting per cell : " << cell_sorting );
    //if (cell_sorting)
    //    vectorization_mode = "on";
    
    // In case of collisions, ensure particle sort per cell
    if( PyTools::nComponents( "Collisions" ) > 0 ) {

        if( geometry!="1Dcartesian"
                && geometry!="2Dcartesian"
                && geometry!="3Dcartesian" ) {
            ERROR( "Collisions only valid for cartesian geometries for the moment" )
        }
        
        // collisions need sorting per cell
        if( vectorization_mode == "adaptive_mixed_sort" ) {
            ERROR( "Collisions are incompatible with the vectorization mode 'adaptive_mixed_sort'." )
        }
        
        if( vectorization_mode == "off" ) {
            cell_sorting = true;
        }
            
    }

    // Read the "print_every" parameter
    print_every = ( int )( simulation_time/timestep )/10;
    PyTools::extract( "print_every", print_every, "Main" );
    if( !print_every ) {
        print_every = 1;
    }

    // Read the "print_expected_disk_usage" parameter
    if( ! PyTools::extract( "print_expected_disk_usage", print_expected_disk_usage, "Main" ) ) {
        ERROR( "The parameter `Main.print_expected_disk_usage` must be True or False" );
    }

    // -------------------------------------------------------
    // Checking species order
    // -------------------------------------------------------
    // read from python namelist the number of species
    unsigned int tot_species_number = PyTools::nComponents( "Species" );

    double mass, mass2=0;

    for( unsigned int ispec = 0; ispec < tot_species_number; ispec++ ) {
        PyTools::extract( "mass", mass, "Species", ispec );
        if( mass == 0 ) {
            for( unsigned int ispec2 = ispec+1; ispec2 < tot_species_number; ispec2++ ) {
                PyTools::extract( "mass", mass2, "Species", ispec2 );
                if( mass2 > 0 ) {
                    ERROR( "the photon species (mass==0) should be defined after the particle species (mass>0)" );
                }
            }
        }
    }

    // -------------------------------------------------------
    // Parameters for the synchrotron-like radiation losses
    // -------------------------------------------------------
    hasMCRadiation = false ;// Default value
    hasLLRadiation = false ;// Default value
    hasNielRadiation = false ;// Default value


    // Loop over all species to check if the radiation losses are activated
    std::string radiation_model = "none";
    for( unsigned int ispec = 0; ispec < tot_species_number; ispec++ ) {

        PyTools::extract( "radiation_model", radiation_model, "Species", ispec );

        // Cancelation of the letter case for `radiation_model`
        std::transform( radiation_model.begin(), radiation_model.end(), radiation_model.begin(), ::tolower );

        if( radiation_model=="monte-carlo" || radiation_model=="mc" ) {
            this->hasMCRadiation = true;
        } else if( radiation_model=="landau-lifshitz"
                   || radiation_model=="ll"
                   || radiation_model=="corrected-landau-lifshitz"
                   || radiation_model=="cll" ) {
            this->hasLLRadiation = true;
        } else if( radiation_model=="niel" ) {
            this->hasNielRadiation = true;
        }
    }

    // -------------------------------------------------------
    // Parameters for the mutliphoton Breit-Wheeler pair decay
    // -------------------------------------------------------
    this->hasMultiphotonBreitWheeler = false ;// Default value

    std::vector<std::string> multiphoton_Breit_Wheeler( 2 );
    for( unsigned int ispec = 0; ispec < tot_species_number; ispec++ ) {

        if( PyTools::extract( "multiphoton_Breit_Wheeler", multiphoton_Breit_Wheeler, "Species", ispec ) ) {
            this->hasMultiphotonBreitWheeler = true;
        }
    }

    // -------------------------------------------------------
    // Compute useful quantities and introduce normalizations
    // also defines defaults values for the species lengths
    // -------------------------------------------------------
    compute();

    // -------------------------------------------------------
    // Print
    // -------------------------------------------------------
    smpi->barrier();
    if( smpi->isMaster() ) {
        print_init();
    }
    smpi->barrier();

    // -------------------------------------------------------
    // Handle the pre-processing of LaserOffset
    // -------------------------------------------------------
    unsigned int n_laser = PyTools::nComponents( "Laser" );
    unsigned int n_laser_offset = 0;
    LaserPropagator propagateX;
    
    for( unsigned int i_laser=0; i_laser<n_laser; i_laser++ ) {
        double offset = 0.;
        
        // If this laser has the hidden _offset attribute
        if( PyTools::extract( "_offset", offset, "Laser", i_laser ) ) {
            
            bool propagate = false;
            PyTools::extract( "_propagate", propagate, "Laser", i_laser );
            if( ! propagate ) continue;
            
            // Extract the angle
            double angle_z = 0.;
            PyTools::extract( "_angle", angle_z, "Laser", i_laser );
            
            // Prepare propagator
            if( n_laser_offset == 0 ) {
                TITLE( "Pre-processing LaserOffset" );
                propagateX.init( this, smpi, 0 );
            }
            
            MESSAGE( 1, "LaserOffset #"<< n_laser_offset );
            
            // Extract the file name
            string file( "" );
            PyTools::extract( "file", file, "Laser", i_laser );
            
            // Extract the list of profiles and verify their content
            PyObject *p = PyTools::extract_py( "_profiles", "Laser", i_laser );
            vector<PyObject *> profiles;
            vector<int> profiles_n = {1, 2};
            if( ! PyTools::convert( p, profiles ) ) {
                ERROR( "For LaserOffset #" << n_laser_offset << ": space_time_profile must be a list of 2 profiles" );
            }
            Py_DECREF( p );
            if( profiles.size()!=2 ) {
                ERROR( "For LaserOffset #" << n_laser_offset << ": space_time_profile needs 2 profiles." );
            }
            if( profiles[1] == Py_None ) {
                profiles  .pop_back();
                profiles_n.pop_back();
            }
            if( profiles[0] == Py_None ) {
                profiles  .erase( profiles  .begin() );
                profiles_n.erase( profiles_n.begin() );
            }
            if( profiles.size() == 0 ) {
                ERROR( "For LaserOffset #" << n_laser_offset << ": space_time_profile cannot be [None, None]" );
            }
            for( unsigned int i=0; i<profiles.size(); i++ ) {
                int nargs = PyTools::function_nargs( profiles[i] );
                if( nargs<0 ) {
                    ERROR( "For LaserOffset #" << n_laser_offset << ": space_time_profile["<<i<<"] not callable" );
                }
                if( nargs != ( int ) nDim_field ) {
                    ERROR( "For LaserOffset #" << n_laser_offset << ": space_time_profile["<<i<<"] requires " << nDim_field << " arguments but has " << nargs );
                }
            }
            
            // Extract _keep_n_strongest_modes
            int keep_n_strongest_modes=0;
            if( !PyTools::extract( "_keep_n_strongest_modes", keep_n_strongest_modes, "Laser", i_laser ) || keep_n_strongest_modes<1 ) {
                ERROR( "For LaserOffset #" << n_laser_offset << ": keep_n_strongest_modes must be a positive integer" );
            }
            
            // Make the propagation happen and write out the file
            if( ! smpi->test_mode && ! restart ) {
                propagateX( profiles, profiles_n, offset, file, keep_n_strongest_modes, angle_z );
            }
            
            n_laser_offset ++;
        }
    }
    
    check_consistency();
}

Params::~Params()
{
    if( load_balancing_time_selection ) {
        delete load_balancing_time_selection;
    }
    if( adaptive_vecto_time_selection ) {
        delete adaptive_vecto_time_selection;
    }
    PyTools::closePython();
}

// ---------------------------------------------------------------------------------------------------------------------
// Compute useful values (normalisation, time/space step, etc...)
// ---------------------------------------------------------------------------------------------------------------------
void Params::compute()
{
    // time-related parameters
    // -----------------------

    // number of time-steps
    n_time   = ( int )( simulation_time/timestep );

    // simulation time & time-step value
    double entered_simulation_time = simulation_time;
    simulation_time = ( double )( n_time ) * timestep;
    if( simulation_time!=entered_simulation_time )
        WARNING( "simulation_time has been redefined from " << entered_simulation_time
                 << " to " << simulation_time << " to match timestep." );


    // grid/cell-related parameters
    // ----------------------------
    n_space.resize( 3, 1 );
    cell_length.resize( 3 );
    n_space_global.resize( 3, 1 ); //! \todo{3 but not real size !!! Pbs in Species::Species}
    oversize.resize( 3, 0 );
    patch_dimensions.resize( 3, 0. );
    cell_volume=1.0;
    n_cell_per_patch = 1;

    // compute number of cells & normalized lengths
    for( unsigned int i=0; i<nDim_field; i++ ) {
        n_space[i] = round( grid_length[i]/cell_length[i] );
        double entered_grid_length = grid_length[i];
        grid_length[i] = ( double )( n_space[i] )*cell_length[i]; // ensure that nspace = grid_length/cell_length
        if( grid_length[i]!=entered_grid_length ) {
            WARNING( "grid_length[" << i << "] has been redefined from " << entered_grid_length << " to " << grid_length[i] << " to match n x cell_length (" << scientific << setprecision( 4 ) << grid_length[i]-entered_grid_length <<")" );
        }
        cell_volume *= cell_length[i];
    }
    if( geometry == "AMcylindrical" ) {
        cell_volume *= 2 * M_PI;
    }
    // create a 3d equivalent of n_space & cell_length
    for( unsigned int i=nDim_field; i<3; i++ ) {
        cell_length[i]=0.0;
    }

    for( unsigned int i=0; i<nDim_field; i++ ) {
        oversize[i]  = max( interpolation_order, ( unsigned int )( norder[i]/2+1 ) ) + ( exchange_particles_each-1 );;
        n_space_global[i] = n_space[i];
        n_space[i] /= number_of_patches[i];
        if( n_space_global[i]%number_of_patches[i] !=0 ) {
            ERROR( "ERROR in dimension " << i <<". Number of patches = " << number_of_patches[i] << " must divide n_space_global = " << n_space_global[i] );
        }
        if( n_space[i] <= 2*oversize[i]+1 ) {
            ERROR( "ERROR in dimension " << i <<". Patches length = "<<n_space[i] << " cells must be at least " << 2*oversize[i] +2 << " cells long. Increase number of cells or reduce number of patches in this direction. " );
        }
        patch_dimensions[i] = n_space[i] * cell_length[i];
        n_cell_per_patch *= n_space[i];
    }
    
    // Set clrw if not set by the user
    if( clrw == -1 ) {

        // default value
        clrw = n_space[0];

        // check cache issue for interpolation/projection
        int cache_threshold( 3200 ); // sizeof( L2, Sandy Bridge-HASWELL ) / ( 10 * sizeof(double) )
        // Compute the "transversal bin size"
        int bin_size( 1 );
        for( unsigned int idim = 1 ; idim < nDim_field ; idim++ ) {
            bin_size *= ( n_space[idim]+1+2*oversize[idim] );
        }

        // IF Ionize or pair generation : clrw = n_space_x_pp ?
        if( ( clrw+1+2*oversize[0] ) * bin_size > ( unsigned int ) cache_threshold ) {
            int clrw_max = cache_threshold / bin_size - 1 - 2*oversize[0];
            if( clrw_max > 0 ) {
                for( clrw=clrw_max ; clrw > 0 ; clrw-- )
                    if( ( ( clrw+1+2*oversize[0] ) * bin_size <= ( unsigned int ) cache_threshold ) && ( n_space[0]%clrw==0 ) ) {
                        break;
                    }
            } else {
                clrw = 1;
            }
            WARNING( "Particles cluster width set to : " << clrw );
        }

    }

    // clrw != n_space[0] is not compatible
    // with the adaptive vectorization for the moment
    if( vectorization_mode == "adaptive_mixed_sort" || vectorization_mode == "adaptive" ) {
        if( clrw != ( int )( n_space[0] ) ) {
            clrw = ( int )( n_space[0] );
            WARNING( "Particles cluster width set to: " << clrw << " for the adaptive vectorization mode" );
        }
    }

    // Verify that clrw divides n_space[0]
    if( n_space[0]%clrw != 0 ) {
        ERROR( "The parameter clrw must divide the number of cells in one patch (in dimension x)" );
    }

}


void Params::check_consistency()
{
    if( vectorization_mode != "off" ) {

        if( ( geometry=="1Dcartesian" ) ) {
            ERROR( "Vectorized algorithms not implemented for this geometry" );
        }

        if( ( geometry=="2Dcartesian" ) && ( interpolation_order==4 ) ) {
            ERROR( "4th order vectorized algorithms not implemented in 2D" );
        }


        if( hasMultiphotonBreitWheeler ) {
            WARNING( "Performances of advanced physical processes which generates new particles could be degraded for the moment !" );
            WARNING( "\t The improvment of their integration in vectorized algorithm is in progress." );
        }

    }

}


// ---------------------------------------------------------------------------------------------------------------------
// Set dimensions according to geometry
// ---------------------------------------------------------------------------------------------------------------------
void Params::setDimensions()
{
    if( geometry=="1Dcartesian" ) {
        nDim_particle=1;
        nDim_field=1;
    } else if( geometry=="2Dcartesian" ) {
        nDim_particle=2;
        nDim_field=2;
    } else if( geometry=="3Dcartesian" ) {
        nDim_particle=3;
        nDim_field=3;
    } else if( geometry=="AMcylindrical" ) {
        nDim_particle=3;
        nDim_field=2;
    } else {
        ERROR( "Geometry: " << geometry << " not defined" );
    }
}



// ---------------------------------------------------------------------------------------------------------------------
// Printing out the data at initialisation
// ---------------------------------------------------------------------------------------------------------------------
void Params::print_init()
{
    TITLE( "Geometry: " << geometry );
    MESSAGE( 1, "Interpolation order : " <<  interpolation_order );
    MESSAGE( 1, "Maxwell solver : " <<  maxwell_sol );
    MESSAGE( 1, "(Time resolution, Total simulation time) : (" << res_time << ", " << simulation_time << ")" );
    MESSAGE( 1, "(Total number of iterations,   timestep) : (" << n_time << ", " << timestep << ")" );
    MESSAGE( 1, "           timestep  = " << timestep/dtCFL << " * CFL" );

    for( unsigned int i=0 ; i<grid_length.size() ; i++ ) {
        MESSAGE( 1, "dimension " << i << " - (Spatial resolution, Grid length) : (" << res_space[i] << ", " << grid_length[i] << ")" );
        MESSAGE( 1, "            - (Number of cells,    Cell length)  : " << "(" << n_space_global[i] << ", " << cell_length[i] << ")" );
        MESSAGE( 1, "            - Electromagnetic boundary conditions: " << "(" << EM_BCs[i][0] << ", " << EM_BCs[i][1] << ")" );
        if( open_boundaries ) {
            cout << setprecision( 2 );
            cout << "                     - Electromagnetic boundary conditions k    : " << "( [" << EM_BCs_k[2*i][0] ;
            for( unsigned int ii=1 ; ii<grid_length.size() ; ii++ ) {
                cout << ", " << EM_BCs_k[2*i][ii] ;
            }
            cout << "] , [" << EM_BCs_k[2*i+1][0] ;
            for( unsigned int ii=1 ; ii<grid_length.size() ; ii++ ) {
                cout << ", " << EM_BCs_k[2*i+1][ii] ;
            }
            cout << "] )" << endl;
        }
    }

    if( currentFilter_passes > 0 ) {
        MESSAGE( 1, "Binomial current filtering : "<< currentFilter_passes << " passes" );
    }
    if( Friedman_filter ) {
        MESSAGE( 1, "Friedman field filtering : theta = " << Friedman_theta );
    }
    if( full_B_exchange ) {
        MESSAGE( 1, "All components of B are exchanged at synchronization" );
    }

    if( has_load_balancing ) {
        TITLE( "Load Balancing: " );
        if( initial_balance ) {
            MESSAGE( 1, "Computational load is initially balanced between MPI ranks. (initial_balance = true) " );
        } else {
            MESSAGE( 1, "Patches are initially homogeneously distributed between MPI ranks. (initial_balance = false) " );
        }
        MESSAGE( 1, "Happens: " << load_balancing_time_selection->info() );
        MESSAGE( 1, "Cell load coefficient = " << cell_load );
        MESSAGE( 1, "Frozen particle load coefficient = " << frozen_particle_load );
    }

    TITLE( "Vectorization: " );
    MESSAGE( 1, "Mode: " << vectorization_mode );
    if( vectorization_mode == "adaptive_mixed_sort" || vectorization_mode == "adaptive" ) {
        MESSAGE( 1, "Default mode: " << adaptive_default_mode );
        MESSAGE( 1, "Time selection: " << adaptive_vecto_time_selection->info() );
    }

}

// ---------------------------------------------------------------------------------------------------------------------
// Printing out some data at a given timestep
// ---------------------------------------------------------------------------------------------------------------------
void Params::print_timestep( unsigned int itime, double time_dual, Timer &timer )
{
    double before = timer.getTime();
    timer.update();
    double now = timer.getTime();
    ostringstream my_msg;
    my_msg << "  " << setw( timestep_width ) << itime << "/" << n_time << " "
           << "  " << scientific << setprecision( 4 ) << setw( 12 ) << time_dual << " "
           << "  " << scientific << setprecision( 4 ) << setw( 12 ) << now << " "
           << "  " << "(" << scientific << setprecision( 4 ) << setw( 12 ) << now - before << " )"
           ;
    #pragma omp master
    MESSAGE( my_msg.str() );
    #pragma omp barrier
}

void Params::print_timestep_headers()
{
    timestep_width = log10( n_time ) + 1;
    if( timestep_width<3 ) {
        timestep_width = 3;
    }
    ostringstream my_msg;
    my_msg << setw( timestep_width*2+4 ) << " timestep "
           << setw( 15 ) << "sim time "
           << setw( 15 ) << "cpu time [s] "
           << "  (" << setw( 12 ) << "diff [s]" << " )"
           ;
    MESSAGE( my_msg.str() );
}


// Print information about the MPI aspects
void Params::print_parallelism_params( SmileiMPI *smpi )
{
    if( smpi->isMaster() ) {
#ifndef _NO_MPI_TM
        MESSAGE( 1, "MPI_THREAD_MULTIPLE enabled" );
#else
        MESSAGE( 1, "MPI_THREAD_MULTIPLE not enabled" );
#endif
        MESSAGE( 1, "Number of MPI process : " << smpi->getSize() );
        MESSAGE( 1, "Number of patches : " );
        for( unsigned int iDim=0 ; iDim<nDim_field ; iDim++ ) {
            MESSAGE( 2, "dimension " << iDim << " - number_of_patches : " << number_of_patches[iDim] );
        }

        MESSAGE( 1, "Patch size :" );
        for( unsigned int iDim=0 ; iDim<nDim_field ; iDim++ ) {
            MESSAGE( 2, "dimension " << iDim << " - n_space : " << n_space[iDim] << " cells." );
        }

        MESSAGE( 1, "Dynamic load balancing: " << load_balancing_time_selection->info() );
    }

    if( smpi->isMaster() ) {
        TITLE( "OpenMP" );
#ifdef _OPENMP
//    int nthds(0);
//#pragma omp parallel shared(nthds)
//    {
//        nthds = omp_get_num_threads();
//    }
        MESSAGE( 1, "Number of thread per MPI process : " << smpi->getOMPMaxThreads() );
#else
        MESSAGE( "Disabled" );
#endif
    }
}

// ---------------------------------------------------------------------------------------------------------------------
// Finds requested species in the list of existing species.
// Returns an array of the numbers of the requested species.
// Note that there might be several species that have the same "name"
//  so that we have to search for all possibilities.
vector<unsigned int> Params::FindSpecies( vector<Species *> &vecSpecies, vector<string> requested_species )
{
    bool species_found;
    vector<unsigned int> result;
    unsigned int i;
    vector<string> existing_species;

    // Make an array of the existing species names
    existing_species.resize( 0 );
    for( unsigned int ispec=0 ; ispec<vecSpecies.size() ; ispec++ ) {
        existing_species.push_back( vecSpecies[ispec]->name_ );
    }

    // Loop over group of requested species
    for( unsigned int rs=0 ; rs<requested_species.size() ; rs++ ) {
        species_found = false;
        // Loop over existing species
        for( unsigned int es=0 ; es<existing_species.size() ; es++ ) {
            if( requested_species[rs] == existing_species[es] ) { // if found
                species_found = true;
                // Add to the list and sort
                for( i=0 ; i<result.size() ; i++ ) {
                    if( es == result[i] ) {
                        break;    // skip if duplicate
                    }
                    if( es <  result[i] ) {
                        result.insert( result.begin()+i, es ); // insert at the right place
                        break;
                    }
                }
                // Put at the end if not put earlier
                if( i == result.size() ) {
                    result.push_back( es );
                }
            }
        }
        if( !species_found ) {
            ERROR( "Species `" << requested_species[rs] << "` was not found." );
        }
    }

    return result;
}


//! Run string as python script and add to namelist
void Params::runScript( string command, string name, PyObject *scope )
{
    PyTools::checkPyError();
    namelist+=command;
    if( name.size()>0 ) {
        MESSAGE( 1, "Parsing " << name );
    }
    PyObject *result = PyRun_String( command.c_str(), Py_file_input, scope, scope );
    PyTools::checkPyError();
    if( !result ) {
        ERROR( "error parsing "<< name );
    }
    Py_DECREF( result );
}

//! run the python functions cleanup (user defined) and _keep_python_running (in pycontrol.py)
void Params::cleanup( SmileiMPI *smpi )
{
    // call cleanup function from the user namelist (it can be used to free some memory
    // from the python side) while keeping the interpreter running
    MESSAGE( 1, "Checking for cleanup() function:" );
    PyTools::runPyFunction( "cleanup" );
    // this will reset error in python in case cleanup doesn't exists
    PyErr_Clear();

    smpi->barrier();

    // this function is defined in the Python/pyontrol.py file and should return false if we can close
    // the python interpreter
    MESSAGE( 1, "Calling python _keep_python_running() :" );
    if( PyTools::runPyFunction<bool>( "_keep_python_running" ) ) {
        MESSAGE( 2, "Keeping Python interpreter alive" );
    } else {
        MESSAGE( 2, "Closing Python" );
        PyErr_Print();
        Py_Finalize();
    }
    smpi->barrier();
}

string Params::speciesField( string field_name )
{
    if( geometry != "AMcylindrical" ) {
        size_t i1 = field_name.rfind( "_" );
        size_t l = field_name.length();
        if( i1 != string::npos && l-i1 > 2 ) {
            return field_name.substr( i1+1, l-i1-1 );
        }
    } else {
        size_t i1 = field_name.find( "_" );
        size_t i2 = field_name.rfind( "_mode_" );
        if( i1 != string::npos && i2 != string::npos && i2-i1 > 2 ) {
            return field_name.substr( i1+1, i2-i1-1 );
        }
    }
    return "";
}<|MERGE_RESOLUTION|>--- conflicted
+++ resolved
@@ -353,7 +353,7 @@
             //    else if ( (Env_BCs[iDim][0] != Env_BCs[iDim][1]) &&  (Env_BCs[iDim][0] == "periodic" || Env_BCs[iDim][1] == "periodic") )
             //        ERROR("Envelope_boundary_conditions along "<<"xyz"[iDim]<<" cannot be periodic only on one side");
         }
-<<<<<<< HEAD
+
 
         // Find if at least one species is ionized by envelope
         int n_species = PyTools::nComponents( "Species" );
@@ -367,8 +367,8 @@
                 
             }
         }
-=======
-        
+
+        // Read envelope solver for the envelope equation
         if (!PyTools::extract( "envelope_solver", envelope_solver, "LaserEnvelope" )){
             ERROR("envelope_solver not defined in the LaserEnvelope block");
         }
@@ -379,7 +379,7 @@
             full_Envelope_exchange = true;
         }
 
->>>>>>> 50414ef3
+
     }
 
     for( unsigned int iDim = 0 ; iDim < nDim_field; iDim++ ) {
