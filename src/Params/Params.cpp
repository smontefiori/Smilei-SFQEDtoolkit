--- conflicted
+++ resolved
@@ -67,12 +67,12 @@
 {
 
     MESSAGE("HDF5 version "<<H5_VERS_MAJOR << "." << H5_VERS_MINOR << "." << H5_VERS_RELEASE);
-    
+
     if(  (H5_VERS_MAJOR< 1) ||
        ( (H5_VERS_MAJOR==1) && (H5_VERS_MINOR< 8) ) ||
        ( (H5_VERS_MAJOR==1) && (H5_VERS_MINOR==8) && (H5_VERS_RELEASE<16) ) )
         WARNING("Smilei suggests using HDF5 version 1.8.16 or newer");
-    
+
     if (namelistsFiles.size()==0) ERROR("No namelists given!");
 
     //string commandLineStr("");
@@ -249,13 +249,9 @@
     for (unsigned int i=0;i<nDim_field;i++){
         res_space[i] = 1.0/cell_length[i];
     }
-<<<<<<< HEAD
-
-=======
     // Number of modes in LRT geometry
     PyTools::extract("nmodes", nmodes, "Main");
-    
->>>>>>> 841a3bc9
+
     // simulation duration & length
     PyTools::extract("simulation_time", simulation_time, "Main");
 
@@ -283,7 +279,7 @@
         else if ( (EM_BCs[iDim][0] != EM_BCs[iDim][1]) &&  (EM_BCs[iDim][0] == "periodic" || EM_BCs[iDim][1] == "periodic") )
             ERROR("EM_boundary_conditions along dimension "<<"012"[iDim]<<" cannot be periodic only on one side");
     }
-        
+
     int n_envlaser = PyTools::nComponents("LaserEnvelope");
     if ( n_envlaser >=1 ){
         Laser_Envelope_model = true;
@@ -413,7 +409,7 @@
         res_space2 += res_space[i]*res_space[i];
     }
     if (geometry == "3drz") {
-        res_space2 += ((nmodes-1)*(nmodes-1)-1)*res_space[1]*res_space[1];	    
+        res_space2 += ((nmodes-1)*(nmodes-1)-1)*res_space[1]*res_space[1];
     }
     dtCFL=1.0/sqrt(res_space2);
     if ( timestep>dtCFL ) {
@@ -504,16 +500,12 @@
 
     // Activation of the vectorized subroutines
     vecto = "disable";
-<<<<<<< HEAD
     has_dynamic_vectorization = false;
-=======
->>>>>>> 841a3bc9
     PyTools::extract("vecto", vecto, "Main");
     if (!(vecto == "disable" || vecto == "normal" || vecto == "dynamic" || vecto == "dynamic2"))
     {
         ERROR("The parameter `vecto` must be `disable`, `normal`, `dynamic`, `dynamic2`");
     }
-<<<<<<< HEAD
     else if (vecto == "dynamic" || vecto == "dynamic2")
     {
         has_dynamic_vectorization = true;
@@ -527,8 +519,6 @@
     } else {
         dynamic_vecto_time_selection  = new TimeSelection(1);
     }
-=======
->>>>>>> 841a3bc9
 
     // Read the "print_every" parameter
     print_every = (int)(simulation_time/timestep)/10;
@@ -696,7 +686,7 @@
         for ( unsigned int idim = 1 ; idim < nDim_field ; idim++ )
             bin_size *= ( n_space[idim]+1+2*oversize[idim] );
 
-        // IF Ionize r pair generation : clrw = n_space_x_pp ?
+        // IF Ionize or pair generation : clrw = n_space_x_pp ?
         if ( ( clrw+1+2*oversize[0]) * bin_size > (unsigned int) cache_threshold ) {
             int clrw_max = cache_threshold / bin_size - 1 - 2*oversize[0];
             if ( clrw_max > 0 ) {
@@ -714,12 +704,12 @@
 
     // clrw != n_space[0] is not compatible
     // with the dynamic vecto for the moment
-    if (vecto == "dynamic" && vecto == "dynamic2")
+    if (vecto == "dynamic" || vecto == "dynamic2")
     {
         if (clrw != (int)(n_space[0]))
         {
             clrw = (int)(n_space[0]);
-            WARNING( "Particles cluster width set to : " << clrw << " for the dynamic vectorization mode");
+            WARNING( "Particles cluster width set to: " << clrw << " for the dynamic vectorization mode");
         }
     }
 
@@ -805,7 +795,6 @@
     }
     else if (vecto == "dynamic")
     {
-<<<<<<< HEAD
         MESSAGE(1,"Apply the dynamic vectorization mode 1" );
         MESSAGE(1,"Happens: " << dynamic_vecto_time_selection->info());
     }
@@ -813,13 +802,6 @@
     {
         MESSAGE(1,"Apply the dynamic vectorization mode 2" );
         MESSAGE(1,"Happens: " << dynamic_vecto_time_selection->info());
-=======
-        MESSAGE(1,"Apply the dynamic vectorization mode" );
-    }
-    else if (vecto == "dynamic2")
-    {
-        MESSAGE(1,"Apply the dynamic2 vectorization mode" );
->>>>>>> 841a3bc9
     }
     else if (vecto == "disable")
     {
