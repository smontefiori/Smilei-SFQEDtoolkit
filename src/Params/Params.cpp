#include <algorithm>
#include <cmath>
#include <ctime>
#include <iomanip>

#define SMILEI_IMPORT_ARRAY

#include "PyTools.h"
#include "Params.h"
#include "Species.h"
#include "Tools.h"
#include "SmileiMPI.h"
#include "H5.h"

#include "pyinit.pyh"
#include "pyprofiles.pyh"
#include "pycontrol.pyh"

using namespace std;

namespace Rand
{
    std::random_device device;
    std::mt19937 gen(device());

    std::uniform_real_distribution<double> uniform_distribution(0., 1.);
    double uniform() {
        return uniform_distribution(gen);
    }

    std::uniform_real_distribution<double> uniform_distribution1(0., 1.-1e-11);
    double uniform1() {
        return uniform_distribution1(gen);
    }

    std::uniform_real_distribution<double> uniform_distribution2(-1., 1.);
    double uniform2() {
        return uniform_distribution2(gen);
    }
    double normal(double stddev) {
        std::normal_distribution<double> normal_distribution(0., stddev);
        return normal_distribution(gen);
    }
}

#define DO_EXPAND(VAL)  VAL ## 1
#define EXPAND(VAL)     DO_EXPAND(VAL)
#ifdef SMILEI_USE_NUMPY
#if !defined(NUMPY_IMPORT_ARRAY_RETVAL) || (EXPAND(NUMPY_IMPORT_ARRAY_RETVAL) == 1)
    void smilei_import_array() { // python 2
        import_array();
    }
#else
    void* smilei_import_array() { // hack for python3
        import_array();
        return NULL;
    }
#endif
#endif


// ---------------------------------------------------------------------------------------------------------------------
// Params : open & parse the input data file, test that parameters are coherent
// ---------------------------------------------------------------------------------------------------------------------
Params::Params(SmileiMPI* smpi, std::vector<std::string> namelistsFiles) :
namelist("")
{

    MESSAGE("HDF5 version "<<H5_VERS_MAJOR << "." << H5_VERS_MINOR << "." << H5_VERS_RELEASE);
    
    if(  (H5_VERS_MAJOR< 1) ||
       ( (H5_VERS_MAJOR==1) && (H5_VERS_MINOR< 8) ) ||
       ( (H5_VERS_MAJOR==1) && (H5_VERS_MINOR==8) && (H5_VERS_RELEASE<16) ) )
        WARNING("Smilei suggests using HDF5 version 1.8.16 or newer");
    
    if (namelistsFiles.size()==0) ERROR("No namelists given!");

    //string commandLineStr("");
    //for (unsigned int i=0;i<namelistsFiles.size();i++) commandLineStr+="\""+namelistsFiles[i]+"\" ";
    //MESSAGE(1,commandLineStr);

    //init Python
    PyTools::openPython();
#ifdef SMILEI_USE_NUMPY
    smilei_import_array();
    // Workaround some numpy multithreading bug
    // https://github.com/numpy/numpy/issues/5856
    // We basically call the command numpy.seterr(all="ignore")
    PyObject* numpy = PyImport_ImportModule("numpy");
    Py_DECREF(PyObject_CallMethod(numpy, "seterr", "s", "ignore"));
    Py_DECREF(numpy);
#endif

    // Print python version
    MESSAGE(1, "Python version "<<PyTools::python_version());

    // First, we tell python to filter the ctrl-C kill command (or it would prevent to kill the code execution).
    // This is done separately from other scripts because we don't want it in the concatenated python namelist.
    PyTools::checkPyError();
    string command = "import signal\nsignal.signal(signal.SIGINT, signal.SIG_DFL)";
    if( !PyRun_SimpleString(command.c_str()) ) PyTools::checkPyError();

    PyObject* Py_main = PyImport_AddModule("__main__");
    PyObject* globals = PyModule_GetDict(Py_main);

    // Running pyinit.py
    runScript(string(reinterpret_cast<const char*>(pyinit_py), pyinit_py_len), "pyinit.py", globals);

    runScript(Tools::merge("smilei_version='",string(__VERSION),"'\n"), string(__VERSION), globals);

    // Running pyprofiles.py
    runScript(string(reinterpret_cast<const char*>(pyprofiles_py), pyprofiles_py_len), "pyprofiles.py", globals);

    // here we add the rank, in case some script need it
    PyModule_AddIntConstant(Py_main, "smilei_mpi_rank", smpi->getRank());

    // here we add the MPI size, in case some script need it
    PyModule_AddIntConstant(Py_main, "smilei_mpi_size", smpi->getSize());

    // here we add the larget int, important to get a valid seed for randomization
    PyModule_AddIntConstant(Py_main, "smilei_rand_max", RAND_MAX);


    // Running the namelists
    for (vector<string>::iterator it=namelistsFiles.begin(); it!=namelistsFiles.end(); it++) {
        string strNamelist="";
        if (smpi->isMaster()) {
            ifstream istr(it->c_str());
            // If file
            if (istr.is_open()) {
                std::stringstream buffer;
                buffer << istr.rdbuf();
                strNamelist+=buffer.str();
            // If command
            } else {
                string command = *it;
                // Remove quotes
                unsigned int s = command.size();
                if( s>1 && command.substr(0,1)=="\"" && command.substr(s-1,1)=="\"" )
                    command = command.substr(1, s - 2);
                // Add to namelist
                strNamelist = Tools::merge("# Smilei:) From command line:\n" , command);
            }
            strNamelist +="\n";
        }
        smpi->bcast(strNamelist);
        runScript(strNamelist,(*it), globals);
    }
    // Running pycontrol.py

    runScript(string(reinterpret_cast<const char*>(pycontrol_py), pycontrol_py_len),"pycontrol.py", globals);

    smpi->barrier();

    // Error if no block Main() exists
    if( PyTools::nComponents("Main") == 0 )
        ERROR("Block Main() not defined");

    // CHECK namelist on python side
    PyTools::runPyFunction("_smilei_check");
    smpi->barrier();

    // Python makes the checkpoint dir tree
    if( ! smpi->test_mode ) {
        PyTools::runPyFunction("_prepare_checkpoint_dir");
        smpi->barrier();
    }

    // Now the string "namelist" contains all the python files concatenated
    // It is written as a file: smilei.py
    if (smpi->isMaster()) {
        ofstream out_namelist("smilei.py");
        if (out_namelist.is_open()) {
            out_namelist << "# coding: utf-8" << endl << endl ;
            out_namelist << namelist;
            out_namelist.close();
        }
    }

    // random seed
    unsigned int random_seed=0;
    if (PyTools::extract("random_seed", random_seed, "Main")) {
        // Init of the seed for the vectorized C++ random generator recommended by Intel
        // See https://software.intel.com/en-us/articles/random-number-function-vectorization
        srand48(random_seed);
        // Init of the seed for the C++ random generator
        Rand::gen = std::mt19937(random_seed);
    }

    // communication pattern initialized as partial B exchange
    full_B_exchange = false;

    // --------------
    // Stop & Restart
    // --------------

    restart = false;
    std::vector<std::string> _unused_restart_files;
    if( PyTools::nComponents("Checkpoints")>0 && PyTools::extract("restart_files", _unused_restart_files, "Checkpoints")) {
        MESSAGE(1,"Code will restart");
        restart=true;
    }

    // ---------------------
    // Normalisation & units
    // ---------------------

    reference_angular_frequency_SI = 0.;
    PyTools::extract("reference_angular_frequency_SI",reference_angular_frequency_SI, "Main");


    // -------------------
    // Simulation box info
    // -------------------

    // geometry of the simulation
    geometry = "";
    if( !PyTools::extract("geometry", geometry, "Main") )
        ERROR("Parameter Main.geometry is required");
    if (geometry!="1Dcartesian" && geometry!="2Dcartesian" && geometry!="3Dcartesian" && geometry!="3drz") {
        ERROR("Main.geometry `" << geometry << "` invalid");
    }
    setDimensions();

    // interpolation order
    PyTools::extract("interpolation_order", interpolation_order, "Main");
    if (interpolation_order!=2 && interpolation_order!=4) {
        ERROR("Main.interpolation_order " << interpolation_order << " not defined");
    }

    //!\todo (MG to JD) Please check if this parameter should still appear here
    // Disabled, not compatible for now with particles sort
    // if ( !PyTools::extract("exchange_particles_each", exchange_particles_each) )
    exchange_particles_each = 1;

    PyTools::extract("every_clean_particles_overhead", every_clean_particles_overhead, "Main");

    // TIME & SPACE RESOLUTION/TIME-STEPS

    // reads timestep & cell_length
    PyTools::extract("timestep", timestep, "Main");
    res_time = 1.0/timestep;

    PyTools::extract("cell_length",cell_length, "Main");
    if (cell_length.size()!=nDim_field) {
        ERROR("Dimension of cell_length ("<< cell_length.size() << ") != " << nDim_field << " for geometry " << geometry);
    }
    res_space.resize(nDim_field);
    for (unsigned int i=0;i<nDim_field;i++){
        res_space[i] = 1.0/cell_length[i];
    }
<<<<<<< HEAD
    // Number of modes in LRT geometry
    PyTools::extract("nmodes", nmodes, "Main");
    
=======

>>>>>>> 2e24eda9
    // simulation duration & length
    PyTools::extract("simulation_time", simulation_time, "Main");

    PyTools::extract("grid_length",grid_length, "Main");
    if (grid_length.size()!=nDim_field) {
        ERROR("Dimension of grid_length ("<< grid_length.size() << ") != " << nDim_field << " for geometry " << geometry);
    }


    //! Boundary conditions for ElectroMagnetic Fields
    if( !PyTools::extract("EM_boundary_conditions", EM_BCs, "Main")  )
        ERROR("Electromagnetic boundary conditions (EM_boundary_conditions) not defined" );

    if( EM_BCs.size() == 0 ) {
        ERROR("EM_boundary_conditions cannot be empty");
    } else if( EM_BCs.size() == 1 ) {
        while( EM_BCs.size() < nDim_field ) EM_BCs.push_back( EM_BCs[0] );
    } else if( EM_BCs.size() != nDim_field ) {
        ERROR("EM_boundary_conditions must be the same size as the number of dimensions");
    }

    for( unsigned int iDim=0; iDim<nDim_field; iDim++ ) {
        if( EM_BCs[iDim].size() == 1 ) // if just one type is specified, then take the same bc type in a given dimension
            EM_BCs[iDim].push_back( EM_BCs[iDim][0] );
        else if ( (EM_BCs[iDim][0] != EM_BCs[iDim][1]) &&  (EM_BCs[iDim][0] == "periodic" || EM_BCs[iDim][1] == "periodic") )
            ERROR("EM_boundary_conditions along dimension "<<"012"[iDim]<<" cannot be periodic only on one side");
    }
        
    int n_envlaser = PyTools::nComponents("LaserEnvelope");
    if ( n_envlaser >=1 ){
        Laser_Envelope_model = true;
        //! Boundary conditions for Envelope Field
        if( !PyTools::extract("Envelope_boundary_conditions", Env_BCs, "Main")  )
            ERROR("Envelope_boundary_conditions not defined" );

        if( Env_BCs.size() == 0 ) {
            ERROR("Envelope_boundary_conditions cannot be empty");
        } else if( Env_BCs.size() == 1 ) {
            while( Env_BCs.size() < nDim_field ) Env_BCs.push_back( Env_BCs[0] );
        } else if( Env_BCs.size() != nDim_field ) {
            ERROR("Envelope_boundary_conditions must be the same size as the number of dimensions");
         }

        for( unsigned int iDim=0; iDim<nDim_field; iDim++ ) {
            if( Env_BCs[iDim].size() == 1 ) // if just one type is specified, then take the same bc type in a given dimension
                 Env_BCs[iDim].push_back( Env_BCs[iDim][0] );
        //    else if ( (Env_BCs[iDim][0] != Env_BCs[iDim][1]) &&  (Env_BCs[iDim][0] == "periodic" || Env_BCs[iDim][1] == "periodic") )
        //        ERROR("Envelope_boundary_conditions along "<<"xyz"[iDim]<<" cannot be periodic only on one side");
        }
    }

    for (unsigned int iDim = 0 ; iDim < nDim_field; iDim++){
        if (EM_BCs[iDim][0] == "buneman" || EM_BCs[iDim][1] == "buneman"){
            full_B_exchange = true;
            open_boundaries = true;
        }
        if (EM_BCs[iDim][0] == "silver-muller" || EM_BCs[iDim][1] == "silver-muller"){
            open_boundaries = true;
        }
    }

    PyTools::extract("EM_boundary_conditions_k", EM_BCs_k, "Main");
    if( EM_BCs_k.size() == 0 ) {
        //Gives default value
        for( unsigned int iDim=0; iDim<nDim_field; iDim++ ) {
            std::vector<double> temp_k;

            for( unsigned int iiDim=0; iiDim<iDim; iiDim++ ) temp_k.push_back(0.);
            temp_k.push_back(1.);
            for( unsigned int iiDim=iDim+1; iiDim<nDim_field; iiDim++ ) temp_k.push_back(0.);
            EM_BCs_k.push_back(temp_k);
            for( unsigned int iiDim=0; iiDim<nDim_field; iiDim++ ) temp_k[iiDim] *= -1. ;
            EM_BCs_k.push_back(temp_k);
        }
    }

    //Complete with zeros if not defined
    if( EM_BCs_k.size() == 1 ) {
        while( EM_BCs_k.size() < nDim_field*2 ) EM_BCs_k.push_back(EM_BCs_k[0]  );
    } else if( EM_BCs_k.size() != nDim_field*2 ) {
        ERROR("EM_boundary_conditions_k must be the same size as the number of faces.");
    }
    for( unsigned int iDim=0; iDim<nDim_field*2; iDim++ ) {
        if ( EM_BCs_k[iDim].size() != nDim_field )
            ERROR("EM_boundary_conditions_k must have exactly " << nDim_field << " elements along dimension "<<"-+"[iDim%2]<<"012"[iDim/2] );
        if ( EM_BCs_k[iDim][iDim/2] == 0. )
            ERROR("EM_boundary_conditions_k must have a non zero normal component along dimension "<<"-+"[iDim%2]<<"012"[iDim/2] );

    }
    save_magnectic_fields_for_SM = true;
    PyTools::extract("save_magnectic_fields_for_SM", save_magnectic_fields_for_SM, "Main");

    // -----------------------------------
    // MAXWELL SOLVERS & FILTERING OPTIONS
    // -----------------------------------

    time_fields_frozen=0.0;
    PyTools::extract("time_fields_frozen", time_fields_frozen, "Main");

    // Poisson Solver
    PyTools::extract("solve_poisson", solve_poisson, "Main");
    PyTools::extract("poisson_max_iteration", poisson_max_iteration, "Main");
    PyTools::extract("poisson_max_error", poisson_max_error, "Main");
    // Relativistic Poisson Solver
    PyTools::extract("solve_relativistic_poisson", solve_relativistic_poisson, "Main");
    PyTools::extract("relativistic_poisson_max_iteration", relativistic_poisson_max_iteration, "Main");
    PyTools::extract("relativistic_poisson_max_error", relativistic_poisson_max_error, "Main");

    // PXR parameters
    PyTools::extract("is_spectral", is_spectral, "Main");
    if (is_spectral)
        full_B_exchange=true;
    PyTools::extract("is_pxr", is_pxr, "Main");

    // Maxwell Solver
    PyTools::extract("maxwell_solver", maxwell_sol, "Main");
    if (maxwell_sol == "Lehe")
        full_B_exchange=true;

    // Current filter properties
    currentFilter_passes = 0;
    int nCurrentFilter = PyTools::nComponents("CurrentFilter");
    for (int ifilt = 0; ifilt < nCurrentFilter; ifilt++) {
        string model;
        PyTools::extract("model", model, "CurrentFilter", ifilt);
        if( model != "binomial" )
            ERROR("Currently, only the `binomial` model is available in CurrentFilter()");
        PyTools::extract("passes", currentFilter_passes, "CurrentFilter", ifilt);
    }

    // Field filter properties
    Friedman_filter = false;
    Friedman_theta = 0;
    int nFieldFilter = PyTools::nComponents("FieldFilter");
    for (int ifilt = 0; ifilt < nFieldFilter; ifilt++) {
        string model;
        PyTools::extract("model", model, "FieldFilter", ifilt);
        if( model != "Friedman" )
            ERROR("Currently, only the `Friedman` model is available in FieldFilter()");
        if( geometry != "2Dcartesian" )
            ERROR("Currently, the `Friedman` field filter is only availble in `2Dcartesian` geometry");
        Friedman_filter = true;
        PyTools::extract("theta", Friedman_theta, "FieldFilter", ifilt);
        if ( Friedman_filter && (Friedman_theta==0.) )
            WARNING("Friedman filter is applied but parameter theta is set to zero");
        if ( (Friedman_theta<0.) || (Friedman_theta>1.) )
            ERROR("Friedman filter theta = " << Friedman_theta << " must be between 0 and 1");
    }


    // testing the CFL condition
    //!\todo (MG) CFL cond. depends on the Maxwell solv. ==> HERE JUST DONE FOR YEE!!!
    double res_space2=0;
    for (unsigned int i=0; i<nDim_field; i++) {
        res_space2 += res_space[i]*res_space[i];
    }
    if (geometry == "3drz") {
        res_space2 += ((nmodes-1)*(nmodes-1)-1)*res_space[1]*res_space[1];	    
    }
    dtCFL=1.0/sqrt(res_space2);
    if ( timestep>dtCFL ) {
        WARNING("CFL problem: timestep=" << timestep << " should be smaller than " << dtCFL);
    }



    // clrw
    PyTools::extract("clrw",clrw, "Main");



    // --------------------
    // Number of patches
    // --------------------
    if ( !PyTools::extract("number_of_patches", number_of_patches, "Main") ) {
        ERROR("The parameter `number_of_patches` must be defined as a list of integers");
    }

    tot_number_of_patches = 1;
    for ( unsigned int iDim=0 ; iDim<nDim_field ; iDim++ )
        tot_number_of_patches *= number_of_patches[iDim];

    if ( tot_number_of_patches == (unsigned int)(smpi->getSize()) ){
        one_patch_per_MPI = true;
    } else {
        one_patch_per_MPI = false;
        if (tot_number_of_patches < (unsigned int)(smpi->getSize()))
            ERROR("The total number of patches "<<tot_number_of_patches<<" must be greater or equal to the number of MPI processes "<<smpi->getSize());
    }
#ifdef _OPENMP
    if ( tot_number_of_patches < (unsigned int)(smpi->getSize()*smpi->getOMPMaxThreads()) )
        WARNING( "Resources allocated "<<(smpi->getSize()*smpi->getOMPMaxThreads())<<" underloaded regarding the total number of patches "<<tot_number_of_patches );
#endif

    global_factor.resize( nDim_field, 1 );
    PyTools::extract( "global_factor", global_factor, "Main" );
    norder.resize(nDim_field,1);
    norder.resize(nDim_field,1);
    PyTools::extract( "norder", norder, "Main" );
    //norderx=norder[0];
    //nordery=norder[1];
    //norderz=norder[2];


    if (PyTools::extract("patch_decomposition", patch_decomposition, "Main")) {
        WARNING( "Change patches distribution to " << patch_decomposition );
    }
    else {
        patch_decomposition = "hilbert";
        WARNING( "Use default distribution : " << patch_decomposition );
    }


    if (patch_decomposition == "hilbert") {
        for ( unsigned int iDim=0 ; iDim<nDim_field ; iDim++ )
            if( (number_of_patches[iDim] & (number_of_patches[iDim]-1)) != 0)
                ERROR("Number of patches in each direction must be a power of 2");
    }
    else
        PyTools::extract("patch_orientation", patch_orientation, "Main");


    if( PyTools::nComponents("LoadBalancing")>0 ) {
        // get parameter "every" which describes a timestep selection
        load_balancing_time_selection = new TimeSelection(
            PyTools::extract_py("every", "LoadBalancing"), "Load balancing"
        );
        PyTools::extract("cell_load"  , cell_load      , "LoadBalancing");
        PyTools::extract("frozen_particle_load", frozen_particle_load    , "LoadBalancing");
        PyTools::extract("initial_balance", initial_balance    , "LoadBalancing");
    } else {
        load_balancing_time_selection = new TimeSelection();
    }

    has_load_balancing = (smpi->getSize()>1)  && (! load_balancing_time_selection->isEmpty());


    //mi.resize(nDim_field, 0);
    mi.resize(3, 0);
    while ((number_of_patches[0] >> mi[0]) >1) mi[0]++ ;
    if (number_of_patches.size()>1) {
        while ((number_of_patches[1] >> mi[1]) >1) mi[1]++ ;
        if (number_of_patches.size()>2)
            while ((number_of_patches[2] >> mi[2]) >1) mi[2]++ ;
    }

    // Activation of the vectorized subroutines
    vecto = "disable";
    PyTools::extract("vecto", vecto, "Main");
    if (!(vecto == "disable" || vecto == "normal" || vecto == "dynamic" || vecto == "dynamic2"))
    {
        ERROR("The parameter `vecto` must be `disable`, `normal`, `dynamic`, `dynamic2`");
    }

    // Read the "print_every" parameter
    print_every = (int)(simulation_time/timestep)/10;
    PyTools::extract("print_every", print_every, "Main");
    if (!print_every) print_every = 1;

    // Read the "print_expected_disk_usage" parameter
    if( ! PyTools::extract("print_expected_disk_usage", print_expected_disk_usage, "Main") ) {
        ERROR("The parameter `Main.print_expected_disk_usage` must be True or False");
    }

    // -------------------------------------------------------
    // Checking species order
    // -------------------------------------------------------
    // read from python namelist the number of species
    unsigned int tot_species_number = PyTools::nComponents("Species");

    double mass, mass2=0;

    for (unsigned int ispec = 0; ispec < tot_species_number; ispec++)
    {
        PyTools::extract("mass", mass ,"Species",ispec);
        if (mass == 0)
        {
            for (unsigned int ispec2 = ispec+1; ispec2 < tot_species_number; ispec2++)
            {
                PyTools::extract("mass", mass2 ,"Species",ispec2);
                if (mass2 > 0)
                {
                    ERROR("the photon species (mass==0) should be defined after the particle species (mass>0)");
                }
            }
        }
    }

    // -------------------------------------------------------
    // Parameters for the synchrotron-like radiation losses
    // -------------------------------------------------------
    hasMCRadiation = false ;// Default value
    hasLLRadiation = false ;// Default value
    hasNielRadiation = false ;// Default value


    // Loop over all species to check if the radiation losses are activated
    std::string radiation_model = "none";
    for (unsigned int ispec = 0; ispec < tot_species_number; ispec++) {

        PyTools::extract("radiation_model", radiation_model ,"Species",ispec);

        // Cancelation of the letter case for `radiation_model`
        std::transform(radiation_model.begin(), radiation_model.end(), radiation_model.begin(), ::tolower);

        if (radiation_model=="monte-carlo" || radiation_model=="mc")
        {
           this->hasMCRadiation = true;
        }
        else if (radiation_model=="landau-lifshitz"
            || radiation_model=="ll"
            || radiation_model=="corrected-landau-lifshitz"
            || radiation_model=="cll")
        {
           this->hasLLRadiation = true;
        }
        else if (radiation_model=="niel")
        {
           this->hasNielRadiation = true;
        }
    }

    // -------------------------------------------------------
    // Parameters for the mutliphoton Breit-Wheeler pair decay
    // -------------------------------------------------------
    this->hasMultiphotonBreitWheeler = false ;// Default value

    std::vector<std::string> multiphoton_Breit_Wheeler(2);
    for (unsigned int ispec = 0; ispec < tot_species_number; ispec++) {

        if (PyTools::extract("multiphoton_Breit_Wheeler", multiphoton_Breit_Wheeler ,"Species",ispec))
        {
            this->hasMultiphotonBreitWheeler = true;
        }
    }

    // -------------------------------------------------------
    // Compute useful quantities and introduce normalizations
    // also defines defaults values for the species lengths
    // -------------------------------------------------------
    compute();

    // Print
    smpi->barrier();
    if ( smpi->isMaster() ) print_init();
    smpi->barrier();
}

Params::~Params() {
    if( load_balancing_time_selection ) delete load_balancing_time_selection;
    PyTools::closePython();
}

// ---------------------------------------------------------------------------------------------------------------------
// Compute useful values (normalisation, time/space step, etc...)
// ---------------------------------------------------------------------------------------------------------------------
void Params::compute()
{
    // time-related parameters
    // -----------------------

    // number of time-steps
    n_time   = (int)(simulation_time/timestep);

    // simulation time & time-step value
    double entered_simulation_time = simulation_time;
    simulation_time = (double)(n_time) * timestep;
    if (simulation_time!=entered_simulation_time)
        WARNING("simulation_time has been redefined from " << entered_simulation_time
        << " to " << simulation_time << " to match timestep.");


    // grid/cell-related parameters
    // ----------------------------
    n_space.resize(3, 1);
    cell_length.resize(3);
    n_space_global.resize(3, 1);  //! \todo{3 but not real size !!! Pbs in Species::Species}
    oversize.resize(3, 0);
    patch_dimensions.resize(3, 0.);
    cell_volume=1.0;
    n_cell_per_patch = 1;

    // compute number of cells & normalized lengths
    for (unsigned int i=0; i<nDim_field; i++) {
        n_space[i] = round(grid_length[i]/cell_length[i]);
        double entered_grid_length = grid_length[i];
        grid_length[i] = (double)(n_space[i])*cell_length[i]; // ensure that nspace = grid_length/cell_length
        if (grid_length[i]!=entered_grid_length)
            WARNING("grid_length[" << i << "] has been redefined from " << entered_grid_length << " to " << grid_length[i] << " to match n x cell_length (" << scientific << setprecision(4) << grid_length[i]-entered_grid_length <<")");
        cell_volume *= cell_length[i];
    }
    // create a 3d equivalent of n_space & cell_length
    for (unsigned int i=nDim_field; i<3; i++) {
        cell_length[i]=0.0;
    }

    for (unsigned int i=0; i<nDim_field; i++){
        oversize[i]  = max(interpolation_order,(unsigned int)(norder[i]/2+1)) + (exchange_particles_each-1);;
        n_space_global[i] = n_space[i];
        n_space[i] /= number_of_patches[i];
        if(n_space_global[i]%number_of_patches[i] !=0) ERROR("ERROR in dimension " << i <<". Number of patches = " << number_of_patches[i] << " must divide n_space_global = " << n_space_global[i]);
        if ( n_space[i] <= 2*oversize[i]+1 ) ERROR ( "ERROR in dimension " << i <<". Patches length = "<<n_space[i] << " cells must be at least " << 2*oversize[i] +2 << " cells long. Increase number of cells or reduce number of patches in this direction. " );
        patch_dimensions[i] = n_space[i] * cell_length[i];
        n_cell_per_patch *= n_space[i];
    }

    // Set clrw if not set by the user
    if ( clrw == -1 ) {

        // default value
        clrw = n_space[0];

        // check cache issue for interpolation/projection
        int cache_threshold( 3200 ); // sizeof( L2, Sandy Bridge-HASWELL ) / ( 10 * sizeof(double) )
        // Compute the "transversal bin size"
        int bin_size(1);
        for ( unsigned int idim = 1 ; idim < nDim_field ; idim++ )
            bin_size *= ( n_space[idim]+1+2*oversize[idim] );

        // IF Ionize r pair generation : clrw = n_space_x_pp ?
        if ( ( clrw+1+2*oversize[0]) * bin_size > (unsigned int) cache_threshold ) {
            int clrw_max = cache_threshold / bin_size - 1 - 2*oversize[0];
            if ( clrw_max > 0 ) {
                for ( clrw=clrw_max ; clrw > 0 ; clrw-- )
                    if ( ( ( clrw+1+2*oversize[0]) * bin_size <= (unsigned int) cache_threshold ) && (n_space[0]%clrw==0) ) {
                        break;
                    }
            }
            else
                clrw = 1;
            WARNING( "Particles cluster width set to : " << clrw );
        }

    }

    // clrw != n_space[0] is not compatible
    // with the dynamic vecto for the moment
    if (vecto == "dynamic" && vecto == "dynamic2")
    {
        if (clrw != (int)(n_space[0]))
        {
            clrw = (int)(n_space[0]);
            WARNING( "Particles cluster width set to : " << clrw << " for the dynamic vectorization mode");
        }
    }

    // Verify that clrw divides n_space[0]
    if( n_space[0]%clrw != 0 )
        ERROR("The parameter clrw must divide the number of cells in one patch (in dimension x)");

}


// ---------------------------------------------------------------------------------------------------------------------
// Set dimensions according to geometry
// ---------------------------------------------------------------------------------------------------------------------
void Params::setDimensions()
{
    if (geometry=="1Dcartesian") {
        nDim_particle=1;
        nDim_field=1;
    } else if (geometry=="2Dcartesian") {
        nDim_particle=2;
        nDim_field=2;
    } else if (geometry=="3Dcartesian") {
        nDim_particle=3;
        nDim_field=3;
    } else if (geometry=="3drz") {
        nDim_particle=3;
        nDim_field=2;
    } else {
        ERROR("Geometry: " << geometry << " not defined");
    }
}



// ---------------------------------------------------------------------------------------------------------------------
// Printing out the data at initialisation
// ---------------------------------------------------------------------------------------------------------------------
void Params::print_init()
{
    TITLE("Geometry: " << geometry);
    MESSAGE(1,"Interpolation order : " <<  interpolation_order);
    MESSAGE(1,"Maxwell solver : " <<  maxwell_sol);
    MESSAGE(1,"(Time resolution, Total simulation time) : (" << res_time << ", " << simulation_time << ")");
    MESSAGE(1,"(Total number of iterations,   timestep) : (" << n_time << ", " << timestep << ")");
    MESSAGE(1,"           timestep  = " << timestep/dtCFL << " * CFL");

    for ( unsigned int i=0 ; i<grid_length.size() ; i++ ){
        MESSAGE(1,"dimension " << i << " - (Spatial resolution, Grid length) : (" << res_space[i] << ", " << grid_length[i] << ")");
        MESSAGE(1,"            - (Number of cells,    Cell length)  : " << "(" << n_space_global[i] << ", " << cell_length[i] << ")");
        MESSAGE(1,"            - Electromagnetic boundary conditions: " << "(" << EM_BCs[i][0] << ", " << EM_BCs[i][1] << ")");
        if (open_boundaries){
            cout << setprecision(2);
            cout << "                     - Electromagnetic boundary conditions k    : " << "( [" << EM_BCs_k[2*i][0] ;
            for ( unsigned int ii=1 ; ii<grid_length.size() ; ii++) cout << ", " << EM_BCs_k[2*i][ii] ;
            cout << "] , [" << EM_BCs_k[2*i+1][0] ;
            for ( unsigned int ii=1 ; ii<grid_length.size() ; ii++) cout << ", " << EM_BCs_k[2*i+1][ii] ;
            cout << "] )" << endl;
        }
    }

    if( currentFilter_passes > 0 )
        MESSAGE(1, "Binomial current filtering : "<< currentFilter_passes << " passes");
    if( Friedman_filter )
        MESSAGE(1, "Friedman field filtering : theta = " << Friedman_theta);
    if (full_B_exchange)
        MESSAGE(1, "All components of B are exchanged at synchronization");

    if (has_load_balancing){
        TITLE("Load Balancing: ");
        if (initial_balance){
            MESSAGE(1,"Computational load is initially balanced between MPI ranks. (initial_balance = true) ");
        } else{
            MESSAGE(1,"Patches are initially homogeneously distributed between MPI ranks. (initial_balance = false) ");
        }
        MESSAGE(1,"Happens: " << load_balancing_time_selection->info());
        MESSAGE(1,"Cell load coefficient = " << cell_load );
        MESSAGE(1,"Frozen particle load coefficient = " << frozen_particle_load );
    }

    if (vecto == "normal")
    {
        MESSAGE(1,"Apply the constant vectorization mode" );
    }
    else if (vecto == "dynamic")
    {
        MESSAGE(1,"Apply the dynamic vectorization mode" );
    }
    else if (vecto == "dynamic2")
    {
        MESSAGE(1,"Apply the dynamic2 vectorization mode" );
    }
    else if (vecto == "disable")
    {
        MESSAGE(1,"Vectorization disable" );
    }

}

// ---------------------------------------------------------------------------------------------------------------------
// Printing out some data at a given timestep
// ---------------------------------------------------------------------------------------------------------------------
void Params::print_timestep(unsigned int itime, double time_dual, Timer & timer)
{
    double before = timer.getTime();
    timer.update();
    double now = timer.getTime();
    ostringstream my_msg;
    my_msg << "  " << setw(timestep_width) << itime << "/" << n_time << " "
           << "  " << scientific << setprecision(4) << setw(12) << time_dual << " "
           << "  " << scientific << setprecision(4) << setw(12) << now << " "
           << "  " << "(" << scientific << setprecision(4) << setw(12) << now - before << " )"
           ;
    #pragma omp master
    MESSAGE(my_msg.str());
    #pragma omp barrier
}

void Params::print_timestep_headers()
{
    timestep_width = log10(n_time) + 1;
    if( timestep_width<3 ) timestep_width = 3;
    ostringstream my_msg;
    my_msg << setw(timestep_width*2+4) << " timestep "
           << setw(15) << "sim time "
           << setw(15) << "cpu time [s] "
           << "  (" << setw(12) << "diff [s]" << " )"
           ;
    MESSAGE(my_msg.str());
}


// Print information about the MPI aspects
void Params::print_parallelism_params(SmileiMPI* smpi)
{
    if (smpi->isMaster()) {
        MESSAGE(1,"Number of MPI process : " << smpi->getSize() );
        MESSAGE(1,"Number of patches : " );
        for (unsigned int iDim=0 ; iDim<nDim_field ; iDim++)
            MESSAGE(2, "dimension " << iDim << " - number_of_patches : " << number_of_patches[iDim] );

        MESSAGE(1, "Patch size :");
        for (unsigned int iDim=0 ; iDim<nDim_field ; iDim++)
            MESSAGE(2, "dimension " << iDim << " - n_space : " << n_space[iDim] << " cells.");

        MESSAGE(1, "Dynamic load balancing: " << load_balancing_time_selection->info() );
    }

    if (smpi->isMaster()) {
       TITLE("OpenMP");
#ifdef _OPENMP
//    int nthds(0);
//#pragma omp parallel shared(nthds)
//    {
//        nthds = omp_get_num_threads();
//    }
        MESSAGE(1,"Number of thread per MPI process : " << smpi->getOMPMaxThreads() );
#else
        MESSAGE("Disabled");
#endif
    }
}

// ---------------------------------------------------------------------------------------------------------------------
// Finds requested species in the list of existing species.
// Returns an array of the numbers of the requested species.
// Note that there might be several species that have the same "name" or "type"
//  so that we have to search for all possibilities.
vector<unsigned int> Params::FindSpecies(vector<Species*>& vecSpecies, vector<string> requested_species)
{
    bool species_found;
    vector<unsigned int> result;
    unsigned int i;
    vector<string> existing_species;

    // Make an array of the existing species names
    existing_species.resize(0);
    for (unsigned int ispec=0 ; ispec<vecSpecies.size() ; ispec++) {
        existing_species.push_back( vecSpecies[ispec]->name );
    }

    // Loop over group of requested species
    for (unsigned int rs=0 ; rs<requested_species.size() ; rs++) {
        species_found = false;
        // Loop over existing species
        for (unsigned int es=0 ; es<existing_species.size() ; es++) {
            if (requested_species[rs] == existing_species[es]) { // if found
                species_found = true;
                // Add to the list and sort
                for (i=0 ; i<result.size() ; i++) {
                    if (es == result[i]) break; // skip if duplicate
                    if (es <  result[i]) {
                        result.insert(result.begin()+i,es); // insert at the right place
                        break;
                    }
                }
                // Put at the end if not put earlier
                if (i == result.size()) result.push_back(es);
            }
        }
        if (!species_found)
            ERROR("Species `" << requested_species[rs] << "` was not found.");
    }

    return result;
}


//! Run string as python script and add to namelist
void Params::runScript(string command, string name, PyObject * scope) {
    PyTools::checkPyError();
    namelist+=command;
    if (name.size()>0)  MESSAGE(1,"Parsing " << name);
    PyObject* result = PyRun_String(command.c_str(), Py_file_input, scope, scope);
    PyTools::checkPyError();
    if (!result) {
        ERROR("error parsing "<< name);
    }
    Py_DECREF(result);
}

//! run the python functions cleanup (user defined) and _keep_python_running (in pycontrol.py)
void Params::cleanup(SmileiMPI* smpi) {
    // call cleanup function from the user namelist (it can be used to free some memory
    // from the python side) while keeping the interpreter running
    MESSAGE(1,"Checking for cleanup() function:");
    PyTools::runPyFunction("cleanup");
    // this will reset error in python in case cleanup doesn't exists
    PyErr_Clear();

    smpi->barrier();

    // this function is defined in the Python/pyontrol.py file and should return false if we can close
    // the python interpreter
    MESSAGE(1,"Calling python _keep_python_running() :");
    if (PyTools::runPyFunction<bool>("_keep_python_running")) {
        MESSAGE(2,"Keeping Python interpreter alive");
    } else {
        MESSAGE(2,"Closing Python");
        PyErr_Print();
        Py_Finalize();
    }
    smpi->barrier();
}<|MERGE_RESOLUTION|>--- conflicted
+++ resolved
@@ -249,13 +249,9 @@
     for (unsigned int i=0;i<nDim_field;i++){
         res_space[i] = 1.0/cell_length[i];
     }
-<<<<<<< HEAD
     // Number of modes in LRT geometry
     PyTools::extract("nmodes", nmodes, "Main");
     
-=======
-
->>>>>>> 2e24eda9
     // simulation duration & length
     PyTools::extract("simulation_time", simulation_time, "Main");
 
