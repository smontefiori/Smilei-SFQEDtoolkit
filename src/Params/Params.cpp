--- conflicted
+++ resolved
@@ -443,17 +443,12 @@
             while ((number_of_patches[2] >> mi[2]) >1) mi[2]++ ;
     }
 
-<<<<<<< HEAD
     // Activation of the vectorized subroutines
     vecto = false;
     PyTools::extract("vecto", vecto, "Main");
     if (vecto)
         MESSAGE( "Apply vectorization" );
     
-=======
-    vecto = false;
-
->>>>>>> 917036b4
     // Read the "print_every" parameter
     print_every = (int)(simulation_time/timestep)/10;
     PyTools::extract("print_every", print_every, "Main");
