--- conflicted
+++ resolved
@@ -142,7 +142,7 @@
     //!\todo (MG) CFL cond. depends on the Maxwell solv. ==> Move this computation to the ElectroMagn Solver
     double res_space2=0;
     for (unsigned int i=0; i<nDim_field; i++) {
-        res_space2 += 1./(cell_length[i]*cell_length[i]);
+        res_space2 += res_space[i]*res_space[i];
     }
     dtCFL=1.0/sqrt(res_space2);
     if ( timestep>dtCFL ) {
@@ -222,228 +222,6 @@
     PyTools::closePython();
 }
 
-<<<<<<< HEAD
-=======
-void Params::initPython(SmileiMPI *smpi, std::vector<std::string> namelistsFiles){
-    PyTools::openPython();
-
-    // First, we tell python to filter the ctrl-C kill command (or it would prevent to kill the code execution).
-    // This is done separately from other scripts because we don't want it in the concatenated python namelist.
-    PyTools::checkPyError();
-    string command = "import signal\nsignal.signal(signal.SIGINT, signal.SIG_DFL)";
-    if( !PyRun_SimpleString(command.c_str()) ) PyTools::checkPyError();
-    
-    // Running pyinit.py
-    pyRunScript(string(reinterpret_cast<const char*>(Python_pyinit_py), Python_pyinit_py_len), "pyinit.py");
-    
-    // Running pyfunctons.py
-    pyRunScript(string(reinterpret_cast<const char*>(Python_pyprofiles_py), Python_pyprofiles_py_len), "pyprofiles.py");
-    
-    // here we add the rank, in case some script need it
-    PyModule_AddIntConstant(PyImport_AddModule("__main__"), "smilei_mpi_rank", smpi->getRank());
-    
-    // Running the namelists
-    pyRunScript("############### BEGIN USER NAMELISTS ###############\n");
-    for (vector<string>::iterator it=namelistsFiles.begin(); it!=namelistsFiles.end(); it++) {
-        MESSAGE(1,"Reading file " << *it);
-        string strNamelist="";
-        if (smpi->isMaster()) {
-            ifstream istr(it->c_str());
-            if (istr.is_open()) {
-                string oneLine;
-                while (getline(istr, oneLine)) {
-                    strNamelist += oneLine + "\n";
-                }
-            } else {
-                ERROR("File " << (*it) << " does not exists");
-            }
-            strNamelist +="\n";
-        }
-        smpi->bcast(strNamelist);
-        pyRunScript(strNamelist,(*it));
-    }
-    pyRunScript("################ END USER NAMELISTS ################\n");    
-    // Running pycontrol.py
-    pyRunScript(string(reinterpret_cast<const char*>(Python_pycontrol_py), Python_pycontrol_py_len),"pycontrol.py");
-    
-    PyTools::runPyFunction("_smilei_check");
-    
-    
-    // Now the string "namelist" contains all the python files concatenated
-    // It is written as a file: smilei.py
-    if (smpi->isMaster()) {
-        ofstream out_namelist("smilei.py");
-        if (out_namelist.is_open()) {
-            out_namelist << namelist;
-            out_namelist.close();
-        }
-    }
-}
-
-
-void Params::readSpecies() {
-    bool ok;
-    for (unsigned int ispec = 0; ispec < (unsigned int) PyTools::nComponents("Species"); ispec++) {
-        SpeciesStructure tmpSpec;
-        PyTools::extract("species_type",tmpSpec.species_type,"Species",ispec);
-        if(tmpSpec.species_type.empty()) {
-            ERROR("For species #" << ispec << " empty species_type");
-        }
-        PyTools::extract("initPosition_type",tmpSpec.initPosition_type ,"Species",ispec);
-        if (tmpSpec.initPosition_type.empty()) {
-            ERROR("For species #" << ispec << " empty initPosition_type");
-        } else if ( (tmpSpec.initPosition_type!="regular")&&(tmpSpec.initPosition_type!="random") ) {
-            ERROR("For species #" << ispec << " bad definition of initPosition_type " << tmpSpec.initPosition_type);
-        }
-        
-        PyTools::extract("initMomentum_type",tmpSpec.initMomentum_type ,"Species",ispec);
-        if ( (tmpSpec.initMomentum_type=="mj") || (tmpSpec.initMomentum_type=="maxj") ) {
-            tmpSpec.initMomentum_type="maxwell-juettner";
-        }
-        if (   (tmpSpec.initMomentum_type!="cold")
-            && (tmpSpec.initMomentum_type!="maxwell-juettner")
-            && (tmpSpec.initMomentum_type!="rectangular") ) {
-            ERROR("For species #" << ispec << " bad definition of initMomentum_type");
-        }
-        
-        tmpSpec.c_part_max = 1.0;// default value
-        PyTools::extract("c_part_max",tmpSpec.c_part_max,"Species",ispec);
-        
-        if( !PyTools::extract("mass",tmpSpec.mass ,"Species",ispec) ) {
-            ERROR("For species #" << ispec << ", mass not defined.");
-        }
-        
-        tmpSpec.dynamics_type = "norm"; // default value
-        if (!PyTools::extract("dynamics_type",tmpSpec.dynamics_type ,"Species",ispec) )
-            WARNING("For species #" << ispec << ", dynamics_type not defined: assumed = 'norm'.");
-        if (tmpSpec.dynamics_type!="norm"){
-            ERROR("dynamics_type different than norm not yet implemented");
-        }
-        
-        tmpSpec.time_frozen = 0.0; // default value
-        PyTools::extract("time_frozen",tmpSpec.time_frozen ,"Species",ispec);
-        if (tmpSpec.time_frozen > 0 && \
-            tmpSpec.initMomentum_type!="cold") {
-            WARNING("For species #" << ispec << " possible conflict between time-frozen & not cold initialization");
-        }
-        
-        tmpSpec.radiating = false; // default value
-        PyTools::extract("radiating",tmpSpec.radiating ,"Species",ispec);
-        if (tmpSpec.dynamics_type=="rrll" && (!tmpSpec.radiating)) {
-            WARNING("For species #" << ispec << ", dynamics_type='rrll' forcing radiating=True");
-            tmpSpec.radiating=true;
-        }
-        
-        if (!PyTools::extract("bc_part_type_west",tmpSpec.bc_part_type_west,"Species",ispec) )
-            ERROR("For species #" << ispec << ", bc_part_type_west not defined");
-        if (!PyTools::extract("bc_part_type_east",tmpSpec.bc_part_type_east,"Species",ispec) )
-            ERROR("For species #" << ispec << ", bc_part_type_east not defined");
-        
-        if (nDim_particle>1) {
-            if (!PyTools::extract("bc_part_type_south",tmpSpec.bc_part_type_south,"Species",ispec) )
-                ERROR("For species #" << ispec << ", bc_part_type_south not defined");
-            if (!PyTools::extract("bc_part_type_north",tmpSpec.bc_part_type_north,"Species",ispec) )
-                ERROR("For species #" << ispec << ", bc_part_type_north not defined");
-        }
-        
-        // for thermalizing BCs on particles check if thermT is correctly defined
-        bool thermTisDefined=false;
-        if ( (tmpSpec.bc_part_type_west=="thermalize") || (tmpSpec.bc_part_type_east=="thermalize") ){
-            thermTisDefined=PyTools::extract("thermT",tmpSpec.thermT,"Species",ispec);
-            if (!thermTisDefined) ERROR("thermT needs to be defined for species " <<ispec<< " due to x-BC thermalize");
-        }
-        if ( (nDim_particle==2) && (!thermTisDefined) &&
-             (tmpSpec.bc_part_type_south=="thermalize" || tmpSpec.bc_part_type_north=="thermalize") ) {
-            thermTisDefined=PyTools::extract("thermT",tmpSpec.thermT,"Species",ispec);
-            if (!thermTisDefined) ERROR("thermT needs to be defined for species " <<ispec<< " due to y-BC thermalize");
-        }
-        if (thermTisDefined) {
-            if (tmpSpec.thermT.size()==1) {
-                tmpSpec.thermT.resize(3);
-                for (unsigned int i=1; i<3;i++)
-                    tmpSpec.thermT[i]=tmpSpec.thermT[0];
-            }
-        } else {
-            tmpSpec.thermT.resize(3);
-            for (unsigned int i=0; i<3;i++)
-                tmpSpec.thermT[i]=0.0;
-        }
-        
-        
-        tmpSpec.ionization_model = "none"; // default value
-        PyTools::extract("ionization_model", tmpSpec.ionization_model, "Species",ispec);
-        
-        ok = PyTools::extract("atomic_number", tmpSpec.atomic_number, "Species",ispec);
-        if( !ok && tmpSpec.ionization_model!="none" ) {
-            ERROR("For species #" << ispec << ", `atomic_number` not found => required for the ionization model .");
-        }
-        
-        tmpSpec.isTest = false; // default value
-        PyTools::extract("isTest",tmpSpec.isTest ,"Species",ispec);
-        if (tmpSpec.ionization_model!="none" && (!tmpSpec.isTest)) {
-            ERROR("For species #" << ispec << ", disabled for now : test & ionized");
-        }
-        // Define the number of timesteps for dumping test particles
-        tmpSpec.test_dump_every = 1;
-        if (PyTools::extract("dump_every",tmpSpec.test_dump_every ,"Species",ispec)) {
-            if (tmpSpec.test_dump_every>1 && !tmpSpec.isTest)
-                WARNING("For species #" << ispec << ", dump_every discarded because not test particles");
-        }
-        
-        
-        // Species geometry
-        // ----------------
-        
-        // Density
-        bool ok1, ok2;
-        ok1 = PyTools::extract_pyProfile("nb_density"    , tmpSpec.dens_profile, "Species", ispec);
-        ok2 = PyTools::extract_pyProfile("charge_density", tmpSpec.dens_profile, "Species", ispec);
-        
-        if(  ok1 &&  ok2 ) ERROR("For species #" << ispec << ", cannot define both `nb_density` and `charge_density`.");
-        if( !ok1 && !ok2 ) ERROR("For species #" << ispec << ", must define `nb_density` or `charge_density`.");
-        if( ok1 ) tmpSpec.density_type = "nb";
-        if( ok2 ) tmpSpec.density_type = "charge";
-        
-        // Number of particles per cell
-        if( !PyTools::extract_pyProfile("n_part_per_cell"    , tmpSpec.ppc_profile, "Species", ispec))
-            ERROR("For species #" << ispec << ", n_part_per_cell not found or not understood");
-        
-        // Charge
-        if( !PyTools::extract_pyProfile("charge"    , tmpSpec.charge_profile, "Species", ispec))
-            ERROR("For species #" << ispec << ", charge not found or not understood");
-        
-        // Mean velocity
-        extract3Profiles("mean_velocity", ispec, tmpSpec.mvel_x_profile, tmpSpec.mvel_y_profile, tmpSpec.mvel_z_profile);
-        
-        // Temperature
-        extract3Profiles("temperature", ispec, tmpSpec.temp_x_profile, tmpSpec.temp_y_profile, tmpSpec.temp_z_profile);
-        
-        
-        // Save the Species params
-        // -----------------------
-        species_param.push_back(tmpSpec);
-    }
-}
-
-void Params::extract3Profiles(string varname, int ispec, PyObject*& profx, PyObject*& profy, PyObject*& profz )
-{
-    vector<PyObject*> pvec = PyTools::extract_pyVec(varname,"Species",ispec);
-    for (unsigned int i=0;i<pvec.size();i++) {
-        PyTools::toProfile(pvec[i]);
-    }
-    if ( pvec.size()==1 ) {
-        profx =  profy =  profz = pvec[0];
-    } else if (pvec.size()==3) {
-        profx = pvec[0];
-        profy = pvec[1];
-        profz = pvec[2];
-    } else {
-        ERROR("For species #" << ispec << ", "<<varname<<" needs 1 or 3 components");
-    }
-}
-
-
->>>>>>> abd3a9f2
 // ---------------------------------------------------------------------------------------------------------------------
 // Compute useful values (normalisation, time/space step, etc...)
 // ---------------------------------------------------------------------------------------------------------------------
@@ -501,38 +279,6 @@
 
 
 // ---------------------------------------------------------------------------------------------------------------------
-<<<<<<< HEAD
-=======
-// Compute useful values for Species-related quantities
-// ---------------------------------------------------------------------------------------------------------------------
-void Params::computeSpecies()
-{
-    // Loop on all species
-    for (unsigned int ispec=0; ispec< species_param.size(); ispec++) {
-        
-        // here I save the dimension of the pb (to use in BoundaryConditionType.h)
-        species_param[ispec].nDim_fields = nDim_field;
-        
-        // define thermal velocity as \sqrt{T/m}
-        species_param[ispec].thermalVelocity.resize(3);
-        species_param[ispec].thermalMomentum.resize(3);
-    
-        for (unsigned int i=0; i<3; i++) {
-            species_param[ispec].thermalVelocity[i] = sqrt(2.*species_param[ispec].thermT[0]/species_param[ispec].mass);
-            species_param[ispec].thermalMomentum[i] = species_param[ispec].thermalVelocity[i];
-        }
-        
-        WARNING("Using thermT[0] for species ispec=" << ispec << " in all directions");
-        if (species_param[ispec].thermalVelocity[0]>0.3) {
-            ERROR("for Species#"<<ispec<<" thermalising BCs require ThermT[0]="<<species_param[ispec].thermT[0]<<"<<"<<species_param[ispec].mass);
-        }
-    }//end loop on all species (ispec)
-    
-}
-
-
-// ---------------------------------------------------------------------------------------------------------------------
->>>>>>> abd3a9f2
 // Set dimensions according to geometry
 // ---------------------------------------------------------------------------------------------------------------------
 void Params::setDimensions()
@@ -582,16 +328,9 @@
 // ---------------------------------------------------------------------------------------------------------------------
 // Finds requested species in the list of existing species.
 // Returns an array of the numbers of the requested species.
-<<<<<<< HEAD
 // Note that there might be several species that have the same "name" or "type"
 //  so that we have to search for all possibilities.
 vector<unsigned int> Params::FindSpecies(vector<Species*>& vecSpecies, vector<string> requested_species)
-=======
-// Note that there might be several species that have the same "name" or "type" so that we have to search for all
-// possibilities.
-// ---------------------------------------------------------------------------------------------------------------------
-vector<unsigned int> Params::FindSpecies( vector<string> requested_species)
->>>>>>> abd3a9f2
 {
     bool species_found;
     vector<unsigned int> result;
