--- conflicted
+++ resolved
@@ -33,11 +33,7 @@
     
     // Running pyfunctons.py
     pyRunScript(string(reinterpret_cast<const char*>(Python_pyprofiles_py), Python_pyprofiles_py_len), "pyprofiles.py");
-<<<<<<< HEAD
-
-=======
     
->>>>>>> 741a4f1f
     // Running the namelists
     for (vector<string>::iterator it=namelistsFiles.begin(); it!=namelistsFiles.end(); it++) {
         MESSAGE(1,"Reading file " << *it);
