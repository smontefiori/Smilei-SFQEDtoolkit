#include "Species.h"

#include <cmath>
#include <ctime>
#include <cstdlib>

#include <iostream>

#include "PusherFactory.h"
#include "IonizationFactory.h"

#include "PartBoundCond.h"
#include "BoundaryConditionType.h"

#include "ElectroMagn.h"
#include "Interpolator.h"
#include "Projector.h"

#include "SmileiMPI.h"

// #include "Field.h"
#include "Field1D.h"
#include "Field2D.h"
#include "Field3D.h"
#include "Tools.h"

using namespace std;

// ---------------------------------------------------------------------------------------------------------------------
// Creator for Species
// input: simulation parameters & Species index
// ---------------------------------------------------------------------------------------------------------------------
Species::Species(PicParams* params, int ispec, SmileiMPI* smpi) {
    
    // -------------------
    // Variable definition
    // -------------------
    
    PI2 = 8.0*atan(1.0);
	
    name_str=params->species_param[ispec].species_type;
	
    DEBUG(name_str);
	
    electron_species = NULL;
	
    // species index
    speciesNumber = ispec;
	
    // number of spatial dimensions for the particles
    ndim = params->nDim_particle;
	
    // Local minimum for definition of bin clusters
    min_loc = smpi->getDomainLocalMin(ndim-1);
	
    // time over which particles remain frozen
    time_frozen = params->species_param[ispec].time_frozen;
	
    // atomic number
    atomic_number = params->species_param[ispec].atomic_number;
	
    //particle mass
    part_mass = params->species_param[ispec].mass;
	
    // field containing the density distribution (always 3d)
    Field3D density(params->n_space);
	
    // field containing the temperature distribution along all 3 momentum coordinates (always 3d * 3)
    Field3D temperature[3];
	
    // field containing the temperature distribution along all 3 momentum coordinates (always 3d * 3)
    Field3D velocity[3];
	
    for (unsigned int i=0; i<3; i++) {
        velocity[i].allocateDims(params->n_space);
        temperature[i].allocateDims(params->n_space);
    }
	
    oversize.resize(params->nDim_field, 0);
    for (unsigned int i=0 ; i<params->nDim_field ; i++) {
        oversize[i] = params->oversize[i];
    }
    cell_length = params->cell_length;
	
	
    // Arrays of the min and max indices of the particle bins
    bmin.resize(params->n_space[ndim-1]);
    bmax.resize(params->n_space[ndim-1]);
	
    //Size of the buffer on which each bin are projected
    //In 1D the particles of a same bin can be projected on 6 different nodes at the second order (oversize = 2)
    size_proj_buffer = 2 + 2 * oversize[0];
    for (unsigned int i=1; i< ndim; i++) {
        size_proj_buffer *= params->n_space[i-1] + 2 * oversize[i-1];
    }
    cout << "size_proj_buffer = " << size_proj_buffer << endl;
    //Allocate buffer *********************************************
    b_Jx = (double *) calloc(3 * size_proj_buffer, sizeof(double));
    b_Jy = b_Jx + size_proj_buffer ;
    b_Jz = b_Jy + size_proj_buffer ;
    if (ndim > 1) {
        b_dim0 =  2 + 2 * oversize[0];
        if (ndim > 2) {
            b_dim1 = params->n_space[1] + 2 * oversize[1] ;
        }
    }
	
	if (!params->restart) {
		// ---------------------------------------------------------
		// Calculate density and number of particles for the species
		// ---------------------------------------------------------
		
		unsigned int npart_effective=0;
		
		// does a loop over all cells in the simulation
		// considering a 3d volume with size n_space[0]*n_space[1]*n_space[2]
		
		vector<int> cell_index(3,0);
		for (unsigned int i=0 ; i<params->nDim_field ; i++) {
			if (params->cell_length[i]!=0)
				cell_index[i] = round (smpi->getDomainLocalMin(i)/params->cell_length[i]);
		}
		
        npart_effective = 0;
		for (unsigned int k=0; k<params->n_space[2]; k++) {
			for (unsigned int j=0; j<params->n_space[1]; j++) {
				for (unsigned int i=0; i<params->n_space[0]; i++) {
					
					vector<double> x_cell(3,0);
					x_cell[0] = (cell_index[0]+i+0.5)*params->cell_length[0];
					x_cell[1] = (cell_index[1]+j+0.5)*params->cell_length[1];
					x_cell[2] = (cell_index[2]+k+0.5)*params->cell_length[2];
					
					// assign density its correct value in the cell
					density(i,j,k) = params->species_param[ispec].density
					*                density_profile(params, x_cell, ispec);
					
					// for non-zero density define temperature & mean-velocity and increment the nb of particles
					if (density(i,j,k)!=0.0) {
						
						// assign the temperature & mean-velocity their correct value in the cell
						for (unsigned int m=0; m<3; m++)	{
							temperature[m](i,j,k) = params->species_param[ispec].temperature[m];
							velocity[m](i,j,k) = params->species_param[ispec].mean_velocity[m];
						}
						
						// increment the effective number of particle by n_part_per_cell
						// for each cell with as non-zero density
						npart_effective += params->species_param[ispec].n_part_per_cell;
						//DEBUG(10,"Specie "<< ispec <<" # part "<<npart_effective<<" "<<i<<" "<<j<<" "<<k);
						
					}//ENDif non-zero density
					
                    //				// ------------------------
                    //				// Constant density profile
                    //				// ------------------------
                    //				if (params->plasma_geometry=="constant") {
                    //
                    //					if (((params->cell_length[0]==0.0) || (
                    //                                                           (cell_index[0]+i+0.5)*params->cell_length[0] > params->vacuum_length[0] &&
                    //                                                           (cell_index[0]+i+0.5)*params->cell_length[0] < params->vacuum_length[0]+params->plasma_length[0]
                    //                                                           )) &&
                    //						((params->cell_length[1]==0.0) || (
                    //                                                           (cell_index[1]+j+0.5)*params->cell_length[1] > params->vacuum_length[1] &&
                    //                                                           (cell_index[1]+j+0.5)*params->cell_length[1] < params->vacuum_length[1]+params->plasma_length[1]
                    //                                                           )) &&
                    //						((params->cell_length[2]==0.0) || (
                    //                                                           (cell_index[2]+k+0.5)*params->cell_length[2] > params->vacuum_length[2] &&
                    //                                                           (cell_index[2]+k+0.5)*params->cell_length[2] < params->vacuum_length[2]+params->plasma_length[2])
                    //                         )) {
                    //
                    //                            // assign density its correct value in the cell
                    //                            density(i,j,k) = params->species_param[ispec].density;
                    //
                    //
                    //                            // assign the temperature & mean-velocity their correct value in the cell
                    //                            for (unsigned int m=0; m<3;m++)	{
                    //                                temperature[m](i,j,k) = params->species_param[ispec].temperature[m];
                    //                                velocity[m](i,j,k) = params->species_param[ispec].mean_velocity[m];
                    //                            }
                    //
                    //                            // increment the effective number of particle by n_part_per_cell
                    //                            // for each cell with as non-zero density
                    //                            npart_effective += params->species_param[ispec].n_part_per_cell;
                    //                            //DEBUG(10,"Specie "<< ispec <<" # part "<<npart_effective<<" "<<i<<" "<<j<<" "<<k);
                    //
                    //                        } else {
                    //                            density(i,j,k)=0.0;
                    //                        }
                    //
                    //				} else { // plasma_geometry
                    //
                    //					// ---------------------------
                    //					// Not defined density profile
                    //					// ---------------------------
                    //					ERROR("geometry not implemented");
                    //
                    //				}//END if plasma_geometry
				}//i
			}//j
		}//k end the loop on all cells
		
		// defines npart_effective for the Species & create the corresponding particles
		// -----------------------------------------------------------------------
		particles.reserve(round( params->species_param[ispec].c_part_max * npart_effective ), ndim);
		particles.initialize(npart_effective, ndim);
		
		// define Maxwell-Juettner related quantities
		// ------------------------------------------
		
		// Maxwell-Juettner cumulative function (array)
		std::vector<double> max_jutt_cumul;
		
		if (params->species_param[ispec].initialization_type=="maxwell-juettner") {
			//! \todo{Pass this parameters in a code constants class (MG)}
			nE     = 20000;
			muEmax = 20.0;
			
			max_jutt_cumul.resize(nE);
			double mu=params->species_param[ispec].mass/params->species_param[ispec].temperature[0];
			double Emax=muEmax/mu;
			dE=Emax/nE;
			
			double fl=0;
			double fr=0;
			max_jutt_cumul[0]=0.0;
			for (unsigned  i=1; i<nE; i++ ) {
				//! \todo{this is just the isotropic case, generalise to non-isotropic (MG)}
				fr=(1+i*dE)*sqrt(pow(1.0+i*dE,2)-1.0) * exp(-mu*i*dE);
				max_jutt_cumul[i]=max_jutt_cumul[i-1] + 0.5*dE*(fr+fl);
				fl=fr;
			}
			for (unsigned int i=0; i<nE; i++) max_jutt_cumul[i]/=max_jutt_cumul[nE-1];
			
		}
		
		// Initialization of the particles properties
		// ------------------------------------------
		unsigned int iPart=0;
		unsigned int *indexes=new unsigned int[ndim];
		double *temp=new double[3];
		double *vel=new double[3];
		
		// start a loop on all cells
		
		// Rappel :
		// int cell_index[0] = process_coord_x*(params->n_space[0]);
		// int cell_index[1] = process_coord_y*(params->n_space[1]);
		// int cell_index[2] = process_coord_z*(params->n_space[2]);
		//
		//bmin[bin] point to begining of bin (first particle)
		//bmax[bin] point to end of bin (= bmin[bin+1])
		//if bmax = bmin, bin is empty of particle.
		
		for (unsigned int k=0; k<params->n_space[2]; k++) {
			if (ndim == 3) {
				bmin[k] = iPart;
			}
			for (unsigned int j=0; j<params->n_space[1]; j++) {
				if (ndim == 2) {
					bmin[j] = iPart;
				}
				for (unsigned int i=0; i<params->n_space[0]; i++) {
					if (ndim == 1) {
						bmin[i] = iPart;
					}
					// initialize particles in meshes where the density is non-zero
					if (density(i,j,k)>0) {
                        
                        temp[0] = temperature[0](i,j,k);
                        vel[0]  = velocity[0](i,j,k);
                        temp[1] = temperature[1](i,j,k);
                        vel[1]  = velocity[1](i,j,k);
                        temp[2] = temperature[2](i,j,k);
                        vel[2]  = velocity[2](i,j,k);
                        
						indexes[0]=i+cell_index[0];
						if (ndim > 1) {
							indexes[1]=j+cell_index[1];
							if (ndim > 2) {
								indexes[2]=k+cell_index[2];
							}//ndim > 2
						}//ndim > 1
						
						initPosition(params->species_param[ispec].n_part_per_cell,iPart, indexes, ndim,
									 params->cell_length, params->species_param[ispec].initialization_type);
						initMomentum(params->species_param[ispec].n_part_per_cell,iPart, temp, vel,
									 params->species_param[ispec].initialization_type, max_jutt_cumul);
						initWeight(params, ispec, iPart, density(i,j,k));
						initCharge(params, ispec, iPart, density(i,j,k));
						
						//calculate new iPart (jump to next cell)
						iPart+=params->species_param[ispec].n_part_per_cell;
					}//END if density > 0
					if (ndim == 1) {
						bmax[i] = iPart;
					}
				}//i
				if (ndim == 2) {
					bmax[j] = iPart;
				}
			}//j
			if (ndim == 3) {
				bmax[k] = iPart;
			}
		}//k end the loop on all cells
		
		delete [] indexes;
		delete [] temp;
		delete [] vel;
		
		
		// Recalculate former position using the particle velocity
		// (necessary to calculate currents at time t=0 using the Esirkepov projection scheme)
        
		for (unsigned int iPart=0; iPart<npart_effective; iPart++) {
			for (unsigned int i=0; i<ndim; i++) {
				particles.position_old(i,iPart) -= particles.momentum(i,iPart)/particles.lor_fac(iPart) * params->timestep;
			}
		}
		PMESSAGE( 1, smpi->getRank(),"Species "<< ispec <<" # part "<< npart_effective );
	}
	//    cout<<"position_old-> " <<particles[0]->position_old(0)/(2*M_PI)<<endl;
	//    cout<<"momentum-> " <<particles[0]->momentum(0)<<endl;
    // assign the correct Pusher to Push
    Push = PusherFactory::create( params, ispec );
	
    // assign the Ionization model (if needed) to Ionize
    Ionize = IonizationFactory::create( params, ispec );
    if (Ionize) DEBUG("----------- IONIZE CREATED ----------- " <<ispec);
	
    // define limits for BC and functions applied and for domain decomposition
    partBoundCond = new PartBoundCond( params, ispec, smpi);
    
    params_  = params;
	
}//END Species creator


// ---------------------------------------------------------------------------------------------------------------------
// Destructor for Species
// ---------------------------------------------------------------------------------------------------------------------
Species::~Species()
{
    delete Push;
    if (Ionize) delete Ionize;
    if (partBoundCond) delete partBoundCond;
    DEBUG(10,"Species deleted ");
}



// ---------------------------------------------------------------------------------------------------------------------
// For all (np) particles in a mesh initialize its numerical weight (equivalent to a number density)
// ---------------------------------------------------------------------------------------------------------------------
void Species::initWeight(PicParams* params, unsigned int ispec, unsigned int iPart, double density)
{
    for (unsigned  p= iPart; p<iPart+params->species_param[ispec].n_part_per_cell; p++) {
        particles.weight(p) = density / params->species_param[ispec].n_part_per_cell;
        /*
         particles.weight(p) = density * params->species_param[ispec].charge
         /                        params->species_param[ispec].n_part_per_cell;
         */
    }
}



// ---------------------------------------------------------------------------------------------------------------------
// For all (np) particles in a mesh initialize its charge state
// ---------------------------------------------------------------------------------------------------------------------
void Species::initCharge(PicParams* params, unsigned int ispec, unsigned int iPart, double density)
{
    for (unsigned  p= iPart; p<iPart+params->species_param[ispec].n_part_per_cell; p++) {
        particles.charge(p) = params->species_param[ispec].charge;
    }
}



// ---------------------------------------------------------------------------------------------------------------------
// For all (np) particles in a mesh initialize their position
//   - either using regular distribution in the mesh (regular)
//   - or using uniform random distribution (for cold and maxwell-juettner distribution)
// ---------------------------------------------------------------------------------------------------------------------
void Species::initPosition(unsigned int np, unsigned int iPart, unsigned int *indexes, unsigned int ndim,
                           std::vector<double> cell_length, string initialization_type)
{
    for (unsigned  p= iPart; p<iPart+np; p++)
    {
        for (unsigned  i=0; i<ndim ; i++)
        {
            if (initialization_type == "regular") {
                particles.position(i,p)=indexes[i]*cell_length[i]+(p-iPart)*cell_length[i]/np;
            } else if (initialization_type == "cold" || initialization_type == "maxwell-juettner") {
                particles.position(i,p)=(indexes[i]+((double)rand() / RAND_MAX))*cell_length[i];
            }
            particles.position_old(i,p) = particles.position(i,p);
			//            cout<<"position new-> "<<particles.position(i,p)/(2*M_PI)<<endl;
        }// i
    }// p
}



// ---------------------------------------------------------------------------------------------------------------------
// For all (np) particles in a mesh initialize their momentum
//   - at zero if regular or cold
//   - using random distribution if maxwell-juettner
// ---------------------------------------------------------------------------------------------------------------------
void Species::initMomentum(unsigned int np, unsigned int iPart, double *temp, double *vel, string initialization_type,
                           vector<double>& max_jutt_cumul)
{
	
    // average mean-momentum (used to center the distribution)
    double pMean[3]= {0.0,0.0,0.0};
	
	
    if (initialization_type == "regular" || initialization_type == "cold")
    {
        // initialize momentum at 0 for regular or cold initialization type
        for (unsigned int p= iPart; p<iPart+np; p++) {
            for (unsigned int i=0; i<3 ; i++) {
                particles.momentum(i,p) = 0.0;
            }
			
			
        }
		
    } else if (initialization_type == "maxwell-juettner")
    {
        // initialize using the Maxwell-Juettner distribution function
        for (unsigned int p= iPart; p<iPart+np; p++)
        {
            double Renergy=(double)rand() / RAND_MAX;
            double phi=acos(1.0-2.0*(double)rand() / RAND_MAX);
            double theta=2.0*M_PI*(double)rand() / RAND_MAX;
			
            int il=0;
            int ir=max_jutt_cumul.size();
            while (ir > il+1)  {
                int im=(il+ir)/2;
                if (Renergy > max_jutt_cumul[im]) {
                    il=im;
                } else {
                    ir=im;
                }
            }
            double right_w=(Renergy-max_jutt_cumul[il])/(max_jutt_cumul[il+1]);
            double left_w=1-right_w;
			
            double Ener=left_w*il*dE +right_w*(il+1)*dE;
            double psm = sqrt(pow(1.0+Ener,2)-1.0);
			
            particles.momentum(0,p) = psm*cos(theta)*sin(phi);
            particles.momentum(1,p) = psm*sin(theta)*sin(phi);
            particles.momentum(2,p) = psm*cos(phi);
            for (unsigned int i=0; i<3 ; i++)
            {
                pMean[i] += particles.momentum(i,p);
            }
        }//p
		
        // center the distribution function around pMean
        // \todo{Allow for non-zero mean-velocity (MG)}
        for (unsigned int p= iPart; p<iPart+np; p++)
        {
            for (unsigned int i=0; i<3 ; i++) {
                particles.momentum(i,p) -= pMean[i]/np;
            }
        }
		
    }//END if initialization_type
    
    // Adding the mean velocity (using relativistic composition)
    if ( (vel[0]!=0.0) || (vel[1]!=0.0) || (vel[2]!=0.0) ){
        
        double vx, vy, vz, v2, g, gm1, Lxx, Lyy, Lzz, Lxy, Lxz, Lyz, gp, px, py, pz;
        
        // mean-velocity
        vx  = -vel[0];
        vy  = -vel[1];
        vz  = -vel[2];
        v2  = vx*vx + vy*vy + vz*vz;
        g   = 1.0/sqrt(1.0-v2);
        gm1 = g - 1.0;
        
        // compute the different component of the Matrix block of the Lorentz transformation
        Lxx = 1.0 + gm1 * vx*vx/v2;
        Lyy = 1.0 + gm1 * vy*vy/v2;
        Lzz = 1.0 + gm1 * vz*vz/v2;
        Lxy = gm1 * vx*vy/v2;
        Lxz = gm1 * vx*vz/v2;
        Lyz = gm1 * vy*vz/v2;
        
        // Lorentz transformation of the momentum
        for (unsigned int p=iPart; p<iPart+np; p++)
        {
            gp = sqrt(1.0 + pow(particles.momentum(0,p),2) + pow(particles.momentum(1,p),2) + pow(particles.momentum(2,p),2));
            px = -gp*g*vx + Lxx * particles.momentum(0,p) + Lxy * particles.momentum(1,p) + Lxz * particles.momentum(2,p);
            py = -gp*g*vy + Lxy * particles.momentum(0,p) + Lyy * particles.momentum(1,p) + Lyz * particles.momentum(2,p);
            pz = -gp*g*vz + Lxz * particles.momentum(0,p) + Lyz * particles.momentum(1,p) + Lzz * particles.momentum(2,p);
            particles.momentum(0,p) = px;
            particles.momentum(1,p) = py;
            particles.momentum(2,p) = pz;
        }
        
    }//ENDif vel != 0
	
    
	
}//END initMomentum


double Species::density_profile(PicParams* params, vector<double> x_cell, unsigned int ispec) {
	
    // ------------------
    // 1D density profile
    // ------------------
    if (params->nDim_field==1) {
		
        // Constant density profile
        // ------------------------
        if (params->plasma_geometry=="constant") {
            if (   (x_cell[0]>params->vacuum_length[0])
                && (x_cell[0]<params->vacuum_length[0]+params->plasma_length[0]) ) {
                return 1.0;
            } else {
                return 0.0;
            }
        }
		
        // Trapezoidal density profile
        // ---------------------------
        else if (params->plasma_geometry=="trap") {
            
            if(params->slope_length.size()!=0){
                
                // vacuum region
                if ( x_cell[0] < params->vacuum_length[0] ) {
                    return 0.0;
                }
                // linearly increasing density
                else if ( x_cell[0] < params->vacuum_length[0]+params->slope_length[0] ) {
                    return (x_cell[0]-params->vacuum_length[0]) / params->slope_length[0];
                }
                // density plateau
                else if ( x_cell[0] < params->vacuum_length[0]+params->plasma_length[0]-params->slope_length[0] ) {
                    return 1.0;
                }
                // linearly decreasing density
                else if ( x_cell[0] < params->vacuum_length[0]+params->plasma_length[0] ) {
                    return 1.0 - ( x_cell[0] - (params->vacuum_length[0]+params->plasma_length[0]-params->slope_length[0]) )
                    /            params->slope_length[0];
                }
                // beyond the plasma
                else {
                    return 0.0;
                }
            }
            else{
                // vacuum region
                if ( x_cell[0] < params->vacuum_length[0] ) {
                    return 0.0;
                }
                // linearly increasing density
                else if ( x_cell[0] < params->vacuum_length[0]+params->left_slope_length[0] ) {
                    return (x_cell[0]-params->vacuum_length[0]) / params->left_slope_length[0];
                }
                // density plateau
                else if ( x_cell[0] < params->vacuum_length[0]+params->plasma_length[0]-params->right_slope_length[0] ) {
                    return 1.0;
                }
                // linearly decreasing density
                else if ( x_cell[0] < params->vacuum_length[0]+params->plasma_length[0] ) {
                    return 1.0 - ( x_cell[0] - (params->vacuum_length[0]+params->plasma_length[0]-params->right_slope_length[0]) )
                    /            params->right_slope_length[0];
                }
                
                else{
                    return 0.0;
                }
            }
            
            
        }
        // Triangular density profile
        // ---------------------------
        else if (params->plasma_geometry=="triangular") {
            
            // vacuum region
            if ( x_cell[0] < params->vacuum_length[0] ) {
                return 0.0;
            }
            // linearly increasing density
            else if ( x_cell[0] < params->vacuum_length[0]+params->left_slope_length[0] ) {
                return (x_cell[0]-params->vacuum_length[0]) / params->left_slope_length[0];
            }
            // linearly decreasing density
            else if ( x_cell[0] < params->vacuum_length[0]+params->plasma_length[0] ) {
                return 1.0 - ( x_cell[0] - (params->vacuum_length[0]+params->plasma_length[0]-params->right_slope_length[0]) )
                /            params->right_slope_length[0];
            }
            
            
            else{
                return 0.0;
            }
            
        }
<<<<<<< HEAD
        // odd  species plasma is plasma_length[0] thick and starts at vacuum_length[0]
        // even species plasma is plasma_length[0] thick and starts at vacuum_length[0] + plasma_length[0] + vacuum_length[1]
        else if (params->plasma_geometry=="separated") {
            if ((ispec%2)==0) {                
                if (x_cell[0] > params->vacuum_length[0] && x_cell[0] < params->vacuum_length[0]+ params->plasma_length[0]) {
                    return 1.0;
                }
            } else {                
                if (x_cell[0] > params->vacuum_length[0]+ params->plasma_length[0]+params->vacuum_length[1] && x_cell[0] < params->vacuum_length[0]+ 2*params->plasma_length[0] + params->vacuum_length[1]) {
                    return 1.0;
                }
            }
            return 0.0;
        }
        
        
=======
        
        // Gaussin density profile
        // ---------------------------
        else if (params->plasma_geometry=="gaussian") {
            
            double lt=params->cut[0]*params->sigma[0];
            // vacuum region
            if ( x_cell[0] < params->vacuum_length[0] ) {
                return 0.0;
            }
            //gaussian
            else if(x_cell[0] < params->vacuum_length[0]+lt ) {
                return exp(-(x_cell[0]-params->vacuum_length[0]-lt)*(x_cell[0]-params->vacuum_length[0]-lt)/(2*params->sigma[0]*params->sigma[0]));
                
            }
            else if(x_cell[0] < params->vacuum_length[0]+lt+params->plateau[0]) {
                return 1.0;
            }
            else if(x_cell[0] < params->vacuum_length[0]+ 2*lt+params->plateau[0]) {
                return exp(-(x_cell[0]-params->vacuum_length[0]-lt-params->plateau[0])*(x_cell[0]-params->vacuum_length[0]-lt-params->plateau[0])/(2*params->sigma[0]*params->sigma[0]));
            }
            
            else{
                return 0.0;
            }
        }
        // Polygonal density profile
        // ---------------------------
        else if (params->plasma_geometry=="polygonal") {
            // vacuum region
            if ( x_cell[0] < params->vacuum_length[0] ) {
                return 0.0;
            }
            else if(x_cell[0] < params->vacuum_length[0]+params->plasma_length[0]){
                for(unsigned int i=1;i<params->x_density_coor.size();++i){
                    if (x_cell[0]<params->x_density_coor[i]&&x_cell[0]>=params->x_density_coor[i-1]){
                        double m = (params->density_rel_values_x[i]-params->density_rel_values_x[i-1])/
                        (params->x_density_coor[i]-params->x_density_coor[i-1]);
                        
                        return params->density_rel_values_x[i-1]+m*(x_cell[0]-params->x_density_coor[i-1]);
                    }
                }
                
            }
            else{
                return 0.0;
            }
        }
>>>>>>> 7f0dab0d
        // Other density profile
        // ---------------------
        else {
            ERROR("Density profile " << params->plasma_geometry << " not yet defined in 1D");
        }
		
    }
    // ------------------
    // 2D density profile
    // ------------------
    else if (params->nDim_field==2) {
		
        double fx, fy;
		
        // Constant density profile
        // ------------------------
        if (params->plasma_geometry=="constant") {
            // x-direction
            if (   (x_cell[0]>params->vacuum_length[0])
                && (x_cell[0]<params->vacuum_length[0]+params->plasma_length[0]) ) {
                fx = 1.0;
            } else {
                fx = 0.0;
            }
            // y-direction
            if (   (x_cell[1]>params->vacuum_length[1])
                && (x_cell[1]<params->vacuum_length[1]+params->plasma_length[1]) ) {
                fy = 1.0;
            } else {
                fy = 0.0;
            }
            // x-y direction
            return fx*fy;
        }
		
        // Trapezoidal density profile
        // ---------------------------
        else if (params->plasma_geometry=="trap") {
            
            // x-direction
            
            // vacuum region
            if ( x_cell[0] < params->vacuum_length[0] ) {
                fx = 0.0;
            }
            // linearly increasing density
            else if ( x_cell[0] < params->vacuum_length[0]+params->slope_length[0] ) {
                fx = (x_cell[0]-params->vacuum_length[0]) / params->slope_length[0];
            }
            // density plateau
            else if ( x_cell[0] < params->vacuum_length[0]+params->plasma_length[0]-params->slope_length[0] ) {
                fx = 1.0;
            }
            // linearly decreasing density
            else if ( x_cell[0] < params->vacuum_length[0]+params->plasma_length[0] ) {
                fx = 1.0 - ( x_cell[0] - (params->vacuum_length[0]+params->plasma_length[0]-params->slope_length[0]) )
                /            params->slope_length[0];
            }
            // beyond the plasma
            else {
                fx = 0.0;
            }
            
            // y-direction
            
            // vacuum region
            if ( x_cell[1] < params->vacuum_length[1] ) {
                fy = 0.0;
            }
            // linearly increasing density
            else if ( x_cell[1] < params->vacuum_length[1]+params->slope_length[1] ) {
                fy = (x_cell[1]-params->vacuum_length[1]) / params->slope_length[1];
            }
            // density plateau
            else if ( x_cell[1] < params->vacuum_length[1]+params->plasma_length[1]-params->slope_length[1] ) {
                fy = 1.0;
            }
            // linearly decreasing density
            else if ( x_cell[1] < params->vacuum_length[1]+params->plasma_length[1] ) {
                fy = 1.0 - ( x_cell[1] - (params->vacuum_length[1]+params->plasma_length[1]-params->slope_length[1]) )
                /            params->slope_length[1];
            }
            // beyond the plasma
            else {
                fy = 0.0;
            }
            
            // x-y directions
            return fx*fy;
        }
        
        
        // Plasma crossing along x direction density profiles
        // --------------------------------------------------
        else if (params->plasma_geometry=="crossx") {
            
            // FIRST CONSIDER SPECIES 0 & 1
            if (ispec<2) {
                // x-direction
                if (   (x_cell[0]>params->vacuum_length[0])
                    && (x_cell[0]<params->vacuum_length[0]+params->plasma_length[0]) ) {
                    fx = 1.0;
                } else {
                    fx = 0.0;
                }
                // y-direction
                if (   (x_cell[1]>params->vacuum_length[1])
                    && (x_cell[1]<params->vacuum_length[1]+params->plasma_length[1]) ) {
                    fy = 1.0;
                } else {
                    fy = 0.0;
                    
                }
                // x-y direction
                return fx*fy;
                
                
            }
            // THEN CONSIDER SPECIES 3 & 4
            else if (ispec<4) {
                // x-direction
                if (   (x_cell[0]>params->vacuum_length[0]+params->plasma_length[0])
                    && (x_cell[0]<params->vacuum_length[0]+2.0*params->plasma_length[0]) ) {
                    fx = 1.0;
                } else {
                    fx = 0.0;
                }
                // y-direction
                if (   (x_cell[1]>params->vacuum_length[1])
                    && (x_cell[1]<params->vacuum_length[1]+params->plasma_length[1]) ) {
                    fy = 1.0;
                } else {
                    fy = 0.0;
                }
                // x-y direction
                return fx*fy;
                
            }
        }//end crossx
        
        
        // Plasma crossing along y direction density profiles
        // --------------------------------------------------
        else if (params->plasma_geometry=="crossy") {
            
            // FIRST CONSIDER SPECIES 0 & 1
            if (ispec<2) {
                // x-direction
                if (   (x_cell[0]>params->vacuum_length[0])
                    && (x_cell[0]<params->vacuum_length[0]+params->plasma_length[0]) ) {
                    fx = 1.0;
                } else {
                    fx = 0.0;
                }
                // y-direction
                if (   (x_cell[1]>params->vacuum_length[1])
                    && (x_cell[1]<params->vacuum_length[1]+params->plasma_length[1]) ) {
                    fy = 1.0;
                } else {
                    fy = 0.0;
                }
                // x-y direction
                return fx*fy;
                
                
            }
            // THEN CONSIDER SPECIES 3 & 4
            else if (ispec<4) {
                // x-direction
                if (   (x_cell[0]>params->vacuum_length[0])
                    && (x_cell[0]<params->vacuum_length[0]+params->plasma_length[0]) ) {
                    fx = 1.0;
                } else {
                    fx = 0.0;
                }
                // y-direction
                if (   (x_cell[1]>params->vacuum_length[1]+params->plasma_length[1])
                    && (x_cell[1]<params->vacuum_length[1]+2.0*params->plasma_length[1]) ) {
                    fy = 1.0;
                } else {
                    fy = 0.0;
                }
                // x-y direction
                
                return fx*fy;
            }
        }//end crossx
        
        
        
        
        // Plasma density profile corresponding to Fukuda et al., Phys. Rev. Lett. 103, 165002 (2012)
        // used in simulations for Anna Levy
        // ------------------------------------------------------------------------------------------
        else if (params->plasma_geometry=="fukuda") {
            
            // x-direction
            if (x_cell[0]<PI2*2.0) {
                fx = 0.0;
            }
            else if (x_cell[0]<PI2*13.0) {
                fx = 0.2;
            }
            else if (x_cell[0]<PI2*20.0) {
                fx = 0.2 + 0.8*(x_cell[0]-PI2*13.0)/(PI2*7.0);
            }
            else if (x_cell[0]<PI2*65.0) {
                fx = 1.0;
            }
            else if (x_cell[0]<PI2*82.0) {
                fx = 1.0 - 0.8*(x_cell[0]-PI2*65.0)/(PI2*17.0);
            }
            else if (x_cell[0]<PI2*112.0) {
                fx = 0.2;
            }
            else {
                fx = 0.0;
            }
            
            // y-direction: constant density
            fy = 1.0;
            
            // x-y direction
            return fx*fy;
            
        }//end fukuda
        
        
        
        // Other profiles: not defined
        // ---------------------------
        else {
            ERROR("Density profile " << params->plasma_geometry <<" not yet defined in 2D");
            return 0.0;
        }
		
    }
    // ------------------
    // 3D density profile
    // ------------------
    else {//if (params->nDim_field==3) {
        ERROR("Density profile not yet defined in 3D");
        return 0.0;
    }//ENDif ndim
    
    return -1.0;
	
}


// ---------------------------------------------------------------------------------------------------------------------
// For all particles of the species
//   - interpolate the fields at the particle position
//   - calculate the new velocity
//   - calculate the new position
//   - apply the boundary conditions
//   - increment the currents (projection)
// ---------------------------------------------------------------------------------------------------------------------
void Species::dynamics(double time_dual, unsigned int ispec, ElectroMagn* EMfields, Interpolator* Interp,
                       Projector* Proj, SmileiMPI* smpi)
{
    // disable sort
    if (!params_->use_sort_particles) {
        bmin.resize(1);
        bmin[0] = 0;
        bmax.resize(1);
        bmax[0] = max((int)particles.size()-1,0);
    }
    
    // Electric field at the particle position
    LocalFields Epart;
    // Magnetic field at the particle position
    LocalFields Bpart;
	
    unsigned int iloc;
	
    // number of particles for this Species
    int unsigned nParticles = getNbrOfParticles();
    // Reset list of particles to exchange
    smpi->clearExchList();
	
    // -------------------------------
    // calculate the particle dynamics
    // -------------------------------
    if (time_dual>time_frozen) { // moving particle
        double gf = 1.0;
		
        // for all particles of the Species
        //#pragma omp parallel for shared (EMfields)
        for (unsigned int ibin = 0 ; ibin < bmin.size() ; ibin++) {
			
            // reset all current-buffers
            // *3 allows to also reset Jy & Jz which are contiguous in memory
            for (iloc = 0; iloc < 3*size_proj_buffer; iloc++) b_Jx[iloc] = 0.0;
			
            for (unsigned int iPart=bmin[ibin] ; iPart<bmax[ibin]; iPart++ ) {
				
                // Interpolate the fields at the particle position
                (*Interp)(EMfields, particles, iPart, &Epart, &Bpart);
				
                // Do the ionization
                if (Ionize && particles.charge(iPart) < (int) atomic_number) {
                    //!\todo Check if it is necessary to put to 0 or if LocalFields ensures it
					LocalFields Jion;
					Jion.x=0.0;
                    Jion.y=0.0;
                    Jion.z=0.0;
                    (*Ionize)(particles, iPart, Epart, Jion);
                    (*Proj)(EMfields->Jx_, EMfields->Jy_, EMfields->Jz_, particles, iPart, Jion);
                }
				
				
                // Push the particle
                (*Push)(particles, iPart, Epart, Bpart, gf);
				
                // Apply boundary condition on the particles
                // Boundary Condition may be physical or due to domain decomposition
                // apply returns 0 if iPart is no more in the domain local
                //	if omp, create a list per thread
                if ( !partBoundCond->apply( particles, iPart ) ) smpi->addPartInExchList( iPart );
				
                //if (ndim == 1) {
				//    //! \todo Sort projection : to be validaed
                //    (*Proj)(b_Jx, b_Jy, b_Jz, particles, iPart, gf, ibin, b_dim0);
                //} else {
				(*Proj)(EMfields->Jx_s[ispec], EMfields->Jy_s[ispec], EMfields->Jz_s[ispec], EMfields->rho_s[ispec],
						particles, iPart, gf);
				//}
				
            }// iPart
			
            // Copy buffer back to the global array and free buffer****************
            // this part is dimension dependant !! this is for dim = 1
            if (ndim == 1) {
                for (unsigned int i = 0; i < size_proj_buffer ; i++) {
                    iloc = ibin + i ;
                    // adding contribution to the total currents
                    //(*EMfields->Jx_)(iloc) += b_Jx[i];
                    //(*EMfields->Jy_)(iloc) += b_Jy[i];
                    //(*EMfields->Jz_)(iloc) += b_Jz[i];
                    // adding contribution to current species currents and density
                    //! \todo Below, operator(int) is virtual, to change
                    (*EMfields->Jx_s[ispec])(iloc) += b_Jx[i];
                    (*EMfields->Jy_s[ispec])(iloc) += b_Jy[i];
                    (*EMfields->Jz_s[ispec])(iloc) += b_Jz[i];
                }
            }
        }// ibin
		
        if (Ionize && electron_species) {
            for (unsigned int i=0; i < Ionize->new_electrons.size(); i++) {
                // electron_species->particles.push_back(Ionize->new_electrons[i]);
				
                int ibin = (int) ((Ionize->new_electrons).position(0,i) / cell_length[0]) - smpi->getCellStartingGlobalIndex(0) + oversize[0];
                // Copy Ionize->new_electrons(i) in electron_species->particles at position electron_species->bmin[ibin]
                Ionize->new_electrons.cp_particle(i, electron_species->particles, electron_species->bmin[ibin] );
				
                // Update bins status
                // (ugly update, memory is allocated anywhere, OK with vectors per particles parameters)
                electron_species->bmax[ibin]++;
                for (int i=ibin+1; i<bmin.size(); i++) {
                    electron_species->bmin[i]++;
                    electron_species->bmax[i]++;
                }
            }
			
            // if (Ionize->new_electrons.size())
            //      DEBUG("number of electrons " << electron_species->particles.size() << " " << );
            Ionize->new_electrons.clear();
        }
    }
    else { // immobile particle (at the moment only project density)
		
        //#pragma omp parallel for shared (EMfields)
        for (unsigned int iPart=0 ; iPart<nParticles; iPart++ ) {
            (*Proj)(EMfields->rho_s[ispec], particles, iPart);
        }
		
    }//END if time vs. time_frozen
	
	
}//END dynamic



// ---------------------------------------------------------------------------------------------------------------------
// Dump for the Species
//! \todo{Check if one wants to keep it like this (MG)}
// ---------------------------------------------------------------------------------------------------------------------
void Species::dump(std::ofstream& ofile)
{
    for (unsigned int i=0; i<particles.size(); i++ )
    {
        ofile << i ;
        for (unsigned int m=0; m<ndim; m++) ofile << "\t" << particles.position(m,i);
        for (unsigned int m=0; m<3; m++)    ofile << "\t" << particles.momentum(m,i);
        ofile << "\t" << particles.weight(i); //<< "\t" << Push->getMass() << "\t" << Push->getCharge();
        ofile << endl;
    }
    ofile << endl;
}
// It computes the method on the single specie. You can add here your parameter for a new diagnostic.
void Species::computeScalars() {
    double charge_tot=0.0;
    double ener_tot=0.0;
    if (getNbrOfParticles()>0) {
        for (unsigned int iPart=0 ; iPart<getNbrOfParticles(); iPart++ ) {
            charge_tot+=(double)particles.charge(iPart);
            ener_tot+=(particles.lor_fac(iPart)-1.0);
        }
        ener_tot*=part_mass;
    }
    scalars["charge_tot"]=charge_tot;
    scalars["part_number"]=getNbrOfParticles();
    scalars["energy_tot"]=ener_tot;
	
}

// ---------------------------------------------------------------------------------------------------------------------
// Sort particles
// ---------------------------------------------------------------------------------------------------------------------
void Species::sort_part(double dbin)
{
    //dbin is the width of one bin. dbin= dx in 1D, dy in 2D and dz in 3D.
	
    int p1,p2,bmin_init;
    double limit;
	
    //Backward pass
    for (unsigned int bin=0; bin<bmin.size()-1; bin++) { //Loop on the bins. To be parallelized with openMP.
        limit = min_loc + (bin+1)*dbin;
        p1 = bmax[bin]-1;
        //If first particles change bin, they do not need to be swapped.
        while (p1 == bmax[bin]-1 && p1 >= bmin[bin]) {
            if (particles.position(ndim-1,p1) > limit ) {
                bmax[bin]--;
            }
            p1--;
        }
        //         Now particles have to be swapped
        for( p2 = p1 ; p2 >= bmin[bin] ; p2-- ) { //Loop on the bin's particles.
            if (particles.position(ndim-1,p2) > limit ) {
                //This particle goes up one bin.
                particles.swap_part(p2,bmax[bin]-1);
                bmax[bin]--;
            }
        }
    }
    //Forward pass + Rebracketting
    for (unsigned int bin=1; bin<bmin.size(); bin++) { //Loop on the bins. To be parallelized with openMP.
        limit = min_loc + (bin)*dbin;
        bmin_init = bmin[bin];
        p1 = bmin[bin];
        while (p1 == bmin[bin] && p1 < bmax[bin]) {
            if (particles.position(ndim-1,p1) < limit ) {
                bmin[bin]++;
            }
            p1++;
        }
        for( p2 = p1 ; p2 < bmax[bin] ; p2++ ) { //Loop on the bin's particles.
            if (particles.position(ndim-1,p2) < limit ) {
                //This particle goes down one bin.
                particles.swap_part(p2,bmin[bin]);
                bmin[bin]++;
            }
        }
		
        //Rebracketting
        //Number of particles from bin going down is: bmin[bin]-bmin_init.
        //Number of particles from bin-1 going up is: bmin_init-bmax[bin-1].
        //Total number of particles we need to swap is the min of both.
        p2 = min(bmin[bin]-bmin_init,bmin_init-bmax[bin-1]);
        if (p2 >0) particles.swap_part(bmax[bin-1],bmin[bin]-p2,p2);
        bmax[bin-1] += bmin[bin] - bmin_init;
        bmin[bin] = bmax[bin-1];
    }
}
<|MERGE_RESOLUTION|>--- conflicted
+++ resolved
@@ -608,25 +608,6 @@
             }
             
         }
-<<<<<<< HEAD
-        // odd  species plasma is plasma_length[0] thick and starts at vacuum_length[0]
-        // even species plasma is plasma_length[0] thick and starts at vacuum_length[0] + plasma_length[0] + vacuum_length[1]
-        else if (params->plasma_geometry=="separated") {
-            if ((ispec%2)==0) {                
-                if (x_cell[0] > params->vacuum_length[0] && x_cell[0] < params->vacuum_length[0]+ params->plasma_length[0]) {
-                    return 1.0;
-                }
-            } else {                
-                if (x_cell[0] > params->vacuum_length[0]+ params->plasma_length[0]+params->vacuum_length[1] && x_cell[0] < params->vacuum_length[0]+ 2*params->plasma_length[0] + params->vacuum_length[1]) {
-                    return 1.0;
-                }
-            }
-            return 0.0;
-        }
-        
-        
-=======
-        
         // Gaussin density profile
         // ---------------------------
         else if (params->plasma_geometry=="gaussian") {
@@ -674,7 +655,20 @@
                 return 0.0;
             }
         }
->>>>>>> 7f0dab0d
+        // odd  species plasma is plasma_length[0] thick and starts at vacuum_length[0]
+        // even species plasma is plasma_length[0] thick and starts at vacuum_length[0] + plasma_length[0] + vacuum_length[1]
+        else if (params->plasma_geometry=="separated") {
+            if ((ispec%2)==0) {                
+                if (x_cell[0] > params->vacuum_length[0] && x_cell[0] < params->vacuum_length[0]+ params->plasma_length[0]) {
+                    return 1.0;
+                }
+            } else {                
+                if (x_cell[0] > params->vacuum_length[0]+ params->plasma_length[0]+params->vacuum_length[1] && x_cell[0] < params->vacuum_length[0]+ 2*params->plasma_length[0] + params->vacuum_length[1]) {
+                    return 1.0;
+                }
+            }
+            return 0.0;
+        }
         // Other density profile
         // ---------------------
         else {
