// -----------------------------------------------------------------------------
//
//! \file nvidiaParticles.cu
//
//! \brief contains the nvidiaParticles class methods
//! Extension of the Class Particles for GPU
//
// -----------------------------------------------------------------------------

#include <thrust/binary_search.h>
#include <thrust/device_vector.h>
#include <thrust/execution_policy.h>
#include <thrust/iterator/zip_iterator.h>
#include <thrust/tuple.h>

#include "Patch.h"
#include "gpu.h"
#include "nvidiaParticles.h"

// TODO(Etienne M): The makefile does not recognise this file and doesn't compute
// it's dependencies. If you make a modification in one of the header this file
// includes, you must `touch` this file. IF you dont do that you'll have ABI/ODR
// issues (!).

////////////////////////////////////////////////////////////////////////////////
// Cell key manipulation functor definition
////////////////////////////////////////////////////////////////////////////////

//! Structure with specific function count_if_out for thrust::tuple operator
//! Return True if the entry is -1 as in the cell keys vector for instance
struct count_if_out
{
    constexpr __host__ __device__ bool
    operator()( const int& x ) const
    {
        return x == -1;
    }
};

namespace detail {

    ////////////////////////////////////////////////////////////////////////////////
    // Cluster manipulation functor definition
    ////////////////////////////////////////////////////////////////////////////////

    //! Cluster manipulation functionalities common to all dimension.
    //! NOTE: This only focus on GPU data manipulation. The host data is shall
    //! not be handled here !
    //!
    struct Cluster
    {
    public:
        //! Same type as what is used in nvidia_cell_keys_
        //!
        using IDType         = int;
        using SizeType       = unsigned int;
        using DifferenceType = int;

    public:
        //! Compute the cell key for all the particles (not only a subset).
        //!
        static inline void
        computeParticleClusterKey( nvidiaParticles& particle_container,
                                   const Params&    parameters,
                                   const Patch&     a_parent_patch );

        //! Sort the particle on GPU by their cluster/cell key.
        //!
        static inline void
        sortParticleByKey( nvidiaParticles& particle_container,
                           const Params&    parameters );

        //! precondition:
        //!     - nvidia_cell_keys_ shall be sorted in non decreasing order
        //!     - last_index.data() is a pointer mapped to GPU via
        //!       HostDeviceMemoryManagement
        //!
        static inline void
        computeBinIndex( nvidiaParticles& particle_container );

        //! Sorting by cluster and binning
        //!
        //! precondition:
        //!     - particle_container is already sorted by cluster or
        //!       particle_container is not sorted anymore (after a push) but
        //!       still contains the old cluster key untouched.
        //!       PartBoundCond::apply will set the keys to zero !
        //!
        static inline void
        importAndSortParticles( nvidiaParticles& particle_container,
                                nvidiaParticles& particle_to_inject,
                                const Params&    parameters,
                                const Patch&     a_parent_patch );

    protected:
        template <typename InputIterator,
                  typename ClusterType>
        static void
        doComputeParticleClusterKey( InputIterator first,
                                     InputIterator last,
                                     ClusterType   cluster_type );

        template <typename RandomAccessIterator0,
                  typename RandomAccessIterator1>
        static void
        doSortParticleByKey( RandomAccessIterator0 key_first,
                             RandomAccessIterator0 key_last,
                             RandomAccessIterator1 value_first );

        template <typename ClusterType,
                  typename ParticleIteratorProvider,
                  typename ParticleNoKeyIteratorProvider>
        static void
        doImportAndSortParticles( nvidiaParticles&              particle_container,
                                  nvidiaParticles&              particle_to_inject,
                                  ClusterType                   cluster_type,
                                  ParticleIteratorProvider      particle_iterator_provider,
                                  ParticleNoKeyIteratorProvider particle_no_key_iterator_provider );
    };


    template <Cluster::DifferenceType kClusterWidth>
    struct Cluster2D : public Cluster
    {
    public:
    public:
        Cluster2D( double   x_cell_dimension,
                   double   y_cell_dimension,
                   SizeType local_x_dimension_in_cell,
                   SizeType local_y_dimension_in_cell,
                   SizeType global_x_patch_offset_in_cell,
                   SizeType global_y_patch_offset_in_cell );

        //! Compute the cell key of a_particle. a_particle shall be a tuple (from a
        //! zipiterator).
        //! The first value of a_particle is the cell key value, the other values are
        //! the positions x and y.
        //!
        template <typename Tuple>
        __host__ __device__ IDType
        Index( const Tuple& a_particle ) const;

        //! Compute the cell key of a particle range.
        //!
        static void
        computeParticleClusterKey( nvidiaParticles& particle_container,
                                   const Params&    parameters,
                                   const Patch&     a_parent_patch );

        static void
        sortParticleByKey( nvidiaParticles& particle_container,
                           const Params&    parameters );

        static void
        importAndSortParticles( nvidiaParticles& particle_container,
                                nvidiaParticles& particle_to_inject,
                                const Params&    parameters,
                                const Patch&     a_parent_patch );

    public:
        double   inverse_of_x_cell_dimension_;
        double   inverse_of_y_cell_dimension_;
        SizeType local_y_dimension_in_cluster_;
        SizeType global_x_patch_offset_in_cell_;
        SizeType global_y_patch_offset_in_cell_;
    };


    //! This functor assign a cluster key to a_particle.
    //!
    template <typename ClusterType>
    class AssignClusterIndex
    {
    public:
    public:
        AssignClusterIndex( ClusterType cluster_type )
            : cluster_type_{ cluster_type }
        {
            // EMPTY
        }

        template <typename Tuple>
        __host__ __device__ void
        operator()( Tuple& a_particle ) const
        {
            thrust::get<0>( a_particle ) /* cluster key */ = cluster_type_.Index( a_particle );
        }

    protected:
        ClusterType cluster_type_;
    };


    //! This functor assign a cluster key to a_particle.
    //!
    template <typename ClusterType>
    struct OutOfClusterPredicate
    {
    public:
    public:
        OutOfClusterPredicate( ClusterType cluster_type )
            : cluster_type_{ cluster_type }
        {
            // EMPTY
        }

        template <typename Tuple>
        __host__ __device__ bool
        operator()( const Tuple& a_particle ) const
        {
            // NOTE: its ub to set the cluster key to wrongly keyed particles
            // now..
            return thrust::get<0>( a_particle ) /* cluster key */ != cluster_type_.Index( a_particle );
        }

    protected:
        ClusterType cluster_type_;
    };


    //! If the particle's cell/cluster key is -1 it means that it needs to be
    //! evicted.
    //!
    struct OutOfBoundaryPredicate
    {
        template <typename Tuple>
        __host__ __device__ bool
        operator()( const Tuple& a_particle ) const
        {
            return thrust::get<0>( a_particle ) /* cluster key */ == -1;
        }
    };


    ////////////////////////////////////////////////////////////////////////////////
    // Cluster manipulation functor method definitions
    ////////////////////////////////////////////////////////////////////////////////

    inline void
    Cluster::computeParticleClusterKey( nvidiaParticles& particle_container,
                                        const Params&    parameters,
                                        const Patch&     a_parent_patch )
    {
        // This is where we do a runtime dispatch depending on the simulation's
        // dimensions.

        switch( particle_container.dimension() ) {
            case 2: {
                Cluster2D<Params::getGPUClusterWidth( 2 /* 2D */ )>::computeParticleClusterKey( particle_container,
                                                                                                parameters,
                                                                                                a_parent_patch );
                break;
            }
            default:
                // Not implemented, only 2D for the moment
                SMILEI_ASSERT( false );
                break;
        }
    }

    inline void
    Cluster::sortParticleByKey( nvidiaParticles& particle_container,
                                const Params&    parameters )
    {
        // This is where we do a runtime dispatch depending on the simulation's
        // dimensions.

        switch( particle_container.dimension() ) {
            case 2: {
                Cluster2D<Params::getGPUClusterWidth( 2 /* 2D */ )>::sortParticleByKey( particle_container,
                                                                                        parameters );
                break;
            }
            default:
                // Not implemented, only 2D for the moment
                SMILEI_ASSERT( false );
                break;
        }
    }

    inline void
    Cluster::computeBinIndex( nvidiaParticles& particle_container )
    {
        SMILEI_GPU_ASSERT_MEMORY_IS_ON_DEVICE( particle_container.last_index.data() );

        Cluster::IDType* bin_upper_bound = smilei::tools::gpu::HostDeviceMemoryManagement::GetDevicePointer( particle_container.last_index.data() );

        // SMILEI_ASSERT( thrust::is_sorted( thrust::device,
        //                                   static_cast<const IDType*>( particle_container.getPtrCellKeys() ),
        //                                   static_cast<const IDType*>( particle_container.getPtrCellKeys() ) + particle_container.deviceSize() ) );

        // NOTE: On some benchmark, I found this upper_bound usage faster than the counting_iterator (by a lot(!) ~x3, but
        // it's so fast anyway..)

        // thrust::upper_bound( thrust::device,
        //                      nvidia_cell_keys_.cbegin(), nvidia_cell_keys_.cend(),
        //                      key_bound_to_search.cbegin(), key_bound_to_search.cend(),
        //                      bin_upper_bound );

        // NOTE: A particle is in a bin if the index of the bin is the same integer value as the particle's cell key.
        // The particles are sorted by cell key. We can do a simple binary search to find the upper bound of a bin.
        //
        thrust::upper_bound( thrust::device,
                             static_cast<const IDType*>( particle_container.getPtrCellKeys() ),
                             static_cast<const IDType*>( particle_container.getPtrCellKeys() ) + particle_container.deviceSize(),
                             thrust::counting_iterator<Cluster::IDType>{ static_cast<Cluster::IDType>( 0 ) },
                             thrust::counting_iterator<Cluster::IDType>{ static_cast<Cluster::IDType>( particle_container.last_index.size() ) },
                             bin_upper_bound );

        // SMILEI_ASSERT( thrust::is_sorted( thrust::device,
        //                                   bin_upper_bound,
        //                                   bin_upper_bound + particle_container.last_index.size() ) );
    }

    inline void
    Cluster::importAndSortParticles( nvidiaParticles& particle_container,
                                     nvidiaParticles& particle_to_inject,
                                     const Params&    parameters,
                                     const Patch&     a_parent_patch )
    {
        // This is where we do a runtime dispatch depending on the simulation's
        // dimensions.

        switch( particle_container.dimension() ) {
            case 2: {
                Cluster2D<Params::getGPUClusterWidth( 2 /* 2D */ )>::importAndSortParticles( particle_container,
                                                                                             particle_to_inject,
                                                                                             parameters,
                                                                                             a_parent_patch );
                break;
            }
            default:
                // Not implemented, only 2D for the moment
                SMILEI_ASSERT( false );
                break;
        }
    }

    template <typename InputIterator,
              typename ClusterType>
    void
    Cluster::doComputeParticleClusterKey( InputIterator first,
                                          InputIterator last,
                                          ClusterType   cluster_type )
    {
        thrust::for_each( thrust::device,
                          first, last,
                          AssignClusterIndex<ClusterType>{ cluster_type } );
    }

    template <typename RandomAccessIterator0,
              typename RandomAccessIterator1>
    void
    Cluster::doSortParticleByKey( RandomAccessIterator0 key_first,
                                  RandomAccessIterator0 key_last,
                                  RandomAccessIterator1 value_first )
    {
        thrust::sort_by_key( thrust::device,
                             key_first, key_last,
                             value_first );
    }

    template <typename ClusterType,
              typename ParticleIteratorProvider,
              typename ParticleNoKeyIteratorProvider>
    void
    Cluster::doImportAndSortParticles( nvidiaParticles&              particle_container,
                                       nvidiaParticles&              particle_to_inject,
                                       ClusterType                   cluster_type,
                                       ParticleIteratorProvider      particle_iterator_provider,
                                       ParticleNoKeyIteratorProvider particle_no_key_iterator_provider )
    {
        const auto first_particle = particle_iterator_provider( particle_container );

        auto last_particle = first_particle +
                             particle_container.deviceSize(); // Obviously, we use half open ranges

        // Remove out of bound particles
        // Using more memory, we could use the faster remove_copy_if
        // NOTE: remove_if is stable.
        last_particle = thrust::remove_if( thrust::device,
                                           first_particle,
                                           last_particle,
                                           OutOfBoundaryPredicate{} );

        // Idea 1: - remove_copy_if instead of copy_if
        //         - sort(the_particles_to_inject)
        //         - merge
        //         - compute bins
        // NOTE: This method consumes a lot of memory ! O(N)

        const auto new_particle_to_inject_count = particle_to_inject.deviceSize();
        const auto new_particle_count           = new_particle_to_inject_count + std::distance( first_particle,
                                                                                                last_particle );

        // NOTE: We really want a non-initializing vector here!
        // It's possible to give a custom allocator to thrust::device_vector.
        // Create one with construct(<>) as a noop and derive from
        // thrust::device_malloc_allocator
        particle_to_inject.resize( new_particle_count ); // We probably invalidated the iterators

        // Copy out of cluster/tile/chunk particles
        // partition_copy is way slower than copy_if/remove_copy_if on rocthrust
        // https://github.com/ROCmSoftwarePlatform/rocThrust/issues/247

        const auto first_particle_to_inject = particle_iterator_provider( particle_to_inject );

        // NOTE: copy_if/remove_copy_if are stable.
        const auto partitioned_particles_bounds_true  = thrust::copy_if( thrust::device,
                                                                         first_particle, last_particle,
                                                                         // Dont overwrite the particle_to_inject (at the start of the array)
                                                                         first_particle_to_inject + new_particle_to_inject_count,
                                                                         OutOfClusterPredicate<ClusterType>{ cluster_type } );
        const auto partitioned_particles_bounds_false = thrust::remove_copy_if( thrust::device,
                                                                                first_particle, last_particle,
                                                                                // Do the copy with a destination
                                                                                // starting from partitioned_particles_bounds_true
                                                                                partitioned_particles_bounds_true,
                                                                                OutOfClusterPredicate<ClusterType>{ cluster_type } );

        // Compute or recompute the cluster index of the particle_to_inject
        // NOTE:
        // - we can "save" some work here if cluster index is already computed
        // for the new particles to inject (not the one we got with copy_if).
        //
        doComputeParticleClusterKey( first_particle_to_inject,
                                     partitioned_particles_bounds_true,
                                     cluster_type );

        const auto first_particle_to_inject_no_key = particle_no_key_iterator_provider( particle_to_inject );
        const auto particle_to_rekey_count         = std::distance( first_particle_to_inject,
                                                                    partitioned_particles_bounds_true );

        doSortParticleByKey( particle_to_inject.getPtrCellKeys(),
                             particle_to_inject.getPtrCellKeys() + particle_to_rekey_count,
                             first_particle_to_inject_no_key );

        // Same as for particle_to_inject, non-initializing vector is best
        // particle_container.free();
        particle_container.resize( new_particle_count );

        // Merge by key
        // NOTE: Dont merge in place on GPU. That means we need an other large buffer!
        //
        thrust::merge_by_key( thrust::device,
                              particle_to_inject.getPtrCellKeys(),                           // Input range 1, first key
                              particle_to_inject.getPtrCellKeys() + particle_to_rekey_count, // Input range 1, last key
                              particle_to_inject.getPtrCellKeys() + particle_to_rekey_count, // Input range 2, first key
                              particle_to_inject.getPtrCellKeys() + new_particle_count,      // Input range 2, last key
                              first_particle_to_inject_no_key,                               // Input range 1, first value
                              first_particle_to_inject_no_key + particle_to_rekey_count,     // Input range 2, first value
                              particle_container.getPtrCellKeys(),                           // Output range first key
                              particle_no_key_iterator_provider( particle_container ) );     // Output range first value

        // Recompute bins
        computeBinIndex( particle_container );

        // Try to completely free the memory allocated for particle_to_inject. A
        // simple resize does not do what you expect.
        particle_to_inject.free();
    }


    ////////////////////////////////////////////////////////////////////////////////
    // Cluster2D method definitions
    ////////////////////////////////////////////////////////////////////////////////

    template <Cluster::DifferenceType kClusterWidth>
    Cluster2D<kClusterWidth>::Cluster2D( double   x_cell_dimension,
                                         double   y_cell_dimension,
                                         SizeType local_x_dimension_in_cell,
                                         SizeType local_y_dimension_in_cell,
                                         SizeType global_x_patch_offset_in_patch,
                                         SizeType global_y_patch_offset_in_patch )
        : inverse_of_x_cell_dimension_{ 1.0 / x_cell_dimension }
        , inverse_of_y_cell_dimension_{ 1.0 / y_cell_dimension }
        , local_y_dimension_in_cluster_{ local_y_dimension_in_cell / kClusterWidth }
        , global_x_patch_offset_in_cell_{ global_x_patch_offset_in_patch * local_x_dimension_in_cell }
        , global_y_patch_offset_in_cell_{ global_y_patch_offset_in_patch * local_y_dimension_in_cell }
    {
        // EMPTY
    }

    template <Cluster::DifferenceType kClusterWidth>
    template <typename Tuple>
    __host__ __device__ typename Cluster2D<kClusterWidth>::IDType
    Cluster2D<kClusterWidth>::Index( const Tuple& a_particle ) const
    {
        const SizeType local_x_particle_coordinate_in_cell = static_cast<SizeType>( thrust::get<1>( a_particle ) *
                                                                                    inverse_of_x_cell_dimension_ ) -
                                                             global_x_patch_offset_in_cell_;
        const SizeType local_y_particle_coordinate_in_cell = static_cast<SizeType>( thrust::get<2>( a_particle ) *
                                                                                    inverse_of_y_cell_dimension_ ) -
                                                             global_y_patch_offset_in_cell_;

        // These divisions will be optimized.
        // The integer division rounding behavior is expected.

        // NOTE: Flat tiles have been studied but were not as efficient for the
        // projection. The square provides the minimal perimeter (and thus ghost
        // cell amount) for a given area.
        static constexpr SizeType x_cluster_dimension_in_cell = kClusterWidth;
        static constexpr SizeType y_cluster_dimension_in_cell = kClusterWidth;

        const SizeType local_x_particle_cluster_coordinate_in_cluster = local_x_particle_coordinate_in_cell / x_cluster_dimension_in_cell;
        const SizeType local_y_particle_cluster_coordinate_in_cluster = local_y_particle_coordinate_in_cell / y_cluster_dimension_in_cell;

        const SizeType y_stride = local_y_dimension_in_cluster_;

        // The indexing order is: x * ywidth * zwidth + y * zwidth + z
        const SizeType cluster_index = local_x_particle_cluster_coordinate_in_cluster * y_stride +
                                       local_y_particle_cluster_coordinate_in_cluster;

        return static_cast<IDType>( cluster_index );
    }

    template <Cluster::DifferenceType kClusterWidth>
    void
    Cluster2D<kClusterWidth>::computeParticleClusterKey( nvidiaParticles& particle_container,
                                                         const Params&    parameters,
                                                         const Patch&     a_parent_patch )
    {
        const auto first = thrust::make_zip_iterator( thrust::make_tuple( particle_container.getPtrCellKeys(),
                                                                          static_cast<const double*>( particle_container.getPtrPosition( 0 ) ),
                                                                          static_cast<const double*>( particle_container.getPtrPosition( 1 ) ) ) );
        const auto last  = first + particle_container.deviceSize();

        doComputeParticleClusterKey( first, last,
                                     Cluster2D<Params::getGPUClusterWidth( 2 /* 2D */ )>{ parameters.cell_length[0],
                                                                                          parameters.cell_length[1],
                                                                                          parameters.n_space[0],
                                                                                          parameters.n_space[1],
                                                                                          a_parent_patch.Pcoordinates[0],
                                                                                          a_parent_patch.Pcoordinates[1] } );
    }

    template <Cluster::DifferenceType kClusterWidth>
    void
    Cluster2D<kClusterWidth>::sortParticleByKey( nvidiaParticles& particle_container,
                                                 const Params& )
    {
        // This is where we do a runtime dispatch depending on the simulation's
        // qed/radiation settings.

        // NOTE: For now we support dont support qed/radiations. Performance
        // comes from specialization.

        // TODO(Etienne M): Find a better way to dispatch at runtime. This is
        // complex to read and to maintainable.

        if( particle_container.isQuantumParameter ) {
            if( particle_container.isMonteCarlo ) {
                SMILEI_ASSERT( false );
            } else {
                SMILEI_ASSERT( false );
            }
        } else {
            if( particle_container.isMonteCarlo ) {
                SMILEI_ASSERT( false );
            } else {
                // The appropriate thrust::zip_iterator for the current
                // simulation's parameters

                const auto value_first = thrust::make_zip_iterator( thrust::make_tuple( particle_container.getPtrPosition( 0 ),
                                                                                        particle_container.getPtrPosition( 1 ),
                                                                                        particle_container.getPtrMomentum( 0 ),
                                                                                        particle_container.getPtrMomentum( 1 ),
                                                                                        particle_container.getPtrMomentum( 2 ),
                                                                                        particle_container.getPtrWeight(),
                                                                                        particle_container.getPtrCharge() ) );

                doSortParticleByKey( particle_container.getPtrCellKeys(),
                                     particle_container.getPtrCellKeys() + particle_container.deviceSize(),
                                     value_first );
            }
        }
    }

    template <Cluster::DifferenceType kClusterWidth>
    void
    Cluster2D<kClusterWidth>::importAndSortParticles( nvidiaParticles& particle_container,
                                                      nvidiaParticles& particle_to_inject,
                                                      const Params&    parameters,
                                                      const Patch&     a_parent_patch )
    {
        // This is where we do a runtime dispatch depending on the simulation's
        // qed/radiation settings.

        // NOTE: For now we support dont support qed/radiations. Performance
        // comes from specialization.

        // TODO(Etienne M): Find a better way to dispatch at runtime. This is
        // complex to read and to maintainable.

        const Cluster2D cluster_manipulator{ parameters.cell_length[0],
                                             parameters.cell_length[1],
                                             parameters.n_space[0],
                                             parameters.n_space[1],
                                             a_parent_patch.Pcoordinates[0],
                                             a_parent_patch.Pcoordinates[1] };

        if( particle_container.isQuantumParameter ) {
            if( particle_container.isMonteCarlo ) {
                SMILEI_ASSERT( false );
            } else {
                SMILEI_ASSERT( false );
            }
        } else {
            if( particle_container.isMonteCarlo ) {
                SMILEI_ASSERT( false );
            } else {
                // Returns the appropriate thrust::zip_iterator for the
                // current simulation's parameters
                const auto particle_iterator_provider = []( nvidiaParticles& particle_container ) {
                    return thrust::make_zip_iterator( thrust::make_tuple( particle_container.getPtrCellKeys(),
                                                                          particle_container.getPtrPosition( 0 ),
                                                                          particle_container.getPtrPosition( 1 ),
                                                                          particle_container.getPtrMomentum( 0 ),
                                                                          particle_container.getPtrMomentum( 1 ),
                                                                          particle_container.getPtrMomentum( 2 ),
                                                                          particle_container.getPtrWeight(),
                                                                          particle_container.getPtrCharge() ) );
                };

                const auto particle_no_key_iterator_provider = []( nvidiaParticles& particle_container ) {
                    return thrust::make_zip_iterator( thrust::make_tuple( particle_container.getPtrPosition( 0 ),
                                                                          particle_container.getPtrPosition( 1 ),
                                                                          particle_container.getPtrMomentum( 0 ),
                                                                          particle_container.getPtrMomentum( 1 ),
                                                                          particle_container.getPtrMomentum( 2 ),
                                                                          particle_container.getPtrWeight(),
                                                                          particle_container.getPtrCharge() ) );
                };

                doImportAndSortParticles( particle_container,
                                          particle_to_inject,
                                          cluster_manipulator,
                                          particle_iterator_provider,
                                          particle_no_key_iterator_provider );
            }
        }
    }

} // namespace detail


////////////////////////////////////////////////////////////////////////////////
// nvidiaParticles method definitions
////////////////////////////////////////////////////////////////////////////////

nvidiaParticles::nvidiaParticles( const Params& parameters,
                                  const Patch&  a_parent_patch )
    : Particles{}
    , parameters_{ &parameters }
    , parent_patch_{ &a_parent_patch }
    , gpu_nparts_{}
{
    // EMPTY
}

void nvidiaParticles::resizeDimensions( unsigned int nDim )
{
    nvidia_position_.resize( nDim );
    nvidia_momentum_.resize( 3 );
}

void nvidiaParticles::reserve( unsigned int particle_count )
{
    for( unsigned int idim = 0; idim < nvidia_position_.size(); idim++ ) {
        nvidia_position_[idim].reserve( particle_count );
    }

    for( unsigned int idim = 0; idim < 3; idim++ ) {
        nvidia_momentum_[idim].reserve( particle_count );
    }

    nvidia_weight_.reserve( particle_count );
    nvidia_charge_.reserve( particle_count );

    if( isQuantumParameter ) {
        nvidia_chi_.reserve( particle_count );
    }

    if( isMonteCarlo ) {
        nvidia_tau_.reserve( particle_count );
    }

    nvidia_cell_keys_.reserve( particle_count );
}

void nvidiaParticles::resize( unsigned int particle_count )
{

    // TODO(Etienne M): Use non-initializing vector/allocator (dont pay the cost
    // of what you dont use) ?

    for( int idim = 0; idim < nvidia_position_.size(); idim++ ) {
        nvidia_position_[idim].resize( particle_count );
    }

    for( int idim = 0; idim < 3; idim++ ) {
        nvidia_momentum_[idim].resize( particle_count );
    }

    nvidia_weight_.resize( particle_count );
    nvidia_charge_.resize( particle_count );

    if( isQuantumParameter ) {
        nvidia_chi_.resize( particle_count );
    }

    if( isMonteCarlo ) {
        nvidia_tau_.resize( particle_count );
    }

    nvidia_cell_keys_.resize( particle_count );

    gpu_nparts_ = particle_count;
}

void nvidiaParticles::free()
{
    for( auto& a_vector : nvidia_position_ ) {
        thrust::device_vector<double> a_dummy_vector{};
        std::swap( a_vector, a_dummy_vector );
    }

    for( auto& a_vector : nvidia_momentum_ ) {
        thrust::device_vector<double> a_dummy_vector{};
        std::swap( a_vector, a_dummy_vector );
    }

    {
        thrust::device_vector<double> a_dummy_vector{};
        std::swap( nvidia_weight_, a_dummy_vector );
    }

    {
        thrust::device_vector<short> a_dummy_vector{};
        std::swap( nvidia_charge_, a_dummy_vector );
    }

    if( isQuantumParameter ) {
        thrust::device_vector<double> a_dummy_vector{};
        std::swap( nvidia_chi_, a_dummy_vector );
    }

    if( isMonteCarlo ) {
        thrust::device_vector<double> a_dummy_vector{};
        std::swap( nvidia_tau_, a_dummy_vector );
    }

    {
        thrust::device_vector<int> a_dummy_vector{};
        std::swap( nvidia_cell_keys_, a_dummy_vector );
    }

    gpu_nparts_ = 0;
}

// ---------------------------------------------------------------------------------------------------------------------
//! Resize particle vectors
// ---------------------------------------------------------------------------------------------------------------------
void nvidiaParticles::deviceResize( unsigned int new_size )
{
    for( unsigned int iprop=0 ; iprop<nvidia_double_prop_.size() ; iprop++ ) {
        ( *nvidia_double_prop_[iprop] ).resize(new_size);
    }

    for( unsigned int iprop=0 ; iprop<nvidia_short_prop_.size() ; iprop++ ) {
        ( *nvidia_short_prop_[iprop] ).resize(new_size);
    }

    //
    // for( unsigned int iprop=0 ; iprop<uint64_prop.size() ; iprop++ ) {
    //     ( *nvidia_uint64_prop[iprop] ).resize( n_particles+n_additional_particles );
    // }

    nvidia_cell_keys_.resize( new_size );

    gpu_nparts_ = new_size;
}

// ---------------------------------------------------------------------------------------------------------------------
// Reset of Particles vectors
// Cell keys not affected
// ---------------------------------------------------------------------------------------------------------------------
void nvidiaParticles::deviceClear()
{
    for( unsigned int iprop = 0; iprop < nvidia_double_prop_.size(); iprop++ ) {
        nvidia_double_prop_[iprop]->clear();
    }

    for( unsigned int iprop = 0; iprop < nvidia_short_prop_.size(); iprop++ ) {
        nvidia_short_prop_[iprop]->clear();
    }

    // TODO(Etienne M): Clear cell keys too ?

    gpu_nparts_ = 0;
}

// ---------------------------------------------------------------------------------------------------------------------
//! Reset cell_keys to default value
// ---------------------------------------------------------------------------------------------------------------------
void nvidiaParticles::resetCellKeys(void)
{
    thrust::fill(nvidia_cell_keys_.begin(), nvidia_cell_keys_.begin() + gpu_nparts_, -1);
}

// -----------------------------------------------------------------------------
//! Initialize the particle properties on device as a mirror of the host definition
// -----------------------------------------------------------------------------
void nvidiaParticles::initializeDataOnDevice()
{
    SMILEI_ASSERT( Position.size() > 0 );
    // The world shall end if we call this function multiple times
    SMILEI_ASSERT( nvidia_double_prop_.empty() );

    // "Over-reserve" to minimize the cost of future reallocation, it might be
    // interesting to set the value to 1.2F ~~
    const auto kGrowthFactor      = 1.0F;
    const auto kPositionDimension = Position.size();
    const auto kHostParticleCount = Position[0].size();

    resizeDimensions( kPositionDimension );
    reserve( static_cast<unsigned int>( static_cast<float>( kHostParticleCount ) * kGrowthFactor ) );
    resize( kHostParticleCount );

    // Initialize the list of pointers

    for( unsigned int i = 0; i < kPositionDimension; i++ ) {
        nvidia_double_prop_.push_back( &nvidia_position_[i] );
    }

    for( unsigned int i = 0; i < 3; i++ ) {
        nvidia_double_prop_.push_back( &nvidia_momentum_[i] );
    }

    nvidia_double_prop_.push_back( &nvidia_weight_ );

    nvidia_short_prop_.push_back( &nvidia_charge_ );

    // Quantum parameter (for QED effects):
    // - if radiation reaction (continuous or discontinuous)
    // - if multiphoton-Breit-Wheeler if photons
    if( isQuantumParameter ) {
        nvidia_double_prop_.push_back( &nvidia_chi_ );
    }

    // Optical Depth for Monte-Carlo processes:
    // - if the discontinuous (Monte-Carlo) radiation reaction
    // is activated, tau is the incremental optical depth to emission
    if( isMonteCarlo ) {
        nvidia_double_prop_.push_back( &nvidia_tau_ );
    }

    if( deviceSize() == 0 ) {
        // At this point, it means that kHostParticleCount == 0
        reserve( 100 );
        // Continue, we may have to re-initialize the bins, overthought there is
        // no particles yet.
    }

    syncGPU();

    if( prepareBinIndex() < 0 ) {
        // Either we deal with a simulation with unsupported space dimensions
        // (1D/3D) or we are not using OpenMP or we are dealing with particle
        // object without allocated bin (particle_to_move for instance).
        // We'll use the old, naive, unsorted particles injection
        // implementation.

        // Dont call setHostBinIndex. For particle that have binning this is a
        // redundant call. But for the particle that should not get binned
        // (ie: particle_to_move) , this is a bug (!) and will trigger an
        // assertion.

        // setHostBinIndex();
    } else {

        // At this point, a copy of the host particles and last_index is on the
        // device and we know we support the space dimension.

        detail::Cluster::computeParticleClusterKey( *this, *parameters_, *parent_patch_ );
        detail::Cluster::sortParticleByKey( *this, *parameters_ ); // The particles are not be correctly sorted when created.
        detail::Cluster::computeBinIndex( *this );
        setHostBinIndex();
    }
}

// -------------------------------------------------------------------------------------------------
//! Copy the particles from host to device
// -------------------------------------------------------------------------------------------------
void nvidiaParticles::syncGPU()
{
    resize( Position[0].size() );

    for( int idim = 0; idim < Position.size(); idim++ ) {
        thrust::copy( Position[idim].begin(), Position[idim].end(), nvidia_position_[idim].begin() );
    }

    for( int idim = 0; idim < Momentum.size(); idim++ ) {
        thrust::copy( Momentum[idim].begin(), Momentum[idim].end(), nvidia_momentum_[idim].begin() );
    }

    thrust::copy( Weight.begin(), Weight.end(), nvidia_weight_.begin() );

    thrust::copy( Charge.begin(), Charge.end(), nvidia_charge_.begin() );

    if( isQuantumParameter ) {
        thrust::copy( Chi.begin(), Chi.end(), nvidia_chi_.begin() );
    }

    if( isMonteCarlo ) {
        thrust::copy( Tau.begin(), Tau.end(), nvidia_tau_.begin() );
    }
}

// -------------------------------------------------------------------------------------------------
//! Copy device to host
// -------------------------------------------------------------------------------------------------
void nvidiaParticles::syncCPU()
{
    for (int idim=0;idim<Position.size();idim++) {
        Position[idim].resize( gpu_nparts_ );
        thrust::copy((nvidia_position_[idim]).begin(), (nvidia_position_[idim]).begin()+gpu_nparts_, (Position[idim]).begin());
    }
    for (int idim=0;idim<Momentum.size();idim++) {
        Momentum[idim].resize( gpu_nparts_ );
        thrust::copy((nvidia_momentum_[idim]).begin(), (nvidia_momentum_[idim]).begin()+gpu_nparts_, (Momentum[idim]).begin());
    }
    Weight.resize( gpu_nparts_ );
    thrust::copy((nvidia_weight_).begin(), (nvidia_weight_).begin()+gpu_nparts_, (Weight).begin());
    Charge.resize( gpu_nparts_ );
    thrust::copy((nvidia_charge_).begin(), (nvidia_charge_).begin()+gpu_nparts_, (Charge).begin());
    if (isQuantumParameter) {
        Chi.resize( gpu_nparts_ );
        thrust::copy((nvidia_chi_).begin(), (nvidia_chi_).begin()+gpu_nparts_, (Chi).begin());
    }
    if (isMonteCarlo) {
        Tau.resize( gpu_nparts_ );
        thrust::copy((nvidia_tau_).begin(), (nvidia_tau_).begin()+gpu_nparts_, (Tau).begin());
    }

}

// -----------------------------------------------------------------------------
//! Extract particles from the Particles object and put
//! them in the Particles object `particles_to_move`
// -----------------------------------------------------------------------------
void nvidiaParticles::extractParticles( Particles* particles_to_move )
{
    // TODO(Etienne M): We are doing extra work. We could use something like
    // std::partition to output the invalidated particles in particles_to_move
    // and keep the good ones. This would help us avoid the std::remove_if in
    // the particle injection and sorting algorithm.

    // Manage the send data structure
    nvidiaParticles* const cp_parts                 = static_cast<nvidiaParticles*>( particles_to_move );
    const int              nparts                   = gpu_nparts_;
    const int              position_dimension_count = nvidia_position_.size();

    const int nparts_to_move = thrust::count_if( thrust::device,
                                                 nvidia_cell_keys_.cbegin(),
                                                 nvidia_cell_keys_.cbegin() + nparts,
                                                 count_if_out() );

    // Resize it, if too small (copy_if do not resize)
    cp_parts->resize( nparts_to_move );

    // Iterator of the main data structure
    // NOTE: https://nvidia.github.io/thrust/api/classes/classthrust_1_1zip__iterator.html#class-thrustzip_iterator
    const auto source_iterator_first      = thrust::make_zip_iterator( thrust::make_tuple( nvidia_position_[0].begin(),
                                                                                           nvidia_momentum_[0].begin(),
                                                                                           nvidia_momentum_[1].begin(),
                                                                                           nvidia_momentum_[2].begin(),
                                                                                           nvidia_weight_.begin(),
                                                                                           nvidia_charge_.begin() ) );
    const auto source_iterator_last       = source_iterator_first + nparts; // std::advance
    const auto destination_iterator_first = thrust::make_zip_iterator( thrust::make_tuple( cp_parts->nvidia_position_[0].begin(),
                                                                                           cp_parts->nvidia_momentum_[0].begin(),
                                                                                           cp_parts->nvidia_momentum_[1].begin(),
                                                                                           cp_parts->nvidia_momentum_[2].begin(),
                                                                                           cp_parts->nvidia_weight_.begin(),
                                                                                           cp_parts->nvidia_charge_.begin() ) );

    // Copy send particles in dedicated data structure if nvidia_cell_keys_=0 (currently = 1 if keeped, new PartBoundCond::apply(...))
    thrust::copy_if( thrust::device,
                     source_iterator_first,
                     source_iterator_last,
                     // Copy depending on count_if_out()(nvidia_cell_keys_[i])
                     nvidia_cell_keys_.cbegin(),
                     destination_iterator_first,
                     count_if_out() );

    // Copy the other position values depending on the simulation's grid
    // dimensions
    for( int i = 1; i < position_dimension_count; ++i ) {
        thrust::copy_if( thrust::device,
                         nvidia_position_[i].cbegin(),
                         nvidia_position_[i].cbegin() + nparts,
                         nvidia_cell_keys_.cbegin(),
                         cp_parts->nvidia_position_[i].begin(),
                         count_if_out() );
    }

    // Special treatment for chi if radiation emission
    if( isQuantumParameter ) {
        thrust::copy_if( thrust::device,
                         nvidia_chi_.cbegin(),
                         nvidia_chi_.cbegin() + nparts,
                         nvidia_cell_keys_.cbegin(),
                         cp_parts->nvidia_chi_.begin(),
                         count_if_out() );
    }

    if( isMonteCarlo ) {
        thrust::copy_if( thrust::device,
                         nvidia_tau_.cbegin(),
                         nvidia_tau_.cbegin() + nparts,
                         nvidia_cell_keys_.cbegin(),
                         cp_parts->nvidia_tau_.begin(),
                         count_if_out() );
    }

    particles_to_move->syncCPU();
}


// -----------------------------------------------------------------------------
//! Erase `npart` particles from `ipart`
// -----------------------------------------------------------------------------
//void nvidiaParticles::eraseParticleOnDevice(int ipart, int npart) {
//
//    const auto first_particle = thrust::make_zip_iterator( thrust::make_tuple( std::begin( nvidia_position_[0] ),
//                                                                               std::begin( nvidia_momentum_[0] ),
//                                                                               std::begin( nvidia_momentum_[1] ),
//                                                                               std::begin( nvidia_momentum_[2] ),
//                                                                               std::begin( nvidia_weight_ ),
//                                                                               std::begin( nvidia_charge_ ) ) );
//
//    // Remove the other position values depending on the simulation's grid
//    // dimensions
//    for( int i = 1; i < position_dimension_count; ++i ) {
//        thrust::remove_if( thrust::device,
//                           std::begin( nvidia_position_[i] ),
//                           std::begin( nvidia_position_[i] ) + nparts,
//                           std::cbegin( nvidia_cell_keys_ ),
//                           count_if_out() );
//    }
//
//}

// -----------------------------------------------------------------------------
//! Erase particles leaving the patch object on device
// -----------------------------------------------------------------------------
int nvidiaParticles::eraseLeavingParticles()
{
    const int position_dimension_count = nvidia_position_.size();
    const int nparts                   = gpu_nparts_;
    const int nparts_to_remove         = thrust::count_if( thrust::device,
                                                           nvidia_cell_keys_.begin(),
                                                           nvidia_cell_keys_.begin() + nparts,
                                                           count_if_out() );


    if( nparts_to_remove > 0 ) {
        const auto first_particle = thrust::make_zip_iterator( thrust::make_tuple( nvidia_position_[0].begin(),
                                                                                   nvidia_momentum_[0].begin(),
                                                                                   nvidia_momentum_[1].begin(),
                                                                                   nvidia_momentum_[2].begin(),
                                                                                   nvidia_weight_.begin(),
                                                                                   nvidia_charge_.begin() ) );

        const auto last_particle = first_particle + nparts;

        // Remove particles which leaves current patch
        thrust::remove_if( thrust::device,
                           first_particle,
                           last_particle,
                           nvidia_cell_keys_.cbegin(),
                           count_if_out() );

        // Remove the other position values depending on the simulation's grid
        // dimensions
        for( int i = 1; i < position_dimension_count; ++i ) {
            thrust::remove_if( thrust::device,
                               nvidia_position_[i].begin(),
                               nvidia_position_[i].begin() + nparts,
                               nvidia_cell_keys_.cbegin(),
                               count_if_out() );
        }

        if( isQuantumParameter ) {
            thrust::remove_if( thrust::device,
                               nvidia_chi_.begin(),
                               nvidia_chi_.begin() + nparts,
                               nvidia_cell_keys_.cbegin(),
                               count_if_out() );
        }

        if( isMonteCarlo ) {
            thrust::remove_if( thrust::device,
                               nvidia_tau_.begin(),
                               nvidia_tau_.begin() + nparts,
                               nvidia_cell_keys_.cbegin(),
                               count_if_out() );
        }

        // Update current number of particles
        gpu_nparts_ -= nparts_to_remove;

        // Resize data structures (remove_if does not resize)
        resize( gpu_nparts_ );
    }

    return /* NOTE: the minus matters! */ -nparts_to_remove;
}

int nvidiaParticles::injectParticles( Particles* particles_to_inject )
{
    const int nparts = gpu_nparts_;

    // Manage the recv data structure
    nvidiaParticles* const cp_parts = static_cast<nvidiaParticles*>( particles_to_inject );

    const int nparts_add = cp_parts->gpu_nparts_;
    const int tot_parts  = nparts + nparts_add;

    const int position_dimension_count = nvidia_position_.size();

    // Resize main data structure, if too small (copy_n do not resize)
    resize( tot_parts );

    const auto source_iterator_first = thrust::make_zip_iterator( thrust::make_tuple( cp_parts->nvidia_position_[0].cbegin(),
                                                                                      cp_parts->nvidia_momentum_[0].cbegin(),
                                                                                      cp_parts->nvidia_momentum_[1].cbegin(),
                                                                                      cp_parts->nvidia_momentum_[2].cbegin(),
                                                                                      cp_parts->nvidia_weight_.cbegin(),
                                                                                      cp_parts->nvidia_charge_.cbegin() ) );

    // Iterator of the main data structure (once it has been resized)
    const auto destination_iterator_first = thrust::make_zip_iterator( thrust::make_tuple( nvidia_position_[0].begin(),
                                                                                           nvidia_momentum_[0].begin(),
                                                                                           nvidia_momentum_[1].begin(),
                                                                                           nvidia_momentum_[2].begin(),
                                                                                           nvidia_weight_.begin(),
                                                                                           nvidia_charge_.begin() ) ) +
                                            nparts;

    // Copy recv particles in main data structure
    thrust::copy_n( thrust::device,
                    source_iterator_first,
                    nparts_add,
                    destination_iterator_first );

    // Remove the other position values depending on the simulation's grid
    // dimensions
    for( int i = 1; i < position_dimension_count; ++i ) {
        thrust::copy_n( thrust::device,
                        cp_parts->nvidia_position_[i].cbegin(),
                        nparts_add,
                        nvidia_position_[i].begin() + nparts );
    }

    if( isQuantumParameter ) {
        thrust::copy_n( thrust::device,
                        cp_parts->nvidia_chi_.cbegin(),
                        nparts_add,
                        nvidia_chi_.begin() + nparts );
    }

    if( isMonteCarlo ) {
        thrust::copy_n( thrust::device,
                        cp_parts->nvidia_tau_.cbegin(),
                        nparts_add,
                        nvidia_tau_.begin() + nparts );
    }

    // No more particles to move
    cp_parts->resize( 0 );

    return nparts_add;
}

// ---------------------------------------------------------------------------------------------------------------------
//! Create n_additional_particles new particles at the end of vectors
//! Fill the new elements with 0
// ---------------------------------------------------------------------------------------------------------------------
void nvidiaParticles::createParticles( int n_additional_particles )
{
    int n_particles = gpu_nparts_;
    int new_size = n_particles + n_additional_particles;
    for( unsigned int iprop=0 ; iprop<nvidia_double_prop_.size() ; iprop++ ) {
        ( *nvidia_double_prop_[iprop] ).resize(new_size);
         thrust::fill(( *nvidia_double_prop_[iprop] ).begin() + n_particles, ( *nvidia_double_prop_[iprop] ).begin() + new_size, 0);
    }

    for( unsigned int iprop=0 ; iprop<nvidia_short_prop_.size() ; iprop++ ) {
        ( *nvidia_short_prop_[iprop] ).resize(new_size);
        thrust::fill(( *nvidia_short_prop_[iprop] ).begin() + n_particles, ( *nvidia_short_prop_[iprop] ).begin() + new_size, 0);
    }

<<<<<<< HEAD
    //
=======
>>>>>>> 0555808d
    // for( unsigned int iprop=0 ; iprop<uint64_prop.size() ; iprop++ ) {
    //     ( *nvidia_uint64_prop[iprop] ).resize( n_particles+n_additional_particles );
    // }

    nvidia_cell_keys_.resize( new_size );
    thrust::fill( nvidia_cell_keys_.begin() + n_particles, nvidia_cell_keys_.begin() + new_size, -1 );

    gpu_nparts_ = new_size;
}

//! Import Particles and sort depending if Binning is available or not
void nvidiaParticles::importAndSortParticles( Particles* particles_to_inject )
{
    if( parameters_->isGPUParticleBinningAvailable() ) {
        detail::Cluster::importAndSortParticles( *static_cast<nvidiaParticles*>( this ),
                                                 *static_cast<nvidiaParticles*>( particles_to_inject ),
                                                 *parameters_,
                                                 *parent_patch_ );
    } else {
        // When GPU particle binning is not supported, fallback to a naive implementation
        naiveImportAndSortParticles( static_cast<nvidiaParticles*>( particles_to_inject ) );
    }

    setHostBinIndex();
}

int nvidiaParticles::prepareBinIndex()
{
    if( first_index.size() == 0 ) {
        // Some Particles object like particles_to_move do not have allocated
        // bins, we skip theses.
        return -1;
    }

    const int kGPUBinCount = parameters_->getGPUBinCount();

    if( kGPUBinCount < 0 ) {
        // Unsupported space dimension or the offloading technology is not
        // supported, dont do GPU binning.
        return -1;
    }

    // We completely ignore/discard/overwrite what's done in
    // ParticleCreator::create regarding binning.
    // NOTE: maybe ParticleCreator::create should not be doing the particle
    // binning and should only be responsible for particle initialization (pos,
    // momentum etc.).
    // We are forced to deal with first_index even though its completely
    // redundant as long as the bins are dense (no holes).

    const auto particle_count = last_index.back();

    first_index.resize( 1 );
    last_index.resize( kGPUBinCount );

    // By definition it should be zero, so this is a redundant assignment
    first_index.back() = 0;

    // Dont try to allocate 2 times, even if it's harmless, that would be a bug!
    SMILEI_ASSERT( !smilei::tools::gpu::HostDeviceMemoryManagement::IsHostPointerMappedOnDevice( last_index.data() ) );

    // We'll need last_index to be on the GPU.

    // TODO(Etienne M): FREE. If we have load balancing or other patch
    // creation/destruction available (which is not the case on GPU ATM),
    // we should be taking care of freeing this GPU memory.
    smilei::tools::gpu::HostDeviceMemoryManagement::DeviceAllocate( last_index );

    return 0;
}

void nvidiaParticles::setHostBinIndex()
{
    // TODO(Etienne M): You may want to inject, create etc. into a non binned
    // nvidiaParticles object (without allocated first/last_index). For now, we
    // assert it does not happen. I think a fix only requires:
    //  if( last_index.empty() ) { return; }
    //
    SMILEI_ASSERT( !last_index.empty() );

    last_index.back() = deviceSize();
    last_index[0]     = last_index.back();
}

void nvidiaParticles::naiveImportAndSortParticles( nvidiaParticles* particles_to_inject )
{
    // Erase particles that leaves this patch
    eraseLeavingParticles();

    // Inject newly arrived particles in particles_to_inject
    injectParticles( particles_to_inject );
}

extern "C"
{
    void* CreateGPUParticles( const void* parameters, const void* a_parent_patch )
    {
        return new nvidiaParticles{ *static_cast<const Params*>( parameters ),
                                    *static_cast<const Patch*>( a_parent_patch ) };
    }
}<|MERGE_RESOLUTION|>--- conflicted
+++ resolved
@@ -1202,10 +1202,6 @@
         thrust::fill(( *nvidia_short_prop_[iprop] ).begin() + n_particles, ( *nvidia_short_prop_[iprop] ).begin() + new_size, 0);
     }
 
-<<<<<<< HEAD
-    //
-=======
->>>>>>> 0555808d
     // for( unsigned int iprop=0 ; iprop<uint64_prop.size() ; iprop++ ) {
     //     ( *nvidia_uint64_prop[iprop] ).resize( n_particles+n_additional_particles );
     // }
