<<<<<<< HEAD
// #include <thrust/host_vector.h>
#include <thrust/iterator/zip_iterator.h>
#include <thrust/tuple.h>
=======
// -----------------------------------------------------------------------------
//
//! \file nvidiaParticles.cpp
//
//! \brief contains the nvidiaParticles class methods
//
// -----------------------------------------------------------------------------
// #if defined _GPU
>>>>>>> c74af314

#include <iostream>

#include "nvidiaParticles.h"

//! Structure with specific function count_if_out for thrust::tuple operator
//! Return True if the entry is -1 as in the cell keys vector for instance
struct count_if_out
{
    __host__ __device__
  bool operator()(const int x)
  {
    return (x  == -1);
  }
};

//! Structure with specific function thrust::tuple operator
struct remove_if_out
{
    typedef thrust::tuple<double,double,double,double,double,double,double,short,int> Tuple;
    __host__ __device__
    bool operator()(const Tuple&  t)
    {
        // thrust::get<8>(t) = cell_keys
        return (thrust::get<8>(t) < 0);

    }
};

nvidiaParticles::nvidiaParticles() : Particles()
{
    gpu_nparts_ = 0;
}

// -----------------------------------------------------------------------------
//! Set capacity of Particles vectors
void nvidiaParticles::deviceReserve( unsigned int reserved_particles, unsigned int nDim)
{
    for (int idim=0;idim<nvidia_position_.size();idim++)
        nvidia_position_[idim].reserve( reserved_particles );
    for (int idim=0;idim<3;idim++) {
        nvidia_momentum_[idim].reserve( reserved_particles );
    }
    nvidia_weight_.reserve( reserved_particles );
    nvidia_charge_.reserve( reserved_particles );
    if( isQuantumParameter ) {
        nvidia_chi_.reserve( reserved_particles );
    }
    if( isMonteCarlo ) {
        nvidia_tau_.reserve( reserved_particles );
    }
    nvidia_cell_keys_.reserve( reserved_particles );
}

// -----------------------------------------------------------------------------
//! Set capacity of Particles vectors based on already used dimension on CPU
void nvidiaParticles::deviceReserve( unsigned int reserved_particles )
{
    deviceReserve(reserved_particles, (unsigned int) (Position.size()));
}

// ---------------------------------------------------------------------------------------------------------------------
// Reset of Particles vectors
// Cell keys not affected
// ---------------------------------------------------------------------------------------------------------------------
void nvidiaParticles::deviceClear()
{
    for( unsigned int iprop=0 ; iprop<nvidia_double_prop_.size() ; iprop++ ) {
        nvidia_double_prop_[iprop]->clear();
    }

    for( unsigned int iprop=0 ; iprop<nvidia_short_prop_.size() ; iprop++ ) {
        nvidia_short_prop_[iprop]->clear();
    }

    //cell_keys.clear();
    gpu_nparts_ = 0;
}

// -----------------------------------------------------------------------------
//! Initialize the particle properties on devide as a mirror of the host definition
// -----------------------------------------------------------------------------
void nvidiaParticles::initializeDataOnDevice()
{
    if (!Position.size()) {
        std::cout << "Set CPU first" << std::endl;
        return ;
    }

    int ndim = Position.size();

    double res_fac = 1.;
    nvidia_position_.resize( Position.size() );
    for (int idim=0;idim<ndim;idim++) {
        nvidia_position_[idim].reserve( res_fac*Position[idim].size() );
        nvidia_position_[idim].resize( Position[idim].size() );
    }
    nvidia_momentum_.resize( Momentum.size() );
    for (int idim=0;idim<Momentum.size();idim++) {
        nvidia_momentum_[idim].reserve( res_fac*Momentum[idim].size() );
        nvidia_momentum_[idim].resize( Momentum[idim].size() );
    }
    nvidia_weight_.reserve( res_fac*Weight.size() );
    nvidia_weight_.resize( Weight.size() );
    nvidia_charge_.reserve( res_fac*Charge.size() );
    nvidia_charge_.resize( Charge.size() );

    if( isQuantumParameter ) {
        nvidia_chi_.reserve( res_fac*Chi.size() );
        nvidia_chi_.resize( Chi.size() );
    }

    if( isMonteCarlo ) {
        nvidia_tau_.reserve( res_fac*Tau.size() );
        nvidia_tau_.resize( Tau.size() );
    }

    nvidia_cell_keys_.reserve( res_fac*Charge.size() );
    nvidia_cell_keys_.resize( Charge.size() );
    gpu_nparts_ = Charge.size();

    if (gpu_nparts_!=0)
        syncGPU();
    else {
        deviceReserve(100);

        /*for (int idim=0;idim<Position.size();idim++)
            nvidia_position_[idim].reserve( 100 );
        for (int idim=0;idim<Momentum.size();idim++)
            nvidia_momentum_[idim].reserve( 100 );
        nvidia_weight_.reserve( 100 );
        nvidia_charge_.reserve( 100 );
        if( isQuantumParameter ) {
            nvidia_chi_.reserve( 100 );
        }
        if( isMonteCarlo ) {
            nvidia_tau_.reserve( 100 );
        }
        nvidia_cell_keys_.reserve( 100 );*/
    }

    // Initialize the list of pointers

    if( nvidia_double_prop_.empty() ) {  // do this just once

        for( unsigned int i=0 ; i< ndim ; i++ ) {
            nvidia_double_prop_.push_back( &( nvidia_position_[i] ) );
        }

        for( unsigned int i=0 ; i< 3 ; i++ ) {
            nvidia_double_prop_.push_back( &( nvidia_momentum_[i] ) );
        }

        nvidia_double_prop_.push_back( &nvidia_weight_ );

        nvidia_short_prop_.push_back( &nvidia_charge_ );

        // Quantum parameter (for QED effects):
        // - if radiation reaction (continuous or discontinuous)
        // - if multiphoton-Breit-Wheeler if photons
        if( isQuantumParameter ) {
            nvidia_double_prop_.push_back( &nvidia_chi_ );
        }

        // Optical Depth for Monte-Carlo processes:
        // - if the discontinuous (Monte-Carlo) radiation reaction
        // is activated, tau is the incremental optical depth to emission
        if( isMonteCarlo ) {
            nvidia_double_prop_.push_back( &nvidia_tau_ );
        }
    }
}

// Copy device to host
void nvidiaParticles::syncCPU()
{
    for (int idim=0;idim<Position.size();idim++) {
        Position[idim].resize( gpu_nparts_ );
        thrust::copy((nvidia_position_[idim]).begin(), (nvidia_position_[idim]).begin()+gpu_nparts_, (Position[idim]).begin());
    }
    for (int idim=0;idim<Momentum.size();idim++) {
        Momentum[idim].resize( gpu_nparts_ );
        thrust::copy((nvidia_momentum_[idim]).begin(), (nvidia_momentum_[idim]).begin()+gpu_nparts_, (Momentum[idim]).begin());
    }
    Weight.resize( gpu_nparts_ );
    thrust::copy((nvidia_weight_).begin(), (nvidia_weight_).begin()+gpu_nparts_, (Weight).begin());
    Charge.resize( gpu_nparts_ );
    thrust::copy((nvidia_charge_).begin(), (nvidia_charge_).begin()+gpu_nparts_, (Charge).begin());
    if (isQuantumParameter) {
        Chi.resize( gpu_nparts_ );
        thrust::copy((nvidia_chi_).begin(), (nvidia_chi_).begin()+gpu_nparts_, (Chi).begin());
    }
    if (isMonteCarlo) {
        Tau.resize( gpu_nparts_ );
        thrust::copy((nvidia_tau_).begin(), (nvidia_tau_).begin()+gpu_nparts_, (Tau).begin());
    }

}

<<<<<<< HEAD
// Copy host to device
=======
//! Send the particles from host to device
>>>>>>> c74af314
void nvidiaParticles::syncGPU()
{
    for (int idim=0;idim<Position.size();idim++) {
        nvidia_position_[idim].resize( Position[idim].size() );
        thrust::copy((Position[idim]).begin(), (Position[idim]).end(), (nvidia_position_[idim]).begin());
    }
    for (int idim=0;idim<Momentum.size();idim++) {
        nvidia_momentum_[idim].resize( Momentum[idim].size() );
        thrust::copy((Momentum[idim]).begin(), (Momentum[idim]).end(), (nvidia_momentum_[idim]).begin());
    }
    nvidia_weight_.resize( Weight.size() );
    thrust::copy((Weight).begin(), (Weight).end(), (nvidia_weight_).begin());
    nvidia_charge_.resize( Charge.size() );
    thrust::copy((Charge).begin(), (Charge).end(), (nvidia_charge_).begin());
    if (isQuantumParameter) {
        nvidia_chi_.resize( Chi.size() );
        thrust::copy((Chi).begin(), (Chi).end(), (nvidia_chi_).begin());
    }
    if (isMonteCarlo) {
        nvidia_tau_.resize( Tau.size() );
        thrust::copy((Tau).begin(), (Tau).end(), (nvidia_tau_).begin());
    }
    gpu_nparts_ = Charge.size();
}

// -----------------------------------------------------------------------------
//! Extract particles from the Particles object and put 
//! them in the Particles object `particles_to_move`
// -----------------------------------------------------------------------------
void nvidiaParticles::extractParticles( Particles* particles_to_move )
{
    // TODO(Etienne M): Async copies would be great here! Launch all the kernels
    // and wait at the end.

    // Manage the send data structure
    nvidiaParticles& cp_parts                 = *static_cast<nvidiaParticles*>( particles_to_move );
    const int        nparts                   = gpu_nparts_;
    const int        position_dimension_count = nvidia_position_.size();

<<<<<<< HEAD
    nparts_to_move_ = thrust::count( thrust::device,
                                     std::cbegin( nvidia_cell_keys_ ),
                                     std::cbegin( nvidia_cell_keys_ ) + nparts,
                                     -1 /* represent a particle out of boundary */ );

    cp_parts.gpu_nparts_ = nparts_to_move_;

    // Resize it, if too small (copy_if do not resize)
    if( nparts_to_move_ > cp_parts.nvidia_weight_.size() ) {
        for( int i = 0; i < position_dimension_count; ++i ) {
            cp_parts.nvidia_position_[i].resize( nparts_to_move_ );
        }

        cp_parts.nvidia_momentum_[0].resize( nparts_to_move_ );
        cp_parts.nvidia_momentum_[1].resize( nparts_to_move_ );
        cp_parts.nvidia_momentum_[2].resize( nparts_to_move_ );
        cp_parts.nvidia_weight_.resize( nparts_to_move_ );
        cp_parts.nvidia_charge_.resize( nparts_to_move_ );

        if( isQuantumParameter ) {
            cp_parts.nvidia_chi_.resize( nparts_to_move_ );
        }

        if( isMonteCarlo ) {
            cp_parts.nvidia_tau_.resize( nparts_to_move_ );
        }

        cp_parts.nvidia_cell_keys_.resize( nparts_to_move_ );
=======
    int nparts_to_move = thrust::count(thrust::device, nvidia_cell_keys_.begin(), nvidia_cell_keys_.begin()+nparts, -1);


    // Manage the send data structure
    nvidiaParticles* cp_parts = static_cast<nvidiaParticles*>( particles_to_move );

    // Resize it, if too small (copy_if do not resize)
    if (nparts_to_move > cp_parts->nvidia_weight_.size() ) {
        cp_parts->nvidia_position_[0].resize( nparts_to_move );
        cp_parts->nvidia_position_[1].resize( nparts_to_move );
        cp_parts->nvidia_position_[2].resize( nparts_to_move );
        cp_parts->nvidia_momentum_[0].resize( nparts_to_move );
        cp_parts->nvidia_momentum_[1].resize( nparts_to_move );
        cp_parts->nvidia_momentum_[2].resize( nparts_to_move );
        cp_parts->nvidia_weight_.resize( nparts_to_move );
        cp_parts->nvidia_charge_.resize( nparts_to_move );
        if (isQuantumParameter) {
            cp_parts->nvidia_chi_.resize( nparts_to_move );
        }
        if (isMonteCarlo) {
            cp_parts->nvidia_tau_.resize( nparts_to_move );
        }

        cp_parts->nvidia_cell_keys_.resize( nparts_to_move );
>>>>>>> c74af314
    }

    // Iterator of the main data structure
    // Note: https://nvidia.github.io/thrust/api/classes/classthrust_1_1zip__iterator.html#class-thrustzip_iterator
    const auto source_iterator_first      = thrust::make_zip_iterator( thrust::make_tuple( std::begin( nvidia_position_[0] ),
                                                                                           std::begin( nvidia_momentum_[0] ),
                                                                                           std::begin( nvidia_momentum_[1] ),
                                                                                           std::begin( nvidia_momentum_[2] ),
                                                                                           std::begin( nvidia_weight_ ),
                                                                                           std::begin( nvidia_charge_ ) ) );
    const auto source_iterator_last       = source_iterator_first + nparts; // std::advance
    const auto destination_iterator_first = thrust::make_zip_iterator( thrust::make_tuple( std::begin( cp_parts.nvidia_position_[0] ),
                                                                                           std::begin( cp_parts.nvidia_momentum_[0] ),
                                                                                           std::begin( cp_parts.nvidia_momentum_[1] ),
                                                                                           std::begin( cp_parts.nvidia_momentum_[2] ),
                                                                                           std::begin( cp_parts.nvidia_weight_ ),
                                                                                           std::begin( cp_parts.nvidia_charge_ ) ) );

    // Copy send particles in dedicated data structure if nvidia_cell_keys_=0 (currently = 1 if keeped, new PartBoundCond::apply(...))
    thrust::copy_if( thrust::device,
                     source_iterator_first,
                     source_iterator_last,
                     // Copy depending on count_if_out()(nvidia_cell_keys_[i])
                     std::cbegin( nvidia_cell_keys_ ),
                     destination_iterator_first,
                     count_if_out() );

    // Copy the other position values depending on the simulation's grid
    // dimensions
    for( int i = 1; i < position_dimension_count; ++i ) {
        thrust::copy_if( thrust::device,
                         std::cbegin( nvidia_position_[i] ),
                         std::cbegin( nvidia_position_[i] ) + nparts,
                         std::cbegin( nvidia_cell_keys_ ),
                         std::begin( cp_parts.nvidia_position_[i] ),
                         count_if_out() );
    }

    // Special treatment for chi if radiation emission
    if( isQuantumParameter ) {
        thrust::copy_if( thrust::device,
                         std::cbegin( nvidia_chi_ ),
                         std::cbegin( nvidia_chi_ ) + nparts,
                         std::cbegin( nvidia_cell_keys_ ),
                         std::begin( cp_parts.nvidia_chi_ ),
                         count_if_out() );
    }

    if( isMonteCarlo ) {
        thrust::copy_if( thrust::device,
                         std::cbegin( nvidia_tau_ ),
                         std::cbegin( nvidia_tau_ ) + nparts,
                         std::cbegin( nvidia_cell_keys_ ),
                         std::begin( cp_parts.nvidia_tau_ ),
                         count_if_out() );
    }
<<<<<<< HEAD
=======
    
    //std::cerr << "Parts to move: " << nparts_to_move 
    //          << " " << gpu_nparts_ << " " << nvidia_weight_.size() 
    //          << std::endl;

    cp_parts->gpu_nparts_ = nparts_to_move;
>>>>>>> c74af314

    particles_to_move->syncCPU();
}

<<<<<<< HEAD
int nvidiaParticles::injectParticles( Particles* particles_to_move )
{
    const int position_dimension_count = nvidia_position_.size();

    {
        const int nparts = gpu_nparts_;

        const auto first_particle = thrust::make_zip_iterator( thrust::make_tuple( std::begin( nvidia_position_[0] ),
                                                                                   std::begin( nvidia_momentum_[0] ),
                                                                                   std::begin( nvidia_momentum_[1] ),
                                                                                   std::begin( nvidia_momentum_[2] ),
                                                                                   std::begin( nvidia_weight_ ),
                                                                                   std::begin( nvidia_charge_ ) ) );
        const auto last_particle  = first_particle + nparts;

        // Remove particles which leaves current patch
        thrust::remove_if( thrust::device,
                           first_particle,
                           last_particle,
                           std::cbegin( nvidia_cell_keys_ ),
                           count_if_out() );

        // Remove the other position values depending on the simulation's grid
        // dimensions
        for( int i = 1; i < position_dimension_count; ++i ) {
            thrust::remove_if( thrust::device,
                               std::begin( nvidia_position_[i] ),
                               std::begin( nvidia_position_[i] ) + nparts,
                               std::cbegin( nvidia_cell_keys_ ),
                               count_if_out() );
        }

        if( isQuantumParameter ) {
            thrust::remove_if( thrust::device,
                               std::begin( nvidia_chi_ ),
                               std::begin( nvidia_chi_ ) + nparts,
                               std::cbegin( nvidia_cell_keys_ ),
                               count_if_out() );
        }
        if( isMonteCarlo ) {
            thrust::remove_if( thrust::device,
                               std::begin( nvidia_tau_ ),
                               std::begin( nvidia_tau_ ) + nparts,
                               std::cbegin( nvidia_cell_keys_ ),
                               count_if_out() );
        }
    }

    // Update current number of particles
    gpu_nparts_ -= nparts_to_move_;

    const int nparts = gpu_nparts_;
=======
// -----------------------------------------------------------------------------
//! Erase particles leaving the patch object on device
// -----------------------------------------------------------------------------
int nvidiaParticles::eraseLeavingParticles() {
    
    int nparts = gpu_nparts_;


    int nparts_to_remove = thrust::count(thrust::device, nvidia_cell_keys_.begin(), nvidia_cell_keys_.begin()+nparts, -1);

    // Remove particles which leaves current patch
    thrust::remove_if(thrust::device,
                      thrust::make_zip_iterator(thrust::make_tuple(
                                                                   nvidia_position_[0].begin(),
                                                                   nvidia_position_[1].begin(),
                                                                   nvidia_position_[2].begin(),
                                                                   nvidia_momentum_[0].begin(),
                                                                   nvidia_momentum_[1].begin(),
                                                                   nvidia_momentum_[2].begin(),
                                                                   nvidia_weight_.begin(),
                                                                   nvidia_charge_.begin()
                                                                  // , nvidia_cell_keys_.begin()
                                                                   )
                                                ),
                      thrust::make_zip_iterator(thrust::make_tuple(
                                                                   nvidia_position_[0].begin()+nparts,
                                                                   nvidia_position_[1].begin()+nparts,
                                                                   nvidia_position_[2].begin()+nparts,
                                                                   nvidia_momentum_[0].begin()+nparts,
                                                                   nvidia_momentum_[1].begin()+nparts,
                                                                   nvidia_momentum_[2].begin()+nparts,
                                                                   nvidia_weight_.begin()+nparts,
                                                                   nvidia_charge_.begin()+nparts
                                                                //,   nvidia_cell_keys_.begin()+nparts
                                                                   )
                                                ),
                      nvidia_cell_keys_.begin(),
                      count_if_out()
                      );
                      
    if (isQuantumParameter) {
        thrust::remove_if(thrust::device,
                          nvidia_chi_.begin(),
                          nvidia_chi_.begin()+nparts,
                          nvidia_cell_keys_.begin(),
                          count_if_out()
        );
    }
    if (isMonteCarlo) {
        thrust::remove_if(thrust::device,
                          nvidia_tau_.begin(),
                          nvidia_tau_.begin()+nparts,
                          nvidia_cell_keys_.begin(),
                          count_if_out()
        );
    }

    //std::cerr << "Removed particles: " << nparts - nvidia_weight_.size() << " " << nparts_to_remove << std::endl;

    // Update current number of particles
    gpu_nparts_ -= nparts_to_remove;

    // Reisze cell
    nvidia_position_[0].resize( gpu_nparts_ );
    nvidia_position_[1].resize( gpu_nparts_ );
    nvidia_position_[2].resize( gpu_nparts_ );
    nvidia_momentum_[0].resize( gpu_nparts_ );
    nvidia_momentum_[1].resize( gpu_nparts_ );
    nvidia_momentum_[2].resize( gpu_nparts_ );
    nvidia_weight_.resize( gpu_nparts_ );
    nvidia_charge_.resize( gpu_nparts_ );
    nvidia_cell_keys_.resize( gpu_nparts_ );
    if (isQuantumParameter) {
        nvidia_chi_.resize( gpu_nparts_ );
    }
    if (isMonteCarlo) {
        nvidia_tau_.resize( gpu_nparts_ );
    }

    return gpu_nparts_;
    
}


// -----------------------------------------------------------------------------
//! Inject particles from particles_to_inject object and put 
//! them in the Particles object
// -----------------------------------------------------------------------------
int nvidiaParticles::injectParticles( Particles* particles_to_inject )
{
    // Remove particles which leaves current patch
    // thrust::remove_if(thrust::device,
    //                   thrust::make_zip_iterator(thrust::make_tuple(
    //                                                                nvidia_position_[0].begin(),
    //                                                                nvidia_position_[1].begin(),
    //                                                                nvidia_position_[2].begin(),
    //                                                                nvidia_momentum_[0].begin(),
    //                                                                nvidia_momentum_[1].begin(),
    //                                                                nvidia_momentum_[2].begin(),
    //                                                                nvidia_weight_.begin(),
    //                                                                nvidia_charge_.begin()
    //                                                               // , nvidia_cell_keys_.begin()
    //                                                                )
    //                                             ),
    //                   thrust::make_zip_iterator(thrust::make_tuple(
    //                                                                nvidia_position_[0].begin()+nparts,
    //                                                                nvidia_position_[1].begin()+nparts,
    //                                                                nvidia_position_[2].begin()+nparts,
    //                                                                nvidia_momentum_[0].begin()+nparts,
    //                                                                nvidia_momentum_[1].begin()+nparts,
    //                                                                nvidia_momentum_[2].begin()+nparts,
    //                                                                nvidia_weight_.begin()+nparts,
    //                                                                nvidia_charge_.begin()+nparts
    //                                                             //,   nvidia_cell_keys_.begin()+nparts
    //                                                                )
    //                                             ),
    //                   nvidia_cell_keys_.begin(),
    //                   count_if_out()
    //                   );
                      
    // if (isQuantumParameter) {
    //     thrust::remove_if(thrust::device,
    //                       nvidia_chi_.begin(),
    //                       nvidia_chi_.begin()+nparts,
    //                       nvidia_cell_keys_.begin(),
    //                       count_if_out()
    //     );
    // }
    // if (isMonteCarlo) {
    //     thrust::remove_if(thrust::device,
    //                       nvidia_tau_.begin(),
    //                       nvidia_tau_.begin()+nparts,
    //                       nvidia_cell_keys_.begin(),
    //                       count_if_out()
    //     );
    // }
    
    // Update current number of particles
    // gpu_nparts_ -= nparts_to_move_;
    
    int nparts = gpu_nparts_;
>>>>>>> c74af314

    // Just resize cell keys, no need to remove
    // nvidia_cell_keys_.resize(gpu_nparts_);

    // Manage the recv data structure
<<<<<<< HEAD
    nvidiaParticles& cp_parts = *static_cast<nvidiaParticles*>( particles_to_move );

    const int nparts_add = cp_parts.gpu_nparts_;
    const int tot_parts  = nparts + nparts_add;

    // Resize main data structure, if too small (copy_n do not resize)
    if( tot_parts > nvidia_weight_.size() ) {
        for( int i = 0; i < position_dimension_count; ++i ) {
            nvidia_position_[i].resize( tot_parts );
=======
    nvidiaParticles* cp_parts = static_cast<nvidiaParticles*>( particles_to_inject );

    ZipIterParts iter_copy(thrust::make_tuple(cp_parts->nvidia_position_[0].begin(),
                                              cp_parts->nvidia_position_[1].begin(),
                                              cp_parts->nvidia_position_[2].begin(),
                                              cp_parts->nvidia_momentum_[0].begin(),
                                              cp_parts->nvidia_momentum_[1].begin(),
                                              cp_parts->nvidia_momentum_[2].begin(),
                                              cp_parts->nvidia_weight_.begin(),
                                              cp_parts->nvidia_charge_.begin() ) );
    int nparts_add = cp_parts->gpu_nparts_;
    int tot_parts = nparts + nparts_add;

    //std::cerr << "Parts to inject: "<< cp_parts->gpu_nparts_  << std::endl;

    // Resize main data structure, if too small (copy_n do not resize)
    if ( tot_parts > nvidia_weight_.size() ) {
        nvidia_position_[0].resize( tot_parts, 0. );
        nvidia_position_[1].resize( tot_parts, 0. );
        nvidia_position_[2].resize( tot_parts, 0. );
        nvidia_momentum_[0].resize( tot_parts, 0. );
        nvidia_momentum_[1].resize( tot_parts, 0. );
        nvidia_momentum_[2].resize( tot_parts, 0. );
        nvidia_weight_.resize( tot_parts, 0. );
        nvidia_charge_.resize( tot_parts, 0 );
        nvidia_cell_keys_.resize( tot_parts, -1 );
        if (isQuantumParameter) {
            nvidia_chi_.resize(  tot_parts, 0 );
>>>>>>> c74af314
        }

        nvidia_momentum_[0].resize( tot_parts );
        nvidia_momentum_[1].resize( tot_parts );
        nvidia_momentum_[2].resize( tot_parts );
        nvidia_weight_.resize( tot_parts );
        nvidia_charge_.resize( tot_parts );
        nvidia_cell_keys_.resize( tot_parts );

        if( isQuantumParameter ) {
            nvidia_chi_.resize( tot_parts );
        }

        if( isMonteCarlo ) {
            nvidia_tau_.resize( tot_parts );
        }
    }

    const auto source_iterator_first = thrust::make_zip_iterator( thrust::make_tuple( std::cbegin( cp_parts.nvidia_position_[0] ),
                                                                                      std::cbegin( cp_parts.nvidia_momentum_[0] ),
                                                                                      std::cbegin( cp_parts.nvidia_momentum_[1] ),
                                                                                      std::cbegin( cp_parts.nvidia_momentum_[2] ),
                                                                                      std::cbegin( cp_parts.nvidia_weight_ ),
                                                                                      std::cbegin( cp_parts.nvidia_charge_ ) ) );

    // Iterator of the main data structure (once it has been resized)
<<<<<<< HEAD
    const auto destination_iterator_first = thrust::make_zip_iterator( thrust::make_tuple( std::begin( nvidia_position_[0] ),
                                                                                           std::begin( nvidia_momentum_[0] ),
                                                                                           std::begin( nvidia_momentum_[1] ),
                                                                                           std::begin( nvidia_momentum_[2] ),
                                                                                           std::begin( nvidia_weight_ ),
                                                                                           std::begin( nvidia_charge_ ) ) ) +
                                            // /!\ Note the advance by nparts
                                            nparts;

    // Copy recv particles in main data structure
    thrust::copy_n( thrust::device,
                    source_iterator_first,
                    nparts_add,
                    destination_iterator_first );

    // Remove the other position values depending on the simulation's grid
    // dimensions
    for( int i = 1; i < position_dimension_count; ++i ) {
        thrust::copy_n( thrust::device,
                        std::cbegin( cp_parts.nvidia_position_[i] ),
                        nparts_add,
                        std::begin( nvidia_position_[i] ) + nparts );
=======
    ZipIterParts iter(thrust::make_tuple(nvidia_position_[0].begin(),
                                         nvidia_position_[1].begin(),
                                         nvidia_position_[2].begin(),
                                         nvidia_momentum_[0].begin(),
                                         nvidia_momentum_[1].begin(),
                                         nvidia_momentum_[2].begin(),
                                         nvidia_weight_.begin(),
                                         nvidia_charge_.begin() ) );
 
 
    // Copy injected particles in main data structure
    thrust::copy_n(thrust::device, iter_copy, nparts_add, iter+nparts);
    
    if (isQuantumParameter) {
        thrust::copy_n(thrust::device,
                       cp_parts->nvidia_chi_.begin(),
                       nparts_add,
                       nvidia_chi_.begin()+nparts);
>>>>>>> c74af314
    }

    if( isQuantumParameter ) {
        thrust::copy_n( thrust::device,
                        std::cbegin( cp_parts.nvidia_chi_ ),
                        nparts_add,
                        std::begin( nvidia_chi_ ) + nparts );
    }

    if( isMonteCarlo ) {
        thrust::copy_n( thrust::device,
                        std::cbegin( cp_parts.nvidia_tau_ ),
                        nparts_add,
                        std::begin( nvidia_tau_ ) + nparts );
    }

    gpu_nparts_ += nparts_add;

    // Resize below useless : nvidia_cell_keys_ resized if necessary above, cell_keys not used on cpu
<<<<<<< HEAD
    // nvidia_cell_keys_.resize( gpu_nparts_ );
    // cell_keys.resize       ( gpu_nparts_ );

    cp_parts.gpu_nparts_ = 0;

    const int return_value = nparts_add - nparts_to_move_;

    nparts_to_move_ = 0;
=======
    //nvidia_cell_keys_.resize( gpu_nparts_ );
    //cell_keys.resize       ( gpu_nparts_ );
 
    cp_parts->gpu_nparts_ = 0;
    //nparts_add -= nparts_to_move_; // update return value to update last_index
    //nparts_to_move_ = 0;
>>>>>>> c74af314

    // update return value to update last_index
    return return_value;
}

// ---------------------------------------------------------------------------------------------------------------------
//! Create n_additional_particles new particles at the end of vectors
//! Fill the new elements with 0
// ---------------------------------------------------------------------------------------------------------------------
void nvidiaParticles::createParticles( int n_additional_particles )
{
    int n_particles = gpu_nparts_;
    int new_size = n_particles + n_additional_particles;
    for( unsigned int iprop=0 ; iprop<nvidia_double_prop_.size() ; iprop++ ) {
        ( *nvidia_double_prop_[iprop] ).resize(new_size);
         thrust::fill(( *nvidia_double_prop_[iprop] ).begin() + n_particles, ( *nvidia_double_prop_[iprop] ).begin() + new_size, 0);
    }

    for( unsigned int iprop=0 ; iprop<nvidia_short_prop_.size() ; iprop++ ) {
        ( *nvidia_short_prop_[iprop] ).resize(new_size);
        thrust::fill(( *nvidia_short_prop_[iprop] ).begin() + n_particles, ( *nvidia_short_prop_[iprop] ).begin() + new_size, 0);
    }
    
    // 
    // for( unsigned int iprop=0 ; iprop<uint64_prop.size() ; iprop++ ) {
    //     ( *nvidia_uint64_prop[iprop] ).resize( n_particles+n_additional_particles );
    // }

    nvidia_cell_keys_.resize( new_size );
    thrust::fill(nvidia_cell_keys_.begin() + n_particles, nvidia_cell_keys_.begin() + new_size, -1);

    gpu_nparts_ = new_size;

}

extern "C" {
void* CreateGPUParticles() {
    return new nvidiaParticles();
}
}

// #endif<|MERGE_RESOLUTION|>--- conflicted
+++ resolved
@@ -1,18 +1,16 @@
-<<<<<<< HEAD
+// -----------------------------------------------------------------------------
+//
+//! \file nvidiaParticles.cu
+//
+//! \brief contains the nvidiaParticles class methods
+//! Extension of the Class Particles for GPU
+//
+// -----------------------------------------------------------------------------
+// #if defined _GPU
+
 // #include <thrust/host_vector.h>
 #include <thrust/iterator/zip_iterator.h>
 #include <thrust/tuple.h>
-=======
-// -----------------------------------------------------------------------------
-//
-//! \file nvidiaParticles.cpp
-//
-//! \brief contains the nvidiaParticles class methods
-//
-// -----------------------------------------------------------------------------
-// #if defined _GPU
->>>>>>> c74af314
-
 #include <iostream>
 
 #include "nvidiaParticles.h"
@@ -211,11 +209,7 @@
 
 }
 
-<<<<<<< HEAD
-// Copy host to device
-=======
 //! Send the particles from host to device
->>>>>>> c74af314
 void nvidiaParticles::syncGPU()
 {
     for (int idim=0;idim<Position.size();idim++) {
@@ -250,52 +244,22 @@
     // TODO(Etienne M): Async copies would be great here! Launch all the kernels
     // and wait at the end.
 
-    // Manage the send data structure
-    nvidiaParticles& cp_parts                 = *static_cast<nvidiaParticles*>( particles_to_move );
-    const int        nparts                   = gpu_nparts_;
-    const int        position_dimension_count = nvidia_position_.size();
-
-<<<<<<< HEAD
-    nparts_to_move_ = thrust::count( thrust::device,
-                                     std::cbegin( nvidia_cell_keys_ ),
-                                     std::cbegin( nvidia_cell_keys_ ) + nparts,
-                                     -1 /* represent a particle out of boundary */ );
-
-    cp_parts.gpu_nparts_ = nparts_to_move_;
+    const int nparts                   = gpu_nparts_;
+    const int position_dimension_count = nvidia_position_.size();
+
+    int nparts_to_move_ = thrust::count( thrust::device,
+                                         std::cbegin( nvidia_cell_keys_ ),
+                                         std::cbegin( nvidia_cell_keys_ ) + nparts,
+                                         -1 /* represent a particle out of boundary */ );
+
+    nvidiaParticles* cp_parts = static_cast<nvidiaParticles*>( particles_to_move );
+    cp_parts.gpu_nparts_      = nparts_to_move_;
 
     // Resize it, if too small (copy_if do not resize)
-    if( nparts_to_move_ > cp_parts.nvidia_weight_.size() ) {
+    if (nparts_to_move > cp_parts->nvidia_weight_.size() ) {
         for( int i = 0; i < position_dimension_count; ++i ) {
             cp_parts.nvidia_position_[i].resize( nparts_to_move_ );
         }
-
-        cp_parts.nvidia_momentum_[0].resize( nparts_to_move_ );
-        cp_parts.nvidia_momentum_[1].resize( nparts_to_move_ );
-        cp_parts.nvidia_momentum_[2].resize( nparts_to_move_ );
-        cp_parts.nvidia_weight_.resize( nparts_to_move_ );
-        cp_parts.nvidia_charge_.resize( nparts_to_move_ );
-
-        if( isQuantumParameter ) {
-            cp_parts.nvidia_chi_.resize( nparts_to_move_ );
-        }
-
-        if( isMonteCarlo ) {
-            cp_parts.nvidia_tau_.resize( nparts_to_move_ );
-        }
-
-        cp_parts.nvidia_cell_keys_.resize( nparts_to_move_ );
-=======
-    int nparts_to_move = thrust::count(thrust::device, nvidia_cell_keys_.begin(), nvidia_cell_keys_.begin()+nparts, -1);
-
-
-    // Manage the send data structure
-    nvidiaParticles* cp_parts = static_cast<nvidiaParticles*>( particles_to_move );
-
-    // Resize it, if too small (copy_if do not resize)
-    if (nparts_to_move > cp_parts->nvidia_weight_.size() ) {
-        cp_parts->nvidia_position_[0].resize( nparts_to_move );
-        cp_parts->nvidia_position_[1].resize( nparts_to_move );
-        cp_parts->nvidia_position_[2].resize( nparts_to_move );
         cp_parts->nvidia_momentum_[0].resize( nparts_to_move );
         cp_parts->nvidia_momentum_[1].resize( nparts_to_move );
         cp_parts->nvidia_momentum_[2].resize( nparts_to_move );
@@ -309,7 +273,6 @@
         }
 
         cp_parts->nvidia_cell_keys_.resize( nparts_to_move );
->>>>>>> c74af314
     }
 
     // Iterator of the main data structure
@@ -366,26 +329,23 @@
                          std::begin( cp_parts.nvidia_tau_ ),
                          count_if_out() );
     }
-<<<<<<< HEAD
-=======
+    particles_to_move->syncCPU();
+}
+
+// -----------------------------------------------------------------------------
+//! Erase particles leaving the patch object on device
+// -----------------------------------------------------------------------------
+int nvidiaParticles::eraseLeavingParticles() {
     
-    //std::cerr << "Parts to move: " << nparts_to_move 
-    //          << " " << gpu_nparts_ << " " << nvidia_weight_.size() 
-    //          << std::endl;
-
-    cp_parts->gpu_nparts_ = nparts_to_move;
->>>>>>> c74af314
-
-    particles_to_move->syncCPU();
-}
-
-<<<<<<< HEAD
-int nvidiaParticles::injectParticles( Particles* particles_to_move )
-{
     const int position_dimension_count = nvidia_position_.size();
-
-    {
-        const int nparts = gpu_nparts_;
+    
+    const int nparts = gpu_nparts_;
+
+    const int nparts_to_remove = thrust::count(thrust::device, 
+                                               nvidia_cell_keys_.begin(),                    nvidia_cell_keys_.begin()+nparts, 
+                                               -1);
+
+    if( nparts_to_remove > 0 ) {
 
         const auto first_particle = thrust::make_zip_iterator( thrust::make_tuple( std::begin( nvidia_position_[0] ),
                                                                                    std::begin( nvidia_momentum_[0] ),
@@ -393,6 +353,7 @@
                                                                                    std::begin( nvidia_momentum_[2] ),
                                                                                    std::begin( nvidia_weight_ ),
                                                                                    std::begin( nvidia_charge_ ) ) );
+
         const auto last_particle  = first_particle + nparts;
 
         // Remove particles which leaves current patch
@@ -426,90 +387,30 @@
                                std::cbegin( nvidia_cell_keys_ ),
                                count_if_out() );
         }
-    }
-
-    // Update current number of particles
-    gpu_nparts_ -= nparts_to_move_;
-
-    const int nparts = gpu_nparts_;
-=======
-// -----------------------------------------------------------------------------
-//! Erase particles leaving the patch object on device
-// -----------------------------------------------------------------------------
-int nvidiaParticles::eraseLeavingParticles() {
-    
-    int nparts = gpu_nparts_;
-
-
-    int nparts_to_remove = thrust::count(thrust::device, nvidia_cell_keys_.begin(), nvidia_cell_keys_.begin()+nparts, -1);
-
-    // Remove particles which leaves current patch
-    thrust::remove_if(thrust::device,
-                      thrust::make_zip_iterator(thrust::make_tuple(
-                                                                   nvidia_position_[0].begin(),
-                                                                   nvidia_position_[1].begin(),
-                                                                   nvidia_position_[2].begin(),
-                                                                   nvidia_momentum_[0].begin(),
-                                                                   nvidia_momentum_[1].begin(),
-                                                                   nvidia_momentum_[2].begin(),
-                                                                   nvidia_weight_.begin(),
-                                                                   nvidia_charge_.begin()
-                                                                  // , nvidia_cell_keys_.begin()
-                                                                   )
-                                                ),
-                      thrust::make_zip_iterator(thrust::make_tuple(
-                                                                   nvidia_position_[0].begin()+nparts,
-                                                                   nvidia_position_[1].begin()+nparts,
-                                                                   nvidia_position_[2].begin()+nparts,
-                                                                   nvidia_momentum_[0].begin()+nparts,
-                                                                   nvidia_momentum_[1].begin()+nparts,
-                                                                   nvidia_momentum_[2].begin()+nparts,
-                                                                   nvidia_weight_.begin()+nparts,
-                                                                   nvidia_charge_.begin()+nparts
-                                                                //,   nvidia_cell_keys_.begin()+nparts
-                                                                   )
-                                                ),
-                      nvidia_cell_keys_.begin(),
-                      count_if_out()
-                      );
-                      
-    if (isQuantumParameter) {
-        thrust::remove_if(thrust::device,
-                          nvidia_chi_.begin(),
-                          nvidia_chi_.begin()+nparts,
-                          nvidia_cell_keys_.begin(),
-                          count_if_out()
-        );
-    }
-    if (isMonteCarlo) {
-        thrust::remove_if(thrust::device,
-                          nvidia_tau_.begin(),
-                          nvidia_tau_.begin()+nparts,
-                          nvidia_cell_keys_.begin(),
-                          count_if_out()
-        );
-    }
-
-    //std::cerr << "Removed particles: " << nparts - nvidia_weight_.size() << " " << nparts_to_remove << std::endl;
-
-    // Update current number of particles
-    gpu_nparts_ -= nparts_to_remove;
-
-    // Reisze cell
-    nvidia_position_[0].resize( gpu_nparts_ );
-    nvidia_position_[1].resize( gpu_nparts_ );
-    nvidia_position_[2].resize( gpu_nparts_ );
-    nvidia_momentum_[0].resize( gpu_nparts_ );
-    nvidia_momentum_[1].resize( gpu_nparts_ );
-    nvidia_momentum_[2].resize( gpu_nparts_ );
-    nvidia_weight_.resize( gpu_nparts_ );
-    nvidia_charge_.resize( gpu_nparts_ );
-    nvidia_cell_keys_.resize( gpu_nparts_ );
-    if (isQuantumParameter) {
-        nvidia_chi_.resize( gpu_nparts_ );
-    }
-    if (isMonteCarlo) {
-        nvidia_tau_.resize( gpu_nparts_ );
+
+
+        //std::cerr << "Removed particles: " << nparts - nvidia_weight_.size() << " " << nparts_to_remove << std::endl;
+
+        // Update current number of particles
+        gpu_nparts_ -= nparts_to_remove;
+
+        // Reisze data structures (remove if does not resize)
+        for( int i = 0; i < position_dimension_count; ++i ) {
+            nvidia_position_[i].resize( tot_parts );
+        }
+        nvidia_momentum_[0].resize( gpu_nparts_ );
+        nvidia_momentum_[1].resize( gpu_nparts_ );
+        nvidia_momentum_[2].resize( gpu_nparts_ );
+        nvidia_weight_.resize( gpu_nparts_ );
+        nvidia_charge_.resize( gpu_nparts_ );
+        nvidia_cell_keys_.resize( gpu_nparts_ );
+        if (isQuantumParameter) {
+            nvidia_chi_.resize( gpu_nparts_ );
+        }
+        if (isMonteCarlo) {
+            nvidia_tau_.resize( gpu_nparts_ );
+        }
+        
     }
 
     return gpu_nparts_;
@@ -523,65 +424,14 @@
 // -----------------------------------------------------------------------------
 int nvidiaParticles::injectParticles( Particles* particles_to_inject )
 {
-    // Remove particles which leaves current patch
-    // thrust::remove_if(thrust::device,
-    //                   thrust::make_zip_iterator(thrust::make_tuple(
-    //                                                                nvidia_position_[0].begin(),
-    //                                                                nvidia_position_[1].begin(),
-    //                                                                nvidia_position_[2].begin(),
-    //                                                                nvidia_momentum_[0].begin(),
-    //                                                                nvidia_momentum_[1].begin(),
-    //                                                                nvidia_momentum_[2].begin(),
-    //                                                                nvidia_weight_.begin(),
-    //                                                                nvidia_charge_.begin()
-    //                                                               // , nvidia_cell_keys_.begin()
-    //                                                                )
-    //                                             ),
-    //                   thrust::make_zip_iterator(thrust::make_tuple(
-    //                                                                nvidia_position_[0].begin()+nparts,
-    //                                                                nvidia_position_[1].begin()+nparts,
-    //                                                                nvidia_position_[2].begin()+nparts,
-    //                                                                nvidia_momentum_[0].begin()+nparts,
-    //                                                                nvidia_momentum_[1].begin()+nparts,
-    //                                                                nvidia_momentum_[2].begin()+nparts,
-    //                                                                nvidia_weight_.begin()+nparts,
-    //                                                                nvidia_charge_.begin()+nparts
-    //                                                             //,   nvidia_cell_keys_.begin()+nparts
-    //                                                                )
-    //                                             ),
-    //                   nvidia_cell_keys_.begin(),
-    //                   count_if_out()
-    //                   );
-                      
-    // if (isQuantumParameter) {
-    //     thrust::remove_if(thrust::device,
-    //                       nvidia_chi_.begin(),
-    //                       nvidia_chi_.begin()+nparts,
-    //                       nvidia_cell_keys_.begin(),
-    //                       count_if_out()
-    //     );
-    // }
-    // if (isMonteCarlo) {
-    //     thrust::remove_if(thrust::device,
-    //                       nvidia_tau_.begin(),
-    //                       nvidia_tau_.begin()+nparts,
-    //                       nvidia_cell_keys_.begin(),
-    //                       count_if_out()
-    //     );
-    // }
-    
-    // Update current number of particles
-    // gpu_nparts_ -= nparts_to_move_;
-    
+
     int nparts = gpu_nparts_;
->>>>>>> c74af314
 
     // Just resize cell keys, no need to remove
     // nvidia_cell_keys_.resize(gpu_nparts_);
 
     // Manage the recv data structure
-<<<<<<< HEAD
-    nvidiaParticles& cp_parts = *static_cast<nvidiaParticles*>( particles_to_move );
+    nvidiaParticles* cp_parts = static_cast<nvidiaParticles*>( particles_to_inject );
 
     const int nparts_add = cp_parts.gpu_nparts_;
     const int tot_parts  = nparts + nparts_add;
@@ -590,36 +440,6 @@
     if( tot_parts > nvidia_weight_.size() ) {
         for( int i = 0; i < position_dimension_count; ++i ) {
             nvidia_position_[i].resize( tot_parts );
-=======
-    nvidiaParticles* cp_parts = static_cast<nvidiaParticles*>( particles_to_inject );
-
-    ZipIterParts iter_copy(thrust::make_tuple(cp_parts->nvidia_position_[0].begin(),
-                                              cp_parts->nvidia_position_[1].begin(),
-                                              cp_parts->nvidia_position_[2].begin(),
-                                              cp_parts->nvidia_momentum_[0].begin(),
-                                              cp_parts->nvidia_momentum_[1].begin(),
-                                              cp_parts->nvidia_momentum_[2].begin(),
-                                              cp_parts->nvidia_weight_.begin(),
-                                              cp_parts->nvidia_charge_.begin() ) );
-    int nparts_add = cp_parts->gpu_nparts_;
-    int tot_parts = nparts + nparts_add;
-
-    //std::cerr << "Parts to inject: "<< cp_parts->gpu_nparts_  << std::endl;
-
-    // Resize main data structure, if too small (copy_n do not resize)
-    if ( tot_parts > nvidia_weight_.size() ) {
-        nvidia_position_[0].resize( tot_parts, 0. );
-        nvidia_position_[1].resize( tot_parts, 0. );
-        nvidia_position_[2].resize( tot_parts, 0. );
-        nvidia_momentum_[0].resize( tot_parts, 0. );
-        nvidia_momentum_[1].resize( tot_parts, 0. );
-        nvidia_momentum_[2].resize( tot_parts, 0. );
-        nvidia_weight_.resize( tot_parts, 0. );
-        nvidia_charge_.resize( tot_parts, 0 );
-        nvidia_cell_keys_.resize( tot_parts, -1 );
-        if (isQuantumParameter) {
-            nvidia_chi_.resize(  tot_parts, 0 );
->>>>>>> c74af314
         }
 
         nvidia_momentum_[0].resize( tot_parts );
@@ -646,7 +466,6 @@
                                                                                       std::cbegin( cp_parts.nvidia_charge_ ) ) );
 
     // Iterator of the main data structure (once it has been resized)
-<<<<<<< HEAD
     const auto destination_iterator_first = thrust::make_zip_iterator( thrust::make_tuple( std::begin( nvidia_position_[0] ),
                                                                                            std::begin( nvidia_momentum_[0] ),
                                                                                            std::begin( nvidia_momentum_[1] ),
@@ -669,26 +488,6 @@
                         std::cbegin( cp_parts.nvidia_position_[i] ),
                         nparts_add,
                         std::begin( nvidia_position_[i] ) + nparts );
-=======
-    ZipIterParts iter(thrust::make_tuple(nvidia_position_[0].begin(),
-                                         nvidia_position_[1].begin(),
-                                         nvidia_position_[2].begin(),
-                                         nvidia_momentum_[0].begin(),
-                                         nvidia_momentum_[1].begin(),
-                                         nvidia_momentum_[2].begin(),
-                                         nvidia_weight_.begin(),
-                                         nvidia_charge_.begin() ) );
- 
- 
-    // Copy injected particles in main data structure
-    thrust::copy_n(thrust::device, iter_copy, nparts_add, iter+nparts);
-    
-    if (isQuantumParameter) {
-        thrust::copy_n(thrust::device,
-                       cp_parts->nvidia_chi_.begin(),
-                       nparts_add,
-                       nvidia_chi_.begin()+nparts);
->>>>>>> c74af314
     }
 
     if( isQuantumParameter ) {
@@ -705,29 +504,18 @@
                         std::begin( nvidia_tau_ ) + nparts );
     }
 
-    gpu_nparts_ += nparts_add;
-
     // Resize below useless : nvidia_cell_keys_ resized if necessary above, cell_keys not used on cpu
-<<<<<<< HEAD
     // nvidia_cell_keys_.resize( gpu_nparts_ );
     // cell_keys.resize       ( gpu_nparts_ );
 
+    // No more particles to move
     cp_parts.gpu_nparts_ = 0;
 
-    const int return_value = nparts_add - nparts_to_move_;
-
-    nparts_to_move_ = 0;
-=======
-    //nvidia_cell_keys_.resize( gpu_nparts_ );
-    //cell_keys.resize       ( gpu_nparts_ );
- 
-    cp_parts->gpu_nparts_ = 0;
-    //nparts_add -= nparts_to_move_; // update return value to update last_index
-    //nparts_to_move_ = 0;
->>>>>>> c74af314
-
-    // update return value to update last_index
-    return return_value;
+    // Update number of particles
+    gpu_nparts_ += nparts_add;
+
+    return nparts_add;
+
 }
 
 // ---------------------------------------------------------------------------------------------------------------------
