// -----------------------------------------------------------------------------
//
//! \file ParticleCreator.cpp
//
//! \brief Class with functions to create particles
//
// -----------------------------------------------------------------------------

#include "ParticleCreator.h"

using namespace std;

// ---------------------------------------------------------------------------------------------------------------------
//! constructor for ParticleCreator
// ---------------------------------------------------------------------------------------------------------------------
ParticleCreator::ParticleCreator()
{
    position_initialization_on_species_ = false;
    initialized_in_species_ = true;
    time_profile_ = NULL;
}

// ---------------------------------------------------------------------------------------------------------------------
//! Destructor for ParticleCreator
// ---------------------------------------------------------------------------------------------------------------------
ParticleCreator::~ParticleCreator() {
    // for( unsigned int i=0; i<velocity_profile_.size(); i++ ) {
    //     delete velocity_profile_[i];
    // }
    // for( unsigned int i=0; i<temperature_profile_.size(); i++ ) {
    //     delete temperature_profile_[i];
    // }
    // if( density_profile_ ) {
    //     delete density_profile_;
    // }
    // if( time_profile_ ) {
    //     delete time_profile_;
    // }
    // if( particles_per_cell_profile_ ) {
    //     delete particles_per_cell_profile_;
    // }
}

// ---------------------------------------------------------------------------------------------------------------------
//! \brief Associate this particle creator object to the specified particle injector
//! \param particle_injector : particle injector to associate with
//! \param particles : particles object to inject particles
//! \param species : associated species
// ---------------------------------------------------------------------------------------------------------------------
void ParticleCreator::associate( ParticleInjector * particle_injector, Particles * particles, Species * species)
{
    species_ = species;
    
    particles_ = particles;
    
    // If we do not use the particles object associated to the species
    if (&particles_ != &species->particles)
    {
        initialized_in_species_ = false;
    }
    
    position_initialization_ = particle_injector->position_initialization_;
    position_initialization_on_species_ = particle_injector->position_initialization_on_injector_;
    momentum_initialization_ = particle_injector->momentum_initialization_;
    velocity_profile_.resize(particle_injector->velocity_profile_.size());
    for (unsigned int i = 0 ; i < velocity_profile_.size() ; i++) {
        velocity_profile_[i] = particle_injector->velocity_profile_[i];
    }
    temperature_profile_.resize(particle_injector->temperature_profile_.size());
    for (unsigned int i = 0 ; i < temperature_profile_.size() ; i++) {
        temperature_profile_[i] = particle_injector->temperature_profile_[i];
    }
    density_profile_ = particle_injector->density_profile_;
    density_profile_type_ = particle_injector->density_profile_type_;
    time_profile_ = particle_injector->time_profile_;
    particles_per_cell_profile_ = particle_injector->particles_per_cell_profile_;
    
    regular_number_array_ = particle_injector->regular_number_array_;
}

// ---------------------------------------------------------------------------------------------------------------------
//! \brief Associate this particle creator object to the specified particle injector
//! \param species :species to associate with
// ---------------------------------------------------------------------------------------------------------------------
void ParticleCreator::associate( Species * species)
{
    species_ = species;
    
    particles_ = species->particles;
    
    position_initialization_ = species->position_initialization_;
    position_initialization_on_species_ = species->position_initialization_on_species_;
    momentum_initialization_ = species->momentum_initialization_;
    velocity_profile_.resize(species->velocity_profile_.size());
    for (unsigned int i = 0 ; i < velocity_profile_.size() ; i++) {
        velocity_profile_[i] = species->velocity_profile_[i];
    }
    temperature_profile_.resize(species->temperature_profile_.size());
    for (unsigned int i = 0 ; i < temperature_profile_.size() ; i++) {
        temperature_profile_[i] = species->temperature_profile_[i];
    }
    density_profile_ = species->density_profile_;
    density_profile_type_ = species->density_profile_type_;
    particles_per_cell_profile_ = species->particles_per_cell_profile_;
    
    regular_number_array_ = species->regular_number_array_;
}

// ---------------------------------------------------------------------------------------------------------------------
//! \brief Creation of the particle properties in the given particle vector `particles`
//! \param particles: vector of particles
//! \param species: species object necessary for some properties
//! \param n_space_to_create: space area concerned by the particle creation
//! \param params: general parameters
// ---------------------------------------------------------------------------------------------------------------------
int ParticleCreator::create( struct SubSpace sub_space,
                             Params &params,
                             Patch *patch,
                             unsigned int itime)
{
    
    unsigned int n_existing_particles = particles_->size();
    unsigned int n_new_particles = 0;
    
    std::vector<unsigned int> n_space_to_create( 3, 0 );
    for( unsigned int idim=0 ; idim<3 ; idim++ ) {
        n_space_to_create[idim] = sub_space.box_size_[idim];
    }
    
    // Create particles_ in a space starting at cell_position
    std::vector<double> cell_position( 3, 0 );
    std::vector<double> cell_index( 3, 0 );
    std::vector<Field *> xyz( species_->nDim_field );
    for( unsigned int idim=0 ; idim<species_->nDim_field ; idim++ ) {
        //if (params.cell_length[idim]!=0) { // Useless, nDim_field defined for (params.cell_length[idim>=nDim_field]==0)
        cell_position[idim] = patch->getDomainLocalMin( idim );
        cell_index   [idim] = ( double ) patch->getCellStartingGlobalIndex( idim );
        xyz[idim] = new Field3D( n_space_to_create );
        //}
    }
    // Create the x,y,z maps where profiles will be evaluated
    std::vector<double> ijk( 3 );
    for( ijk[0]=0; ijk[0]<sub_space.box_size_[0]; ijk[0]++ ) {
        for( ijk[1]=0; ijk[1]<sub_space.box_size_[1]; ijk[1]++ ) {
            for( ijk[2]=0; ijk[2]<sub_space.box_size_[2]; ijk[2]++ ) {
                for( unsigned int idim=0 ; idim<species_->nDim_field ; idim++ ) {
                    ( *xyz[idim] )( ijk[0], ijk[1], ijk[2] ) = cell_position[idim] + ( ijk[idim]+0.5 )*species_->cell_length[idim];
                    ( *xyz[idim] )( ijk[0], ijk[1], ijk[2] ) += sub_space.cell_index_[idim]*species_->cell_length[idim];
                }
            }
        }
    }
    
    // ---------------------------------------------------------
    // Calculate density and number of particles_ for the species_
    // ---------------------------------------------------------

    species_->max_charge_ = 0.;
    
    // fields containing the profiles values in each cell (always 3d)
    Field3D charge, n_part_in_cell, density, temperature[3], velocity[3];
    
    // MOMENTUM PROFILE
    if( species_->momentum_initialization_array_ == NULL
     && species_->file_momentum_npart_ == 0 ) {
        // Get velocity and temperature profiles
        for( unsigned int m=0; m<3; m++ ) {
            temperature[m].allocateDims( n_space_to_create );
            if( temperature_profile_[m] ) {
                temperature_profile_[m]->valuesAt( xyz, temperature[m] );
            } else {
                temperature[m].put_to( 0.0000000001 ); // default value
            }
            
            velocity[m].allocateDims( n_space_to_create );
            if( velocity_profile_[m] ) {
                velocity_profile_[m]   ->valuesAt( xyz, velocity   [m] );
            } else {
                velocity[m].put_to( 0.0 ); //default value
            }
        }
    }
    
    // CHARGE PROFILE
    charge.allocateDims( n_space_to_create );
    if( species_->mass_ > 0 ) {
        // Initialize charge profile
        species_->charge_profile_->valuesAt( xyz, charge );
        // Find max charge
        for( unsigned int i=0; i< sub_space.box_size_[0]; i++ ) {
            for( unsigned int j=0; j< sub_space.box_size_[1]; j++ ) {
                for( unsigned int k=0; k< sub_space.box_size_[2]; k++ ) {
                    if( charge( i, j, k ) > species_->max_charge_ ) {
                        species_->max_charge_ = charge( i, j, k );
                    }
                }
            }
        }
    } else {
        charge.put_to( 0. );
    }
    
    // WEIGHT & NPPC PROFILE
    if( species_->position_initialization_array_ == NULL
     && species_->file_position_npart_ == 0 ) {
        // Get density and ppc profiles
        density.allocateDims( n_space_to_create );
        n_part_in_cell.allocateDims( n_space_to_create );
        density_profile_->valuesAt( xyz, density );
        particles_per_cell_profile_->valuesAt( xyz, n_part_in_cell );
        // Take into account the time profile
        double time_amplitude;
        if (time_profile_) {
            time_amplitude = time_profile_->valueAt(itime*params.timestep);
        } else {
            time_amplitude = 1;
        }
        // Loop cells
        double remainder, nppc;
        for( unsigned int i=0; i< sub_space.box_size_[0]; i++ ) {
            for( unsigned int j=0; j< sub_space.box_size_[1]; j++ ) {
                for( unsigned int k=0; k< sub_space.box_size_[2]; k++ ) {
                    
                    // Obtain the number of particles per cell
                    nppc = n_part_in_cell( i, j, k );
                    
                    n_part_in_cell( i, j, k ) = floor( nppc );
                    
                    // If not a round number, then we need to decide how to round
                    double intpart;
                    if( modf( nppc, &intpart ) > 0 ) {
                        remainder = pow( nppc - floor( nppc ), -species_->inv_nDim_particles);
                        if( fmod( cell_index[0]+( double )i, remainder ) < 1.
                                && fmod( cell_index[1]+( double )j, remainder ) < 1.
                                && fmod( cell_index[2]+( double )k, remainder ) < 1. ) {
                            n_part_in_cell( i, j, k )++;
                        }
                    }
                    
                    // If zero or less, zero particles
                    if( n_part_in_cell( i, j, k )<=0. || density( i, j, k )==0. ) {
                        n_part_in_cell( i, j, k ) = 0.;
                        density( i, j, k ) = 0.;
                        continue;
                    }
                    
                    // assign density its correct value in the cell
                    if( density_profile_type_=="charge" ) {
                        if( charge( i, j, k )==0. ) {
                            ERROR( "Encountered non-zero charge density and zero charge at the same location" );
                        }
                        density( i, j, k ) /= charge( i, j, k );
                    }
                    
                    density( i, j, k ) = abs( density( i, j, k ) );
                    
                    // Time amplitude (for injector)
                    density( i, j, k ) *= time_amplitude;
                    
                    // multiply by the cell volume
                    density( i, j, k ) *= params.cell_volume;
                    
                    // increment the effective number of particle by n_part_in_cell(i,j,k)
                    // for each cell with as non-zero density
                    n_new_particles += ( unsigned int ) n_part_in_cell( i, j, k );
                    
                }//k
            }//j
        }//i end the loop on all cells
    }
    
    // Initialization of the particles properties
    // ------------------------------------------
    if( species_->position_initialization_array_ == NULL
     && species_->file_position_npart_ == 0 ) {
        // Increase array size
        particles_->initialize( n_existing_particles + n_new_particles, species_->nDim_particle, params.keep_position_old );
        
        // If requested, copy positions from other species
        if( position_initialization_on_species_ ) {
            unsigned int ispec = species_->position_initialization_on_species_index;
            if( species_->getNbrOfParticles() != patch->vecSpecies[ispec]->getNbrOfParticles() ) {
                ERROR( "Copying particles: species '"<<species_->name_<<"' and '"<<patch->vecSpecies[ispec]->name_<<"' should have the same number of particles");
            }
            particles_->Position = patch->vecSpecies[ispec]->particles->Position;
        }
        
        // In AM, normalization of weights might be required
        bool renormalize = true;
        if( position_initialization_ == "regular" ) {
            renormalize = false;
        } else if( position_initialization_on_species_ ) {
            unsigned int ispec = species_->position_initialization_on_species_index;
            if( patch->vecSpecies[ispec]->position_initialization_ == "regular" ) {
                renormalize = false;
            }
        }
        
        // Loop cells
        unsigned int iPart = n_existing_particles;
        double *indexes = new double[species_->nDim_particle];
        for( unsigned int i=0; i< sub_space.box_size_[0]; i++ ) {
            if(( !n_existing_particles )&&( i%species_->clrw == 0 )&&( initialized_in_species_ )) {
                species_->particles->first_index[(sub_space.cell_index_[0]+i)/species_->clrw] = iPart;
            }
            for( unsigned int j=0; j<sub_space.box_size_[1]; j++ ) {
                for( unsigned int k=0; k<sub_space.box_size_[2]; k++ ) {
                    // initialize particles in meshes where the density is non-zero
                    if( density( i, j, k )>0 ) {
                        unsigned int nPart = n_part_in_cell( i, j, k );
                        
                        indexes[0]=i*species_->cell_length[0]+cell_position[0] + sub_space.cell_index_[0]*species_->cell_length[0];
                        if( species_->nDim_particle > 1 ) {
                            indexes[1]=j*species_->cell_length[1]+cell_position[1] + sub_space.cell_index_[1]*species_->cell_length[1];
                            if( species_->nDim_particle > 2 ) {
                                indexes[2]=k*species_->cell_length[2]+cell_position[2] + sub_space.cell_index_[2]*species_->cell_length[2];
                            }
                        }
                        
                        double vel[3], temp[3];
                        vel[0]  = velocity[0]( i, j, k );
                        vel[1]  = velocity[1]( i, j, k );
                        vel[2]  = velocity[2]( i, j, k );
                        temp[0] = temperature[0]( i, j, k );
                        temp[1] = temperature[1]( i, j, k );
                        temp[2] = temperature[2]( i, j, k );
                        
                        if( ! position_initialization_on_species_ ) {
                            ParticleCreator::createPosition( position_initialization_, regular_number_array_,  particles_, species_, nPart, iPart, indexes, params );
                        }
                        ParticleCreator::createMomentum( momentum_initialization_, particles_, species_,  nPart, iPart, &temp[0], &vel[0] );
                        ParticleCreator::createWeight( position_initialization_, particles_, nPart, iPart, density( i, j, k ), params, renormalize );
                        ParticleCreator::createCharge( particles_, species_, nPart, iPart, charge( i, j, k ) );
                        
                        iPart += nPart;
                    }
                }//k
            }//j
            if((!n_existing_particles)&&( i%species_->clrw == species_->clrw -1 ) &&(initialized_in_species_)) {
                 species_->particles->last_index[(sub_space.cell_index_[0]+i)/species_->clrw] = iPart;
            }
        }//i
<<<<<<< HEAD
        delete [] indexes;
        
=======
    
>>>>>>> a333e758
    } else if( n_existing_particles == 0 ) {
        // Here particles are created from a numpy array or from an HDF5 file
        // Based on a count sort to comply with initial sorting.
        
        // Get pointers to position arrays and find which particles are in the patch
        double *momentum[3], *position[species_->nDim_particle], *weight;
        std::vector< std::vector<double> > arrays( 4+species_->nDim_particle );
        std::vector<unsigned int> my_particles_indices(0);
        bool init_momentum = species_->momentum_initialization_array_ || ( species_->file_momentum_npart_ > 0 );
        // Case of numpy array
        if( species_->position_initialization_array_ ) {
            
            // Position arrays
            for( unsigned int idim = 0; idim < species_->nDim_particle; idim++ ) {
                position[idim] = &( species_->position_initialization_array_[idim*species_->n_numpy_particles_] );
            }
            // Weight array
            weight = &( species_->position_initialization_array_[species_->nDim_particle*species_->n_numpy_particles_] );
            // Momentum arrays
            if( init_momentum ) {
                for( unsigned int idim = 0; idim < 3; idim++ ) {
                    momentum[idim] = &( species_->momentum_initialization_array_[idim*species_->n_numpy_particles_] );
                }
            }
            // Find particles in the patch
            my_particles_indices = patch->indicesInDomain( position, species_->n_numpy_particles_ );
            
        // Case of HDF5 file
        } else if( ! species_->position_initialization_.empty() ) {
            // Open file
            H5Read f( species_->position_initialization_ );
            // Loop in chunks
            unsigned int chunksize = 10000000;
            std::vector<double> buffer[species_->nDim_particle];
            for( unsigned int i=0; i<species_->file_position_npart_; i+=chunksize ) {
                // Get position arrays for this chunks
                std::vector<std::string> ax = {"position/x", "position/y", "position/z"};
                hsize_t npart  = min( chunksize, species_->file_position_npart_ - i );
                for( unsigned int idim = 0; idim < species_->nDim_particle; idim++ ) {
                   f.vect( ax[idim], buffer[idim], true, i, npart );
                   position[idim] = &buffer[idim][0];
                }
                // Find particles in the patch
                std::vector<unsigned int> index_buffer = patch->indicesInDomain( position, npart );
                // Add those particles to final arrays
                if( index_buffer.size() > 0 ) {
                    // Resize arrays
                    unsigned int nprev = arrays[0].size();
                    for( unsigned int k = 0; k < arrays.size(); k++ ) {
                        arrays[k].resize( nprev + index_buffer.size() );
                    }
                    // Copy positions
                    for( unsigned int idim = 0; idim < species_->nDim_particle; idim++ ) {
                        for( unsigned int ip=0; ip<index_buffer.size(); ip++ ) {
                            arrays[4+idim][nprev+ip] = buffer[idim][index_buffer[ip]];
                        }
                    }
                    // Read and copy momenta + weight
                    if( init_momentum ) {
                        ax = { "weight", "momentum/x", "momentum/y", "momentum/z" };
                    } else {
                        ax = { "weight" };
                    }
                    for( unsigned int k = 0; k < ax.size(); k++ ) {
                        f.vect( ax[k], buffer[0], true, i, npart );
                        for( unsigned int ip=0; ip<index_buffer.size(); ip++ ) {
                           arrays[k][nprev+ip] = buffer[0][index_buffer[ip]];
                        }
                    }
                }
            }
            // Set pointers to arrays
            weight      = &arrays[0][0];
            momentum[0] = &arrays[1][0];
            momentum[1] = &arrays[2][0];
            momentum[2] = &arrays[3][0];
            for( unsigned int idim = 0; idim < species_->nDim_particle; idim++ ) {
                position[idim] = &arrays[4+idim][0];
            }
            // Make final indices
            my_particles_indices.resize( arrays[0].size() );
            for( unsigned int ip=0; ip<my_particles_indices.size(); ip++ ) {
                my_particles_indices[ip] = ip;
            }
        }
        
        // Create new particles
        n_new_particles = my_particles_indices.size();
        particles_->initialize( n_existing_particles + n_new_particles, species_->nDim_particle, params.keep_position_old );
        if( n_new_particles > 0 ) {
            // Prepare sorting
            int nbins = species_->particles->first_index.size();
            int indices[nbins];
            double one_ov_dbin = 1. / ( species_->cell_length[0] * species_->clrw ) ;
            for( int ibin=0; ibin < nbins ; ibin++ ) {
                indices[ibin] = 0 ;
            }
            
            // Compute proper indices for particles using a count sort
            for( unsigned int ipart = 0; ipart < n_new_particles ; ipart++ ) {
                unsigned int ip = my_particles_indices[ipart];
                double x = position[0][ip]-species_->min_loc ;
                int ibin = int( x * one_ov_dbin ) ;
                indices[ibin] ++;
            }
            unsigned int tot=0;
            for( int ibin=0; ibin < nbins; ibin++ ) {
                unsigned int oc = indices[ibin];
                indices[ibin] = tot;
                tot += oc;
            }
            for( int ibin=0; ibin < nbins   ; ibin++ ) {
                species_->particles->first_index[ibin] = indices[ibin] ;
            }
            for( int ibin=0; ibin < nbins-1 ; ibin++ ) {
                species_->particles->last_index[ibin] = species_->particles->first_index[ibin+1] ;
            }
            species_->particles->last_index[nbins-1] = n_new_particles ;
            
            // Now initialize particles at their proper indices
            for( unsigned int ipart = 0; ipart < n_new_particles ; ipart++ ) {
                unsigned int ippy = my_particles_indices[ipart];// Index in the python array
                double x = position[0][ippy]-species_->min_loc;
                unsigned int ibin = int( x * one_ov_dbin );
                int ip = indices[ibin]; // Index in the particles array
                unsigned int int_ijk[3] = {0, 0, 0};
                // Find the particle's cell
                if( params.geometry != "AMcylindrical" ) {
                    for( unsigned int idim=0; idim<species_->nDim_particle; idim++ ) {
                        int_ijk[idim] = ( unsigned int )( ( position[idim][ippy] - species_->min_loc_vec[idim] )/species_->cell_length[idim] );
                    }
                } else {
                    int_ijk[0] = ( unsigned int )( ( position[0][ippy] - species_->min_loc_vec[0] )/species_->cell_length[0] );
                    int_ijk[1] = ( unsigned int )( ( sqrt( position[1][ippy]*position[1][ippy]+position[2][ippy]*position[2][ippy] )
                                                - species_->min_loc_vec[1] )/species_->cell_length[1] );
                }
                // Assign position
                for( unsigned int idim=0; idim<species_->nDim_particle; idim++ ) {
                    particles_->position( idim, ip ) = position[idim][ippy];
                }
                // Assign momentum
                if( init_momentum ) {
                    if( species_->mass_ == 0 ) { // photons
                        for( unsigned int idim=0; idim < 3; idim++ ) {
                            particles_->momentum( idim, ip ) = momentum[idim][ippy] ;
                        }
                    } else { // not photons
                        for( unsigned int idim=0; idim < 3; idim++ ) {
                            particles_->momentum( idim, ip ) = momentum[idim][ippy]/species_->mass_ ;
                        }
                    }
                } else {
                    double vel[3], temp[3];
                    vel [0] = velocity   [0]( int_ijk[0], int_ijk[1], int_ijk[2] );
                    vel [1] = velocity   [1]( int_ijk[0], int_ijk[1], int_ijk[2] );
                    vel [2] = velocity   [2]( int_ijk[0], int_ijk[1], int_ijk[2] );
                    temp[0] = temperature[0]( int_ijk[0], int_ijk[1], int_ijk[2] );
                    temp[1] = temperature[1]( int_ijk[0], int_ijk[1], int_ijk[2] );
                    temp[2] = temperature[2]( int_ijk[0], int_ijk[1], int_ijk[2] );
                    ParticleCreator::createMomentum( momentum_initialization_, particles_, species_, 1, ip, temp, vel );
                }
                // Assign weight
                particles_->weight( ip ) = weight[ippy];
                // Assign charge
                ParticleCreator::createCharge( particles_, species_, 1, ip, charge( int_ijk[0], int_ijk[1], int_ijk[2] ) );
                indices[ibin]++;
            }
        }
    }
    
    // Delete map xyz.
    for( unsigned int idim=0 ; idim<species_->nDim_field ; idim++ ) {
        delete xyz[idim];
    }
    
    if( particles_->tracked ) {
        particles_->resetIds();
    }
    return n_new_particles;
    
} // end create

// ---------------------------------------------------------------------------------------------------------------------
//! Creation of the position for all particles (nPart)
// ---------------------------------------------------------------------------------------------------------------------
void ParticleCreator::createPosition( std::string position_initialization,
                                      std::vector<int> regular_number_array,
                                    Particles * particles,
                                    Species * species,
                                    unsigned int nPart,
                                    unsigned int iPart,
                                    double *indexes,
                                    Params &params )
{
    if( position_initialization == "regular" ) {

        if ( regular_number_array.size()!=0){
            if ( regular_number_array.size() != species->nDim_particle){
                ERROR( "The number of particles required per cell per dimension (regular_number) must be of length " << species->nDim_particle << " in this geometry." );
            }
            unsigned int npart_check=1;
            for( unsigned int idim=0; idim<species->nDim_particle; idim++ ) {
                npart_check *= regular_number_array[idim];
            }
            if( nPart != npart_check) {
                ERROR( "The number of particles required per cell and per dimension is not coherent with the total number of particles per cell." );
            }
        }

        if( params.geometry != "AMcylindrical" ) {
            double inv_coeff_array[3];
            int    coeff_array[3];

            if ( regular_number_array.size()==0){
                double coeff = pow( ( double )nPart, species->inv_nDim_particles );
                if( nPart != ( unsigned int ) pow( round( coeff ), ( double ) species->nDim_particle ) ) {
                    ERROR( "Impossible to put "<<nPart<<" particles regularly spaced in one cell. Use a square number, or `position_initialization = 'random'`" );
                }
                for( unsigned int idim=0; idim<species->nDim_particle; idim++ ) {
                    coeff_array[idim] = coeff;
                    inv_coeff_array[idim] = 1./coeff;
                }
            } else{
               for( unsigned int idim=0; idim<species->nDim_particle; idim++ ) {
                   coeff_array[idim] = regular_number_array[idim];
                   inv_coeff_array[idim] = 1./(double)coeff_array[idim];
               }
            }

            for( unsigned int  p=iPart; p<iPart+nPart; p++ ) {
                int i = ( int )( p-iPart );
                for( unsigned int idim=0; idim<species->nDim_particle; idim++ ) {
                    particles->position( idim, p ) = indexes[idim] + species->cell_length[idim] * 0.975 * inv_coeff_array[idim] * ( 0.5 + i%coeff_array[idim] );
                    i /= coeff_array[idim]; // integer division
                }
            }
        } else { // AM geometry

            unsigned int Np_array[species->nDim_particle];
            double dx, dr, dtheta, theta_offset;

            if ( regular_number_array.size()==0){
                //Trick to derive number of particles per dimension from total number of particles per cell
                int Np = nPart;
                int counter = 0;
                unsigned int prime = 2;
                for( unsigned int idim=0; idim<species->nDim_particle; idim++ ) {
                    Np_array[idim] = 1;
                }

                while( prime <= 23 && Np > 1 ) {
                    if( Np%prime == 0 ) {
                        Np = Np/prime;
                        Np_array[counter%species->nDim_particle] *= prime;
                        counter++;
                    } else {
                        prime++;
                    }
                }
                Np_array[counter%species->nDim_particle] *= Np; //At that point, if Np is not equal to 1, it means that nPart has a prime divisor greater than 23.
                std::sort( Np_array, Np_array + species->nDim_particle ); //sort so that the largest number of particles per dimension is used along theta.

            } else{

                for( unsigned int idim=0; idim<species->nDim_particle; idim++ ) {
                    Np_array[idim] = regular_number_array[idim];
                }
            }

            dx = species->cell_length[0]/Np_array[0];
            dr = species->cell_length[1]/Np_array[1];
            dtheta = 2.*M_PI   /Np_array[2];

            for( unsigned int ix = 0 ; ix < Np_array[0]; ix++ ) {
                double qx = indexes[0] + dx*( ix+0.5 );
                int nx = ix*( Np_array[2]*Np_array[1] );
                for( unsigned int ir = 0 ; ir < Np_array[1]; ir++ ) {
                    double qr = indexes[1] + dr*( ir+0.5 );
                    int nr = ir*( Np_array[2] );
                    theta_offset = Rand::uniform()*2.*M_PI;
                    for( unsigned int itheta = 0 ; itheta < Np_array[2]; itheta++ ) {
                        int p = nx+nr+itheta+iPart;
                        double theta = theta_offset + itheta*dtheta;
                        particles->position( 0, p ) = qx ;
                        particles->position( 1, p ) = qr*cos( theta );
                        particles->position( 2, p ) = qr*sin( theta );
                    }
                }
            }
        }

    } else if( position_initialization == "random" ) {
        if( params.geometry=="AMcylindrical" ) {
            double particles_r, particles_theta;
            for( unsigned int p= iPart; p<iPart+nPart; p++ ) {
                particles->position( 0, p )=indexes[0]+Rand::uniform()*species->cell_length[0];
                particles_r=sqrt( indexes[1]*indexes[1]+ 2.*Rand::uniform()*( indexes[1]+species->cell_length[1]*0.5 )*species->cell_length[1] );
                particles_theta=Rand::uniform()*2.*M_PI;
                particles->position( 2, p )=particles_r*sin( particles_theta );
                particles->position( 1, p )= particles_r*cos( particles_theta );
            }
        } else {
            for( unsigned int p= iPart; p<iPart+nPart; p++ ) {
                for( unsigned int i=0; i<species->nDim_particle ; i++ ) {
                    particles->position( i, p )=indexes[i]+Rand::uniform()*species->cell_length[i];
                }
            }
        }
    } else if( position_initialization == "centered" ) {

        for( unsigned int p=iPart; p<iPart+nPart; p++ )
            for( unsigned int i=0; i<species->nDim_particle ; i++ ) {
                particles->position( i, p )=indexes[i]+0.5*species->cell_length[i];
            }
    }
}

// ---------------------------------------------------------------------------------------------------------------------
//! Creation of the particle momentum
//! For all (np) particles in a mesh initialize their momentum
//!   - at zero (init_momentum_type = cold)
//!   - using random distribution (init_momentum_type = maxwell-juettner)
// ---------------------------------------------------------------------------------------------------------------------
void ParticleCreator::createMomentum( std::string momentum_initialization,
                                    Particles * particles,
                                    Species * species,
                                    unsigned int nPart,
                                    unsigned int iPart,
                                    double * temp,
                                    double * vel )
{
    // -------------------------------------------------------------------------
    // Particles
    // -------------------------------------------------------------------------
    if( species->mass_ > 0 ) {

        // Cold distribution
        if( momentum_initialization == "cold" ) {

            for( unsigned int p=iPart; p<iPart+nPart; p++ ) {
                particles->momentum( 0, p ) = 0.0;
                particles->momentum( 1, p ) = 0.0;
                particles->momentum( 2, p ) = 0.0;
            }

            // Maxwell-Juttner distribution
        } else if( momentum_initialization == "maxwell-juettner" ) {

            // Sample the energies in the MJ distribution
            std::vector<double> energies = maxwellJuttner( species, nPart, temp[0]/species->mass_ );

            // Sample angles randomly and calculate the momentum
            for( unsigned int p=iPart; p<iPart+nPart; p++ ) {
                double phi   = acos( -Rand::uniform2() );
                double theta = 2.0*M_PI*Rand::uniform();
                double psm = sqrt( pow( 1.0+energies[p-iPart], 2 )-1.0 );

                particles->momentum( 0, p ) = psm*cos( theta )*sin( phi );
                particles->momentum( 1, p ) = psm*sin( theta )*sin( phi );
                particles->momentum( 2, p ) = psm*cos( phi );
            }

            // Trick to have non-isotropic distribution (not good)
            double t1 = sqrt( temp[1]/temp[0] ), t2 = sqrt( temp[2]/temp[0] );
            if( t1!=1. || t2 !=1. ) {
                for( unsigned int p= iPart; p<iPart+nPart; p++ ) {
                    particles->momentum( 1, p ) *= t1;
                    particles->momentum( 2, p ) *= t2;
                }
            }

            // Rectangular distribution
        } else if( momentum_initialization == "rectangular" ) {

            double t0 = sqrt( temp[0]/species->mass_ ), t1 = sqrt( temp[1]/species->mass_ ), t2 = sqrt( temp[2]/species->mass_ );
            for( unsigned int p= iPart; p<iPart+nPart; p++ ) {
                particles->momentum( 0, p ) = Rand::uniform2() * t0;
                particles->momentum( 1, p ) = Rand::uniform2() * t1;
                particles->momentum( 2, p ) = Rand::uniform2() * t2;
            }
        }

        // Adding the mean velocity (using relativistic composition)
        // Also relies on the method proposed in Zenitani, Phys. Plasmas 22, 042116 (2015)
        // to ensure the correct properties of a boosted distribution function
        // -------------------------------------------------------------------------------
        double vx, vy, vz, v2, g, gm1, Lxx, Lyy, Lzz, Lxy, Lxz, Lyz, px, py, pz;
        double gamma, inverse_gamma;
        // mean-velocity
        vx  = -vel[0];
        vy  = -vel[1];
        vz  = -vel[2];
        v2  = vx*vx + vy*vy + vz*vz;
        if( v2>0. ) {
            
            if( v2>=1. ) {
                ERROR("The mean velocity should not be higher than the speed of light");
            }
            
            g   = 1.0/sqrt( 1.0-v2 );
            gm1 = g - 1.0;

            // compute the different component of the Matrix block of the Lorentz transformation
            Lxx = 1.0 + gm1 * vx*vx/v2;
            Lyy = 1.0 + gm1 * vy*vy/v2;
            Lzz = 1.0 + gm1 * vz*vz/v2;
            Lxy = gm1 * vx*vy/v2;
            Lxz = gm1 * vx*vz/v2;
            Lyz = gm1 * vy*vz/v2;

            // Volume transformation method (here is the correction by Zenitani)
            double Volume_Acc;
            double CheckVelocity;

            // Lorentz transformation of the momentum
            for( unsigned int p=iPart; p<iPart+nPart; p++ ) {
                gamma = sqrt( 1.0 + particles->momentum( 0, p )*particles->momentum( 0, p )
                           + particles->momentum( 1, p )*particles->momentum( 1, p )
                           + particles->momentum( 2, p )*particles->momentum( 2, p ) );
                inverse_gamma = 1./gamma;

                CheckVelocity = ( vx*particles->momentum( 0, p )
                              + vy*particles->momentum( 1, p )
                              + vz*particles->momentum( 2, p ) ) * inverse_gamma;
                Volume_Acc = Rand::uniform();
                if( CheckVelocity > Volume_Acc ) {

                    double Phi, Theta, vfl, vflx, vfly, vflz, vpx, vpy, vpz ;
                    Phi = atan2( sqrt( vx*vx +vy*vy ), vz );
                    Theta = atan2( vy, vx );

                    vpx = particles->momentum( 0, p )*inverse_gamma ;
                    vpy = particles->momentum( 1, p )*inverse_gamma ;
                    vpz = particles->momentum( 2, p )*inverse_gamma ;
                    vfl = vpx*cos( Theta )*sin( Phi ) +vpy*sin( Theta )*sin( Phi ) + vpz*cos( Phi ) ;
                    vflx = vfl*cos( Theta )*sin( Phi ) ;
                    vfly = vfl*sin( Theta )*sin( Phi ) ;
                    vflz = vfl*cos( Phi ) ;
                    vpx -= 2.*vflx ;
                    vpy -= 2.*vfly ;
                    vpz -= 2.*vflz ;
                    inverse_gamma = sqrt( 1.0 - vpx*vpx - vpy*vpy - vpz*vpz );
                    gamma = 1./inverse_gamma;
                    particles->momentum( 0, p ) = vpx*gamma ;
                    particles->momentum( 1, p ) = vpy*gamma ;
                    particles->momentum( 2, p ) = vpz*gamma ;

                }//here ends the corrections by Zenitani

                px = -gamma*g*vx + Lxx * particles->momentum( 0, p ) + Lxy * particles->momentum( 1, p ) + Lxz * particles->momentum( 2, p );
                py = -gamma*g*vy + Lxy * particles->momentum( 0, p ) + Lyy * particles->momentum( 1, p ) + Lyz * particles->momentum( 2, p );
                pz = -gamma*g*vz + Lxz * particles->momentum( 0, p ) + Lyz * particles->momentum( 1, p ) + Lzz * particles->momentum( 2, p );

                particles->momentum( 0, p ) = px;
                particles->momentum( 1, p ) = py;
                particles->momentum( 2, p ) = pz;
            }

        }//ENDif vel != 0

    }
    // -------------------------------------------------------------------------
    // Photons
    // -------------------------------------------------------------------------
    else if( species->mass_ == 0 ) {
        // Cold distribution
        if( momentum_initialization == "cold" ) {

            //double gamma =sqrt(vel[0]*vel[0] + vel[1]*vel[1] + vel[2]*vel[2]);
            for( unsigned int p=iPart; p<iPart+nPart; p++ ) {
                particles->momentum( 0, p ) = vel[0];
                particles->momentum( 1, p ) = vel[1];
                particles->momentum( 2, p ) = vel[2];
            }

            // Rectangular distribution
        } else if( momentum_initialization == "rectangular" ) {

            //double gamma =sqrt(temp[0]*temp[0] + temp[1]*temp[1] + temp[2]*temp[2]);
            for( unsigned int p= iPart; p<iPart+nPart; p++ ) {
                particles->momentum( 0, p ) = Rand::uniform2()*temp[0];
                particles->momentum( 1, p ) = Rand::uniform2()*temp[1];
                particles->momentum( 2, p ) = Rand::uniform2()*temp[2];
            }

        }
    }
}


// ---------------------------------------------------------------------------------------------------------------------
//! For all (nPart) particles in a mesh initialize its numerical weight (equivalent to a number density)
// ---------------------------------------------------------------------------------------------------------------------
void ParticleCreator::createWeight( std::string position_initialization,
                                    Particles * particles, unsigned int nPart, unsigned int iPart, double n_real_particles,
                                    Params &params, bool renormalize )
{
    double w = n_real_particles / nPart;
    for( unsigned int p=iPart; p<iPart+nPart; p++ ) {
        particles->weight( p ) = w ;
    }
    
    // In AM, we have a correction to make : multiply by radius
    // because the "density" was computed with the cell section, not cell volume
    // See above : density( i, j, k ) *= params.cell_volume;
    // where params.cell_volume is 2*pi*dR*dL (in AM only)
    if( params.geometry == "AMcylindrical" ) {
        double radius;
        for( unsigned int p=iPart; p<iPart+nPart; p++ ) {
            radius = sqrt(particles->position(1,p)*particles->position(1,p) + particles->position(2,p)*particles->position(2,p));
            particles->weight( p ) *= radius;
        }
        // We also need to renormalize in case total weight is not exaclty the same anymore
        if( renormalize ) {
            double total_weight = 0.;
            for( unsigned int p=iPart; p<iPart+nPart; p++ ) {
                total_weight += particles->weight( p );
            }
            double cell_radius = params.cell_length[1] * (floor(radius/params.cell_length[1]) + 0.5);
            double coeff = n_real_particles * cell_radius / total_weight;
            for( unsigned int p=iPart; p<iPart+nPart; p++ ) {
                particles->weight( p ) *= coeff;
            }
        }
    }
}

// ---------------------------------------------------------------------------------------------------------------------
// For all (np) particles in a mesh initialize its charge state
// ---------------------------------------------------------------------------------------------------------------------
void ParticleCreator::createCharge( Particles * particles, Species * species,
                                    unsigned int nPart, unsigned int iPart, double q )
{
    short Z = ( short )q;
    double r = q-( double )Z;

    // if charge is integer, then all particles have the same charge
    if( r == 0. ) {
        for( unsigned int p = iPart; p<iPart+nPart; p++ ) {
            particles->charge( p ) = Z;
        }
        // if charge is not integer, then particles can have two different charges
    } else {
        int tot = 0, Nm, Np;
        double rr=r/( 1.-r ), diff;
        Np = ( int )round( r*( double )nPart );
        Nm = ( int )nPart - Np;
        for( unsigned int p = iPart; p<iPart+nPart; p++ ) {
            if( Np > rr*Nm ) {
                particles->charge( p ) = Z+1;
                Np--;
            } else {
                particles->charge( p ) = Z;
                Nm--;
            }
            tot += particles->charge( p );
        }
        diff = q - ( ( double )tot )/( ( double )nPart ); // missing charge
        if( diff != 0. ) {
            WARNING( "Could not match exactly charge="<<q<<" for species "<< species->name_
                  << " (difference of "<<diff<<"). Try to add particles." );
        }
    }
}

// ---------------------------------------------------------------------------------------------------------------------
//! Provides a Maxwell-Juttner distribution of energies
// ---------------------------------------------------------------------------------------------------------------------
std::vector<double> ParticleCreator::maxwellJuttner( Species * species, unsigned int npoints, double temperature )
{
    if( temperature==0. ) {
        ERROR( "The species " << species->species_number_ << " is initializing its momentum with the following temperature : " << temperature );
    }
    std::vector<double> energies( npoints );

    // Classical case: Maxwell-Bolztmann
    if( temperature < 0.1 ) {
        double U, lnlnU, invF, I, remainder;
        const double invdU_F = 999./( 2.+19. );
        unsigned int index;
        // For each particle
        for( unsigned int i=0; i<npoints; i++ ) {
            // Pick a random number
            U = Rand::uniform();
            // Calculate the inverse of F
            lnlnU = log( -log( U ) );
            if( lnlnU>2. ) {
                invF = 3.*sqrt( M_PI )/4. * pow( U, 2./3. );
            } else if( lnlnU<-19. ) {
                invF = 1.;
            } else {
                I = ( lnlnU + 19. )*invdU_F;
                index = ( unsigned int )I;
                remainder = I - ( double )index;
                invF = exp( lnInvF[index] + remainder*( lnInvF[index+1]-lnInvF[index] ) );
            }
            // Store that value of the energy
            energies[i] = temperature * invF;
        }

        // Relativistic case: Maxwell-Juttner
    } else {
        double U, lnU, invH, I, remainder, gamma;
        const double invdU_H = 999./( 12.+30. );
        unsigned int index;
        // Calculate the constant H(1/T)
        double invT = 1./temperature;
        double H0 = -invT + log( 1. + invT + 0.5*invT*invT );
        // For each particle
        for( unsigned int i=0; i<npoints; i++ ) {
            do {
                // Pick a random number
                U = Rand::uniform();
                // Calculate the inverse of H at the point log(1.-U) + H0
                lnU = log( -log( 1.-U ) - H0 );
                if( lnU<-26. ) {
                    invH = pow( -6.*U, 1./3. );
                } else if( lnU>12. ) {
                    invH = -U + 11.35 * pow( -U, 0.06 );
                } else {
                    I = ( lnU + 30. )*invdU_H;
                    index = ( unsigned int )I;
                    remainder = I - ( double )index;
                    invH = exp( lnInvH[index] + remainder*( lnInvH[index+1]-lnInvH[index] ) );
                }
                // Make a first guess for the value of gamma
                gamma = temperature * invH;
                // We use the rejection method, so we pick another random number
                U = Rand::uniform();
                // And we are done only if U < beta, otherwise we try again
            } while( U >= sqrt( 1.-1./( gamma*gamma ) ) );
            // Store that value of the energy
            energies[i] = gamma - 1.;
        }
    }

    return energies;
}

// Array used in the Maxwell-Juttner sampling
const double ParticleCreator::lnInvF[1000] = {
    3.028113261189336214e+00, 3.027071073732334305e+00, 3.026027773526156039e+00, 3.024983358705674252e+00, 3.023937826984889554e+00, 3.022891176588271556e+00, 3.021843405329281751e+00,
    3.020794508115738797e+00, 3.019744485967266634e+00, 3.018693334699208197e+00, 3.017641052204572016e+00, 3.016587635695088032e+00, 3.015533082181309776e+00, 3.014477390819529479e+00,
    3.013420557495547936e+00, 3.012362581105449966e+00, 3.011303458598878713e+00, 3.010243186517333580e+00, 3.009181763646249674e+00, 3.008119187197372923e+00, 3.007055454521499804e+00,
    3.005990562743902750e+00, 3.004924509173909630e+00, 3.003857292634036114e+00, 3.002788908474254725e+00, 3.001719355680854129e+00, 3.000648630268972106e+00, 2.999576731991148826e+00,
    2.998503655125519529e+00, 2.997429399666421634e+00, 2.996353962705502472e+00, 2.995277339443297215e+00, 2.994199530000347664e+00, 2.993120530477835217e+00, 2.992040337402567474e+00,
    2.990958949033188929e+00, 2.989876362981995772e+00, 2.988792575310888822e+00, 2.987707585049156567e+00, 2.986621388358625229e+00, 2.985533982440079281e+00, 2.984445365362788039e+00,
    2.983355533727858777e+00, 2.982264485037745771e+00, 2.981172216817944864e+00, 2.980078725335808532e+00, 2.978984008843210685e+00, 2.977888064324651030e+00, 2.976790888518913381e+00,
    2.975692479479559172e+00, 2.974592833341854536e+00, 2.973491948129783236e+00, 2.972389820849905107e+00, 2.971286448441586625e+00, 2.970181828061679408e+00, 2.969075957208892724e+00,
    2.967968832275599933e+00, 2.966860451481935002e+00, 2.965750810995817499e+00, 2.964639908489009379e+00, 2.963527740903820096e+00, 2.962414304820172539e+00, 2.961299597945019624e+00,
    2.960183617061270755e+00, 2.959066359649807243e+00, 2.957947822143851102e+00, 2.956828002037547254e+00, 2.955706895985176885e+00, 2.954584501187757173e+00, 2.953460814660211931e+00,
    2.952335833265368414e+00, 2.951209554214652364e+00, 2.950081974153428543e+00, 2.948953090668825716e+00, 2.947822899669829244e+00, 2.946691399036428738e+00, 2.945558585590287937e+00,
    2.944424455781003314e+00, 2.943289006595699586e+00, 2.942152235293856943e+00, 2.941014138411835344e+00, 2.939874712888751240e+00, 2.938733955997462566e+00, 2.937591863890403943e+00,
    2.936448433824479842e+00, 2.935303662619723308e+00, 2.934157546896903224e+00, 2.933010083853386796e+00, 2.931861270010330145e+00, 2.930711101906631644e+00, 2.929559576625540007e+00,
    2.928406691054723510e+00, 2.927252441657371751e+00, 2.926096825262792578e+00, 2.924939838353341592e+00, 2.923781478255301547e+00, 2.922621741115138061e+00, 2.921460623900341336e+00,
    2.920298122948058239e+00, 2.919134235281933165e+00, 2.917968957511259731e+00, 2.916802286044811510e+00, 2.915634217678482187e+00, 2.914464748961894003e+00, 2.913293876608659794e+00,
    2.912121597106724913e+00, 2.910947907143853985e+00, 2.909772803068770841e+00, 2.908596281477778600e+00, 2.907418339173144961e+00, 2.906238972494791906e+00, 2.905058177761874472e+00,
    2.903875951883352791e+00, 2.902692291057715757e+00, 2.901507191842126243e+00, 2.900320650726790461e+00, 2.899132664073211352e+00, 2.897943228293437645e+00, 2.896752339956896627e+00,
    2.895559995385308838e+00, 2.894366190812813322e+00, 2.893170923001124883e+00, 2.891974188049351024e+00, 2.890775982289901069e+00, 2.889576302190630663e+00, 2.888375144068416223e+00,
    2.887172504172867971e+00, 2.885968378755603858e+00, 2.884762764158861792e+00, 2.883555656589881444e+00, 2.882347052565732426e+00, 2.881136948008295562e+00, 2.879925339228762926e+00,
    2.878712222535656728e+00, 2.877497594136535053e+00, 2.876281450075311774e+00, 2.875063786676820943e+00, 2.873844599923041532e+00, 2.872623886146674632e+00, 2.871401641221379641e+00,
    2.870177861549739085e+00, 2.868952543061442650e+00, 2.867725681847173025e+00, 2.866497273976656768e+00, 2.865267315541965676e+00, 2.864035802530226604e+00, 2.862802730991182099e+00,
    2.861568096884958390e+00, 2.860331896301832710e+00, 2.859094125094009620e+00, 2.857854779315351035e+00, 2.856613854776802519e+00, 2.855371347595562881e+00, 2.854127253560217792e+00,
    2.852881568520355682e+00, 2.851634288537852058e+00, 2.850385409199351461e+00, 2.849134926562906678e+00, 2.847882836492185543e+00, 2.846629134633422264e+00, 2.845373816843268511e+00,
    2.844116878950580407e+00, 2.842858316662027374e+00, 2.841598125822740961e+00, 2.840336302002615554e+00, 2.839072841028552396e+00, 2.837807738507422961e+00, 2.836540990284869057e+00,
    2.835272591834488765e+00, 2.834002538926763126e+00, 2.832730827126246798e+00, 2.831457452075073711e+00, 2.830182409297550272e+00, 2.828905694487738653e+00, 2.827627303066788222e+00,
    2.826347230686399925e+00, 2.825065472803526045e+00, 2.823782024967665283e+00, 2.822496882576258859e+00, 2.821210041215960196e+00, 2.819921496214795376e+00, 2.818631243084864124e+00,
    2.817339277197156377e+00, 2.816045593982217543e+00, 2.814750188733192271e+00, 2.813453056898449489e+00, 2.812154193791040147e+00, 2.810853594670671640e+00, 2.809551254881757387e+00,
    2.808247169700560875e+00, 2.806941334410369748e+00, 2.805633744179458322e+00, 2.804324394269614995e+00, 2.803013279897377252e+00, 2.801700396185725861e+00, 2.800385738398021740e+00,
    2.799069301561947221e+00, 2.797751080840848559e+00, 2.796431071354171127e+00, 2.795109268148242343e+00, 2.793785666321451533e+00, 2.792460260881505008e+00, 2.791133046852197985e+00,
    2.789804019239056299e+00, 2.788473173006982719e+00, 2.787140503101419142e+00, 2.785806004486786946e+00, 2.784469672054690204e+00, 2.783131500686589543e+00, 2.781791485274847542e+00,
    2.780449620648572484e+00, 2.779105901651405475e+00, 2.777760323073211968e+00, 2.776412879715631110e+00, 2.775063566300681739e+00, 2.773712377596409873e+00, 2.772359308309426229e+00,
    2.771004353150072763e+00, 2.769647506758373456e+00, 2.768288763781067807e+00, 2.766928118871522457e+00, 2.765565566608112924e+00, 2.764201101585431974e+00, 2.762834718338050610e+00,
    2.761466411416351630e+00, 2.760096175316944844e+00, 2.758724004532232765e+00, 2.757349893504113858e+00, 2.755973836691637757e+00, 2.754595828493303422e+00, 2.753215863309641964e+00,
    2.751833935474973902e+00, 2.750450039363840027e+00, 2.749064169258609969e+00, 2.747676319470597317e+00, 2.746286484264893080e+00, 2.744894657857348097e+00, 2.743500834488827422e+00,
    2.742105008327913929e+00, 2.740707173548328157e+00, 2.739307324283253742e+00, 2.737905454637300284e+00, 2.736501558705558335e+00, 2.735095630545556489e+00, 2.733687664185743493e+00,
    2.732277653640771131e+00, 2.730865592871666081e+00, 2.729451475853627240e+00, 2.728035296494928374e+00, 2.726617048691977185e+00, 2.725196726325556096e+00, 2.723774323245006901e+00,
    2.722349833245849116e+00, 2.720923250132553761e+00, 2.719494567664118456e+00, 2.718063779572909677e+00, 2.716630879545971489e+00, 2.715195861279537048e+00, 2.713758718405862691e+00,
    2.712319444555017167e+00, 2.710878033300977208e+00, 2.709434478216621756e+00, 2.707988772820614454e+00, 2.706540910616433759e+00, 2.705090885087406694e+00, 2.703638689660375238e+00,
    2.702184317739106945e+00, 2.700727762725688930e+00, 2.699269017956015926e+00, 2.697808076748571260e+00, 2.696344932399573402e+00, 2.694879578164103062e+00, 2.693412007259300633e+00,
    2.691942212892081354e+00, 2.690470188220285053e+00, 2.688995926374097234e+00, 2.687519420457483044e+00, 2.686040663537480278e+00, 2.684559648638043861e+00, 2.683076368776276865e+00,
    2.681590816908736130e+00, 2.680102985979682106e+00, 2.678612868886856013e+00, 2.677120458510173773e+00, 2.675625747673846089e+00, 2.674128729184321429e+00, 2.672629395805679042e+00,
    2.671127740279562790e+00, 2.669623755300685186e+00, 2.668117433529207272e+00, 2.666608767603057206e+00, 2.665097750114018726e+00, 2.663584373613864020e+00, 2.662068630634735200e+00,
    2.660550513662186756e+00, 2.659030015139278724e+00, 2.657507127491555377e+00, 2.655981843095368333e+00, 2.654454154286059353e+00, 2.652924053374173585e+00, 2.651391532625470671e+00,
    2.649856584268291737e+00, 2.648319200494160253e+00, 2.646779373459224871e+00, 2.645237095280490003e+00, 2.643692358034541279e+00, 2.642145153752421649e+00, 2.640595474442429591e+00,
    2.639043312061721824e+00, 2.637488658533055919e+00, 2.635931505730037205e+00, 2.634371845500786513e+00, 2.632809669643025430e+00, 2.631244969918466570e+00, 2.629677738044042368e+00,
    2.628107965700841486e+00, 2.626535644519062629e+00, 2.624960766101144038e+00, 2.623383321996961115e+00, 2.621803303713478694e+00, 2.620220702721562489e+00, 2.618635510446848169e+00,
    2.617047718273066703e+00, 2.615457317536296067e+00, 2.613864299536005298e+00, 2.612268655521309491e+00, 2.610670376693941641e+00, 2.609069454222949336e+00, 2.607465879225293826e+00,
    2.605859642771145790e+00, 2.604250735887037482e+00, 2.602639149556862819e+00, 2.601024874714857660e+00, 2.599407902248199953e+00, 2.597788222998665297e+00, 2.596165827762979106e+00,
    2.594540707285014403e+00, 2.592912852269290358e+00, 2.591282253365011723e+00, 2.589648901175708229e+00, 2.588012786255381670e+00, 2.586373899110266272e+00, 2.584732230196375102e+00,
    2.583087769921877275e+00, 2.581440508639612386e+00, 2.579790436659435304e+00, 2.578137544233525702e+00, 2.576481821567448982e+00, 2.574823258815181592e+00, 2.573161846073629189e+00,
    2.571497573394337266e+00, 2.569830430771919971e+00, 2.568160408149524176e+00, 2.566487495417556275e+00, 2.564811682411042959e+00, 2.563132958911872095e+00, 2.561451314647463118e+00,
    2.559766739291108983e+00, 2.558079222458634838e+00, 2.556388753712818929e+00, 2.554695322557521742e+00, 2.552998918443355247e+00, 2.551299530761480749e+00, 2.549597148847723815e+00,
    2.547891761978005931e+00, 2.546183359372441224e+00, 2.544471930189601050e+00, 2.542757463534301543e+00, 2.541039948445674046e+00, 2.539319373907536814e+00, 2.537595728841977483e+00,
    2.535869002110008985e+00, 2.534139182512810340e+00, 2.532406258786655151e+00, 2.530670219610361205e+00, 2.528931053597593070e+00, 2.527188749298794335e+00, 2.525443295203204652e+00,
    2.523694679733073709e+00, 2.521942891247395568e+00, 2.520187918042916753e+00, 2.518429748346313612e+00, 2.516668370323443149e+00, 2.514903772070240073e+00, 2.513135941616603031e+00,
    2.511364866925872352e+00, 2.509590535894033803e+00, 2.507812936346065502e+00, 2.506032056042026390e+00, 2.504247882668526604e+00, 2.502460403845353287e+00, 2.500669607121238425e+00,
    2.498875479972036739e+00, 2.497078009805216325e+00, 2.495277183953487299e+00, 2.493472989678181762e+00, 2.491665414167052894e+00, 2.489854444534345568e+00, 2.488040067821501555e+00,
    2.486222270992040517e+00, 2.484401040935984906e+00, 2.482576364467900643e+00, 2.480748228323957250e+00, 2.478916619164317492e+00, 2.477081523571096788e+00, 2.475242928047906243e+00,
    2.473400819019639929e+00, 2.471555182831365993e+00, 2.469706005747788424e+00, 2.467853273952659077e+00, 2.465996973548479687e+00, 2.464137090554903597e+00, 2.462273610910279853e+00,
    2.460406520468072511e+00, 2.458535804997896701e+00, 2.456661450184707274e+00, 2.454783441627811591e+00, 2.452901764841395327e+00, 2.451016405251206454e+00, 2.449127348196260101e+00,
    2.447234578927442339e+00, 2.445338082606219654e+00, 2.443437844304995998e+00, 2.441533849005145029e+00, 2.439626081597783713e+00, 2.437714526881108679e+00, 2.435799169561309707e+00,
    2.433879994251672230e+00, 2.431956985469836852e+00, 2.430030127640440352e+00, 2.428099405091363572e+00, 2.426164802054011638e+00, 2.424226302663136323e+00, 2.422283890954779473e+00,
    2.420337550866872078e+00, 2.418387266236796673e+00, 2.416433020802418064e+00, 2.414474798200034300e+00, 2.412512581962929836e+00, 2.410546355522440454e+00, 2.408576102205855829e+00,
    2.406601805235187630e+00, 2.404623447727224139e+00, 2.402641012692436018e+00, 2.400654483033482389e+00, 2.398663841545188191e+00, 2.396669070912619048e+00, 2.394670153711276228e+00,
    2.392667072405136430e+00, 2.390659809346837417e+00, 2.388648346774972619e+00, 2.386632666815606374e+00, 2.384612751478727422e+00, 2.382588582659103782e+00, 2.380560142134247936e+00,
    2.378527411564189453e+00, 2.376490372489827863e+00, 2.374449006332351342e+00, 2.372403294391666417e+00, 2.370353217846057792e+00, 2.368298757750526118e+00, 2.366239895036310603e+00,
    2.364176610508826215e+00, 2.362108884847826662e+00, 2.360036698605156857e+00, 2.357960032204726719e+00, 2.355878865940187250e+00, 2.353793179975101069e+00, 2.351702954340258334e+00,
    2.349608168934095964e+00, 2.347508803520371501e+00, 2.345404837727459668e+00, 2.343296251047237266e+00, 2.341183022833486227e+00, 2.339065132300874428e+00, 2.336942558523775748e+00,
    2.334815280435037277e+00, 2.332683276824467633e+00, 2.330546526337776925e+00, 2.328405007475015331e+00, 2.326258698589899421e+00, 2.324107577887416287e+00, 2.321951623423519795e+00,
    2.319790813103117078e+00, 2.317625124679225657e+00, 2.315454535750915088e+00, 2.313279023762432995e+00, 2.311098566001612564e+00, 2.308913139598376407e+00, 2.306722721523330577e+00,
    2.304527288586462053e+00, 2.302326817435369044e+00, 2.300121284553910517e+00, 2.297910666260743362e+00, 2.295694938707419031e+00, 2.293474077877455386e+00, 2.291248059584263252e+00,
    2.289016859469788390e+00, 2.286780453002789315e+00, 2.284538815477031637e+00, 2.282291922010251994e+00, 2.280039747541927397e+00, 2.277782266831583691e+00, 2.275519454457507251e+00,
    2.273251284814709283e+00, 2.270977732113204084e+00, 2.268698770376391671e+00, 2.266414373438985663e+00, 2.264124514945681899e+00, 2.261829168348788333e+00, 2.259528306906793294e+00,
    2.257221903682209874e+00, 2.254909931539875068e+00, 2.252592363145054843e+00, 2.250269170961193499e+00, 2.247940327248446390e+00, 2.245605804061153510e+00, 2.243265573246389533e+00,
    2.240919606441381440e+00, 2.238567875071938662e+00, 2.236210350349980391e+00, 2.233847003271789866e+00, 2.231477804615432881e+00, 2.229102724939111990e+00, 2.226721734578658296e+00,
    2.224334803645326541e+00, 2.221941902023694571e+00, 2.219542999369362501e+00, 2.217138065106579958e+00, 2.214727068426054046e+00, 2.212309978282390066e+00, 2.209886763392083342e+00,
    2.207457392230697035e+00, 2.205021833030698541e+00, 2.202580053778893543e+00, 2.200132022214010163e+00, 2.197677705824045091e+00, 2.195217071843857504e+00, 2.192750087252414382e+00,
    2.190276718770312492e+00, 2.187796932857083210e+00, 2.185310695708424511e+00, 2.182817973253639909e+00, 2.180318731152714573e+00, 2.177812934793672994e+00, 2.175300549289609364e+00,
    2.172781539476034585e+00, 2.170255869907644186e+00, 2.167723504855801675e+00, 2.165184408305282471e+00, 2.162638543951286962e+00, 2.160085875196527283e+00, 2.157526365148061398e+00,
    2.154959976614116091e+00, 2.152386672101062715e+00, 2.149806413810088301e+00, 2.147219163634004779e+00, 2.144624883153926298e+00, 2.142023533636032706e+00, 2.139415076028050144e+00,
    2.136799470955930147e+00, 2.134176678720404841e+00, 2.131546659293431567e+00, 2.128909372314629067e+00, 2.126264777087764291e+00, 2.123612832576956322e+00, 2.120953497403178734e+00,
    2.118286729840338722e+00, 2.115612487811585396e+00, 2.112930728885486609e+00, 2.110241410272010398e+00, 2.107544488818754225e+00, 2.104839921006786074e+00, 2.102127662946750242e+00,
    2.099407670374596080e+00, 2.096679898647592299e+00, 2.093944302739995766e+00, 2.091200837238794019e+00, 2.088449456339469545e+00, 2.085690113841469628e+00, 2.082922763143882694e+00,
    2.080147357240880179e+00, 2.077363848717170391e+00, 2.074572189743352446e+00, 2.071772332071244005e+00, 2.068964227029113978e+00, 2.066147825516855718e+00, 2.063323078001130018e+00,
    2.060489934510390864e+00, 2.057648344629890325e+00, 2.054798257496523561e+00, 2.051939621793771984e+00, 2.049072385746379066e+00, 2.046196497115118529e+00, 2.043311903191355583e+00,
    2.040418550791640140e+00, 2.037516386252159695e+00, 2.034605355423152684e+00, 2.031685403663211709e+00, 2.028756475833488615e+00, 2.025818516291934213e+00, 2.022871468887311508e+00,
    2.019915276953162753e+00, 2.016949883301822677e+00, 2.013975230218087109e+00, 2.010991259453104973e+00, 2.007997912217875047e+00, 2.004995129176902591e+00, 2.001982850441623718e+00,
    1.998961015563778254e+00, 1.995929563528624051e+00, 1.992888432748232796e+00, 1.989837561054456971e+00, 1.986776885691970529e+00, 1.983706343311098630e+00, 1.980625869960619401e+00,
    1.977535401080458666e+00, 1.974434871494165078e+00, 1.971324215401476510e+00, 1.968203366370548713e+00, 1.965072257330279015e+00, 1.961930820562358013e+00, 1.958778987693311269e+00,
    1.955616689686361820e+00, 1.952443856833217639e+00, 1.949260418745664580e+00, 1.946066304347138454e+00, 1.942861441864086824e+00, 1.939645758817238219e+00, 1.936419182012731222e+00,
    1.933181637533145425e+00, 1.929933050728310340e+00, 1.926673346206103199e+00, 1.923402447822974537e+00, 1.920120278674454450e+00, 1.916826761085404396e+00, 1.913521816600212144e+00,
    1.910205365972802882e+00, 1.906877329156460910e+00, 1.903537625293552082e+00, 1.900186172705079723e+00, 1.896822888880065117e+00, 1.893447690464737931e+00, 1.890060493251651819e+00,
    1.886661212168522672e+00, 1.883249761266976074e+00, 1.879826053711074696e+00, 1.876390001765686044e+00, 1.872941516784688565e+00, 1.869480509198935936e+00, 1.866006888504112782e+00,
    1.862520563248323491e+00, 1.859021441019548915e+00, 1.855509428432867036e+00, 1.851984431117487118e+00, 1.848446353703593781e+00, 1.844895099808936845e+00, 1.841330572025270618e+00,
    1.837752671904536061e+00, 1.834161299944834456e+00, 1.830556355576170802e+00, 1.826937737146010710e+00, 1.823305341904525756e+00, 1.819659065989680524e+00, 1.815998804412052525e+00,
    1.812324451039377227e+00, 1.808635898580905010e+00, 1.804933038571444825e+00, 1.801215761355188238e+00, 1.797483956069260147e+00, 1.793737510626989495e+00, 1.789976311700933076e+00,
    1.786200244705582918e+00, 1.782409193779852963e+00, 1.778603041769189819e+00, 1.774781670207480122e+00, 1.770944959298595300e+00, 1.767092787897660999e+00, 1.763225033492008320e+00,
    1.759341572181807090e+00, 1.755442278660384936e+00, 1.751527026194209302e+00, 1.747595686602526843e+00, 1.743648130236697957e+00, 1.739684225959130748e+00, 1.735703841121919000e+00,
    1.731706841545051834e+00, 1.727693091494336919e+00, 1.723662453658859839e+00, 1.719614789128142363e+00, 1.715549957368860401e+00, 1.711467816201181602e+00, 1.707368221774694383e+00,
    1.703251028543929291e+00, 1.699116089243453587e+00, 1.694963254862551727e+00, 1.690792374619444205e+00, 1.686603295935078739e+00, 1.682395864406460051e+00, 1.678169923779530448e+00,
    1.673925315921539703e+00, 1.669661880792991049e+00, 1.665379456419029180e+00, 1.661077878860387935e+00, 1.656756982183783089e+00, 1.652416598431809991e+00, 1.648056557592287863e+00,
    1.643676687567082295e+00, 1.639276814140357530e+00, 1.634856760946272747e+00, 1.630416349436097923e+00, 1.625955398844746824e+00, 1.621473726156702044e+00, 1.616971146071332965e+00,
    1.612447470967592000e+00, 1.607902510868064239e+00, 1.603336073402373163e+00, 1.598747963769924896e+00, 1.594137984701968103e+00, 1.589505936422963783e+00, 1.584851616611246961e+00,
    1.580174820358985821e+00, 1.575475340131367474e+00, 1.570752965725072725e+00, 1.566007484225963253e+00, 1.561238679965980536e+00, 1.556446334479266724e+00, 1.551630226457446637e+00,
    1.546790131704089966e+00, 1.541925823088317049e+00, 1.537037070497540237e+00, 1.532123640789306629e+00, 1.527185297742251313e+00, 1.522221802006102687e+00, 1.517232911050763189e+00,
    1.512218379114408595e+00, 1.507177957150604541e+00, 1.502111392774418741e+00, 1.497018430207492923e+00, 1.491898810222073379e+00, 1.486752270083952387e+00, 1.481578543494325384e+00,
    1.476377360530513050e+00, 1.471148447585529651e+00, 1.465891527306504516e+00, 1.460606318531867620e+00, 1.455292536227339673e+00, 1.449949891420651227e+00, 1.444578091134982145e+00,
    1.439176838321101659e+00, 1.433745831788158176e+00, 1.428284766133101957e+00, 1.422793331668710026e+00, 1.417271214350181552e+00, 1.411718095700257525e+00, 1.406133652732862727e+00,
    1.400517557875193386e+00, 1.394869478888252967e+00, 1.389189078785785014e+00, 1.383476015751558874e+00, 1.377729943054986528e+00, 1.371950508965018134e+00, 1.366137356662287861e+00,
    1.360290124149454716e+00, 1.354408444159718172e+00, 1.348491944063437087e+00, 1.342540245772842367e+00, 1.336552965644766111e+00, 1.330529714381354589e+00, 1.324470096928725082e+00,
    1.318373712373507534e+00, 1.312240153837215484e+00, 1.306069008368417661e+00, 1.299859856832624949e+00, 1.293612273799870760e+00, 1.287325827429903979e+00, 1.281000079354956078e+00,
    1.274634584560003780e+00, 1.268228891260492430e+00, 1.261782540777428796e+00, 1.255295067409807119e+00, 1.248765998304282920e+00, 1.242194853322038606e+00, 1.235581144902765605e+00,
    1.228924377925692424e+00, 1.222224049567603776e+00, 1.215479649157727993e+00, 1.208690658029483833e+00, 1.201856549368946370e+00, 1.194976788059981532e+00, 1.188050830525968715e+00,
    1.181078124568002430e+00, 1.174058109199509481e+00, 1.166990214477174659e+00, 1.159873861328088340e+00, 1.152708461373012083e+00, 1.145493416745687165e+00, 1.138228119908041958e+00,
    1.130911953461235075e+00, 1.123544289952409958e+00, 1.116124491677038755e+00, 1.108651910476764924e+00, 1.101125887532611536e+00, 1.093545753153434275e+00, 1.085910826559507436e+00,
    1.078220415661100162e+00, 1.070473816831928549e+00, 1.062670314677327976e+00, 1.054809181797020434e+00, 1.046889678542338942e+00, 1.038911052767741428e+00, 1.030872539576482394e+00,
    1.022773361060272501e+00, 1.014612726032773971e+00, 1.006389829756761278e+00, 9.981038536647748316e-01, 9.897539650731033145e-01, 9.813393168888950857e-01, 9.728590473102259883e-01,
    9.643122795189308372e-01, 9.556981213659938579e-01, 9.470156650493019024e-01, 9.382639867835408376e-01, 9.294421464620334916e-01, 9.205491873102766842e-01, 9.115841355309679539e-01,
    9.025459999402748457e-01, 8.934337715950928516e-01, 8.842464234110668508e-01, 8.749829097710923875e-01, 8.656421661240399912e-01, 8.562231085734303138e-01, 8.467246334557674281e-01,
    8.371456169082474030e-01, 8.274849144255297384e-01, 8.177413604052780061e-01, 8.079137676821201985e-01, 7.980009270497354645e-01, 7.880016067706957505e-01, 7.779145520737251740e-01,
    7.677384846380108652e-01, 7.574721020641970171e-01, 7.471140773316662376e-01, 7.366630582417227346e-01, 7.261176668462573369e-01, 7.154764988614864540e-01, 7.047381230662990159e-01,
    6.939010806848042723e-01, 6.829638847525810741e-01, 6.719250194661655629e-01, 6.607829395152855501e-01, 6.495360693973274424e-01, 6.381828027135106884e-01, 6.267215014462346190e-01,
    6.151504952170321339e-01, 6.034680805245669077e-01, 5.916725199620531672e-01, 5.797620414135221667e-01, 5.677348372282775557e-01, 5.555890633728943762e-01, 5.433228385600959998e-01,
    5.309342433538073447e-01, 5.184213192496778255e-01, 5.057820677303297430e-01, 4.930144492945795487e-01, 4.801163824598490004e-01, 4.670857427369426995e-01, 4.539203615763838240e-01,
    4.406180252854359769e-01, 4.271764739149248591e-01, 4.135934001149544903e-01, 3.998664479585762876e-01, 3.859932117324395562e-01, 3.719712346934307967e-01, 3.577980077902795375e-01,
    3.434709683490433374e-01, 3.289874987214279622e-01, 3.143449248947801089e-01, 2.995405150626198609e-01, 2.845714781545091165e-01, 2.694349623240440139e-01, 2.541280533937015362e-01,
    2.386477732552492736e-01, 2.229910782243804401e-01, 2.071548573482217825e-01, 1.911359306642606559e-01, 1.749310474093025702e-01, 1.585368841769239923e-01, 1.419500430219155229e-01,
    1.251670495101367131e-01, 1.081843507121787035e-01, 9.099831313917583486e-02, 7.360522061907438796e-02, 5.600127211162326396e-02, 3.818257946031319849e-02, 2.014516507940277909e-02,
    1.884959574231336163e-03, -1.660220070715516874e-02, -3.532057619297919449e-02, -5.427452667931363661e-02, -7.346851399632661761e-02, -9.290710475123310774e-02, -1.125949731501099393e-01,
    -1.325369039007213978e-01, -1.527377951985385285e-01, -1.732026617982476979e-01, -1.939366381729568933e-01, -2.149449817634470628e-01, -2.362330763198251526e-01, -2.578064353379159734e-01,
    -2.796707055928397967e-01, -3.018316707721606651e-01, -3.242952552111035835e-01, -3.470675277322518570e-01, -3.701547055922924656e-01, -3.935631585382081687e-01, -4.172994129754923343e-01,
    -4.413701562508508536e-01, -4.657822410518934197e-01, -4.905426899263066187e-01, -5.156586999229669788e-01, -5.411376473574273094e-01, -5.669870927042111042e-01, -5.932147856182231616e-01,
    -6.198286700876785016e-01, -6.468368897207085189e-01, -6.742477931678908520e-01, -7.020699396827745353e-01, -7.303121048224235912e-01, -7.589832862898669985e-01, -7.880927099202489350e-01,
    -8.176498358123210908e-01, -8.476643646068054982e-01, -8.781462439129084085e-01, -9.091056748842766266e-01, -9.405531189452329688e-01, -9.724993046681473796e-01, -1.004955234802481279e+00,
    -1.037932193455777918e+00, -1.071441753426678245e+00, -1.105495783689714573e+00, -1.140106457031379916e+00, -1.175286257836624326e+00, -1.211047990024640253e+00, -1.247404785132468108e+00,
    -1.284370110544520438e+00, -1.321957777865867323e+00, -1.360181951436657322e+00, -1.399057156984695904e+00, -1.438598290412803626e+00, -1.478820626717161746e+00, -1.519739829032453526e+00,
    -1.561371957799146948e+00, -1.603733480048015858e+00, -1.646841278796369101e+00, -1.690712662550236223e+00, -1.735365374906370661e+00, -1.780817604247509900e+00, -1.827087993524071807e+00,
    -1.874195650115166645e+00, -1.922160155761540201e+00, -1.971001576562910973e+00, -2.020740473031910955e+00, -2.071397910196988157e+00, -2.122995467746291887e+00, -2.175555250204936009e+00,
    -2.229099897138042685e+00, -2.283652593372224260e+00, -2.339237079228581706e+00, -2.395877660760723504e+00, -2.453599219991908331e+00, -2.512427225146172116e+00, -2.572387740869024775e+00,
    -2.633507438434537828e+00, -2.695813605936466573e+00, -2.759334158462542153e+00, -2.824097648252419823e+00, -2.890133274841317768e+00, -2.957470895193073268e+00, -3.026141033828172677e+00,
    -3.096174892954419722e+00, -3.167604362609613755e+00, -3.240462030828213713e+00, -3.314781193846027207e+00, -3.390595866359104260e+00, -3.467940791855854687e+00, -3.546851453043248448e+00,
    -3.627364082390851063e+00, -3.709515672818399779e+00, -3.793343988555180957e+00, -3.878887576201507592e+00, -3.966185776024640397e+00, -4.055278733523468127e+00, -4.146207411298033385e+00,
    -4.239013601260967157e+00, -4.333739937229747596e+00, -4.430429907939251954e+00, -4.529127870514209953e+00, -4.629879064442645742e+00, -4.732729626089497543e+00
};

// Array used in the Maxwell-Juttner sampling
const double ParticleCreator::lnInvH[1000] = {
    -9.402756483482924921e+00, -9.388318921346392898e+00, -9.374883046130019437e+00, -9.360818128319227327e+00, -9.346352500952018971e+00, -9.332609535599788231e+00, -9.318636378401940590e+00,
        -9.304555775711108367e+00, -9.290525531420621874e+00, -9.276495588326515218e+00, -9.262659647248140615e+00, -9.248642923366197977e+00, -9.234537986282660427e+00, -9.220440348595868585e+00,
        -9.206526581779595375e+00, -9.192429091051817380e+00, -9.178493014106759773e+00, -9.164404479064138798e+00, -9.150395754817472138e+00, -9.136394001864923453e+00, -9.122462891956370612e+00,
        -9.108479530895117193e+00, -9.094472838919676505e+00, -9.080484396623118570e+00, -9.066302396191021629e+00, -9.052305266120191263e+00, -9.038372060472962488e+00, -9.024257614905998537e+00,
        -9.010261730228865673e+00, -8.996299574888430683e+00, -8.982360935717023764e+00, -8.968261999420034769e+00, -8.954257835762128082e+00, -8.940289487588648498e+00, -8.926164230689391133e+00,
        -8.912199784045913731e+00, -8.898161019156789919e+00, -8.884171549684843683e+00, -8.870206113458378283e+00, -8.856192689655291161e+00, -8.842146098452111858e+00, -8.828133587340268207e+00,
        -8.814141950394821734e+00, -8.800128482639740568e+00, -8.786091791355046254e+00, -8.772065927576454314e+00, -8.758060948224377640e+00, -8.744020933568334542e+00, -8.729979616492244077e+00,
        -8.715998025917098602e+00, -8.701976304743247681e+00, -8.688005470915637574e+00, -8.673989982215227101e+00, -8.659985003093263245e+00, -8.645943134466779867e+00, -8.631941877630428195e+00,
        -8.617932722102422005e+00, -8.603896655344126287e+00, -8.589888145629942073e+00, -8.575831329584334028e+00, -8.561871862507890896e+00, -8.547821679997451128e+00, -8.533818689215104669e+00,
        -8.519833016046151286e+00, -8.505800768836330406e+00, -8.491788588790452508e+00, -8.477763718789315561e+00, -8.463751871535670546e+00, -8.449750573726415581e+00, -8.435726296060591878e+00,
        -8.421710291650438052e+00, -8.407696461704228241e+00, -8.393684105181973720e+00, -8.379666566421843044e+00, -8.365649358002741565e+00, -8.351631625725728370e+00, -8.337625365285765255e+00,
        -8.323606711928743351e+00, -8.309588119961361485e+00, -8.295570530937240505e+00, -8.281566039082182584e+00, -8.267550775100456661e+00, -8.253535360283727584e+00, -8.239518589650394631e+00,
        -8.225500054829783636e+00, -8.211478531743365394e+00, -8.197475804036692182e+00, -8.183450797927536158e+00, -8.169443383719595886e+00, -8.155428558470900313e+00, -8.141413336443854121e+00,
        -8.127399047429936019e+00, -8.113385870188610127e+00, -8.099365847720060074e+00, -8.085356566734459349e+00, -8.071338108809586132e+00, -8.057323083786892326e+00, -8.043308533608312771e+00,
        -8.029283462705111063e+00, -8.015277322954988293e+00, -8.001260912686870341e+00, -7.987248308454050871e+00, -7.973235083485832320e+00, -7.959214299713621266e+00, -7.945203032260913290e+00,
        -7.931188194720145468e+00, -7.917173759481055839e+00, -7.903154847403775385e+00, -7.889135491874881723e+00, -7.875121967064339756e+00, -7.861110899903347438e+00, -7.847093968442999667e+00,
        -7.833077727373989774e+00, -7.819062115094970622e+00, -7.805048389543351561e+00, -7.791032607063780091e+00, -7.777020408512951732e+00, -7.762999809997588763e+00, -7.748986096367973531e+00,
        -7.734970856036877507e+00, -7.720951970669967857e+00, -7.706938603231540341e+00, -7.692924736361460347e+00, -7.678906461019358254e+00, -7.664893161079090689e+00, -7.650876041121127180e+00,
        -7.636861215452872997e+00, -7.622845466222778477e+00, -7.608828024984916283e+00, -7.594812640914675228e+00, -7.580797680436783814e+00, -7.566782149947995251e+00, -7.552765744609319931e+00,
        -7.538750580869197471e+00, -7.524734998913311657e+00, -7.510718694153761810e+00, -7.496702604314066321e+00, -7.482686172118370393e+00, -7.468669842403806491e+00, -7.454654512935313448e+00,
        -7.440638616231906255e+00, -7.426621810922931388e+00, -7.412607158172065169e+00, -7.398589434939852438e+00, -7.384574035610326881e+00, -7.370557463576223434e+00, -7.356540657627733459e+00,
        -7.342525153318804065e+00, -7.328508954197332059e+00, -7.314492188771704484e+00, -7.300475443269295539e+00, -7.286460013886568277e+00, -7.272443057492030682e+00, -7.258426815444318336e+00,
        -7.244409972475176929e+00, -7.230393545186772464e+00, -7.216377394851891225e+00, -7.202360689208528122e+00, -7.188344086261769128e+00, -7.174327161166150546e+00, -7.160310137083985893e+00,
        -7.146293051212126102e+00, -7.132276902050797673e+00, -7.118259888890483111e+00, -7.104242846535062661e+00, -7.090226085231720710e+00, -7.076209195279213660e+00, -7.062192351651393807e+00,
        -7.048175543678467214e+00, -7.034158119357607930e+00, -7.020141117404175013e+00, -7.006123850412526721e+00, -6.992106579636755193e+00, -6.978089207294207341e+00, -6.964072209306565675e+00,
        -6.950054581777039608e+00, -6.936037293725791031e+00, -6.922019986767113942e+00, -6.908002377494772084e+00, -6.893984966736285358e+00, -6.879967314518558474e+00, -6.865949626461007149e+00,
        -6.851932031486784425e+00, -6.837914145871644145e+00, -6.823896411506032322e+00, -6.809878490100980564e+00, -6.795860633787632388e+00, -6.781842802936246528e+00, -6.767824770899844466e+00,
        -6.753806395345270275e+00, -6.739788309358444529e+00, -6.725770146734140198e+00, -6.711752028083568966e+00, -6.697733741195642132e+00, -6.683715263982263011e+00, -6.669697011456180213e+00,
        -6.655678448295303973e+00, -6.641659934976074986e+00, -6.627641256235382805e+00, -6.613622641520617407e+00, -6.599603827649048959e+00, -6.585584973605825176e+00, -6.571566171568333559e+00,
        -6.557547183105451261e+00, -6.543528196118535867e+00, -6.529509089637392627e+00, -6.515489894663369697e+00, -6.501470707639946056e+00, -6.487451315675093255e+00, -6.473431951649657456e+00,
        -6.459412536766182988e+00, -6.445392946609437068e+00, -6.431373347339028435e+00, -6.417353628364098839e+00, -6.403333843548605131e+00, -6.389314006174331873e+00, -6.375294070149028158e+00,
        -6.361274032230475051e+00, -6.347253896227756265e+00, -6.333233728056003820e+00, -6.319213446735220785e+00, -6.305193076729772805e+00, -6.291172602855333196e+00, -6.277152056531630109e+00,
        -6.263131434948522092e+00, -6.249110669730993273e+00, -6.235089834011095178e+00, -6.221068901366077597e+00, -6.207047871955993834e+00, -6.193026738061672809e+00, -6.179005530463898666e+00,
        -6.164984203796887385e+00, -6.150962772820938618e+00, -6.136941223435446346e+00, -6.122919590081422392e+00, -6.108897823041722575e+00, -6.094875982483746846e+00, -6.080853991215137810e+00,
        -6.066831914689460703e+00, -6.052809719325111359e+00, -6.038787398623465918e+00, -6.024764964099071030e+00, -6.010742424656190686e+00, -5.996719754664948887e+00, -5.982696958028578038e+00,
        -5.968674044105862997e+00, -5.954650997286028868e+00, -5.940627840583593944e+00, -5.926604542202445813e+00, -5.912581112044525078e+00, -5.898557539480430378e+00, -5.884533835062183194e+00,
        -5.870510003642364083e+00, -5.856486031202377873e+00, -5.842461916555514279e+00, -5.828437659701839024e+00, -5.814413251724160681e+00, -5.800388708424720541e+00, -5.786364015360013546e+00,
        -5.772339155289128776e+00, -5.758314155110069166e+00, -5.744288994507930290e+00, -5.730263684034876626e+00, -5.716238206091529328e+00, -5.702212571495541837e+00, -5.688186769701041534e+00,
        -5.674160802365624257e+00, -5.660134668080841536e+00, -5.646108355685827362e+00, -5.632081881824617220e+00, -5.618055220226613855e+00, -5.604028383548823378e+00, -5.590001365458268090e+00,
        -5.575974167980627172e+00, -5.561946776948706095e+00, -5.547919199106292609e+00, -5.533891426332606223e+00, -5.519863466651733219e+00, -5.505835303004738890e+00, -5.491806946614043561e+00,
        -5.477778380315056594e+00, -5.463749609942059493e+00, -5.449720632566440237e+00, -5.435691440821471154e+00, -5.421662039716173886e+00, -5.407632416902895756e+00, -5.393602573387089372e+00,
        -5.379572509719777074e+00, -5.365542216350482008e+00, -5.351511692335392034e+00, -5.337480935451307751e+00, -5.323449941825153076e+00, -5.309418707795056314e+00, -5.295387229476762769e+00,
        -5.281355504533746803e+00, -5.267323530078401816e+00, -5.253291301650716782e+00, -5.239258814888134275e+00, -5.225226066090911559e+00, -5.211193053448391233e+00, -5.197159771824590990e+00,
        -5.183126218151476117e+00, -5.169092385672625412e+00, -5.155058275382643274e+00, -5.141023879201224389e+00, -5.126989194548196238e+00, -5.112954218078122892e+00, -5.098918945828792459e+00,
        -5.084883371575669386e+00, -5.070847492041045790e+00, -5.056811303731988616e+00, -5.042774801179291444e+00, -5.028737980487945514e+00, -5.014700836583935839e+00, -5.000663365711495167e+00,
        -4.986625562378193877e+00, -4.972587422641337795e+00, -4.958548941040521463e+00, -4.944510113413161712e+00, -4.930470934645069470e+00, -4.916431399638748090e+00, -4.902391502425701653e+00,
        -4.888351239474742371e+00, -4.874310604571175709e+00, -4.860269592484651291e+00, -4.846228198304002532e+00, -4.832186416119078842e+00, -4.818144241376513648e+00, -4.804101666899612155e+00,
        -4.790058688038118184e+00, -4.776015299456037866e+00, -4.761971494014358264e+00, -4.747927267417144215e+00, -4.733882612267035661e+00, -4.719837522939142715e+00, -4.705791993126767991e+00,
        -4.691746016933713292e+00, -4.677699588149253351e+00, -4.663652699310194549e+00, -4.649605345185644723e+00, -4.635557518140910105e+00, -4.621509212121083898e+00, -4.607460419599018309e+00,
        -4.593411134326189860e+00, -4.579361349129068337e+00, -4.565311056852286775e+00, -4.551260249935657143e+00, -4.537208921127983352e+00, -4.523157063716806370e+00, -4.509104669361667206e+00,
        -4.495051730786109978e+00, -4.480998239915424008e+00, -4.466944189213031713e+00, -4.452889570797960772e+00, -4.438834376060603049e+00, -4.424778597381012979e+00, -4.410722225868971336e+00,
        -4.396665253509551619e+00, -4.382607671517379622e+00, -4.368549471322706879e+00, -4.354490643789567628e+00, -4.340431180308653047e+00, -4.326371071702013182e+00, -4.312310308837443706e+00,
        -4.298248882124207526e+00, -4.284186782349916456e+00, -4.270123999670713211e+00, -4.256060524440004933e+00, -4.241996346796963913e+00, -4.227931456807191068e+00, -4.213865843972508074e+00,
        -4.199799498259279673e+00, -4.185732409026496903e+00, -4.171664565769908073e+00, -4.157595957540261011e+00, -4.143526573541322477e+00, -4.129456402581863195e+00, -4.115385433401063331e+00,
        -4.101313654585375446e+00, -4.087241054608058199e+00, -4.073167621647699299e+00, -4.059093343771843720e+00, -4.045018208971966622e+00, -4.030942204774508930e+00, -4.016865318883647618e+00,
        -4.002787538662525790e+00, -3.988708851168091929e+00, -3.974629243506720311e+00, -3.960548702433660750e+00, -3.946467214545992253e+00, -3.932384766302702506e+00, -3.918301343838640260e+00,
        -3.904216933265594491e+00, -3.890131520343185656e+00, -3.876045090659561154e+00, -3.861957629639284129e+00, -3.847869122433445366e+00, -3.833779554071717666e+00, -3.819688909227958007e+00,
        -3.805597172458903277e+00, -3.791504328004591251e+00, -3.777410359985496235e+00, -3.763315252231650643e+00, -3.749218988318105961e+00, -3.735121551585395494e+00, -3.721022925173522733e+00,
        -3.706923091918343349e+00, -3.692822034423430377e+00, -3.678719735067865759e+00, -3.664616175927026820e+00, -3.650511338833094754e+00, -3.636405205371272764e+00, -3.622297756801203583e+00,
        -3.608188974152441997e+00, -3.594078838159660005e+00, -3.579967329266379839e+00, -3.565854427652642045e+00, -3.551740113183203373e+00, -3.537624365419402839e+00, -3.523507163639728823e+00,
        -3.509388486827117681e+00, -3.495268313597620136e+00, -3.481146622322163875e+00, -3.467023390990199516e+00, -3.452898597305658956e+00, -3.438772218629355226e+00, -3.424644231970350283e+00,
        -3.410514614028766545e+00, -3.396383341118600185e+00, -3.382250389237801524e+00, -3.368115734004724082e+00, -3.353979350675957427e+00, -3.339841214159893212e+00, -3.325701298958231078e+00,
        -3.311559579221938776e+00, -3.297416028694333701e+00, -3.283270620742043899e+00, -3.269123328322449229e+00, -3.254974123986548840e+00, -3.240822979894216527e+00, -3.226669867761286170e+00,
        -3.212514758894621458e+00, -3.198357624168206126e+00, -3.184198434015861778e+00, -3.170037158433746782e+00, -3.155873766953881443e+00, -3.141708228660941238e+00, -3.127540512170100762e+00,
        -3.113370585620815145e+00, -3.099198416671123280e+00, -3.085023972502690448e+00, -3.070847219786304816e+00, -3.056668124686660715e+00, -3.042486652874943243e+00, -3.028302769482326795e+00,
        -3.014116439119186808e+00, -2.999927625862666591e+00, -2.985736293235094152e+00, -2.971542404209721155e+00, -2.957345921201353089e+00, -2.943146806038983154e+00, -2.928945019976269659e+00,
        -2.914740523681580875e+00, -2.900533277212366645e+00, -2.886323240022723002e+00, -2.872110370940061053e+00, -2.857894628167629847e+00, -2.843675969261741709e+00, -2.829454351133278145e+00,
        -2.815229730025366806e+00, -2.801002061511853380e+00, -2.786771300482580038e+00, -2.772537401131430990e+00, -2.758300316947211339e+00, -2.744060000697740698e+00, -2.729816404423872633e+00,
        -2.715569479423635801e+00, -2.701319176241026909e+00, -2.687065444653787605e+00, -2.672808233660158184e+00, -2.658547491464986923e+00, -2.644283165469476504e+00, -2.630015202255621354e+00,
        -2.615743547571750316e+00, -2.601468146322303721e+00, -2.587188942549503601e+00, -2.572905879421945929e+00, -2.558618899217506293e+00, -2.544327943310193074e+00, -2.530032952155425452e+00,
        -2.515733865272170355e+00, -2.501430621229792539e+00, -2.487123157629747006e+00, -2.472811411091746070e+00, -2.458495317233948541e+00, -2.444174810658960695e+00, -2.429849824935295999e+00,
        -2.415520292579488970e+00, -2.401186145038158415e+00, -2.386847312671634747e+00, -2.372503724731980679e+00, -2.358155309347800266e+00, -2.343801993501943404e+00, -2.329443703013275524e+00,
        -2.315080362516850343e+00, -2.300711895443124710e+00, -2.286338223996969177e+00, -2.271959269136864634e+00, -2.257574950553179249e+00, -2.243185186646586615e+00, -2.228789894504906499e+00,
        -2.214388989881381331e+00, -2.199982387170757114e+00, -2.185569999385429174e+00, -2.171151738131902764e+00, -2.156727513586190081e+00, -2.142297234468256484e+00, -2.127860808017024041e+00,
        -2.113418139964494014e+00, -2.098969134508561929e+00, -2.084513694286517005e+00, -2.070051720347950930e+00, -2.055583112125752177e+00, -2.041107767408548490e+00, -2.026625582310815243e+00,
        -2.012136451243868418e+00, -1.997640266884977533e+00, -1.983136920147360760e+00, -1.968626300148024644e+00, -1.954108294176254423e+00, -1.939582787661000784e+00, -1.925049664137404415e+00,
        -1.910508805213203543e+00, -1.895960090533721276e+00, -1.881403397747692496e+00, -1.866838602470123343e+00, -1.852265578246936162e+00, -1.837684196517090696e+00, -1.823094326574594470e+00,
        -1.808495835530226525e+00, -1.793888588271750573e+00, -1.779272447423927428e+00, -1.764647273307479391e+00, -1.750012923897452444e+00, -1.735369254780609216e+00, -1.720716119112000175e+00,
        -1.706053367570993240e+00, -1.691380848315968466e+00, -1.676698406938626595e+00, -1.662005886417345257e+00, -1.647303127068936668e+00, -1.632589966500902712e+00, -1.617866239561131625e+00,
        -1.603131778288010123e+00, -1.588386411858628611e+00, -1.573629966536664426e+00, -1.558862265618827125e+00, -1.544083129380501962e+00, -1.529292375020237182e+00, -1.514489816603383998e+00,
        -1.499675265004333014e+00, -1.484848527848137811e+00, -1.470009409450440341e+00, -1.455157710756823208e+00, -1.440293229280589449e+00, -1.425415759039740937e+00, -1.410525090492460665e+00,
        -1.395621010471538304e+00, -1.380703302117652687e+00, -1.365771744811192123e+00, -1.350826114103020892e+00, -1.335866181643817541e+00, -1.320891715112248566e+00, -1.305902478141627965e+00,
        -1.290898230245432377e+00, -1.275878726741366043e+00, -1.260843718673973157e+00, -1.245792952735989001e+00, -1.230726171188135876e+00, -1.215643111777624297e+00, -1.200543507654948661e+00,
        -1.185427087289522730e+00, -1.170293574383549196e+00, -1.155142687784439515e+00, -1.139974141395854179e+00, -1.124787644086856497e+00, -1.109582899599844241e+00, -1.094359606456657197e+00,
        -1.079117457863106644e+00, -1.063856141612011585e+00, -1.048575339984358035e+00, -1.033274729649019674e+00, -1.017953981560683063e+00, -1.002612760856079754e+00, -9.872507267485509663e-01,
        -9.718675324209239408e-01, -9.564628249165176843e-01, -9.410362450286021696e-01, -9.255874271879587223e-01, -9.101159993487000222e-01, -8.946215828724155550e-01, -8.791037924103899392e-01,
        -8.635622357841905572e-01, -8.479965138643655864e-01, -8.324062204473884341e-01, -8.167909421308313656e-01, -8.011502581867100403e-01, -7.854837404331064254e-01, -7.697909531039377473e-01,
        -7.540714527170240267e-01, -7.383247879403610492e-01, -7.225504994566308570e-01, -7.067481198260057162e-01, -6.909171733472264654e-01, -6.750571759169931019e-01, -6.591676348876497338e-01,
        -6.432480489232650367e-01, -6.272979078540815712e-01, -6.113166925293762599e-01, -5.953038746687773219e-01, -5.792589167121133809e-01, -5.631812716677440100e-01, -5.470703829595495726e-01,
        -5.309256842725363912e-01, -5.147465993971619413e-01, -4.985325420724325274e-01, -4.822829158278582606e-01, -4.659971138243255151e-01, -4.496745186939796191e-01, -4.333145023792023820e-01,
        -4.169164259707845432e-01, -4.004796395453985025e-01, -3.840034820024536555e-01, -3.674872809005117480e-01, -3.509303522933207575e-01, -3.343320005656342242e-01, -3.176915182689690753e-01,
        -3.010081859574224028e-01, -2.842812720237357094e-01, -2.675100325357526176e-01, -2.506937110734680507e-01, -2.338315385668545687e-01, -2.169227331346592069e-01, -1.999664999244038510e-01,
        -1.829620309537795531e-01, -1.659085049536948575e-01, -1.488050872132367364e-01, -1.316509294267726449e-01, -1.144451695435026312e-01, -9.718693161971100891e-02, -7.987532567406357975e-02,
        -6.250944754623571908e-02, -4.508837875921357929e-02, -2.761118638561238861e-02, -1.007692291837952031e-02, 7.515373853751791157e-03, 2.516668096563849308e-02, 4.287799038955116687e-02,
        6.065030914300877790e-02, 7.848465939016274762e-02, 9.638207853628300015e-02, 1.143436193148676949e-01, 1.323703498668596101e-01, 1.504633538114835134e-01, 1.686237303081316863e-01,
        1.868525941087738618e-01, 2.051510756003103453e-01, 2.235203208362644411e-01, 2.419614915572445846e-01, 2.604757651994907275e-01, 2.790643348909225274e-01, 2.977284094339847642e-01,
        3.164692132746190767e-01, 3.352879864566974955e-01, 3.541859845611505797e-01, 3.731644786291101745e-01, 3.922247550683047868e-01, 4.113681155419415814e-01, 4.305958768393399749e-01,
        4.499093707274900988e-01, 4.693099437827778497e-01, 4.887989572020708939e-01, 5.083777865923346795e-01, 5.280478217380019101e-01, 5.478104663452385559e-01, 5.676671377623091486e-01,
        5.876192666752143579e-01, 6.076682967777744526e-01, 6.278156844153628402e-01, 6.480628982014593475e-01, 6.684114186062461993e-01, 6.888627375164465549e-01, 7.094183577656660855e-01,
        7.300797926344519961e-01, 7.508485653193812670e-01, 7.717262083704640174e-01, 7.927142630961924175e-01, 8.138142789356321849e-01, 8.350278127969287256e-01, 8.563564283617107753e-01,
        8.778016953548820611e-01, 8.993651887793497890e-01, 9.210484881153276904e-01, 9.428531764838573581e-01, 9.647808397743138364e-01, 9.868330657357101687e-01, 1.009011443031680555e+00,
        1.031317560259154220e+00, 1.053753004930747306e+00, 1.076319362421058745e+00, 1.099018214877129251e+00, 1.121851140093406807e+00, 1.144819710351726805e+00, 1.167925491226848189e+00,
        1.191170040358282112e+00, 1.214554906189223793e+00, 1.238081626673530833e+00, 1.261751727951857527e+00, 1.285566722998118916e+00, 1.309528110237661025e+00, 1.333637372138616994e+00,
        1.357895973778068477e+00, 1.382305361384801090e+00, 1.406866960860538418e+00, 1.431582176281727126e+00, 1.456452388384066099e+00, 1.481478953032097312e+00, 1.506663199676377740e+00,
        1.532006429800786274e+00, 1.557509915362758957e+00, 1.583174897229287392e+00, 1.609002583611719883e+00, 1.634994148502431299e+00, 1.661150730116619734e+00, 1.687473429342547293e+00,
        1.713963308203631852e+00, 1.740621388335936937e+00, 1.767448649484585133e+00, 1.794446028022785189e+00, 1.821614415497148087e+00, 1.848954657203021990e+00, 1.876467550793639250e+00,
        1.904153844926801176e+00, 1.932014237952910163e+00, 1.960049376648085095e+00, 1.988259854996070608e+00, 2.016646213022645018e+00, 2.045208935686086527e+00, 2.073948451827253514e+00,
        2.102865133182698631e+00, 2.131959293464111393e+00, 2.161231187507307805e+00, 2.190681010493759295e+00, 2.220308897247562196e+00, 2.250114921610536278e+00, 2.280099095897945016e+00,
        2.310261370437167727e+00, 2.340601633191360609e+00, 2.371119709469981629e+00, 2.401815361727784648e+00, 2.432688289453607489e+00, 2.463738129150097489e+00, 2.494964454405129484e+00,
        2.526366776055511743e+00, 2.557944542443212121e+00, 2.589697139764099543e+00, 2.621623892508883724e+00, 2.653724063995622107e+00, 2.685996856992998172e+00, 2.718441414433075298e+00,
        2.751056820212167686e+00, 2.783842100078050663e+00, 2.816796222601529287e+00, 2.849918100230090179e+00, 2.883206590421129256e+00, 2.916660496851998019e+00, 2.950278570703887215e+00,
        2.984059512016312254e+00, 3.018001971108888792e+00, 3.052104550066684130e+00, 3.086365804285480685e+00, 3.120784244073000924e+00, 3.155358336302044542e+00, 3.190086506111383446e+00,
        3.224967138650136622e+00, 3.259998580861284800e+00, 3.295179143299920455e+00, 3.330507101981744711e+00, 3.365980700257427571e+00, 3.401598150708227575e+00, 3.437357637058491289e+00,
        3.473257316100561987e+00, 3.509295319627706355e+00, 3.545469756370736469e+00, 3.581778713934076208e+00, 3.618220260727126991e+00, 3.654792447886851203e+00, 3.691493311187746151e+00,
        3.728320872935293906e+00, 3.765273143839341863e+00, 3.802348124863886181e+00, 3.839543809049948297e+00, 3.876858183308386607e+00, 3.914289230179682999e+00, 3.951834929557909604e+00,
        3.989493260376288930e+00, 4.027262202251907119e+00, 4.065139737087459793e+00, 4.103123850627900637e+00, 4.141212533970256793e+00, 4.179403785024969231e+00, 4.217695609927317513e+00,
        4.256086024397712109e+00, 4.294573055049793808e+00, 4.333154740645484004e+00, 4.371829133296307290e+00, 4.410594299610440139e+00, 4.449448321785244964e+00, 4.488389298644973380e+00,
        4.527415346623724801e+00, 4.566524600693744773e+00, 4.605715215239329474e+00, 4.644985364876748513e+00, 4.684333245220703823e+00, 4.723757073597968592e+00, 4.763255089708972712e+00,
        4.802825556238135896e+00, 4.842466759414006283e+00, 4.882177009520106914e+00, 4.921954641357675797e+00, 4.961798014661471079e+00, 5.001705514469860780e+00, 5.041675551450504500e+00,
        5.081706562182967346e+00, 5.121797009399650769e+00, 5.161945382186415188e+00, 5.202150196144439853e+00, 5.242409993514641542e+00, 5.282723343266237492e+00, 5.323088841150888761e+00,
        5.363505109723930353e+00, 5.403970798334178482e+00, 5.444484583083772478e+00, 5.485045166759582536e+00, 5.525651278737584882e+00, 5.566301674861654725e+00, 5.606995137298286913e+00,
        5.647730474368503728e+00, 5.688506520358434848e+00, 5.729322135309868003e+00, 5.770176204792100805e+00, 5.811067639656364747e+00, 5.851995375774075470e+00, 5.892958373760132318e+00,
        5.933955618682425381e+00, 5.974986119758676217e+00, 6.016048910041793540e+00, 6.057143046094681793e+00, 6.098267607655615485e+00, 6.139421697295129654e+00, 6.180604440065376792e+00,
        6.221814983142841982e+00, 6.263052495465290193e+00, 6.304316167363771761e+00, 6.345605210190464085e+00, 6.386918855943076956e+00, 6.428256356886620004e+00, 6.469616985173070489e+00,
        6.511000032459687503e+00, 6.552404809526525931e+00, 6.593830645893738129e+00, 6.635276889439174042e+00, 6.676742906016807311e+00, 6.718228079076448367e+00, 6.759731809285145054e+00,
        6.801253514150790380e+00, 6.842792627648170978e+00, 6.884348599847924355e+00, 6.925920896548682926e+00, 6.967508998912713913e+00, 7.009112403105341116e+00, 7.050730619938390120e+00,
        7.092363174517901214e+00, 7.134009605896315165e+00, 7.175669466729295287e+00, 7.217342322937444266e+00, 7.259027753372938818e+00, 7.300725349491324678e+00, 7.342434715028535841e+00,
        7.384155465683258868e+00, 7.425887228804723961e+00, 7.467629643086000080e+00, 7.509382358262848278e+00, 7.551145034818199875e+00, 7.592917343692232812e+00, 7.634698965998204301e+00,
        7.676489592743889645e+00, 7.718288924558750708e+00, 7.760096671426786941e+00, 7.801912552425056546e+00, 7.843736295467861552e+00, 7.885567637056555945e+00, 7.927406322034950215e+00,
        7.969252103350283001e+00, 8.011104741819659480e+00, 8.052964005902026656e+00, 8.094829671475483934e+00, 8.136701521619965405e+00, 8.178579346405202344e+00, 8.220462942683900209e+00,
        8.262352113890059968e+00, 8.304246669842363815e+00, 8.346146426552573772e+00, 8.388051206038806384e+00, 8.429960836143713721e+00, 8.471875150357364603e+00, 8.513793987644810102e+00,
        8.555717192278262218e+00, 8.597644613673752545e+00, 8.639576106232228270e+00, 8.681511529184973597e+00, 8.723450746443274895e+00, 8.765393626452272713e+00, 8.807340042048823037e+00,
        8.849289870323442386e+00, 8.891242992486070307e+00, 8.933199293735690105e+00, 8.975158663133653292e+00, 9.017120993480681079e+00, 9.059086181197388399e+00, 9.101054126208316220e+00,
        9.143024731829335394e+00, 9.184997904658382950e+00, 9.226973554469383387e+00, 9.268951594109404724e+00, 9.310931939398793489e+00, 9.352914509034373935e+00, 9.394899224495514289e+00,
        9.436886009953081356e+00, 9.478874792181123610e+00, 9.520865500471277443e+00, 9.562858066549781100e+00, 9.604852424497055452e+00, 9.646848510669737919e+00, 9.688846263625196187e+00,
        9.730845624048324538e+00, 9.772846534680663666e+00, 9.814848940251730269e+00, 9.856852787412515582e+00, 9.898858024671071121e+00, 9.940864602330142574e+00, 9.982872472426784327e+00,
        1.002488158867386936e+01, 1.006689190640353360e+01, 1.010890338251236287e+01, 1.015091597540838286e+01, 1.019292964495973486e+01, 1.023494435244503542e+01, 1.027696006050531352e+01,
        1.031897673309754104e+01, 1.036099433544965187e+01, 1.040301283401705135e+01, 1.044503219644050596e+01, 1.048705239150549318e+01, 1.052907338910280899e+01, 1.057109516019052187e+01,
        1.061311767675715778e+01, 1.065514091178612688e+01, 1.069716483922131189e+01, 1.073918943393381298e+01, 1.078121467168979386e+01, 1.082324052911941337e+01, 1.086526698368675881e+01,
        1.090729401366085582e+01, 1.094932159808758954e+01, 1.099134971676259376e+01, 1.103337835020506397e+01, 1.107540747963243177e+01, 1.111743708693592225e+01, 1.115946715465691952e+01,
        1.120149766596414409e+01, 1.124352860463161008e+01, 1.128555995501730358e+01, 1.132759170204265331e+01, 1.136962383117263720e+01, 1.141165632839659239e+01, 1.145368918020970028e+01,
        1.149572237359508264e+01, 1.153775589600653184e+01, 1.157978973535181844e+01, 1.162182387997659738e+01, 1.166385831864882938e+01, 1.170589304054380619e+01, 1.174792803522962892e+01,
        1.178996329265322451e+01, 1.183199880312684549e+01, 1.187403455731502611e+01, 1.191607054622200579e+01, 1.195810676117958415e+01, 1.200014319383540240e+01
    };<|MERGE_RESOLUTION|>--- conflicted
+++ resolved
@@ -340,12 +340,8 @@
                  species_->particles->last_index[(sub_space.cell_index_[0]+i)/species_->clrw] = iPart;
             }
         }//i
-<<<<<<< HEAD
         delete [] indexes;
-        
-=======
-    
->>>>>>> a333e758
+    
     } else if( n_existing_particles == 0 ) {
         // Here particles are created from a numpy array or from an HDF5 file
         // Based on a count sort to comply with initial sorting.
