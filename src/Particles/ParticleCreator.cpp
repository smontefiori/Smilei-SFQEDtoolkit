// -----------------------------------------------------------------------------
//
//! \file ParticleCreator.cpp
//
//! \brief Class with functions to create particles
//
// -----------------------------------------------------------------------------

#include "ParticleCreator.h"

using namespace std;

// ---------------------------------------------------------------------------------------------------------------------
//! constructor for ParticleCreator
// ---------------------------------------------------------------------------------------------------------------------
ParticleCreator::ParticleCreator()
{
    position_initialization_on_species_ = false;
    initialized_in_species_ = true;
    add_new_particle_energy_ = true;
    time_profile_ = NULL;
}

// ---------------------------------------------------------------------------------------------------------------------
//! Destructor for ParticleCreator
// ---------------------------------------------------------------------------------------------------------------------
ParticleCreator::~ParticleCreator() {
    // for( unsigned int i=0; i<velocity_profile_.size(); i++ ) {
    //     delete velocity_profile_[i];
    // }
    // for( unsigned int i=0; i<temperature_profile_.size(); i++ ) {
    //     delete temperature_profile_[i];
    // }
    // if( density_profile_ ) {
    //     delete density_profile_;
    // }
    // if( time_profile_ ) {
    //     delete time_profile_;
    // }
    // if( particles_per_cell_profile_ ) {
    //     delete particles_per_cell_profile_;
    // }
}

// ---------------------------------------------------------------------------------------------------------------------
//! \brief Associate this particle creator object to the specified particle injector
//! \param particle_injector : particle injector to associate with
//! \param particles : particles object to inject particles
//! \param species : associated species
// ---------------------------------------------------------------------------------------------------------------------
void ParticleCreator::associate( ParticleInjector * particle_injector, Particles * particles, Species * species)
{
    species_ = species;
    
    particles_ = particles;
    
    // If we do not use the particles object associated to the species
    if (&particles_ != &species->particles)
    {
        initialized_in_species_ = false;
    }
    
    position_initialization_ = particle_injector->position_initialization_;
    position_initialization_on_species_ = particle_injector->position_initialization_on_injector_;
    momentum_initialization_ = particle_injector->momentum_initialization_;
    velocity_profile_.resize(particle_injector->velocity_profile_.size());
    for (unsigned int i = 0 ; i < velocity_profile_.size() ; i++) {
        velocity_profile_[i] = particle_injector->velocity_profile_[i];
    }
    temperature_profile_.resize(particle_injector->temperature_profile_.size());
    for (unsigned int i = 0 ; i < temperature_profile_.size() ; i++) {
        temperature_profile_[i] = particle_injector->temperature_profile_[i];
    }
    density_profile_ = particle_injector->density_profile_;
    density_profile_type_ = particle_injector->density_profile_type_;
    time_profile_ = particle_injector->time_profile_;
    particles_per_cell_profile_ = particle_injector->particles_per_cell_profile_;
}

// ---------------------------------------------------------------------------------------------------------------------
//! \brief Associate this particle creator object to the specified particle injector
//! \param species :species to associate with
// ---------------------------------------------------------------------------------------------------------------------
void ParticleCreator::associate( Species * species)
{
    species_ = species;
    
    particles_ = species->particles;
    
    position_initialization_ = species->position_initialization_;
    position_initialization_on_species_ = species->position_initialization_on_species_;
    position_initialization_on_species_type_ = species->position_initialization_on_species_type_;
    momentum_initialization_ = species->momentum_initialization_;
    velocity_profile_.resize(species->velocity_profile_.size());
    for (unsigned int i = 0 ; i < velocity_profile_.size() ; i++) {
        velocity_profile_[i] = species->velocity_profile_[i];
    }
    temperature_profile_.resize(species->temperature_profile_.size());
    for (unsigned int i = 0 ; i < temperature_profile_.size() ; i++) {
        temperature_profile_[i] = species->temperature_profile_[i];
    }
    density_profile_ = species->density_profile_;
    density_profile_type_ = species->density_profile_type_;
    particles_per_cell_profile_ = species->particles_per_cell_profile_;
}

// ---------------------------------------------------------------------------------------------------------------------
//! \brief Creation of the particle properties in the given particle vector `particles`
//! \param particles : vector of particles
//! \param species : species object necessary for some properties
//! \param n_space_to_create
//! \param params : general parameters
// ---------------------------------------------------------------------------------------------------------------------
int ParticleCreator::create( std::vector<unsigned int> n_space_to_create,
                             Params &params,
                             Patch *patch,
                             int new_cell_idx,
                             unsigned int itime)
{
    
    // n_space_to_create_generalized = n_space_to_create, + copy of 2nd direction data among 3rd direction
    // same for local species_::cell_length[2]
    std::vector<unsigned int> n_space_to_create_generalized( n_space_to_create );
    unsigned int nPart, i, j, k;
    unsigned int npart_effective = 0 ;
    double *momentum[3], *position[species_->nDim_particle], *weight_arr;
    std::vector<int> my_particles_indices;
    std::vector<Field *> xyz( species_->nDim_field );
    
    // Create particles_ in a space starting at cell_position
    std::vector<double> cell_position( 3, 0 );
    std::vector<double> cell_index( 3, 0 );
    for( unsigned int idim=0 ; idim<species_->nDim_field ; idim++ ) {
        //if (params.cell_length[idim]!=0) { // Useless, nDim_field defined for (params.cell_length[idim>=nDim_field]==0)
        cell_position[idim] = patch->getDomainLocalMin( idim );
        cell_index   [idim] = ( double ) patch->getCellStartingGlobalIndex( idim );
        xyz[idim] = new Field3D( n_space_to_create_generalized );
        //}
    }
    // Create the x,y,z maps where profiles will be evaluated
    std::vector<double> ijk( 3 );
    for( ijk[0]=0; ijk[0]<n_space_to_create_generalized[0]; ijk[0]++ ) {
        for( ijk[1]=0; ijk[1]<n_space_to_create_generalized[1]; ijk[1]++ ) {
            for( ijk[2]=0; ijk[2]<n_space_to_create_generalized[2]; ijk[2]++ ) {
                for( unsigned int idim=0 ; idim<species_->nDim_field ; idim++ ) {
                    ( *xyz[idim] )( ijk[0], ijk[1], ijk[2] ) = cell_position[idim] + ( ijk[idim]+0.5 )*species_->cell_length[idim];
                }
                ( *xyz[0] )( ijk[0], ijk[1], ijk[2] ) += new_cell_idx*species_->cell_length[0];
            }
        }
    }
    
    // ---------------------------------------------------------
    // Calculate density and number of particles_ for the species_
    // ---------------------------------------------------------

    // field containing the charge distribution (always 3d)
    Field3D charge( n_space_to_create_generalized );
    species_->max_charge_ = 0.;

    // field containing the number of particles in each cell
    Field3D n_part_in_cell( n_space_to_create_generalized );

    // field containing the density distribution (always 3d)
    Field3D density( n_space_to_create_generalized );

    // field containing the temperature distribution along all 3 momentum coordinates (always 3d * 3)
    Field3D temperature[3];
    // field containing the temperature distribution along all 3 momentum coordinates (always 3d * 3)
    Field3D velocity[3];
    
    if( species_->momentum_initialization_array_ != NULL ) {
        for( unsigned int idim = 0; idim < 3; idim++ ) {
            momentum[idim] = &( species_->momentum_initialization_array_[idim*species_->n_numpy_particles_] );
        }
    } else {
        //Initialize velocity and temperature profiles
        for( i=0; i<3; i++ ) {
            velocity[i].allocateDims( n_space_to_create_generalized );
            temperature[i].allocateDims( n_space_to_create_generalized );
        }
        // Evaluate profiles
        for( unsigned int m=0; m<3; m++ ) {
            if( temperature_profile_[m] ) {
                temperature_profile_[m]->valuesAt( xyz, temperature[m] );
            } else {
                temperature[m].put_to( 0.0000000001 ); // default value
            }

            if( velocity_profile_[m] ) {
                velocity_profile_[m]   ->valuesAt( xyz, velocity   [m] );
            } else {
                velocity[m].put_to( 0.0 ); //default value
            }
            // cerr << species_->name
            //      << " Velocity[m] : " << velocity[m](0,0,0) << " Temperature[m]: " << temperature[m](0,0,0) << endl;
        }
    } // end if momentum_initialization_array_
    
    // Initialize charge profile
    if( species_->mass_ > 0 ) {
        species_->charge_profile_->valuesAt( xyz, charge );
    }
    if( species_->position_initialization_array_ != NULL ) {
        for( unsigned int idim = 0; idim < species_->nDim_particle; idim++ ) {
            position[idim] = &( species_->position_initialization_array_[idim*species_->n_numpy_particles_] );
        }
        weight_arr =         &( species_->position_initialization_array_[species_->nDim_particle*species_->n_numpy_particles_] );
        //Idea to speed up selection, provides xmin, xmax of the bunch and check if there is an intersection with the patch instead of going through all particles for all patches.
        for( unsigned int ip = 0; ip < species_->n_numpy_particles_; ip++ ) {
            //If the particle belongs to this patch
            if (params.geometry!="AMcylindrical") {
                if( position[0][ip] >= patch->getDomainLocalMin( 0 ) && position[0][ip] < patch->getDomainLocalMax( 0 )
                    && ( species_->nDim_particle < 2  || ( position[1][ip] >= patch->getDomainLocalMin( 1 ) && position[1][ip] < patch->getDomainLocalMax( 1 ) ) )
                    && ( species_->nDim_particle < 3  || ( position[2][ip] >= patch->getDomainLocalMin( 2 ) && position[2][ip] < patch->getDomainLocalMax( 2 ) ) ) ) {
                    my_particles_indices.push_back( ip ); //This vector stores particles initially sittinig in the current patch.
                }
            }
            else {
                double distance =  sqrt( position[1][ip]*position[1][ip]+position[2][ip]*position[2][ip] );
                if( position[0][ip] >= patch->getDomainLocalMin( 0 ) && position[0][ip] < patch->getDomainLocalMax( 0 )
                    && ( distance >= patch->getDomainLocalMin( 1 ) && distance < patch->getDomainLocalMax( 1 ) ) ) {
                    my_particles_indices.push_back( ip ); //This vector stores particles initially sittinig in the current patch.
                }
            }
        }
        npart_effective = my_particles_indices.size();
    } else {
        //Initialize density and ppc profiles
        density_profile_->valuesAt( xyz, density );
        particles_per_cell_profile_->valuesAt( xyz, n_part_in_cell );
        // Take into account the time profile
        double time_amplitude;
        if (time_profile_) {
            time_amplitude = time_profile_->valueAt(itime*params.timestep);
        } else {
            time_amplitude = 1;
        }
        weight_arr = NULL;
        //Now compute number of particles per cell
        double remainder, nppc;
        for( i=0; i<n_space_to_create_generalized[0]; i++ ) {
            for( j=0; j<n_space_to_create_generalized[1]; j++ ) {
                for( k=0; k<n_space_to_create_generalized[2]; k++ ) {

                    // Obtain the number of particles per cell
                    nppc = n_part_in_cell( i, j, k );
                    
                    n_part_in_cell( i, j, k ) = floor( nppc );
                    
                    // If not a round number, then we need to decide how to round
                    double intpart;
                    if( modf( nppc, &intpart ) > 0 ) {
                        remainder = pow( nppc - floor( nppc ), -species_->inv_nDim_particles);
                        if( fmod( cell_index[0]+( double )i, remainder ) < 1.
                                && fmod( cell_index[1]+( double )j, remainder ) < 1.
                                && fmod( cell_index[2]+( double )k, remainder ) < 1. ) {
                            n_part_in_cell( i, j, k )++;
                        }
                    }

                    // assign charge its correct value in the cell
                    if( species_->mass_ > 0 ) {
                        if( charge( i, j, k )>species_->max_charge_ ) {
                            species_->max_charge_=charge( i, j, k );
                        }
                    }

                    // If zero or less, zero particles
                    if( n_part_in_cell( i, j, k )<=0. || density( i, j, k )==0. ) {
                        n_part_in_cell( i, j, k ) = 0.;
                        density( i, j, k ) = 0.;
                        continue;
                    }

                    // assign density its correct value in the cell
                    if( density_profile_type_=="charge" ) {
                        if( charge( i, j, k )==0. ) {
                            ERROR( "Encountered non-zero charge density and zero charge at the same location" );
                        }
                        density( i, j, k ) /= charge( i, j, k );
                    }
                    
                    density( i, j, k ) = abs( density( i, j, k ) );
                    
                    // Time amplitude
                    density( i, j, k ) *= time_amplitude;
                    
                    // multiply by the cell volume
                    density( i, j, k ) *= params.cell_volume;
                    if( params.geometry=="AMcylindrical" &&
                        ( (position_initialization_  != "regular") &&
                          (species_->position_initialization_on_species_type_ != "regular") ) ) {
                        //Particles weight in regular is normalized later.
                        density( i, j, k ) *= ( *xyz[1] )( i, j, k );
                    }
                    // increment the effective number of particle by n_part_in_cell(i,j,k)
                    // for each cell with as non-zero density
                    npart_effective += ( unsigned int ) n_part_in_cell( i, j, k );

                }//i
            }//j
        }//k end the loop on all cells
    }
    
    unsigned int n_existing_particles = particles_->size();
    
    //if (!n_existing_particles)
    particles_->initialize( n_existing_particles+npart_effective, species_->nDim_particle );

    // Initialization of the particles properties
    // ------------------------------------------
    unsigned int iPart=n_existing_particles;
    double *indexes=new double[species_->nDim_particle];
    double *temp=new double[3];
    double *vel=new double[3];
    
    if( species_->position_initialization_array_ == NULL ) {
        for( i=0; i<n_space_to_create_generalized[0]; i++ ) {
            if(( !n_existing_particles )&&( i%species_->clrw == 0 )&&( initialized_in_species_ )) {
                species_->first_index[(new_cell_idx+i)/species_->clrw] = iPart;
            }
            for( j=0; j<n_space_to_create_generalized[1]; j++ ) {
                for( k=0; k<n_space_to_create_generalized[2]; k++ ) {
                    // initialize particles in meshes where the density is non-zero
                    if( density( i, j, k )>0 ) {

                        vel[0]  = velocity[0]( i, j, k );
                        vel[1]  = velocity[1]( i, j, k );
                        vel[2]  = velocity[2]( i, j, k );
                        temp[0] = temperature[0]( i, j, k );
                        temp[1] = temperature[1]( i, j, k );
                        temp[2] = temperature[2]( i, j, k );
                        nPart = n_part_in_cell( i, j, k );
                        
                        //cerr << vel[0] << endl;
                        
                        //if (n_existing_particles) {
                        //    iPart = n_existing_particles;
                        //    iPart = first_index[(new_cell_idx+i)/clrw];
                        //    last_index[(new_cell_idx+i)/clrw] += nPart;
                        //    for ( int idx=(new_cell_idx+i)/clrw+1 ; idx<last_index.size() ; idx++ ) {
                        //        first_index[idx] += nPart;
                        //        last_index[idx] += nPart;
                        //    }
                        //    particles->createParticles( nPart, iPart );
                        //
                        //}

                        indexes[0]=i*species_->cell_length[0]+cell_position[0] + new_cell_idx*species_->cell_length[0];;
                        if( species_->nDim_particle > 1 ) {
                            indexes[1]=j*species_->cell_length[1]+cell_position[1];
                            if( species_->nDim_particle > 2 ) {
                                indexes[2]=k*species_->cell_length[2]+cell_position[2];
                            }
                        }
                        if( !position_initialization_on_species_ ) {
                            ParticleCreator::createPosition( position_initialization_, particles_, species_, nPart, iPart, indexes, params );
                        }
                        ParticleCreator::createMomentum( momentum_initialization_, particles_, species_,  nPart, iPart, temp, vel );
                        
                        ParticleCreator::createWeight( position_initialization_, particles_, nPart, iPart, density( i, j, k ), params );

                        ParticleCreator::createCharge( particles_, species_, nPart, iPart, charge( i, j, k ) );

                        //if (n_existing_particles) {
                        //    // operate filter
                        //    for ( int ip = nPart-1 ; ip >= 0 ; ip-- ){
                        //        double lf=1;
                        //        for (int iDim=0;iDim<3;iDim++)
                        //            lf += particles->Momentum[iDim][iPart+ip]*particles->Momentum[iDim][iPart+ip];
                        //        lf =sqrt( lf );
                        //        double X = particles->Position[0][iPart+ip] - cell_length[0]+params.timestep*particles->Momentum[0][iPart+ip]/lf;
                        //        if ( patch->isXmin() ) {
                        //            if ( ( X < 0. ) ) {
                        //                nPart--; // ne sert à rien ici
                        //                particles->eraseParticle(iPart+ip);
                        //                last_index[(new_cell_idx+i)/clrw]--;
                        //                for ( int idx=(new_cell_idx+i)/clrw+1 ; idx<last_index.size() ; idx++ ) {
                        //                    first_index[idx]--;
                        //                    last_index[idx]--;
                        //                }
                        //            }
                        //            else
                        //                particles->Position[0][iPart+ip] = X;
                        //        }
                        //        else if ( patch->isXmax() ) {
                        //            X = particles->Position[0][iPart+ip] + cell_length[0]+params.timestep*particles->Momentum[0][iPart+ip]/lf;
                        //            if (  X > params.grid_length[0] ) {
                        //                //cout << "params.grid_length[0]+ cell_length[0]*vel[0] = " << params.grid_length[0]+ cell_length[0]*vel[0] << endl;
                        //                //cout << "params.grid_length[0]                        = " << params.grid_length[0] << endl;
                        //                nPart--; // ne sert à rien ici
                        //                particles->eraseParticle(iPart+ip);
                        //                last_index[(new_cell_idx+i)/clrw]--;
                        //                for ( int idx=(new_cell_idx+i)/clrw+1 ; idx<last_index.size() ; idx++ ) {
                        //                    first_index[idx]--;
                        //                    last_index[idx]--;
                        //                }
                        //            }
                        //            else
                        //                particles->Position[0][iPart+ip] = X;
                        //        }
                        //
                        //    }
                        //}

                        
                        iPart+=nPart;
                    }//END if density > 0
                }//k end the loop on all cells
            }//j
            if((!n_existing_particles)&&( i%species_->clrw == species_->clrw -1 ) &&(initialized_in_species_)) {
                 species_->last_index[(new_cell_idx+i)/species_->clrw] = iPart;
            }

        }//i
    } else if( n_existing_particles == 0 ) {
        // Here position are created from a numpy array.
        // Do not recreate particles from numpy array again after initialization. Is this condition enough ?
        // Initializing particles from numpy array and based on a count sort to comply with initial sorting.
        int nbins = species_->first_index.size();
        int indices[nbins];
        double one_ov_dbin = 1. / ( species_->cell_length[0] * species_->clrw ) ;

        for( int ibin=0; ibin < nbins ; ibin++ ) {
            indices[ibin] = 0 ;
        }

        ///Compute proper indices for particle susing a count sort
        for( unsigned int ipart = 0; ipart < npart_effective ; ipart++ ) {
            unsigned int ip = my_particles_indices[ipart];
            double x = position[0][ip]-species_->min_loc ;
            int ix = int( x * one_ov_dbin ) ;
            indices[ix] ++;
        }
        unsigned int tot=0;
        for( int ibin=0; ibin < nbins; ibin++ ) {
            unsigned int oc = indices[ibin];
            indices[ibin] = tot;
            tot += oc;
        }
        for( int ibin=0; ibin < nbins   ; ibin++ ) {
            species_->first_index[ibin] = indices[ibin] ;
        }
        for( int ibin=0; ibin < nbins-1 ; ibin++ ) {
            species_->last_index[ibin] = species_->first_index[ibin+1] ;
        }
        species_->last_index[nbins-1] = npart_effective ;

        //Now initialize particles at their proper indices
        for( unsigned int ipart = 0; ipart < npart_effective ; ipart++ ) {
            unsigned int ippy = my_particles_indices[ipart];//Indice of the particle in the python array.
            double x = position[0][ippy]-species_->min_loc ;
            unsigned int ibin = int( x * one_ov_dbin ) ;
            int ip = indices[ibin] ; //Indice of the position of the particle in the particles array.

            unsigned int int_ijk[3] = {0, 0, 0};
            if ( params.geometry != "AMcylindrical") {
                for( unsigned int idim=0; idim<species_->nDim_particle; idim++ ) {
                    particles_->position( idim, ip ) = position[idim][ippy];
                    int_ijk[idim] = ( unsigned int )( ( particles_->position( idim, ip ) - species_->min_loc_vec[idim] )/species_->cell_length[idim] );
                }
            }
            else {
                for( unsigned int idim=0; idim<species_->nDim_particle; idim++ ) {
                    particles_->position( idim, ip ) = position[idim][ippy];
                }
                int_ijk[0] = ( unsigned int )( ( particles_->position( 0, ip ) - species_->min_loc_vec[0] )/species_->cell_length[0] );
                int_ijk[1] = ( unsigned int )( ( sqrt( position[1][ippy]*position[1][ippy]+position[2][ippy]*position[2][ippy] )
                                               - species_->min_loc_vec[1] )/species_->cell_length[1] );
            }
            if( !species_->momentum_initialization_array_ ) {
                vel [0] = velocity   [0]( int_ijk[0], int_ijk[1], int_ijk[2] );
                vel [1] = velocity   [1]( int_ijk[0], int_ijk[1], int_ijk[2] );
                vel [2] = velocity   [2]( int_ijk[0], int_ijk[1], int_ijk[2] );
                temp[0] = temperature[0]( int_ijk[0], int_ijk[1], int_ijk[2] );
                temp[1] = temperature[1]( int_ijk[0], int_ijk[1], int_ijk[2] );
                temp[2] = temperature[2]( int_ijk[0], int_ijk[1], int_ijk[2] );
                ParticleCreator::createMomentum( momentum_initialization_, particles_, species_, 1, ip, temp, vel );
            } else {
                for( unsigned int idim=0; idim < 3; idim++ ) {
                    particles_->momentum( idim, ip ) = momentum[idim][ippy]/species_->mass_ ;
                }
            }

            particles_->weight( ip ) = weight_arr[ippy] ;
            ParticleCreator::createCharge( particles_, species_, 1, ip, charge( int_ijk[0], int_ijk[1], int_ijk[2] ) );
            indices[ibin]++;
        }
    }

    // Delete map xyz.
    for( unsigned int idim=0 ; idim<species_->nDim_field ; idim++ ) {
        delete xyz[idim];
    }

    delete [] indexes;
    delete [] temp;
    delete [] vel;
    
    if (add_new_particle_energy_) {
        // Recalculate former position using the particle velocity
        // (necessary to calculate currents at time t=0 using the Esirkepov projection scheme)
        if( patch->isXmax() ) {
            // Matter particle case
            if( species_->mass_ > 0 ) {
                for( iPart=n_existing_particles; iPart<n_existing_particles+npart_effective; iPart++ ) {
                    /*897 for (int i=0; i<(int)species_->nDim_particle; i++) {
                      particles->position_old(i,iPart) -= particles->momentum(i,iPart)/particles->LorentzFactor(iPart) * params.timestep;
                      }897*/
                    species_->new_particles_energy_ += particles_->weight( iPart )*( particles_->LorentzFactor( iPart )-1.0 );
                }
            }
            // Photon case
            else if( species_->mass_ == 0 ) {
                for( iPart=n_existing_particles; iPart<n_existing_particles+npart_effective; iPart++ ) {
                    /*897 for (int i=0; i<(int)species_->nDim_particle; i++) {
                      particles_->position_old(i,iPart) -= particles_->momentum(i,iPart)/particles_->LorentzFactor(iPart) * params.timestep;
                      }897*/
                    species_->new_particles_energy_ += particles_->weight( iPart )*( particles_->momentumNorm( iPart ) );
                }
            }
        }
    }
    
    if( particles_->tracked ) {
        particles_->resetIds();
    }
    return npart_effective;
    
} // end create

// ---------------------------------------------------------------------------------------------------------------------
//! Creation of the position for all particles (nPart)
// ---------------------------------------------------------------------------------------------------------------------
void ParticleCreator::createPosition( std::string position_initialization,
                                    Particles * particles,
                                    Species * species,
                                    unsigned int nPart,
                                    unsigned int iPart,
                                    double *indexes,
                                    Params &params )
{
    if( position_initialization == "regular" ) {

        if ( species->regular_number_array_.size()!=0){
            if ( species->regular_number_array_.size() != species->nDim_particle){
                ERROR( "The number of particles required per cell per dimension (regular_number) must be of length " << species->nDim_particle << " in this geometry." );
            }
            int npart_check=1;
            for( unsigned int idim=0; idim<species->nDim_particle; idim++ ) {
                npart_check *= species->regular_number_array_[idim];
            }
            if( nPart != npart_check) {
                ERROR( "The number of particles required per cell and per dimension is not coherent with the total number of particles per cell." );
            }
        }

        if( params.geometry != "AMcylindrical" ) {
            double inv_coeff_array[3];
            int    coeff_array[3];

            if ( species->regular_number_array_.size()==0){
                double coeff = pow( ( double )nPart, species->inv_nDim_particles );
                if( nPart != ( unsigned int ) pow( round( coeff ), ( double ) species->nDim_particle ) ) {
                    ERROR( "Impossible to put "<<nPart<<" particles regularly spaced in one cell. Use a square number, or `position_initialization = 'random'`" );
                }
                for( unsigned int idim=0; idim<species->nDim_particle; idim++ ) {
                    coeff_array[idim] = coeff;
                    inv_coeff_array[idim] = 1./coeff;
                }
            } else{
               for( unsigned int idim=0; idim<species->nDim_particle; idim++ ) {
                   coeff_array[idim] = species->regular_number_array_[idim];
                   inv_coeff_array[idim] = 1./(double)coeff_array[idim];
               }
            }

            for( unsigned int  p=iPart; p<iPart+nPart; p++ ) {
                int i = ( int )( p-iPart );
                for( unsigned int idim=0; idim<species->nDim_particle; idim++ ) {
                    particles->position( idim, p ) = indexes[idim] + species->cell_length[idim] * 0.975 * inv_coeff_array[idim] * ( 0.5 + i%coeff_array[idim] );
                    i /= coeff_array[idim]; // integer division
                }
            }
        } else { // AM geometry

            unsigned int Np_array[species->nDim_particle];
            double dx, dr, dtheta, theta_offset;

            if ( species->regular_number_array_.size()==0){
                //Trick to derive number of particles per dimension from total number of particles per cell
                int Np = nPart;
                int counter = 0;
                unsigned int prime = 2;
                for( unsigned int idim=0; idim<species->nDim_particle; idim++ ) {
                    Np_array[idim] = 1;
                }

                while( prime <= 23 && Np > 1 ) {
                    if( Np%prime == 0 ) {
                        Np = Np/prime;
                        Np_array[counter%species->nDim_particle] *= prime;
                        counter++;
                    } else {
                        prime++;
                    }
                }
                Np_array[counter%species->nDim_particle] *= Np; //At that point, if Np is not equal to 1, it means that nPart has a prime divisor greater than 23.
                std::sort( Np_array, Np_array + species->nDim_particle ); //sort so that the largest number of particles per dimension is used along theta.

            } else{

                for( unsigned int idim=0; idim<species->nDim_particle; idim++ ) {
                    Np_array[idim] = species->regular_number_array_[idim];
                }
            }

            dx = species->cell_length[0]/Np_array[0];
            dr = species->cell_length[1]/Np_array[1];
            dtheta = 2.*M_PI   /Np_array[2];

            for( unsigned int ix = 0 ; ix < Np_array[0]; ix++ ) {
                double qx = indexes[0] + dx*( ix+0.5 );
                int nx = ix*( Np_array[2]*Np_array[1] );
                for( unsigned int ir = 0 ; ir < Np_array[1]; ir++ ) {
                    double qr = indexes[1] + dr*( ir+0.5 );
                    int nr = ir*( Np_array[2] );
                    theta_offset = Rand::uniform()*2.*M_PI;
                    for( unsigned int itheta = 0 ; itheta < Np_array[2]; itheta++ ) {
                        int p = nx+nr+itheta+iPart;
                        double theta = theta_offset + itheta*dtheta;
                        particles->position( 0, p ) = qx ;
                        particles->position( 1, p ) = qr*cos( theta );
                        particles->position( 2, p ) = qr*sin( theta );
                    }
                }
            }
        }

    } else if( position_initialization == "random" ) {
        if( params.geometry=="AMcylindrical" ) {
            double particles_r, particles_theta;
            for( unsigned int p= iPart; p<iPart+nPart; p++ ) {
                particles->position( 0, p )=indexes[0]+Rand::uniform()*species->cell_length[0];
                particles_r=sqrt( indexes[1]*indexes[1]+ 2.*Rand::uniform()*( indexes[1]+species->cell_length[1]*0.5 )*species->cell_length[1] );
                particles_theta=Rand::uniform()*2.*M_PI;
                particles->position( 2, p )=particles_r*sin( particles_theta );
                particles->position( 1, p )= particles_r*cos( particles_theta );
            }
        } else {
            for( unsigned int p= iPart; p<iPart+nPart; p++ ) {
                for( unsigned int i=0; i<species->nDim_particle ; i++ ) {
                    particles->position( i, p )=indexes[i]+Rand::uniform()*species->cell_length[i];
                }
            }
        }
    } else if( position_initialization == "centered" ) {

        for( unsigned int p=iPart; p<iPart+nPart; p++ )
            for( unsigned int i=0; i<species->nDim_particle ; i++ ) {
                particles->position( i, p )=indexes[i]+0.5*species->cell_length[i];
            }
    }
}

// ---------------------------------------------------------------------------------------------------------------------
//! Creation of the particle momentum
//! For all (np) particles in a mesh initialize their momentum
//!   - at zero (init_momentum_type = cold)
//!   - using random distribution (init_momentum_type = maxwell-juettner)
// ---------------------------------------------------------------------------------------------------------------------
void ParticleCreator::createMomentum( std::string momentum_initialization,
                                    Particles * particles,
                                    Species * species,
                                    unsigned int nPart,
                                    unsigned int iPart,
                                    double * temp,
                                    double * vel )
{
    // -------------------------------------------------------------------------
    // Particles
    // -------------------------------------------------------------------------
    if( species->mass_ > 0 ) {

        // Cold distribution
        if( momentum_initialization == "cold" ) {

            for( unsigned int p=iPart; p<iPart+nPart; p++ ) {
                particles->momentum( 0, p ) = 0.0;
                particles->momentum( 1, p ) = 0.0;
                particles->momentum( 2, p ) = 0.0;
            }

            // Maxwell-Juttner distribution
        } else if( momentum_initialization == "maxwell-juettner" ) {

            // Sample the energies in the MJ distribution
            std::vector<double> energies = maxwellJuttner( species, nPart, temp[0]/species->mass_ );

            // Sample angles randomly and calculate the momentum
            for( unsigned int p=iPart; p<iPart+nPart; p++ ) {
                double phi   = acos( -Rand::uniform2() );
                double theta = 2.0*M_PI*Rand::uniform();
                double psm = sqrt( pow( 1.0+energies[p-iPart], 2 )-1.0 );

                particles->momentum( 0, p ) = psm*cos( theta )*sin( phi );
                particles->momentum( 1, p ) = psm*sin( theta )*sin( phi );
                particles->momentum( 2, p ) = psm*cos( phi );
            }

            // Trick to have non-isotropic distribution (not good)
            double t1 = sqrt( temp[1]/temp[0] ), t2 = sqrt( temp[2]/temp[0] );
            if( t1!=1. || t2 !=1. ) {
                for( unsigned int p= iPart; p<iPart+nPart; p++ ) {
                    particles->momentum( 1, p ) *= t1;
                    particles->momentum( 2, p ) *= t2;
                }
            }

            // Rectangular distribution
        } else if( momentum_initialization == "rectangular" ) {

            double t0 = sqrt( temp[0]/species->mass_ ), t1 = sqrt( temp[1]/species->mass_ ), t2 = sqrt( temp[2]/species->mass_ );
            for( unsigned int p= iPart; p<iPart+nPart; p++ ) {
                particles->momentum( 0, p ) = Rand::uniform2() * t0;
                particles->momentum( 1, p ) = Rand::uniform2() * t1;
                particles->momentum( 2, p ) = Rand::uniform2() * t2;
            }
        }

        // Adding the mean velocity (using relativistic composition)
        // Also relies on the method proposed in Zenitani, Phys. Plasmas 22, 042116 (2015)
        // to ensure the correct properties of a boosted distribution function
        // -------------------------------------------------------------------------------
        double vx, vy, vz, v2, g, gm1, Lxx, Lyy, Lzz, Lxy, Lxz, Lyz, px, py, pz;
        double gamma, inverse_gamma;
        // mean-velocity
        vx  = -vel[0];
        vy  = -vel[1];
        vz  = -vel[2];
        v2  = vx*vx + vy*vy + vz*vz;
        if( v2>0. ) {
            
            if( v2>=1. ) {
                ERROR("The mean velocity should not be higher than the speed of light");
            }
            
            g   = 1.0/sqrt( 1.0-v2 );
            gm1 = g - 1.0;

            // compute the different component of the Matrix block of the Lorentz transformation
            Lxx = 1.0 + gm1 * vx*vx/v2;
            Lyy = 1.0 + gm1 * vy*vy/v2;
            Lzz = 1.0 + gm1 * vz*vz/v2;
            Lxy = gm1 * vx*vy/v2;
            Lxz = gm1 * vx*vz/v2;
            Lyz = gm1 * vy*vz/v2;

            // Volume transformation method (here is the correction by Zenitani)
            double Volume_Acc;
            double CheckVelocity;

            // Lorentz transformation of the momentum
            for( unsigned int p=iPart; p<iPart+nPart; p++ ) {
                gamma = sqrt( 1.0 + particles->momentum( 0, p )*particles->momentum( 0, p )
                           + particles->momentum( 1, p )*particles->momentum( 1, p )
                           + particles->momentum( 2, p )*particles->momentum( 2, p ) );
                inverse_gamma = 1./gamma;

                CheckVelocity = ( vx*particles->momentum( 0, p )
                              + vy*particles->momentum( 1, p )
                              + vz*particles->momentum( 2, p ) ) * inverse_gamma;
                Volume_Acc = Rand::uniform();
                if( CheckVelocity > Volume_Acc ) {

                    double Phi, Theta, vfl, vflx, vfly, vflz, vpx, vpy, vpz ;
                    Phi = atan2( sqrt( vx*vx +vy*vy ), vz );
                    Theta = atan2( vy, vx );

                    vpx = particles->momentum( 0, p )*inverse_gamma ;
                    vpy = particles->momentum( 1, p )*inverse_gamma ;
                    vpz = particles->momentum( 2, p )*inverse_gamma ;
                    vfl = vpx*cos( Theta )*sin( Phi ) +vpy*sin( Theta )*sin( Phi ) + vpz*cos( Phi ) ;
                    vflx = vfl*cos( Theta )*sin( Phi ) ;
                    vfly = vfl*sin( Theta )*sin( Phi ) ;
                    vflz = vfl*cos( Phi ) ;
                    vpx -= 2.*vflx ;
                    vpy -= 2.*vfly ;
                    vpz -= 2.*vflz ;
                    inverse_gamma = sqrt( 1.0 - vpx*vpx - vpy*vpy - vpz*vpz );
                    gamma = 1./inverse_gamma;
                    particles->momentum( 0, p ) = vpx*gamma ;
                    particles->momentum( 1, p ) = vpy*gamma ;
                    particles->momentum( 2, p ) = vpz*gamma ;

                }//here ends the corrections by Zenitani

                px = -gamma*g*vx + Lxx * particles->momentum( 0, p ) + Lxy * particles->momentum( 1, p ) + Lxz * particles->momentum( 2, p );
                py = -gamma*g*vy + Lxy * particles->momentum( 0, p ) + Lyy * particles->momentum( 1, p ) + Lyz * particles->momentum( 2, p );
                pz = -gamma*g*vz + Lxz * particles->momentum( 0, p ) + Lyz * particles->momentum( 1, p ) + Lzz * particles->momentum( 2, p );

                particles->momentum( 0, p ) = px;
                particles->momentum( 1, p ) = py;
                particles->momentum( 2, p ) = pz;
            }

        }//ENDif vel != 0

    }
    // -------------------------------------------------------------------------
    // Photons
    // -------------------------------------------------------------------------
    else if( species->mass_ == 0 ) {
        // Cold distribution
        if( momentum_initialization == "cold" ) {

            //double gamma =sqrt(vel[0]*vel[0] + vel[1]*vel[1] + vel[2]*vel[2]);
            for( unsigned int p=iPart; p<iPart+nPart; p++ ) {
                particles->momentum( 0, p ) = vel[0];
                particles->momentum( 1, p ) = vel[1];
                particles->momentum( 2, p ) = vel[2];
            }

            // Rectangular distribution
        } else if( momentum_initialization == "rectangular" ) {

            //double gamma =sqrt(temp[0]*temp[0] + temp[1]*temp[1] + temp[2]*temp[2]);
            for( unsigned int p= iPart; p<iPart+nPart; p++ ) {
                particles->momentum( 0, p ) = Rand::uniform2()*temp[0];
                particles->momentum( 1, p ) = Rand::uniform2()*temp[1];
                particles->momentum( 2, p ) = Rand::uniform2()*temp[2];
            }

        }
    }
}


// ---------------------------------------------------------------------------------------------------------------------
//! For all (nPart) particles in a mesh initialize its numerical weight (equivalent to a number density)
// ---------------------------------------------------------------------------------------------------------------------
void ParticleCreator::createWeight( std::string position_initialization,
                                    Particles * particles, unsigned int nPart, unsigned int iPart, double n_real_particles,
                                    Params &params )
{
    double w = n_real_particles / nPart;
    for( unsigned int p= iPart; p<iPart+nPart; p++ ) {
        particles->weight( p ) = w ;
    }
}


// ---------------------------------------------------------------------------------------------------------------------
//! For all (nPart) particles in a mesh initialize its numerical weight (equivalent to a number density)
// ---------------------------------------------------------------------------------------------------------------------
void ParticleCreator::regulateWeightwithPositionAM( Particles * particles )
{
    //Particles in regular have a weight proportional to their position along r.
<<<<<<< HEAD
    for (unsigned int ipart=0; ipart < particles->weight().size(); ipart++){
        cout << "ipart = " << ipart << " " << particles->weight(ipart) << " " << particles->position(1,ipart) << " " << particles->position(2,ipart) << endl;
=======
    int nParts = particles->Weight.size();
    for (unsigned int ipart=0; ipart < nParts ; ipart++){
>>>>>>> 71778c0e
        particles->weight(ipart) *= sqrt(particles->position(1,ipart)*particles->position(1,ipart) + particles->position(2,ipart)*particles->position(2,ipart));
    }
}


// ---------------------------------------------------------------------------------------------------------------------
// For all (np) particles in a mesh initialize its charge state
// ---------------------------------------------------------------------------------------------------------------------
void ParticleCreator::createCharge( Particles * particles, Species * species,
                                    unsigned int nPart, unsigned int iPart, double q )
{
    short Z = ( short )q;
    double r = q-( double )Z;

    // if charge is integer, then all particles have the same charge
    if( r == 0. ) {
        for( unsigned int p = iPart; p<iPart+nPart; p++ ) {
            particles->charge( p ) = Z;
        }
        // if charge is not integer, then particles can have two different charges
    } else {
        int tot = 0, Nm, Np;
        double rr=r/( 1.-r ), diff;
        Np = ( int )round( r*( double )nPart );
        Nm = ( int )nPart - Np;
        for( unsigned int p = iPart; p<iPart+nPart; p++ ) {
            if( Np > rr*Nm ) {
                particles->charge( p ) = Z+1;
                Np--;
            } else {
                particles->charge( p ) = Z;
                Nm--;
            }
            tot += particles->charge( p );
        }
        diff = q - ( ( double )tot )/( ( double )nPart ); // missing charge
        if( diff != 0. ) {
            WARNING( "Could not match exactly charge="<<q<<" for species "<< species->name_
                  << " (difference of "<<diff<<"). Try to add particles." );
        }
    }
}

// ---------------------------------------------------------------------------------------------------------------------
//! Provides a Maxwell-Juttner distribution of energies
// ---------------------------------------------------------------------------------------------------------------------
std::vector<double> ParticleCreator::maxwellJuttner( Species * species, unsigned int npoints, double temperature )
{
    if( temperature==0. ) {
        ERROR( "The species " << species->species_number_ << " is initializing its momentum with the following temperature : " << temperature );
    }
    std::vector<double> energies( npoints );

    // Classical case: Maxwell-Bolztmann
    if( temperature < 0.1 ) {
        double U, lnlnU, invF, I, remainder;
        const double invdU_F = 999./( 2.+19. );
        unsigned int index;
        // For each particle
        for( unsigned int i=0; i<npoints; i++ ) {
            // Pick a random number
            U = Rand::uniform();
            // Calculate the inverse of F
            lnlnU = log( -log( U ) );
            if( lnlnU>2. ) {
                invF = 3.*sqrt( M_PI )/4. * pow( U, 2./3. );
            } else if( lnlnU<-19. ) {
                invF = 1.;
            } else {
                I = ( lnlnU + 19. )*invdU_F;
                index = ( unsigned int )I;
                remainder = I - ( double )index;
                invF = exp( lnInvF[index] + remainder*( lnInvF[index+1]-lnInvF[index] ) );
            }
            // Store that value of the energy
            energies[i] = temperature * invF;
        }

        // Relativistic case: Maxwell-Juttner
    } else {
        double U, lnU, invH, I, remainder, gamma;
        const double invdU_H = 999./( 12.+30. );
        unsigned int index;
        // Calculate the constant H(1/T)
        double invT = 1./temperature;
        double H0 = -invT + log( 1. + invT + 0.5*invT*invT );
        // For each particle
        for( unsigned int i=0; i<npoints; i++ ) {
            do {
                // Pick a random number
                U = Rand::uniform();
                // Calculate the inverse of H at the point log(1.-U) + H0
                lnU = log( -log( 1.-U ) - H0 );
                if( lnU<-26. ) {
                    invH = pow( -6.*U, 1./3. );
                } else if( lnU>12. ) {
                    invH = -U + 11.35 * pow( -U, 0.06 );
                } else {
                    I = ( lnU + 30. )*invdU_H;
                    index = ( unsigned int )I;
                    remainder = I - ( double )index;
                    invH = exp( lnInvH[index] + remainder*( lnInvH[index+1]-lnInvH[index] ) );
                }
                // Make a first guess for the value of gamma
                gamma = temperature * invH;
                // We use the rejection method, so we pick another random number
                U = Rand::uniform();
                // And we are done only if U < beta, otherwise we try again
            } while( U >= sqrt( 1.-1./( gamma*gamma ) ) );
            // Store that value of the energy
            energies[i] = gamma - 1.;
        }
    }

    return energies;
}

// Array used in the Maxwell-Juttner sampling
const double ParticleCreator::lnInvF[1000] = {
    3.028113261189336214e+00, 3.027071073732334305e+00, 3.026027773526156039e+00, 3.024983358705674252e+00, 3.023937826984889554e+00, 3.022891176588271556e+00, 3.021843405329281751e+00,
    3.020794508115738797e+00, 3.019744485967266634e+00, 3.018693334699208197e+00, 3.017641052204572016e+00, 3.016587635695088032e+00, 3.015533082181309776e+00, 3.014477390819529479e+00,
    3.013420557495547936e+00, 3.012362581105449966e+00, 3.011303458598878713e+00, 3.010243186517333580e+00, 3.009181763646249674e+00, 3.008119187197372923e+00, 3.007055454521499804e+00,
    3.005990562743902750e+00, 3.004924509173909630e+00, 3.003857292634036114e+00, 3.002788908474254725e+00, 3.001719355680854129e+00, 3.000648630268972106e+00, 2.999576731991148826e+00,
    2.998503655125519529e+00, 2.997429399666421634e+00, 2.996353962705502472e+00, 2.995277339443297215e+00, 2.994199530000347664e+00, 2.993120530477835217e+00, 2.992040337402567474e+00,
    2.990958949033188929e+00, 2.989876362981995772e+00, 2.988792575310888822e+00, 2.987707585049156567e+00, 2.986621388358625229e+00, 2.985533982440079281e+00, 2.984445365362788039e+00,
    2.983355533727858777e+00, 2.982264485037745771e+00, 2.981172216817944864e+00, 2.980078725335808532e+00, 2.978984008843210685e+00, 2.977888064324651030e+00, 2.976790888518913381e+00,
    2.975692479479559172e+00, 2.974592833341854536e+00, 2.973491948129783236e+00, 2.972389820849905107e+00, 2.971286448441586625e+00, 2.970181828061679408e+00, 2.969075957208892724e+00,
    2.967968832275599933e+00, 2.966860451481935002e+00, 2.965750810995817499e+00, 2.964639908489009379e+00, 2.963527740903820096e+00, 2.962414304820172539e+00, 2.961299597945019624e+00,
    2.960183617061270755e+00, 2.959066359649807243e+00, 2.957947822143851102e+00, 2.956828002037547254e+00, 2.955706895985176885e+00, 2.954584501187757173e+00, 2.953460814660211931e+00,
    2.952335833265368414e+00, 2.951209554214652364e+00, 2.950081974153428543e+00, 2.948953090668825716e+00, 2.947822899669829244e+00, 2.946691399036428738e+00, 2.945558585590287937e+00,
    2.944424455781003314e+00, 2.943289006595699586e+00, 2.942152235293856943e+00, 2.941014138411835344e+00, 2.939874712888751240e+00, 2.938733955997462566e+00, 2.937591863890403943e+00,
    2.936448433824479842e+00, 2.935303662619723308e+00, 2.934157546896903224e+00, 2.933010083853386796e+00, 2.931861270010330145e+00, 2.930711101906631644e+00, 2.929559576625540007e+00,
    2.928406691054723510e+00, 2.927252441657371751e+00, 2.926096825262792578e+00, 2.924939838353341592e+00, 2.923781478255301547e+00, 2.922621741115138061e+00, 2.921460623900341336e+00,
    2.920298122948058239e+00, 2.919134235281933165e+00, 2.917968957511259731e+00, 2.916802286044811510e+00, 2.915634217678482187e+00, 2.914464748961894003e+00, 2.913293876608659794e+00,
    2.912121597106724913e+00, 2.910947907143853985e+00, 2.909772803068770841e+00, 2.908596281477778600e+00, 2.907418339173144961e+00, 2.906238972494791906e+00, 2.905058177761874472e+00,
    2.903875951883352791e+00, 2.902692291057715757e+00, 2.901507191842126243e+00, 2.900320650726790461e+00, 2.899132664073211352e+00, 2.897943228293437645e+00, 2.896752339956896627e+00,
    2.895559995385308838e+00, 2.894366190812813322e+00, 2.893170923001124883e+00, 2.891974188049351024e+00, 2.890775982289901069e+00, 2.889576302190630663e+00, 2.888375144068416223e+00,
    2.887172504172867971e+00, 2.885968378755603858e+00, 2.884762764158861792e+00, 2.883555656589881444e+00, 2.882347052565732426e+00, 2.881136948008295562e+00, 2.879925339228762926e+00,
    2.878712222535656728e+00, 2.877497594136535053e+00, 2.876281450075311774e+00, 2.875063786676820943e+00, 2.873844599923041532e+00, 2.872623886146674632e+00, 2.871401641221379641e+00,
    2.870177861549739085e+00, 2.868952543061442650e+00, 2.867725681847173025e+00, 2.866497273976656768e+00, 2.865267315541965676e+00, 2.864035802530226604e+00, 2.862802730991182099e+00,
    2.861568096884958390e+00, 2.860331896301832710e+00, 2.859094125094009620e+00, 2.857854779315351035e+00, 2.856613854776802519e+00, 2.855371347595562881e+00, 2.854127253560217792e+00,
    2.852881568520355682e+00, 2.851634288537852058e+00, 2.850385409199351461e+00, 2.849134926562906678e+00, 2.847882836492185543e+00, 2.846629134633422264e+00, 2.845373816843268511e+00,
    2.844116878950580407e+00, 2.842858316662027374e+00, 2.841598125822740961e+00, 2.840336302002615554e+00, 2.839072841028552396e+00, 2.837807738507422961e+00, 2.836540990284869057e+00,
    2.835272591834488765e+00, 2.834002538926763126e+00, 2.832730827126246798e+00, 2.831457452075073711e+00, 2.830182409297550272e+00, 2.828905694487738653e+00, 2.827627303066788222e+00,
    2.826347230686399925e+00, 2.825065472803526045e+00, 2.823782024967665283e+00, 2.822496882576258859e+00, 2.821210041215960196e+00, 2.819921496214795376e+00, 2.818631243084864124e+00,
    2.817339277197156377e+00, 2.816045593982217543e+00, 2.814750188733192271e+00, 2.813453056898449489e+00, 2.812154193791040147e+00, 2.810853594670671640e+00, 2.809551254881757387e+00,
    2.808247169700560875e+00, 2.806941334410369748e+00, 2.805633744179458322e+00, 2.804324394269614995e+00, 2.803013279897377252e+00, 2.801700396185725861e+00, 2.800385738398021740e+00,
    2.799069301561947221e+00, 2.797751080840848559e+00, 2.796431071354171127e+00, 2.795109268148242343e+00, 2.793785666321451533e+00, 2.792460260881505008e+00, 2.791133046852197985e+00,
    2.789804019239056299e+00, 2.788473173006982719e+00, 2.787140503101419142e+00, 2.785806004486786946e+00, 2.784469672054690204e+00, 2.783131500686589543e+00, 2.781791485274847542e+00,
    2.780449620648572484e+00, 2.779105901651405475e+00, 2.777760323073211968e+00, 2.776412879715631110e+00, 2.775063566300681739e+00, 2.773712377596409873e+00, 2.772359308309426229e+00,
    2.771004353150072763e+00, 2.769647506758373456e+00, 2.768288763781067807e+00, 2.766928118871522457e+00, 2.765565566608112924e+00, 2.764201101585431974e+00, 2.762834718338050610e+00,
    2.761466411416351630e+00, 2.760096175316944844e+00, 2.758724004532232765e+00, 2.757349893504113858e+00, 2.755973836691637757e+00, 2.754595828493303422e+00, 2.753215863309641964e+00,
    2.751833935474973902e+00, 2.750450039363840027e+00, 2.749064169258609969e+00, 2.747676319470597317e+00, 2.746286484264893080e+00, 2.744894657857348097e+00, 2.743500834488827422e+00,
    2.742105008327913929e+00, 2.740707173548328157e+00, 2.739307324283253742e+00, 2.737905454637300284e+00, 2.736501558705558335e+00, 2.735095630545556489e+00, 2.733687664185743493e+00,
    2.732277653640771131e+00, 2.730865592871666081e+00, 2.729451475853627240e+00, 2.728035296494928374e+00, 2.726617048691977185e+00, 2.725196726325556096e+00, 2.723774323245006901e+00,
    2.722349833245849116e+00, 2.720923250132553761e+00, 2.719494567664118456e+00, 2.718063779572909677e+00, 2.716630879545971489e+00, 2.715195861279537048e+00, 2.713758718405862691e+00,
    2.712319444555017167e+00, 2.710878033300977208e+00, 2.709434478216621756e+00, 2.707988772820614454e+00, 2.706540910616433759e+00, 2.705090885087406694e+00, 2.703638689660375238e+00,
    2.702184317739106945e+00, 2.700727762725688930e+00, 2.699269017956015926e+00, 2.697808076748571260e+00, 2.696344932399573402e+00, 2.694879578164103062e+00, 2.693412007259300633e+00,
    2.691942212892081354e+00, 2.690470188220285053e+00, 2.688995926374097234e+00, 2.687519420457483044e+00, 2.686040663537480278e+00, 2.684559648638043861e+00, 2.683076368776276865e+00,
    2.681590816908736130e+00, 2.680102985979682106e+00, 2.678612868886856013e+00, 2.677120458510173773e+00, 2.675625747673846089e+00, 2.674128729184321429e+00, 2.672629395805679042e+00,
    2.671127740279562790e+00, 2.669623755300685186e+00, 2.668117433529207272e+00, 2.666608767603057206e+00, 2.665097750114018726e+00, 2.663584373613864020e+00, 2.662068630634735200e+00,
    2.660550513662186756e+00, 2.659030015139278724e+00, 2.657507127491555377e+00, 2.655981843095368333e+00, 2.654454154286059353e+00, 2.652924053374173585e+00, 2.651391532625470671e+00,
    2.649856584268291737e+00, 2.648319200494160253e+00, 2.646779373459224871e+00, 2.645237095280490003e+00, 2.643692358034541279e+00, 2.642145153752421649e+00, 2.640595474442429591e+00,
    2.639043312061721824e+00, 2.637488658533055919e+00, 2.635931505730037205e+00, 2.634371845500786513e+00, 2.632809669643025430e+00, 2.631244969918466570e+00, 2.629677738044042368e+00,
    2.628107965700841486e+00, 2.626535644519062629e+00, 2.624960766101144038e+00, 2.623383321996961115e+00, 2.621803303713478694e+00, 2.620220702721562489e+00, 2.618635510446848169e+00,
    2.617047718273066703e+00, 2.615457317536296067e+00, 2.613864299536005298e+00, 2.612268655521309491e+00, 2.610670376693941641e+00, 2.609069454222949336e+00, 2.607465879225293826e+00,
    2.605859642771145790e+00, 2.604250735887037482e+00, 2.602639149556862819e+00, 2.601024874714857660e+00, 2.599407902248199953e+00, 2.597788222998665297e+00, 2.596165827762979106e+00,
    2.594540707285014403e+00, 2.592912852269290358e+00, 2.591282253365011723e+00, 2.589648901175708229e+00, 2.588012786255381670e+00, 2.586373899110266272e+00, 2.584732230196375102e+00,
    2.583087769921877275e+00, 2.581440508639612386e+00, 2.579790436659435304e+00, 2.578137544233525702e+00, 2.576481821567448982e+00, 2.574823258815181592e+00, 2.573161846073629189e+00,
    2.571497573394337266e+00, 2.569830430771919971e+00, 2.568160408149524176e+00, 2.566487495417556275e+00, 2.564811682411042959e+00, 2.563132958911872095e+00, 2.561451314647463118e+00,
    2.559766739291108983e+00, 2.558079222458634838e+00, 2.556388753712818929e+00, 2.554695322557521742e+00, 2.552998918443355247e+00, 2.551299530761480749e+00, 2.549597148847723815e+00,
    2.547891761978005931e+00, 2.546183359372441224e+00, 2.544471930189601050e+00, 2.542757463534301543e+00, 2.541039948445674046e+00, 2.539319373907536814e+00, 2.537595728841977483e+00,
    2.535869002110008985e+00, 2.534139182512810340e+00, 2.532406258786655151e+00, 2.530670219610361205e+00, 2.528931053597593070e+00, 2.527188749298794335e+00, 2.525443295203204652e+00,
    2.523694679733073709e+00, 2.521942891247395568e+00, 2.520187918042916753e+00, 2.518429748346313612e+00, 2.516668370323443149e+00, 2.514903772070240073e+00, 2.513135941616603031e+00,
    2.511364866925872352e+00, 2.509590535894033803e+00, 2.507812936346065502e+00, 2.506032056042026390e+00, 2.504247882668526604e+00, 2.502460403845353287e+00, 2.500669607121238425e+00,
    2.498875479972036739e+00, 2.497078009805216325e+00, 2.495277183953487299e+00, 2.493472989678181762e+00, 2.491665414167052894e+00, 2.489854444534345568e+00, 2.488040067821501555e+00,
    2.486222270992040517e+00, 2.484401040935984906e+00, 2.482576364467900643e+00, 2.480748228323957250e+00, 2.478916619164317492e+00, 2.477081523571096788e+00, 2.475242928047906243e+00,
    2.473400819019639929e+00, 2.471555182831365993e+00, 2.469706005747788424e+00, 2.467853273952659077e+00, 2.465996973548479687e+00, 2.464137090554903597e+00, 2.462273610910279853e+00,
    2.460406520468072511e+00, 2.458535804997896701e+00, 2.456661450184707274e+00, 2.454783441627811591e+00, 2.452901764841395327e+00, 2.451016405251206454e+00, 2.449127348196260101e+00,
    2.447234578927442339e+00, 2.445338082606219654e+00, 2.443437844304995998e+00, 2.441533849005145029e+00, 2.439626081597783713e+00, 2.437714526881108679e+00, 2.435799169561309707e+00,
    2.433879994251672230e+00, 2.431956985469836852e+00, 2.430030127640440352e+00, 2.428099405091363572e+00, 2.426164802054011638e+00, 2.424226302663136323e+00, 2.422283890954779473e+00,
    2.420337550866872078e+00, 2.418387266236796673e+00, 2.416433020802418064e+00, 2.414474798200034300e+00, 2.412512581962929836e+00, 2.410546355522440454e+00, 2.408576102205855829e+00,
    2.406601805235187630e+00, 2.404623447727224139e+00, 2.402641012692436018e+00, 2.400654483033482389e+00, 2.398663841545188191e+00, 2.396669070912619048e+00, 2.394670153711276228e+00,
    2.392667072405136430e+00, 2.390659809346837417e+00, 2.388648346774972619e+00, 2.386632666815606374e+00, 2.384612751478727422e+00, 2.382588582659103782e+00, 2.380560142134247936e+00,
    2.378527411564189453e+00, 2.376490372489827863e+00, 2.374449006332351342e+00, 2.372403294391666417e+00, 2.370353217846057792e+00, 2.368298757750526118e+00, 2.366239895036310603e+00,
    2.364176610508826215e+00, 2.362108884847826662e+00, 2.360036698605156857e+00, 2.357960032204726719e+00, 2.355878865940187250e+00, 2.353793179975101069e+00, 2.351702954340258334e+00,
    2.349608168934095964e+00, 2.347508803520371501e+00, 2.345404837727459668e+00, 2.343296251047237266e+00, 2.341183022833486227e+00, 2.339065132300874428e+00, 2.336942558523775748e+00,
    2.334815280435037277e+00, 2.332683276824467633e+00, 2.330546526337776925e+00, 2.328405007475015331e+00, 2.326258698589899421e+00, 2.324107577887416287e+00, 2.321951623423519795e+00,
    2.319790813103117078e+00, 2.317625124679225657e+00, 2.315454535750915088e+00, 2.313279023762432995e+00, 2.311098566001612564e+00, 2.308913139598376407e+00, 2.306722721523330577e+00,
    2.304527288586462053e+00, 2.302326817435369044e+00, 2.300121284553910517e+00, 2.297910666260743362e+00, 2.295694938707419031e+00, 2.293474077877455386e+00, 2.291248059584263252e+00,
    2.289016859469788390e+00, 2.286780453002789315e+00, 2.284538815477031637e+00, 2.282291922010251994e+00, 2.280039747541927397e+00, 2.277782266831583691e+00, 2.275519454457507251e+00,
    2.273251284814709283e+00, 2.270977732113204084e+00, 2.268698770376391671e+00, 2.266414373438985663e+00, 2.264124514945681899e+00, 2.261829168348788333e+00, 2.259528306906793294e+00,
    2.257221903682209874e+00, 2.254909931539875068e+00, 2.252592363145054843e+00, 2.250269170961193499e+00, 2.247940327248446390e+00, 2.245605804061153510e+00, 2.243265573246389533e+00,
    2.240919606441381440e+00, 2.238567875071938662e+00, 2.236210350349980391e+00, 2.233847003271789866e+00, 2.231477804615432881e+00, 2.229102724939111990e+00, 2.226721734578658296e+00,
    2.224334803645326541e+00, 2.221941902023694571e+00, 2.219542999369362501e+00, 2.217138065106579958e+00, 2.214727068426054046e+00, 2.212309978282390066e+00, 2.209886763392083342e+00,
    2.207457392230697035e+00, 2.205021833030698541e+00, 2.202580053778893543e+00, 2.200132022214010163e+00, 2.197677705824045091e+00, 2.195217071843857504e+00, 2.192750087252414382e+00,
    2.190276718770312492e+00, 2.187796932857083210e+00, 2.185310695708424511e+00, 2.182817973253639909e+00, 2.180318731152714573e+00, 2.177812934793672994e+00, 2.175300549289609364e+00,
    2.172781539476034585e+00, 2.170255869907644186e+00, 2.167723504855801675e+00, 2.165184408305282471e+00, 2.162638543951286962e+00, 2.160085875196527283e+00, 2.157526365148061398e+00,
    2.154959976614116091e+00, 2.152386672101062715e+00, 2.149806413810088301e+00, 2.147219163634004779e+00, 2.144624883153926298e+00, 2.142023533636032706e+00, 2.139415076028050144e+00,
    2.136799470955930147e+00, 2.134176678720404841e+00, 2.131546659293431567e+00, 2.128909372314629067e+00, 2.126264777087764291e+00, 2.123612832576956322e+00, 2.120953497403178734e+00,
    2.118286729840338722e+00, 2.115612487811585396e+00, 2.112930728885486609e+00, 2.110241410272010398e+00, 2.107544488818754225e+00, 2.104839921006786074e+00, 2.102127662946750242e+00,
    2.099407670374596080e+00, 2.096679898647592299e+00, 2.093944302739995766e+00, 2.091200837238794019e+00, 2.088449456339469545e+00, 2.085690113841469628e+00, 2.082922763143882694e+00,
    2.080147357240880179e+00, 2.077363848717170391e+00, 2.074572189743352446e+00, 2.071772332071244005e+00, 2.068964227029113978e+00, 2.066147825516855718e+00, 2.063323078001130018e+00,
    2.060489934510390864e+00, 2.057648344629890325e+00, 2.054798257496523561e+00, 2.051939621793771984e+00, 2.049072385746379066e+00, 2.046196497115118529e+00, 2.043311903191355583e+00,
    2.040418550791640140e+00, 2.037516386252159695e+00, 2.034605355423152684e+00, 2.031685403663211709e+00, 2.028756475833488615e+00, 2.025818516291934213e+00, 2.022871468887311508e+00,
    2.019915276953162753e+00, 2.016949883301822677e+00, 2.013975230218087109e+00, 2.010991259453104973e+00, 2.007997912217875047e+00, 2.004995129176902591e+00, 2.001982850441623718e+00,
    1.998961015563778254e+00, 1.995929563528624051e+00, 1.992888432748232796e+00, 1.989837561054456971e+00, 1.986776885691970529e+00, 1.983706343311098630e+00, 1.980625869960619401e+00,
    1.977535401080458666e+00, 1.974434871494165078e+00, 1.971324215401476510e+00, 1.968203366370548713e+00, 1.965072257330279015e+00, 1.961930820562358013e+00, 1.958778987693311269e+00,
    1.955616689686361820e+00, 1.952443856833217639e+00, 1.949260418745664580e+00, 1.946066304347138454e+00, 1.942861441864086824e+00, 1.939645758817238219e+00, 1.936419182012731222e+00,
    1.933181637533145425e+00, 1.929933050728310340e+00, 1.926673346206103199e+00, 1.923402447822974537e+00, 1.920120278674454450e+00, 1.916826761085404396e+00, 1.913521816600212144e+00,
    1.910205365972802882e+00, 1.906877329156460910e+00, 1.903537625293552082e+00, 1.900186172705079723e+00, 1.896822888880065117e+00, 1.893447690464737931e+00, 1.890060493251651819e+00,
    1.886661212168522672e+00, 1.883249761266976074e+00, 1.879826053711074696e+00, 1.876390001765686044e+00, 1.872941516784688565e+00, 1.869480509198935936e+00, 1.866006888504112782e+00,
    1.862520563248323491e+00, 1.859021441019548915e+00, 1.855509428432867036e+00, 1.851984431117487118e+00, 1.848446353703593781e+00, 1.844895099808936845e+00, 1.841330572025270618e+00,
    1.837752671904536061e+00, 1.834161299944834456e+00, 1.830556355576170802e+00, 1.826937737146010710e+00, 1.823305341904525756e+00, 1.819659065989680524e+00, 1.815998804412052525e+00,
    1.812324451039377227e+00, 1.808635898580905010e+00, 1.804933038571444825e+00, 1.801215761355188238e+00, 1.797483956069260147e+00, 1.793737510626989495e+00, 1.789976311700933076e+00,
    1.786200244705582918e+00, 1.782409193779852963e+00, 1.778603041769189819e+00, 1.774781670207480122e+00, 1.770944959298595300e+00, 1.767092787897660999e+00, 1.763225033492008320e+00,
    1.759341572181807090e+00, 1.755442278660384936e+00, 1.751527026194209302e+00, 1.747595686602526843e+00, 1.743648130236697957e+00, 1.739684225959130748e+00, 1.735703841121919000e+00,
    1.731706841545051834e+00, 1.727693091494336919e+00, 1.723662453658859839e+00, 1.719614789128142363e+00, 1.715549957368860401e+00, 1.711467816201181602e+00, 1.707368221774694383e+00,
    1.703251028543929291e+00, 1.699116089243453587e+00, 1.694963254862551727e+00, 1.690792374619444205e+00, 1.686603295935078739e+00, 1.682395864406460051e+00, 1.678169923779530448e+00,
    1.673925315921539703e+00, 1.669661880792991049e+00, 1.665379456419029180e+00, 1.661077878860387935e+00, 1.656756982183783089e+00, 1.652416598431809991e+00, 1.648056557592287863e+00,
    1.643676687567082295e+00, 1.639276814140357530e+00, 1.634856760946272747e+00, 1.630416349436097923e+00, 1.625955398844746824e+00, 1.621473726156702044e+00, 1.616971146071332965e+00,
    1.612447470967592000e+00, 1.607902510868064239e+00, 1.603336073402373163e+00, 1.598747963769924896e+00, 1.594137984701968103e+00, 1.589505936422963783e+00, 1.584851616611246961e+00,
    1.580174820358985821e+00, 1.575475340131367474e+00, 1.570752965725072725e+00, 1.566007484225963253e+00, 1.561238679965980536e+00, 1.556446334479266724e+00, 1.551630226457446637e+00,
    1.546790131704089966e+00, 1.541925823088317049e+00, 1.537037070497540237e+00, 1.532123640789306629e+00, 1.527185297742251313e+00, 1.522221802006102687e+00, 1.517232911050763189e+00,
    1.512218379114408595e+00, 1.507177957150604541e+00, 1.502111392774418741e+00, 1.497018430207492923e+00, 1.491898810222073379e+00, 1.486752270083952387e+00, 1.481578543494325384e+00,
    1.476377360530513050e+00, 1.471148447585529651e+00, 1.465891527306504516e+00, 1.460606318531867620e+00, 1.455292536227339673e+00, 1.449949891420651227e+00, 1.444578091134982145e+00,
    1.439176838321101659e+00, 1.433745831788158176e+00, 1.428284766133101957e+00, 1.422793331668710026e+00, 1.417271214350181552e+00, 1.411718095700257525e+00, 1.406133652732862727e+00,
    1.400517557875193386e+00, 1.394869478888252967e+00, 1.389189078785785014e+00, 1.383476015751558874e+00, 1.377729943054986528e+00, 1.371950508965018134e+00, 1.366137356662287861e+00,
    1.360290124149454716e+00, 1.354408444159718172e+00, 1.348491944063437087e+00, 1.342540245772842367e+00, 1.336552965644766111e+00, 1.330529714381354589e+00, 1.324470096928725082e+00,
    1.318373712373507534e+00, 1.312240153837215484e+00, 1.306069008368417661e+00, 1.299859856832624949e+00, 1.293612273799870760e+00, 1.287325827429903979e+00, 1.281000079354956078e+00,
    1.274634584560003780e+00, 1.268228891260492430e+00, 1.261782540777428796e+00, 1.255295067409807119e+00, 1.248765998304282920e+00, 1.242194853322038606e+00, 1.235581144902765605e+00,
    1.228924377925692424e+00, 1.222224049567603776e+00, 1.215479649157727993e+00, 1.208690658029483833e+00, 1.201856549368946370e+00, 1.194976788059981532e+00, 1.188050830525968715e+00,
    1.181078124568002430e+00, 1.174058109199509481e+00, 1.166990214477174659e+00, 1.159873861328088340e+00, 1.152708461373012083e+00, 1.145493416745687165e+00, 1.138228119908041958e+00,
    1.130911953461235075e+00, 1.123544289952409958e+00, 1.116124491677038755e+00, 1.108651910476764924e+00, 1.101125887532611536e+00, 1.093545753153434275e+00, 1.085910826559507436e+00,
    1.078220415661100162e+00, 1.070473816831928549e+00, 1.062670314677327976e+00, 1.054809181797020434e+00, 1.046889678542338942e+00, 1.038911052767741428e+00, 1.030872539576482394e+00,
    1.022773361060272501e+00, 1.014612726032773971e+00, 1.006389829756761278e+00, 9.981038536647748316e-01, 9.897539650731033145e-01, 9.813393168888950857e-01, 9.728590473102259883e-01,
    9.643122795189308372e-01, 9.556981213659938579e-01, 9.470156650493019024e-01, 9.382639867835408376e-01, 9.294421464620334916e-01, 9.205491873102766842e-01, 9.115841355309679539e-01,
    9.025459999402748457e-01, 8.934337715950928516e-01, 8.842464234110668508e-01, 8.749829097710923875e-01, 8.656421661240399912e-01, 8.562231085734303138e-01, 8.467246334557674281e-01,
    8.371456169082474030e-01, 8.274849144255297384e-01, 8.177413604052780061e-01, 8.079137676821201985e-01, 7.980009270497354645e-01, 7.880016067706957505e-01, 7.779145520737251740e-01,
    7.677384846380108652e-01, 7.574721020641970171e-01, 7.471140773316662376e-01, 7.366630582417227346e-01, 7.261176668462573369e-01, 7.154764988614864540e-01, 7.047381230662990159e-01,
    6.939010806848042723e-01, 6.829638847525810741e-01, 6.719250194661655629e-01, 6.607829395152855501e-01, 6.495360693973274424e-01, 6.381828027135106884e-01, 6.267215014462346190e-01,
    6.151504952170321339e-01, 6.034680805245669077e-01, 5.916725199620531672e-01, 5.797620414135221667e-01, 5.677348372282775557e-01, 5.555890633728943762e-01, 5.433228385600959998e-01,
    5.309342433538073447e-01, 5.184213192496778255e-01, 5.057820677303297430e-01, 4.930144492945795487e-01, 4.801163824598490004e-01, 4.670857427369426995e-01, 4.539203615763838240e-01,
    4.406180252854359769e-01, 4.271764739149248591e-01, 4.135934001149544903e-01, 3.998664479585762876e-01, 3.859932117324395562e-01, 3.719712346934307967e-01, 3.577980077902795375e-01,
    3.434709683490433374e-01, 3.289874987214279622e-01, 3.143449248947801089e-01, 2.995405150626198609e-01, 2.845714781545091165e-01, 2.694349623240440139e-01, 2.541280533937015362e-01,
    2.386477732552492736e-01, 2.229910782243804401e-01, 2.071548573482217825e-01, 1.911359306642606559e-01, 1.749310474093025702e-01, 1.585368841769239923e-01, 1.419500430219155229e-01,
    1.251670495101367131e-01, 1.081843507121787035e-01, 9.099831313917583486e-02, 7.360522061907438796e-02, 5.600127211162326396e-02, 3.818257946031319849e-02, 2.014516507940277909e-02,
    1.884959574231336163e-03, -1.660220070715516874e-02, -3.532057619297919449e-02, -5.427452667931363661e-02, -7.346851399632661761e-02, -9.290710475123310774e-02, -1.125949731501099393e-01,
    -1.325369039007213978e-01, -1.527377951985385285e-01, -1.732026617982476979e-01, -1.939366381729568933e-01, -2.149449817634470628e-01, -2.362330763198251526e-01, -2.578064353379159734e-01,
    -2.796707055928397967e-01, -3.018316707721606651e-01, -3.242952552111035835e-01, -3.470675277322518570e-01, -3.701547055922924656e-01, -3.935631585382081687e-01, -4.172994129754923343e-01,
    -4.413701562508508536e-01, -4.657822410518934197e-01, -4.905426899263066187e-01, -5.156586999229669788e-01, -5.411376473574273094e-01, -5.669870927042111042e-01, -5.932147856182231616e-01,
    -6.198286700876785016e-01, -6.468368897207085189e-01, -6.742477931678908520e-01, -7.020699396827745353e-01, -7.303121048224235912e-01, -7.589832862898669985e-01, -7.880927099202489350e-01,
    -8.176498358123210908e-01, -8.476643646068054982e-01, -8.781462439129084085e-01, -9.091056748842766266e-01, -9.405531189452329688e-01, -9.724993046681473796e-01, -1.004955234802481279e+00,
    -1.037932193455777918e+00, -1.071441753426678245e+00, -1.105495783689714573e+00, -1.140106457031379916e+00, -1.175286257836624326e+00, -1.211047990024640253e+00, -1.247404785132468108e+00,
    -1.284370110544520438e+00, -1.321957777865867323e+00, -1.360181951436657322e+00, -1.399057156984695904e+00, -1.438598290412803626e+00, -1.478820626717161746e+00, -1.519739829032453526e+00,
    -1.561371957799146948e+00, -1.603733480048015858e+00, -1.646841278796369101e+00, -1.690712662550236223e+00, -1.735365374906370661e+00, -1.780817604247509900e+00, -1.827087993524071807e+00,
    -1.874195650115166645e+00, -1.922160155761540201e+00, -1.971001576562910973e+00, -2.020740473031910955e+00, -2.071397910196988157e+00, -2.122995467746291887e+00, -2.175555250204936009e+00,
    -2.229099897138042685e+00, -2.283652593372224260e+00, -2.339237079228581706e+00, -2.395877660760723504e+00, -2.453599219991908331e+00, -2.512427225146172116e+00, -2.572387740869024775e+00,
    -2.633507438434537828e+00, -2.695813605936466573e+00, -2.759334158462542153e+00, -2.824097648252419823e+00, -2.890133274841317768e+00, -2.957470895193073268e+00, -3.026141033828172677e+00,
    -3.096174892954419722e+00, -3.167604362609613755e+00, -3.240462030828213713e+00, -3.314781193846027207e+00, -3.390595866359104260e+00, -3.467940791855854687e+00, -3.546851453043248448e+00,
    -3.627364082390851063e+00, -3.709515672818399779e+00, -3.793343988555180957e+00, -3.878887576201507592e+00, -3.966185776024640397e+00, -4.055278733523468127e+00, -4.146207411298033385e+00,
    -4.239013601260967157e+00, -4.333739937229747596e+00, -4.430429907939251954e+00, -4.529127870514209953e+00, -4.629879064442645742e+00, -4.732729626089497543e+00
};

// Array used in the Maxwell-Juttner sampling
const double ParticleCreator::lnInvH[1000] = {
    -9.402756483482924921e+00, -9.388318921346392898e+00, -9.374883046130019437e+00, -9.360818128319227327e+00, -9.346352500952018971e+00, -9.332609535599788231e+00, -9.318636378401940590e+00,
        -9.304555775711108367e+00, -9.290525531420621874e+00, -9.276495588326515218e+00, -9.262659647248140615e+00, -9.248642923366197977e+00, -9.234537986282660427e+00, -9.220440348595868585e+00,
        -9.206526581779595375e+00, -9.192429091051817380e+00, -9.178493014106759773e+00, -9.164404479064138798e+00, -9.150395754817472138e+00, -9.136394001864923453e+00, -9.122462891956370612e+00,
        -9.108479530895117193e+00, -9.094472838919676505e+00, -9.080484396623118570e+00, -9.066302396191021629e+00, -9.052305266120191263e+00, -9.038372060472962488e+00, -9.024257614905998537e+00,
        -9.010261730228865673e+00, -8.996299574888430683e+00, -8.982360935717023764e+00, -8.968261999420034769e+00, -8.954257835762128082e+00, -8.940289487588648498e+00, -8.926164230689391133e+00,
        -8.912199784045913731e+00, -8.898161019156789919e+00, -8.884171549684843683e+00, -8.870206113458378283e+00, -8.856192689655291161e+00, -8.842146098452111858e+00, -8.828133587340268207e+00,
        -8.814141950394821734e+00, -8.800128482639740568e+00, -8.786091791355046254e+00, -8.772065927576454314e+00, -8.758060948224377640e+00, -8.744020933568334542e+00, -8.729979616492244077e+00,
        -8.715998025917098602e+00, -8.701976304743247681e+00, -8.688005470915637574e+00, -8.673989982215227101e+00, -8.659985003093263245e+00, -8.645943134466779867e+00, -8.631941877630428195e+00,
        -8.617932722102422005e+00, -8.603896655344126287e+00, -8.589888145629942073e+00, -8.575831329584334028e+00, -8.561871862507890896e+00, -8.547821679997451128e+00, -8.533818689215104669e+00,
        -8.519833016046151286e+00, -8.505800768836330406e+00, -8.491788588790452508e+00, -8.477763718789315561e+00, -8.463751871535670546e+00, -8.449750573726415581e+00, -8.435726296060591878e+00,
        -8.421710291650438052e+00, -8.407696461704228241e+00, -8.393684105181973720e+00, -8.379666566421843044e+00, -8.365649358002741565e+00, -8.351631625725728370e+00, -8.337625365285765255e+00,
        -8.323606711928743351e+00, -8.309588119961361485e+00, -8.295570530937240505e+00, -8.281566039082182584e+00, -8.267550775100456661e+00, -8.253535360283727584e+00, -8.239518589650394631e+00,
        -8.225500054829783636e+00, -8.211478531743365394e+00, -8.197475804036692182e+00, -8.183450797927536158e+00, -8.169443383719595886e+00, -8.155428558470900313e+00, -8.141413336443854121e+00,
        -8.127399047429936019e+00, -8.113385870188610127e+00, -8.099365847720060074e+00, -8.085356566734459349e+00, -8.071338108809586132e+00, -8.057323083786892326e+00, -8.043308533608312771e+00,
        -8.029283462705111063e+00, -8.015277322954988293e+00, -8.001260912686870341e+00, -7.987248308454050871e+00, -7.973235083485832320e+00, -7.959214299713621266e+00, -7.945203032260913290e+00,
        -7.931188194720145468e+00, -7.917173759481055839e+00, -7.903154847403775385e+00, -7.889135491874881723e+00, -7.875121967064339756e+00, -7.861110899903347438e+00, -7.847093968442999667e+00,
        -7.833077727373989774e+00, -7.819062115094970622e+00, -7.805048389543351561e+00, -7.791032607063780091e+00, -7.777020408512951732e+00, -7.762999809997588763e+00, -7.748986096367973531e+00,
        -7.734970856036877507e+00, -7.720951970669967857e+00, -7.706938603231540341e+00, -7.692924736361460347e+00, -7.678906461019358254e+00, -7.664893161079090689e+00, -7.650876041121127180e+00,
        -7.636861215452872997e+00, -7.622845466222778477e+00, -7.608828024984916283e+00, -7.594812640914675228e+00, -7.580797680436783814e+00, -7.566782149947995251e+00, -7.552765744609319931e+00,
        -7.538750580869197471e+00, -7.524734998913311657e+00, -7.510718694153761810e+00, -7.496702604314066321e+00, -7.482686172118370393e+00, -7.468669842403806491e+00, -7.454654512935313448e+00,
        -7.440638616231906255e+00, -7.426621810922931388e+00, -7.412607158172065169e+00, -7.398589434939852438e+00, -7.384574035610326881e+00, -7.370557463576223434e+00, -7.356540657627733459e+00,
        -7.342525153318804065e+00, -7.328508954197332059e+00, -7.314492188771704484e+00, -7.300475443269295539e+00, -7.286460013886568277e+00, -7.272443057492030682e+00, -7.258426815444318336e+00,
        -7.244409972475176929e+00, -7.230393545186772464e+00, -7.216377394851891225e+00, -7.202360689208528122e+00, -7.188344086261769128e+00, -7.174327161166150546e+00, -7.160310137083985893e+00,
        -7.146293051212126102e+00, -7.132276902050797673e+00, -7.118259888890483111e+00, -7.104242846535062661e+00, -7.090226085231720710e+00, -7.076209195279213660e+00, -7.062192351651393807e+00,
        -7.048175543678467214e+00, -7.034158119357607930e+00, -7.020141117404175013e+00, -7.006123850412526721e+00, -6.992106579636755193e+00, -6.978089207294207341e+00, -6.964072209306565675e+00,
        -6.950054581777039608e+00, -6.936037293725791031e+00, -6.922019986767113942e+00, -6.908002377494772084e+00, -6.893984966736285358e+00, -6.879967314518558474e+00, -6.865949626461007149e+00,
        -6.851932031486784425e+00, -6.837914145871644145e+00, -6.823896411506032322e+00, -6.809878490100980564e+00, -6.795860633787632388e+00, -6.781842802936246528e+00, -6.767824770899844466e+00,
        -6.753806395345270275e+00, -6.739788309358444529e+00, -6.725770146734140198e+00, -6.711752028083568966e+00, -6.697733741195642132e+00, -6.683715263982263011e+00, -6.669697011456180213e+00,
        -6.655678448295303973e+00, -6.641659934976074986e+00, -6.627641256235382805e+00, -6.613622641520617407e+00, -6.599603827649048959e+00, -6.585584973605825176e+00, -6.571566171568333559e+00,
        -6.557547183105451261e+00, -6.543528196118535867e+00, -6.529509089637392627e+00, -6.515489894663369697e+00, -6.501470707639946056e+00, -6.487451315675093255e+00, -6.473431951649657456e+00,
        -6.459412536766182988e+00, -6.445392946609437068e+00, -6.431373347339028435e+00, -6.417353628364098839e+00, -6.403333843548605131e+00, -6.389314006174331873e+00, -6.375294070149028158e+00,
        -6.361274032230475051e+00, -6.347253896227756265e+00, -6.333233728056003820e+00, -6.319213446735220785e+00, -6.305193076729772805e+00, -6.291172602855333196e+00, -6.277152056531630109e+00,
        -6.263131434948522092e+00, -6.249110669730993273e+00, -6.235089834011095178e+00, -6.221068901366077597e+00, -6.207047871955993834e+00, -6.193026738061672809e+00, -6.179005530463898666e+00,
        -6.164984203796887385e+00, -6.150962772820938618e+00, -6.136941223435446346e+00, -6.122919590081422392e+00, -6.108897823041722575e+00, -6.094875982483746846e+00, -6.080853991215137810e+00,
        -6.066831914689460703e+00, -6.052809719325111359e+00, -6.038787398623465918e+00, -6.024764964099071030e+00, -6.010742424656190686e+00, -5.996719754664948887e+00, -5.982696958028578038e+00,
        -5.968674044105862997e+00, -5.954650997286028868e+00, -5.940627840583593944e+00, -5.926604542202445813e+00, -5.912581112044525078e+00, -5.898557539480430378e+00, -5.884533835062183194e+00,
        -5.870510003642364083e+00, -5.856486031202377873e+00, -5.842461916555514279e+00, -5.828437659701839024e+00, -5.814413251724160681e+00, -5.800388708424720541e+00, -5.786364015360013546e+00,
        -5.772339155289128776e+00, -5.758314155110069166e+00, -5.744288994507930290e+00, -5.730263684034876626e+00, -5.716238206091529328e+00, -5.702212571495541837e+00, -5.688186769701041534e+00,
        -5.674160802365624257e+00, -5.660134668080841536e+00, -5.646108355685827362e+00, -5.632081881824617220e+00, -5.618055220226613855e+00, -5.604028383548823378e+00, -5.590001365458268090e+00,
        -5.575974167980627172e+00, -5.561946776948706095e+00, -5.547919199106292609e+00, -5.533891426332606223e+00, -5.519863466651733219e+00, -5.505835303004738890e+00, -5.491806946614043561e+00,
        -5.477778380315056594e+00, -5.463749609942059493e+00, -5.449720632566440237e+00, -5.435691440821471154e+00, -5.421662039716173886e+00, -5.407632416902895756e+00, -5.393602573387089372e+00,
        -5.379572509719777074e+00, -5.365542216350482008e+00, -5.351511692335392034e+00, -5.337480935451307751e+00, -5.323449941825153076e+00, -5.309418707795056314e+00, -5.295387229476762769e+00,
        -5.281355504533746803e+00, -5.267323530078401816e+00, -5.253291301650716782e+00, -5.239258814888134275e+00, -5.225226066090911559e+00, -5.211193053448391233e+00, -5.197159771824590990e+00,
        -5.183126218151476117e+00, -5.169092385672625412e+00, -5.155058275382643274e+00, -5.141023879201224389e+00, -5.126989194548196238e+00, -5.112954218078122892e+00, -5.098918945828792459e+00,
        -5.084883371575669386e+00, -5.070847492041045790e+00, -5.056811303731988616e+00, -5.042774801179291444e+00, -5.028737980487945514e+00, -5.014700836583935839e+00, -5.000663365711495167e+00,
        -4.986625562378193877e+00, -4.972587422641337795e+00, -4.958548941040521463e+00, -4.944510113413161712e+00, -4.930470934645069470e+00, -4.916431399638748090e+00, -4.902391502425701653e+00,
        -4.888351239474742371e+00, -4.874310604571175709e+00, -4.860269592484651291e+00, -4.846228198304002532e+00, -4.832186416119078842e+00, -4.818144241376513648e+00, -4.804101666899612155e+00,
        -4.790058688038118184e+00, -4.776015299456037866e+00, -4.761971494014358264e+00, -4.747927267417144215e+00, -4.733882612267035661e+00, -4.719837522939142715e+00, -4.705791993126767991e+00,
        -4.691746016933713292e+00, -4.677699588149253351e+00, -4.663652699310194549e+00, -4.649605345185644723e+00, -4.635557518140910105e+00, -4.621509212121083898e+00, -4.607460419599018309e+00,
        -4.593411134326189860e+00, -4.579361349129068337e+00, -4.565311056852286775e+00, -4.551260249935657143e+00, -4.537208921127983352e+00, -4.523157063716806370e+00, -4.509104669361667206e+00,
        -4.495051730786109978e+00, -4.480998239915424008e+00, -4.466944189213031713e+00, -4.452889570797960772e+00, -4.438834376060603049e+00, -4.424778597381012979e+00, -4.410722225868971336e+00,
        -4.396665253509551619e+00, -4.382607671517379622e+00, -4.368549471322706879e+00, -4.354490643789567628e+00, -4.340431180308653047e+00, -4.326371071702013182e+00, -4.312310308837443706e+00,
        -4.298248882124207526e+00, -4.284186782349916456e+00, -4.270123999670713211e+00, -4.256060524440004933e+00, -4.241996346796963913e+00, -4.227931456807191068e+00, -4.213865843972508074e+00,
        -4.199799498259279673e+00, -4.185732409026496903e+00, -4.171664565769908073e+00, -4.157595957540261011e+00, -4.143526573541322477e+00, -4.129456402581863195e+00, -4.115385433401063331e+00,
        -4.101313654585375446e+00, -4.087241054608058199e+00, -4.073167621647699299e+00, -4.059093343771843720e+00, -4.045018208971966622e+00, -4.030942204774508930e+00, -4.016865318883647618e+00,
        -4.002787538662525790e+00, -3.988708851168091929e+00, -3.974629243506720311e+00, -3.960548702433660750e+00, -3.946467214545992253e+00, -3.932384766302702506e+00, -3.918301343838640260e+00,
        -3.904216933265594491e+00, -3.890131520343185656e+00, -3.876045090659561154e+00, -3.861957629639284129e+00, -3.847869122433445366e+00, -3.833779554071717666e+00, -3.819688909227958007e+00,
        -3.805597172458903277e+00, -3.791504328004591251e+00, -3.777410359985496235e+00, -3.763315252231650643e+00, -3.749218988318105961e+00, -3.735121551585395494e+00, -3.721022925173522733e+00,
        -3.706923091918343349e+00, -3.692822034423430377e+00, -3.678719735067865759e+00, -3.664616175927026820e+00, -3.650511338833094754e+00, -3.636405205371272764e+00, -3.622297756801203583e+00,
        -3.608188974152441997e+00, -3.594078838159660005e+00, -3.579967329266379839e+00, -3.565854427652642045e+00, -3.551740113183203373e+00, -3.537624365419402839e+00, -3.523507163639728823e+00,
        -3.509388486827117681e+00, -3.495268313597620136e+00, -3.481146622322163875e+00, -3.467023390990199516e+00, -3.452898597305658956e+00, -3.438772218629355226e+00, -3.424644231970350283e+00,
        -3.410514614028766545e+00, -3.396383341118600185e+00, -3.382250389237801524e+00, -3.368115734004724082e+00, -3.353979350675957427e+00, -3.339841214159893212e+00, -3.325701298958231078e+00,
        -3.311559579221938776e+00, -3.297416028694333701e+00, -3.283270620742043899e+00, -3.269123328322449229e+00, -3.254974123986548840e+00, -3.240822979894216527e+00, -3.226669867761286170e+00,
        -3.212514758894621458e+00, -3.198357624168206126e+00, -3.184198434015861778e+00, -3.170037158433746782e+00, -3.155873766953881443e+00, -3.141708228660941238e+00, -3.127540512170100762e+00,
        -3.113370585620815145e+00, -3.099198416671123280e+00, -3.085023972502690448e+00, -3.070847219786304816e+00, -3.056668124686660715e+00, -3.042486652874943243e+00, -3.028302769482326795e+00,
        -3.014116439119186808e+00, -2.999927625862666591e+00, -2.985736293235094152e+00, -2.971542404209721155e+00, -2.957345921201353089e+00, -2.943146806038983154e+00, -2.928945019976269659e+00,
        -2.914740523681580875e+00, -2.900533277212366645e+00, -2.886323240022723002e+00, -2.872110370940061053e+00, -2.857894628167629847e+00, -2.843675969261741709e+00, -2.829454351133278145e+00,
        -2.815229730025366806e+00, -2.801002061511853380e+00, -2.786771300482580038e+00, -2.772537401131430990e+00, -2.758300316947211339e+00, -2.744060000697740698e+00, -2.729816404423872633e+00,
        -2.715569479423635801e+00, -2.701319176241026909e+00, -2.687065444653787605e+00, -2.672808233660158184e+00, -2.658547491464986923e+00, -2.644283165469476504e+00, -2.630015202255621354e+00,
        -2.615743547571750316e+00, -2.601468146322303721e+00, -2.587188942549503601e+00, -2.572905879421945929e+00, -2.558618899217506293e+00, -2.544327943310193074e+00, -2.530032952155425452e+00,
        -2.515733865272170355e+00, -2.501430621229792539e+00, -2.487123157629747006e+00, -2.472811411091746070e+00, -2.458495317233948541e+00, -2.444174810658960695e+00, -2.429849824935295999e+00,
        -2.415520292579488970e+00, -2.401186145038158415e+00, -2.386847312671634747e+00, -2.372503724731980679e+00, -2.358155309347800266e+00, -2.343801993501943404e+00, -2.329443703013275524e+00,
        -2.315080362516850343e+00, -2.300711895443124710e+00, -2.286338223996969177e+00, -2.271959269136864634e+00, -2.257574950553179249e+00, -2.243185186646586615e+00, -2.228789894504906499e+00,
        -2.214388989881381331e+00, -2.199982387170757114e+00, -2.185569999385429174e+00, -2.171151738131902764e+00, -2.156727513586190081e+00, -2.142297234468256484e+00, -2.127860808017024041e+00,
        -2.113418139964494014e+00, -2.098969134508561929e+00, -2.084513694286517005e+00, -2.070051720347950930e+00, -2.055583112125752177e+00, -2.041107767408548490e+00, -2.026625582310815243e+00,
        -2.012136451243868418e+00, -1.997640266884977533e+00, -1.983136920147360760e+00, -1.968626300148024644e+00, -1.954108294176254423e+00, -1.939582787661000784e+00, -1.925049664137404415e+00,
        -1.910508805213203543e+00, -1.895960090533721276e+00, -1.881403397747692496e+00, -1.866838602470123343e+00, -1.852265578246936162e+00, -1.837684196517090696e+00, -1.823094326574594470e+00,
        -1.808495835530226525e+00, -1.793888588271750573e+00, -1.779272447423927428e+00, -1.764647273307479391e+00, -1.750012923897452444e+00, -1.735369254780609216e+00, -1.720716119112000175e+00,
        -1.706053367570993240e+00, -1.691380848315968466e+00, -1.676698406938626595e+00, -1.662005886417345257e+00, -1.647303127068936668e+00, -1.632589966500902712e+00, -1.617866239561131625e+00,
        -1.603131778288010123e+00, -1.588386411858628611e+00, -1.573629966536664426e+00, -1.558862265618827125e+00, -1.544083129380501962e+00, -1.529292375020237182e+00, -1.514489816603383998e+00,
        -1.499675265004333014e+00, -1.484848527848137811e+00, -1.470009409450440341e+00, -1.455157710756823208e+00, -1.440293229280589449e+00, -1.425415759039740937e+00, -1.410525090492460665e+00,
        -1.395621010471538304e+00, -1.380703302117652687e+00, -1.365771744811192123e+00, -1.350826114103020892e+00, -1.335866181643817541e+00, -1.320891715112248566e+00, -1.305902478141627965e+00,
        -1.290898230245432377e+00, -1.275878726741366043e+00, -1.260843718673973157e+00, -1.245792952735989001e+00, -1.230726171188135876e+00, -1.215643111777624297e+00, -1.200543507654948661e+00,
        -1.185427087289522730e+00, -1.170293574383549196e+00, -1.155142687784439515e+00, -1.139974141395854179e+00, -1.124787644086856497e+00, -1.109582899599844241e+00, -1.094359606456657197e+00,
        -1.079117457863106644e+00, -1.063856141612011585e+00, -1.048575339984358035e+00, -1.033274729649019674e+00, -1.017953981560683063e+00, -1.002612760856079754e+00, -9.872507267485509663e-01,
        -9.718675324209239408e-01, -9.564628249165176843e-01, -9.410362450286021696e-01, -9.255874271879587223e-01, -9.101159993487000222e-01, -8.946215828724155550e-01, -8.791037924103899392e-01,
        -8.635622357841905572e-01, -8.479965138643655864e-01, -8.324062204473884341e-01, -8.167909421308313656e-01, -8.011502581867100403e-01, -7.854837404331064254e-01, -7.697909531039377473e-01,
        -7.540714527170240267e-01, -7.383247879403610492e-01, -7.225504994566308570e-01, -7.067481198260057162e-01, -6.909171733472264654e-01, -6.750571759169931019e-01, -6.591676348876497338e-01,
        -6.432480489232650367e-01, -6.272979078540815712e-01, -6.113166925293762599e-01, -5.953038746687773219e-01, -5.792589167121133809e-01, -5.631812716677440100e-01, -5.470703829595495726e-01,
        -5.309256842725363912e-01, -5.147465993971619413e-01, -4.985325420724325274e-01, -4.822829158278582606e-01, -4.659971138243255151e-01, -4.496745186939796191e-01, -4.333145023792023820e-01,
        -4.169164259707845432e-01, -4.004796395453985025e-01, -3.840034820024536555e-01, -3.674872809005117480e-01, -3.509303522933207575e-01, -3.343320005656342242e-01, -3.176915182689690753e-01,
        -3.010081859574224028e-01, -2.842812720237357094e-01, -2.675100325357526176e-01, -2.506937110734680507e-01, -2.338315385668545687e-01, -2.169227331346592069e-01, -1.999664999244038510e-01,
        -1.829620309537795531e-01, -1.659085049536948575e-01, -1.488050872132367364e-01, -1.316509294267726449e-01, -1.144451695435026312e-01, -9.718693161971100891e-02, -7.987532567406357975e-02,
        -6.250944754623571908e-02, -4.508837875921357929e-02, -2.761118638561238861e-02, -1.007692291837952031e-02, 7.515373853751791157e-03, 2.516668096563849308e-02, 4.287799038955116687e-02,
        6.065030914300877790e-02, 7.848465939016274762e-02, 9.638207853628300015e-02, 1.143436193148676949e-01, 1.323703498668596101e-01, 1.504633538114835134e-01, 1.686237303081316863e-01,
        1.868525941087738618e-01, 2.051510756003103453e-01, 2.235203208362644411e-01, 2.419614915572445846e-01, 2.604757651994907275e-01, 2.790643348909225274e-01, 2.977284094339847642e-01,
        3.164692132746190767e-01, 3.352879864566974955e-01, 3.541859845611505797e-01, 3.731644786291101745e-01, 3.922247550683047868e-01, 4.113681155419415814e-01, 4.305958768393399749e-01,
        4.499093707274900988e-01, 4.693099437827778497e-01, 4.887989572020708939e-01, 5.083777865923346795e-01, 5.280478217380019101e-01, 5.478104663452385559e-01, 5.676671377623091486e-01,
        5.876192666752143579e-01, 6.076682967777744526e-01, 6.278156844153628402e-01, 6.480628982014593475e-01, 6.684114186062461993e-01, 6.888627375164465549e-01, 7.094183577656660855e-01,
        7.300797926344519961e-01, 7.508485653193812670e-01, 7.717262083704640174e-01, 7.927142630961924175e-01, 8.138142789356321849e-01, 8.350278127969287256e-01, 8.563564283617107753e-01,
        8.778016953548820611e-01, 8.993651887793497890e-01, 9.210484881153276904e-01, 9.428531764838573581e-01, 9.647808397743138364e-01, 9.868330657357101687e-01, 1.009011443031680555e+00,
        1.031317560259154220e+00, 1.053753004930747306e+00, 1.076319362421058745e+00, 1.099018214877129251e+00, 1.121851140093406807e+00, 1.144819710351726805e+00, 1.167925491226848189e+00,
        1.191170040358282112e+00, 1.214554906189223793e+00, 1.238081626673530833e+00, 1.261751727951857527e+00, 1.285566722998118916e+00, 1.309528110237661025e+00, 1.333637372138616994e+00,
        1.357895973778068477e+00, 1.382305361384801090e+00, 1.406866960860538418e+00, 1.431582176281727126e+00, 1.456452388384066099e+00, 1.481478953032097312e+00, 1.506663199676377740e+00,
        1.532006429800786274e+00, 1.557509915362758957e+00, 1.583174897229287392e+00, 1.609002583611719883e+00, 1.634994148502431299e+00, 1.661150730116619734e+00, 1.687473429342547293e+00,
        1.713963308203631852e+00, 1.740621388335936937e+00, 1.767448649484585133e+00, 1.794446028022785189e+00, 1.821614415497148087e+00, 1.848954657203021990e+00, 1.876467550793639250e+00,
        1.904153844926801176e+00, 1.932014237952910163e+00, 1.960049376648085095e+00, 1.988259854996070608e+00, 2.016646213022645018e+00, 2.045208935686086527e+00, 2.073948451827253514e+00,
        2.102865133182698631e+00, 2.131959293464111393e+00, 2.161231187507307805e+00, 2.190681010493759295e+00, 2.220308897247562196e+00, 2.250114921610536278e+00, 2.280099095897945016e+00,
        2.310261370437167727e+00, 2.340601633191360609e+00, 2.371119709469981629e+00, 2.401815361727784648e+00, 2.432688289453607489e+00, 2.463738129150097489e+00, 2.494964454405129484e+00,
        2.526366776055511743e+00, 2.557944542443212121e+00, 2.589697139764099543e+00, 2.621623892508883724e+00, 2.653724063995622107e+00, 2.685996856992998172e+00, 2.718441414433075298e+00,
        2.751056820212167686e+00, 2.783842100078050663e+00, 2.816796222601529287e+00, 2.849918100230090179e+00, 2.883206590421129256e+00, 2.916660496851998019e+00, 2.950278570703887215e+00,
        2.984059512016312254e+00, 3.018001971108888792e+00, 3.052104550066684130e+00, 3.086365804285480685e+00, 3.120784244073000924e+00, 3.155358336302044542e+00, 3.190086506111383446e+00,
        3.224967138650136622e+00, 3.259998580861284800e+00, 3.295179143299920455e+00, 3.330507101981744711e+00, 3.365980700257427571e+00, 3.401598150708227575e+00, 3.437357637058491289e+00,
        3.473257316100561987e+00, 3.509295319627706355e+00, 3.545469756370736469e+00, 3.581778713934076208e+00, 3.618220260727126991e+00, 3.654792447886851203e+00, 3.691493311187746151e+00,
        3.728320872935293906e+00, 3.765273143839341863e+00, 3.802348124863886181e+00, 3.839543809049948297e+00, 3.876858183308386607e+00, 3.914289230179682999e+00, 3.951834929557909604e+00,
        3.989493260376288930e+00, 4.027262202251907119e+00, 4.065139737087459793e+00, 4.103123850627900637e+00, 4.141212533970256793e+00, 4.179403785024969231e+00, 4.217695609927317513e+00,
        4.256086024397712109e+00, 4.294573055049793808e+00, 4.333154740645484004e+00, 4.371829133296307290e+00, 4.410594299610440139e+00, 4.449448321785244964e+00, 4.488389298644973380e+00,
        4.527415346623724801e+00, 4.566524600693744773e+00, 4.605715215239329474e+00, 4.644985364876748513e+00, 4.684333245220703823e+00, 4.723757073597968592e+00, 4.763255089708972712e+00,
        4.802825556238135896e+00, 4.842466759414006283e+00, 4.882177009520106914e+00, 4.921954641357675797e+00, 4.961798014661471079e+00, 5.001705514469860780e+00, 5.041675551450504500e+00,
        5.081706562182967346e+00, 5.121797009399650769e+00, 5.161945382186415188e+00, 5.202150196144439853e+00, 5.242409993514641542e+00, 5.282723343266237492e+00, 5.323088841150888761e+00,
        5.363505109723930353e+00, 5.403970798334178482e+00, 5.444484583083772478e+00, 5.485045166759582536e+00, 5.525651278737584882e+00, 5.566301674861654725e+00, 5.606995137298286913e+00,
        5.647730474368503728e+00, 5.688506520358434848e+00, 5.729322135309868003e+00, 5.770176204792100805e+00, 5.811067639656364747e+00, 5.851995375774075470e+00, 5.892958373760132318e+00,
        5.933955618682425381e+00, 5.974986119758676217e+00, 6.016048910041793540e+00, 6.057143046094681793e+00, 6.098267607655615485e+00, 6.139421697295129654e+00, 6.180604440065376792e+00,
        6.221814983142841982e+00, 6.263052495465290193e+00, 6.304316167363771761e+00, 6.345605210190464085e+00, 6.386918855943076956e+00, 6.428256356886620004e+00, 6.469616985173070489e+00,
        6.511000032459687503e+00, 6.552404809526525931e+00, 6.593830645893738129e+00, 6.635276889439174042e+00, 6.676742906016807311e+00, 6.718228079076448367e+00, 6.759731809285145054e+00,
        6.801253514150790380e+00, 6.842792627648170978e+00, 6.884348599847924355e+00, 6.925920896548682926e+00, 6.967508998912713913e+00, 7.009112403105341116e+00, 7.050730619938390120e+00,
        7.092363174517901214e+00, 7.134009605896315165e+00, 7.175669466729295287e+00, 7.217342322937444266e+00, 7.259027753372938818e+00, 7.300725349491324678e+00, 7.342434715028535841e+00,
        7.384155465683258868e+00, 7.425887228804723961e+00, 7.467629643086000080e+00, 7.509382358262848278e+00, 7.551145034818199875e+00, 7.592917343692232812e+00, 7.634698965998204301e+00,
        7.676489592743889645e+00, 7.718288924558750708e+00, 7.760096671426786941e+00, 7.801912552425056546e+00, 7.843736295467861552e+00, 7.885567637056555945e+00, 7.927406322034950215e+00,
        7.969252103350283001e+00, 8.011104741819659480e+00, 8.052964005902026656e+00, 8.094829671475483934e+00, 8.136701521619965405e+00, 8.178579346405202344e+00, 8.220462942683900209e+00,
        8.262352113890059968e+00, 8.304246669842363815e+00, 8.346146426552573772e+00, 8.388051206038806384e+00, 8.429960836143713721e+00, 8.471875150357364603e+00, 8.513793987644810102e+00,
        8.555717192278262218e+00, 8.597644613673752545e+00, 8.639576106232228270e+00, 8.681511529184973597e+00, 8.723450746443274895e+00, 8.765393626452272713e+00, 8.807340042048823037e+00,
        8.849289870323442386e+00, 8.891242992486070307e+00, 8.933199293735690105e+00, 8.975158663133653292e+00, 9.017120993480681079e+00, 9.059086181197388399e+00, 9.101054126208316220e+00,
        9.143024731829335394e+00, 9.184997904658382950e+00, 9.226973554469383387e+00, 9.268951594109404724e+00, 9.310931939398793489e+00, 9.352914509034373935e+00, 9.394899224495514289e+00,
        9.436886009953081356e+00, 9.478874792181123610e+00, 9.520865500471277443e+00, 9.562858066549781100e+00, 9.604852424497055452e+00, 9.646848510669737919e+00, 9.688846263625196187e+00,
        9.730845624048324538e+00, 9.772846534680663666e+00, 9.814848940251730269e+00, 9.856852787412515582e+00, 9.898858024671071121e+00, 9.940864602330142574e+00, 9.982872472426784327e+00,
        1.002488158867386936e+01, 1.006689190640353360e+01, 1.010890338251236287e+01, 1.015091597540838286e+01, 1.019292964495973486e+01, 1.023494435244503542e+01, 1.027696006050531352e+01,
        1.031897673309754104e+01, 1.036099433544965187e+01, 1.040301283401705135e+01, 1.044503219644050596e+01, 1.048705239150549318e+01, 1.052907338910280899e+01, 1.057109516019052187e+01,
        1.061311767675715778e+01, 1.065514091178612688e+01, 1.069716483922131189e+01, 1.073918943393381298e+01, 1.078121467168979386e+01, 1.082324052911941337e+01, 1.086526698368675881e+01,
        1.090729401366085582e+01, 1.094932159808758954e+01, 1.099134971676259376e+01, 1.103337835020506397e+01, 1.107540747963243177e+01, 1.111743708693592225e+01, 1.115946715465691952e+01,
        1.120149766596414409e+01, 1.124352860463161008e+01, 1.128555995501730358e+01, 1.132759170204265331e+01, 1.136962383117263720e+01, 1.141165632839659239e+01, 1.145368918020970028e+01,
        1.149572237359508264e+01, 1.153775589600653184e+01, 1.157978973535181844e+01, 1.162182387997659738e+01, 1.166385831864882938e+01, 1.170589304054380619e+01, 1.174792803522962892e+01,
        1.178996329265322451e+01, 1.183199880312684549e+01, 1.187403455731502611e+01, 1.191607054622200579e+01, 1.195810676117958415e+01, 1.200014319383540240e+01
    };<|MERGE_RESOLUTION|>--- conflicted
+++ resolved
@@ -857,13 +857,8 @@
 void ParticleCreator::regulateWeightwithPositionAM( Particles * particles )
 {
     //Particles in regular have a weight proportional to their position along r.
-<<<<<<< HEAD
-    for (unsigned int ipart=0; ipart < particles->weight().size(); ipart++){
-        cout << "ipart = " << ipart << " " << particles->weight(ipart) << " " << particles->position(1,ipart) << " " << particles->position(2,ipart) << endl;
-=======
     int nParts = particles->Weight.size();
     for (unsigned int ipart=0; ipart < nParts ; ipart++){
->>>>>>> 71778c0e
         particles->weight(ipart) *= sqrt(particles->position(1,ipart)*particles->position(1,ipart) + particles->position(2,ipart)*particles->position(2,ipart));
     }
 }
