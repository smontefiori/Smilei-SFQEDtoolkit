// -----------------------------------------------------------------------------
//
//! \file Particles.cpp
//
//! \brief contains the Particles class description
//
//! The Particles Class is the main data structure for handling particle list.
//! It contains the main particles properties:
//! - positions
//! - momentums
//! - charge
//! - weight
//! - quantum parameter (chi) for QED effects
//! - optical depth for Monte-Carlo processes
//! - tag id for tracked particles
//
//! The class also contains many functions to manage particles.
// -----------------------------------------------------------------------------

#ifndef PARTICLES_H
#define PARTICLES_H

#include <cmath>

#include <iostream>
#include <fstream>
#include <vector>

#include "Tools.h"
#include "TimeSelection.h"

class Particle;

class Params;
class Patch;

//----------------------------------------------------------------------------------------------------------------------
//! Particle class: holds the basic properties of a particle
//----------------------------------------------------------------------------------------------------------------------
class Particles
{
public:

    //! Constructor for Particle
    Particles();

    //! Destructor for Particle
    virtual ~Particles();

    //! Create nParticles null particles of nDim size
    void initialize( unsigned int nParticles, unsigned int nDim, bool keep_position_old );

    //! Create nParticles null particles of nDim size
    void initialize( unsigned int nParticles, Particles &part );

    //! Set capacity of Particles vectors and change dimensionality
    void reserve( unsigned int reserved_particles, unsigned int nDim, bool keep_position_old = false);

    //! Set capacity of Particles vectors and keep dimensionality
    void reserve( unsigned int reserved_particles );

    //! Initialize like Particles object part with 0 particles and reserve space for n_part_max particles
    void initializeReserve( unsigned int n_part_max, Particles &part );

    //! Resize Particle vectors and change dimensionality according to nDim
    void resize( unsigned int nParticles, unsigned int nDim, bool keep_position_old );

    //! Resize Particles vectors
    void resize( unsigned int nParticles);

    //! Resize the cell_keys vector
    void resizeCellKeys(unsigned int nParticles);

    //! Remove extra capacity of Particles vectors
    //! params [in] compute_cell_keys: if true, cell_keys is affected (default is false)
    void shrinkToFit(const bool compute_cell_keys = false);

    //! Reset Particles vectors
    //! params [in] compute_cell_keys: if true, cell_keys is affected (default is false)
    void clear(const bool compute_cell_keys = false);

    //! Get number of particules
    inline unsigned int numberOfParticles() const
    {
        // If the notion of bin is not used, the vector size is the number of Particles
        if (last_index.size() == 0) {
            //ERROR("Particles object tried to use `numberOfParticles` but `last_index` is not initialized.")
            return Weight.size();
        }
        return last_index.back();
    }

    //! Get vector size on CPU
    inline unsigned int size() const
    {
        return Weight.size();
    }

    //! Get vector size on CPU
    inline unsigned int hostVectorSize() const
    {
        return Weight.size();
    }

    //! Get number of particules
    inline unsigned int capacity() const
    {
        return Weight.capacity();
    }

    //! Get dimension of particles
    inline unsigned int dimension() const
    {
        return Position.size();
    }

    //! Get dimension of particules
    inline unsigned int numberOfBins() const
    {
        return first_index.size();
    }

    //! Tells if old positions are kept (true) or not
    inline bool keepOldPositions() const
    {
        return (Position_old.size() > 0);
    }

    //! Copy particle iPart at the end of dest_parts
    void copyParticle( unsigned int iPart, Particles &dest_parts );
    //! Copy particle iPart at the end of the current array
    void copyParticle( unsigned int iPart );
    //! Insert particle iPart at dest_id in dest_parts
    void copyParticle( unsigned int ipart, Particles &dest_parts, int dest_id );

    //! Insert nPart particles starting at ipart to dest_id in dest_parts
    void copyParticles( unsigned int iPart, unsigned int nPart, Particles &dest_parts, int dest_id );

    //! Make a new particle at the position of another
    void makeParticleAt( Particles &source_particles, unsigned int ipart, double w, short q=0., double px=0., double py=0., double pz=0. );

    //! Suppress particle iPart
    void eraseParticle( unsigned int iPart, bool compute_cell_keys = false );
    //! Suppress nPart particles from iPart
    void eraseParticle( unsigned int iPart, unsigned int nPart, bool compute_cell_keys = false );

    //! Suppress all particles from iPart to the end of particle array
    void eraseParticleTrail( unsigned int iPart, bool compute_cell_keys = false );

    //! Print parameters of particle iPart
    void print( unsigned int iPart );

    friend std::ostream &operator << ( std::ostream &, const Particles &particle );

    //! Exchange particles part1 & part2 memory location
    void swapParticle( unsigned int part1, unsigned int part2 );
    void swapParticles( std::vector<unsigned int> parts );
    void translateParticles( std::vector<unsigned int> parts );
    void swapParticle3( unsigned int part1, unsigned int part2, unsigned int part3 );
    void swapParticle4( unsigned int part1, unsigned int part2, unsigned int part3, unsigned int part4 );

    //! Exchange particles part1 & part2 memory location
    void swapParticle( unsigned int part1, unsigned int part2, unsigned int N );

    //! Overwrite particle part1 into part2 memory location. Erasing part2
    //! Warning: do not update first_index and last_index
    void overwriteParticle( unsigned int part1, unsigned int part2, bool compute_cell_keys = false  );

    //! Overwrite particle part1->part1+N into part2->part2+N memory location. Erasing part2->part2+N
    //! Warning: do not update first_index and last_index
    void overwriteParticle( unsigned int part1, unsigned int part2, unsigned int N, bool compute_cell_keys = false );

    //! Overwrite particle part1->part1+N into part2->part2+N of dest_parts memory location. Erasing part2->part2+N
    //! Warning: do not update first_index and last_index
    void overwriteParticle( unsigned int part1, Particles &dest_parts, unsigned int part2, unsigned int N );

    //! Overwrite particle part1 into part2 of dest_parts memory location. Erasing part2
    //! Warning: do not update first_index and last_index
    void overwriteParticle( unsigned int part1, Particles &dest_parts, unsigned int part2 );

    //! Move iPart at the end of vectors
    void pushToEnd( unsigned int iPart );

    //! Create new particle
    void createParticle();

    //! Create n_additional_particles new particles
    virtual void createParticles( int n_additional_particles );

    //! Create n_additional_particles new particles at position pstart in the particles data structure
    void createParticles( int n_additional_particles, int pstart );

    //! Move ipart at new_pos in the particles data structure
    void moveParticles( int iPart, int new_pos );

    //! Remove and compress the particles vectors according to the provided mask
    //! between istart and iend
    void eraseParticlesWithMask( int istart, int iend, std::vector <int> & mask );

    //! Remove and compress the particles vectors using cell_keys as a mask
    //! between istart and iend
    void eraseParticlesWithMask( int istart, int iend);

    //! This method erases particles according to the provided mask
    //! between istart and iend
    // void eraseParticlesWithMask( int istart, int iend, vector <bool> & to_be_erased);

    //! This method eliminates the space between the bins
    //! (presence of empty particles beteen the bins)
    void compress(bool compute_cell_keys = false);

    //! Sum the vectors
    void sum(int ibin_min, int ibin_max);

    //! Test if ipart is in the local patch
    bool isParticleInDomain( unsigned int ipart, Patch *patch );

    //! Method used to get the Particle position
    inline double  position( unsigned int idim, unsigned int ipart ) const
    {
        return Position[idim][ipart];
    }
    //! Method used to set a new value to the Particle former position
    inline double &position( unsigned int idim, unsigned int ipart )
    {
        return Position[idim][ipart];
    }

    //! Method used to get the Particle position
    inline double distance2ToAxis( unsigned int ipart ) const
    {
        return Position[1][ipart] * Position[1][ipart] + Position[2][ipart] * Position[2][ipart];
    }

    //! Method used to get the Particle position
    inline double  position_old( unsigned int idim, unsigned int ipart ) const
    {
        return Position_old[idim][ipart];
    }
    //! Method used to set a new value to the Particle former position
    inline double &position_old( unsigned int idim, unsigned int ipart )
    {
        return Position_old[idim][ipart];
    }

    //! Method used to get the list of Particle position
    inline std::vector<double>  position( unsigned int idim ) const
    {
        return Position[idim];
    }

    //! Method used to get the Particle momentum
    inline double  momentum( unsigned int idim, unsigned int ipart ) const
    {
        return Momentum[idim][ipart];
    }
    //! Method used to set a new value to the Particle momentum
    inline double &momentum( unsigned int idim, unsigned int ipart )
    {
        return Momentum[idim][ipart];
    }
    //! Method used to get the Particle momentum
    inline std::vector<double>  momentum( unsigned int idim ) const
    {
        return Momentum[idim];
    }

    //! Method used to get the Particle weight
    inline double  weight( unsigned int ipart ) const
    {
        return Weight[ipart];
    }
    //! Method used to set a new value to the Particle weight
    inline double &weight( unsigned int ipart )
    {
        return Weight[ipart];
    }
    //! Method used to get the Particle weight
    inline std::vector<double>  weight() const
    {
        return Weight;
    }

    //! Method used to get the Particle charge
    inline short  charge( unsigned int ipart ) const
    {
        return Charge[ipart];
    }
    //! Method used to set a new value to the Particle charge
    inline short &charge( unsigned int ipart )
    {
        return Charge[ipart];
    }
    //! Method used to get the list of Particle charges
    inline std::vector<short>  charge() const
    {
        return Charge;
    }


    //! Method used to get the Particle Lorentz factor
    inline  double LorentzFactor( unsigned int ipart )
    {
        return sqrt( 1.+pow( momentum( 0, ipart ), 2 )+pow( momentum( 1, ipart ), 2 )+pow( momentum( 2, ipart ), 2 ) );
    }

    //! Method used to get the inverse Particle Lorentz factor
    inline double inverseLorentzFactor( unsigned int ipart )
    {
        return 1./sqrt( 1.+ momentum( 0, ipart )*momentum( 0, ipart ) + momentum( 1, ipart )*momentum( 1, ipart ) + momentum( 2, ipart )*momentum( 2, ipart ) );
    }

    //! Method used to get the momentum norm which is also the normalized photon energy
    inline double momentumNorm( unsigned int ipart )
    {
        return sqrt( pow( momentum( 0, ipart ), 2 )+pow( momentum( 1, ipart ), 2 )+pow( momentum( 2, ipart ), 2 ) );
    }

    void resetIds()
    {
        unsigned int s = Id.size();
        for( unsigned int iPart=0; iPart<s; iPart++ ) {
            Id[iPart] = 0;
        }
    }

    //! Method used to get the Particle Id
    inline uint64_t id( unsigned int ipart ) const
    {
        DEBUG( ipart << " of " << Id.size() );
        return Id[ipart];
    }
    //! Method used to set the Particle Id
    inline uint64_t &id( unsigned int ipart )
    {
        return Id[ipart];
    }
    //! Method used to get the Particle Ids
    inline std::vector<uint64_t> id() const
    {
        return Id;
    }
    void sortById();

    //! Method used to get the Particle chi factor
    inline double  chi( unsigned int ipart ) const
    {
        return Chi[ipart];
    }
    //! Method used to set a new value to the Particle chi factor
    inline double &chi( unsigned int ipart )
    {
        return Chi[ipart];
    }
    //! Method used to get the Particle chi factor
    inline std::vector<double>  chi() const
    {
        return Chi;
    }

    //! Method used to get the Particle optical depth
    inline double  tau( unsigned int ipart ) const
    {
        return Tau[ipart];
    }
    //! Method used to set a new value to
    //! the Particle optical depth
    inline double &tau( unsigned int ipart )
    {
        return Tau[ipart];
    }
    //! Method used to get the Particle optical depth
    inline std::vector<double>  tau() const
    {
        return Tau;
    }

    //! Method to keep the positions for the next timesteps
    void savePositions();

    std::vector< std::vector<double  >*> double_prop_;
    std::vector< std::vector<short   >*> short_prop_;
    std::vector< std::vector<uint64_t>*> uint64_prop_;

#ifdef __DEBUG
    bool testMove( int iPartStart, int iPartEnd, Params &params );

    inline double dist2( unsigned int iPart )
    {
        double dist( 0. );
        for( unsigned int iDim = 0 ; iDim < Position.size() ; iDim++ ) {
            double delta = position( iDim, iPart )-position_old( iDim, iPart );
            dist += delta*delta;
        }
        return dist;
    }
    inline double dist( unsigned int iPart, unsigned int iDim )
    {
        double delta = std::abs( position( iDim, iPart )-position_old( iDim, iPart ) );
        return delta;
    }
#endif

    Particle operator()( unsigned int iPart );

    //! Methods to obtain any property, given its index in the arrays double_prop_, uint64_prop_, or short_prop_
    void getProperty( unsigned int iprop, std::vector<uint64_t> *&prop )
    {
        prop = uint64_prop_[iprop];
    }
    void getProperty( unsigned int iprop, std::vector<short> *&prop )
    {
        prop = short_prop_[iprop];
    }
    void getProperty( unsigned int iprop, std::vector<double> *&prop )
    {
        prop = double_prop_[iprop];
    }

<<<<<<< HEAD
    //! Make a copy of the host particles and does some computation like
    //! bin discovery.
    //!
    virtual void initializeDataOnDevice();
    virtual void syncGPU();
    virtual void syncCPU();
=======
    virtual void initGPU() { std::cout << "Should not came here" << std::endl; };
    virtual void syncGPU() { std::cout << "Should not came here" << std::endl; };
    virtual void syncCPU() { std::cout << "Should not came here" << std::endl; };
>>>>>>> c373bd15

    virtual double* getPtrPosition( int idim ) {
        return Position[idim].data();
    };
    virtual double* getPtrPositionOld( int idim ) {
        return Position_old[idim].data();
    };
    virtual double* getPtrMomentum( int idim ) {
        return &(Momentum[idim][0]);
    };
    virtual double* getPtrWeight() {
        return &(Weight[0]);
    };
    virtual double* getPtrChi() {
        return &(Chi[0]);
    };
    virtual short* getPtrCharge() {
        return &(Charge[0]);
    };
    virtual uint64_t* getPtrId() {
        return &(Id[0]);
    };
    virtual double* getPtrTau() {
        return &(Tau[0]);
    };
    virtual int* getPtrCellKeys() {
        return &(cell_keys[0]);
    };


    // --------------------------------------------------------------------------------------------
    // Accelerator specific virtual functions

    // -----------------------------------------------------------------------------
    //! Extract particles from the Particles object and put
    //! them in the Particles object `particles_to_move`
    // -----------------------------------------------------------------------------
    virtual void extractParticles( Particles *particles_to_move );

    // -----------------------------------------------------------------------------
    //! Erase particles leaving the patch object on device
    // -----------------------------------------------------------------------------
    virtual int eraseLeavingParticles();

    // -----------------------------------------------------------------------------
    //! Inject particles from particles_to_move object and put
    //! them in the Particles object
    //! \param[in,out] particles_to_inject Particles object containing particles to inject
    virtual int injectParticles( Particles *particles_to_inject );

    //! Implementation of a somewhat efficient particle injection, sorting
    //! (including removing leaving particles) and binning for GPU if
    //! available for the configuration of offloading technology
    //! (OpenMP/OpenACC) and implemented for the space dimension of the
    //! simulation. Else, fallback to the old naive, plain memcpy
    //! implementation.
    //!
    //! last_index is modified appropriately.
    //!
    virtual void importAndSortParticles( Particles *particles_to_inject );

    //! return Device size
    virtual unsigned int deviceSize() const {
        ERROR( "deviceSize is a feature only available for accelerator device" );
        return 0;
    };

    // ---------------------------------------------------------------------------------------
    // Parameters
    // partiles properties, respect type order : all double, all short, all unsigned int

    //! array containing the particle position
    std::vector< std::vector<double> > Position;

    //! array containing the particle former (old) positions
    std::vector< std::vector<double> >Position_old;

    //! array containing the particle moments
    std::vector< std::vector<double> >  Momentum;

    //! containing the particle weight: equivalent to a charge density
    std::vector<double> Weight;

    //! containing the particle quantum parameter
    std::vector<double> Chi;

    //! Incremental optical depth for the Monte-Carlo process
    std::vector<double> Tau;

    //! charge state of the particle (multiples of e>0)
    std::vector<short> Charge;

    //! Id of the particle
    std::vector<uint64_t> Id;

    //! cell_keys of the particle
    std::vector<int> cell_keys;

    // TEST PARTICLE PARAMETERS
    bool is_test;

    //! True if tracking the particles
    bool tracked;

    //! Indices of the first particles of each bin (or cells) in the Particles object
    std::vector<int> first_index;

    //! Indexes of the last particles + 1 in each bin (or cells) in the Particles object
    std::vector<int> last_index;

    //! Quantum parameter for particles that are submitted
    //! to a radiation reaction force (CED or QED)
    bool isQuantumParameter;

    //! Parameters for particles that are submitted to a
    //! Monte-Carlo process such as:
    //! - discontinuous radiation reaction force
    bool isMonteCarlo;

private:
};

#endif<|MERGE_RESOLUTION|>--- conflicted
+++ resolved
@@ -417,18 +417,12 @@
         prop = double_prop_[iprop];
     }
 
-<<<<<<< HEAD
     //! Make a copy of the host particles and does some computation like
     //! bin discovery.
     //!
     virtual void initializeDataOnDevice();
     virtual void syncGPU();
     virtual void syncCPU();
-=======
-    virtual void initGPU() { std::cout << "Should not came here" << std::endl; };
-    virtual void syncGPU() { std::cout << "Should not came here" << std::endl; };
-    virtual void syncCPU() { std::cout << "Should not came here" << std::endl; };
->>>>>>> c373bd15
 
     virtual double* getPtrPosition( int idim ) {
         return Position[idim].data();
