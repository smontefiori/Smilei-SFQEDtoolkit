--- conflicted
+++ resolved
@@ -15,9 +15,8 @@
 {
 public :
 
-<<<<<<< HEAD
-    static void patchedToCartesian( VectorPatch& vecPatches, Domain& domain, Params &params, SmileiMPI* smpi, Timers &timers, int itime );
-    static void cartesianToPatches( Domain& domain, VectorPatch& vecPatches, Params &params, SmileiMPI* smpi, Timers &timers, int itime );
+    static void patchedToCartesian( VectorPatch &vecPatches, Domain &domain, Params &params, SmileiMPI *smpi, Timers &timers, int itime );
+    static void cartesianToPatches( Domain &domain, VectorPatch &vecPatches, Params &params, SmileiMPI *smpi, Timers &timers, int itime );
 
     static void sendPatchedToCartesian( ElectroMagn* localfields, unsigned int hindex, int send_to_global_patch_rank, SmileiMPI * smpi, Patch *patch, Params& params );
     static void finalize_sendPatchedToCartesian( ElectroMagn* localfields, unsigned int hindex, int send_to_global_patch_rank, SmileiMPI* smpi, Patch *patch, Params& params );
@@ -32,13 +31,6 @@
     static void finalize_sendPatchedToCartesian_MW( ElectroMagn* localfields, unsigned int hindex, int send_to_global_patch_rank, SmileiMPI* smpi, Patch *patch, Params& params );
     static void recvPatchedToCartesian_MW( ElectroMagn* globalfields, unsigned int hindex, int local_patch_rank, VectorPatch& vecPatches, Params &params, SmileiMPI* smpi, Domain& domain );
 
-=======
-    static void patchedToCartesian( VectorPatch &vecPatches, Domain &domain, Params &params, SmileiMPI *smpi, Timers &timers, int itime );
-    static void cartesianToPatches( Domain &domain, VectorPatch &vecPatches, Params &params, SmileiMPI *smpi, Timers &timers, int itime );
-    static void sync( Field *inField, Field *outField, Params &params, SmileiMPI *smpi, Patch *inPatch, Patch *outPatch );
-    static void syncBack( Field *inField, Field *outField, Params &params, SmileiMPI *smpi, Patch *inPatch, Patch *outPatch );
-    
->>>>>>> 030c5b21
 };
 
 #endif