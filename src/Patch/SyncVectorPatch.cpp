--- conflicted
+++ resolved
@@ -122,7 +122,7 @@
 
 void SyncVectorPatch::exchangeE( Params& params, VectorPatch& vecPatches )
 {
-    if ( (params.maxwell_sol != "Lehe") && (!params.is_spectral) ) {
+    if (!params.full_B_exchange) {
         SyncVectorPatch::exchange( vecPatches.listEx_, vecPatches );
         SyncVectorPatch::exchange( vecPatches.listEy_, vecPatches );
         SyncVectorPatch::exchange( vecPatches.listEz_, vecPatches );
@@ -137,7 +137,7 @@
 void SyncVectorPatch::finalizeexchangeE( Params& params, VectorPatch& vecPatches )
 {
 
-    if ( (params.maxwell_sol != "Lehe") && (!params.is_spectral) ) {
+    if (!params.full_B_exchange) {
         SyncVectorPatch::finalizeexchange( vecPatches.listEx_, vecPatches );
         SyncVectorPatch::finalizeexchange( vecPatches.listEy_, vecPatches );
         SyncVectorPatch::finalizeexchange( vecPatches.listEz_, vecPatches );
@@ -151,7 +151,7 @@
         SyncVectorPatch::new_exchange0( vecPatches.Bs0, vecPatches );
     }
     else if ( vecPatches.listBx_[0]->dims_.size()==2 ) {
-        if ( (params.maxwell_sol != "Lehe") && (!params.is_spectral) ) {
+        if (!params.full_B_exchange) {
             SyncVectorPatch::new_exchange0( vecPatches.Bs0, vecPatches );
             SyncVectorPatch::new_exchange1( vecPatches.Bs1, vecPatches );
         }
@@ -162,11 +162,7 @@
         }
     }
     else if ( vecPatches.listBx_[0]->dims_.size()==3 ) {
-<<<<<<< HEAD
         if (!params.full_B_exchange) {
-=======
-        if ( (params.maxwell_sol != "Lehe") && (!params.is_spectral) ) {
->>>>>>> 51f802b0
             SyncVectorPatch::new_exchange0( vecPatches.Bs0, vecPatches );
             SyncVectorPatch::new_exchange1( vecPatches.Bs1, vecPatches );
             SyncVectorPatch::new_exchange2( vecPatches.Bs2, vecPatches );
@@ -203,17 +199,13 @@
         SyncVectorPatch::new_finalizeexchange0( vecPatches.Bs0, vecPatches );
     }
     else if ( vecPatches.listBx_[0]->dims_.size()==2 ) {
-        if ( (params.maxwell_sol != "Lehe") && (!params.is_spectral) ) {
+        if ( !params.full_B_exchange) {
             SyncVectorPatch::new_finalizeexchange0( vecPatches.Bs0, vecPatches );
             SyncVectorPatch::new_finalizeexchange1( vecPatches.Bs1, vecPatches );
         }
     }
     else if ( vecPatches.listBx_[0]->dims_.size()==3 ) {
-<<<<<<< HEAD
         if ( !params.full_B_exchange) {
-=======
-        if ( (params.maxwell_sol != "Lehe") && (!params.is_spectral) ) {
->>>>>>> 51f802b0
             SyncVectorPatch::new_finalizeexchange0( vecPatches.Bs0, vecPatches );
             SyncVectorPatch::new_finalizeexchange1( vecPatches.Bs1, vecPatches );
             SyncVectorPatch::new_finalizeexchange2( vecPatches.Bs2, vecPatches );
