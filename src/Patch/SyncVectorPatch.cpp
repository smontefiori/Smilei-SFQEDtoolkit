--- conflicted
+++ resolved
@@ -578,8 +578,6 @@
 }
 
 
-<<<<<<< HEAD
-=======
 void SyncVectorPatch::exchangeB( Params &params, VectorPatch &vecPatches, int imode, SmileiMPI *smpi )
 {
 
@@ -588,7 +586,6 @@
     SyncVectorPatch::exchange_along_all_directions<complex<double>,cField>( vecPatches.listBt_[imode], vecPatches, smpi );
 }
 
->>>>>>> 34f9be06
 void SyncVectorPatch::exchangeE( Params &params, VectorPatch &vecPatches, int imode, SmileiMPI *smpi )
 {
 
@@ -597,8 +594,6 @@
     SyncVectorPatch::exchange_along_all_directions<complex<double>,cField>( vecPatches.listEt_[imode], vecPatches, smpi );
 }
 
-<<<<<<< HEAD
-=======
 void SyncVectorPatch::finalizeexchangeB( Params &params, VectorPatch &vecPatches, int imode )
 {
 
@@ -607,7 +602,6 @@
     SyncVectorPatch::finalize_exchange_along_all_directions( vecPatches.listBt_[imode], vecPatches );
 }
 
->>>>>>> 34f9be06
 void SyncVectorPatch::finalizeexchangeE( Params &params, VectorPatch &vecPatches, int imode )
 {
 
@@ -617,21 +611,21 @@
 }
 
 
-void SyncVectorPatch::exchangeB( Params &params, VectorPatch &vecPatches, int imode, SmileiMPI *smpi )
-{
-
-    SyncVectorPatch::exchangeComplex( vecPatches.listBl_[imode], vecPatches, smpi );
-    SyncVectorPatch::exchangeComplex( vecPatches.listBr_[imode], vecPatches, smpi );
-    SyncVectorPatch::exchangeComplex( vecPatches.listBt_[imode], vecPatches, smpi );
-}
-
-void SyncVectorPatch::finalizeexchangeB( Params &params, VectorPatch &vecPatches, int imode )
-{
-
-    SyncVectorPatch::finalizeexchangeComplex( vecPatches.listBl_[imode], vecPatches );
-    SyncVectorPatch::finalizeexchangeComplex( vecPatches.listBr_[imode], vecPatches );
-    SyncVectorPatch::finalizeexchangeComplex( vecPatches.listBt_[imode], vecPatches );
-}
+//void SyncVectorPatch::exchangeB( Params &params, VectorPatch &vecPatches, int imode, SmileiMPI *smpi )
+//{
+//
+//    SyncVectorPatch::exchangeComplex( vecPatches.listBl_[imode], vecPatches, smpi );
+//    SyncVectorPatch::exchangeComplex( vecPatches.listBr_[imode], vecPatches, smpi );
+//    SyncVectorPatch::exchangeComplex( vecPatches.listBt_[imode], vecPatches, smpi );
+//}
+
+//void SyncVectorPatch::finalizeexchangeB( Params &params, VectorPatch &vecPatches, int imode )
+//{
+//
+//    SyncVectorPatch::finalizeexchangeComplex( vecPatches.listBl_[imode], vecPatches );
+//    SyncVectorPatch::finalizeexchangeComplex( vecPatches.listBr_[imode], vecPatches );
+//    SyncVectorPatch::finalizeexchangeComplex( vecPatches.listBt_[imode], vecPatches );
+//}
 
 void SyncVectorPatch::exchangeA( Params &params, VectorPatch &vecPatches, SmileiMPI *smpi )
 {
