
#include "Patch2D.h"

#include <cstdlib>
#include <iostream>
#include <iomanip>

#include "Hilbert_functions.h"
#include "PatchesFactory.h"
#include "Species.h"
#include "Particles.h"

using namespace std;


// ---------------------------------------------------------------------------------------------------------------------
// Patch2D constructor 
// ---------------------------------------------------------------------------------------------------------------------
Patch2D::Patch2D(Params& params, SmileiMPI* smpi, unsigned int ipatch, unsigned int n_moved)
  : Patch( params, smpi, ipatch, n_moved)
{
    initStep2(params);
    initStep3(params, smpi, n_moved);
    finishCreation(params, smpi);
} // End Patch2D::Patch2D


// ---------------------------------------------------------------------------------------------------------------------
// Patch2D cloning constructor 
// ---------------------------------------------------------------------------------------------------------------------
Patch2D::Patch2D(Patch2D* patch, Params& params, SmileiMPI* smpi, unsigned int ipatch, unsigned int n_moved, bool with_particles = true)
    : Patch( patch, params, smpi, ipatch, n_moved, with_particles )
{
    initStep2(params);
    initStep3(params, smpi, n_moved);
    finishCloning(patch, params, smpi, with_particles);
} // End Patch2D::Patch2D


// ---------------------------------------------------------------------------------------------------------------------
// Patch2D second initializer :
//   - Pcoordinates, neighbor_ resized in Patch constructor 
// ---------------------------------------------------------------------------------------------------------------------
void Patch2D::initStep2(Params& params)
{
    int xcall, ycall;
    
    Pcoordinates.resize(2);
    generalhilbertindexinv(params.mi[0], params.mi[1], &Pcoordinates[0], &Pcoordinates[1], hindex);
    
    // 1st direction
    xcall = Pcoordinates[0]-1;
    ycall = Pcoordinates[1];
    if (params.bc_em_type_x[0]=="periodic" && xcall < 0) xcall += (1<<params.mi[0]);
    neighbor_[0][0] = generalhilbertindex( params.mi[0], params.mi[1], xcall, ycall);
    xcall = Pcoordinates[0]+1;
    if (params.bc_em_type_x[0]=="periodic" && xcall >= (1<<params.mi[0])) xcall -= (1<<params.mi[0]);
    neighbor_[0][1] = generalhilbertindex( params.mi[0], params.mi[1], xcall, ycall);
    
    // 2nd direction
    xcall = Pcoordinates[0];
    ycall = Pcoordinates[1]-1;
    if (params.bc_em_type_y[0]=="periodic" && ycall < 0) ycall += (1<<params.mi[1]);
    neighbor_[1][0] = generalhilbertindex( params.mi[0], params.mi[1], xcall, ycall);
    ycall = Pcoordinates[1]+1;
    if (params.bc_em_type_y[0]=="periodic" && ycall >= (1<<params.mi[1])) ycall -= (1<<params.mi[1]);
    neighbor_[1][1] = generalhilbertindex( params.mi[0], params.mi[1], xcall, ycall);
    
    // Corners
    //xcall = Pcoordinates[0]+1;
    //if (params.bc_em_type_x[0]=="periodic" && xcall >= (1<<params.mi[0])) xcall -= (1<<params.mi[0]);
    //corner_neighbor_[1][1] = generalhilbertindex( params.mi[0], params.mi[1], xcall, ycall);
    //xcall = Pcoordinates[0]-1;
    //if (params.bc_em_type_x[0]=="periodic" && xcall < 0) xcall += (1<<params.mi[0]);
    //corner_neighbor_[0][1] = generalhilbertindex( params.mi[0], params.mi[1], xcall, ycall);
    //ycall = Pcoordinates[1]-1;
    //if (params.bc_em_type_y[0]=="periodic" && ycall < 0) ycall += (1<<params.mi[1]);
    //corner_neighbor_[0][0] = generalhilbertindex( params.mi[0], params.mi[1], xcall, ycall);
    //xcall = Pcoordinates[0]+1;
    //if (params.bc_em_type_x[0]=="periodic" && xcall >= (1<<params.mi[0])) xcall -= (1<<params.mi[0]);
    //corner_neighbor_[1][0] = generalhilbertindex( params.mi[0], params.mi[1], xcall, ycall);
<<<<<<< HEAD
=======

    for (int ix_isPrim=0 ; ix_isPrim<2 ; ix_isPrim++) {
        for (int iy_isPrim=0 ; iy_isPrim<2 ; iy_isPrim++) {
            ntype_[0][ix_isPrim][iy_isPrim] = MPI_DATATYPE_NULL;
            ntype_[1][ix_isPrim][iy_isPrim] = MPI_DATATYPE_NULL;
            ntype_[2][ix_isPrim][iy_isPrim] = MPI_DATATYPE_NULL;
            ntypeSum_[0][ix_isPrim][iy_isPrim] = MPI_DATATYPE_NULL;
            ntypeSum_[1][ix_isPrim][iy_isPrim] = MPI_DATATYPE_NULL;
        }
    }

>>>>>>> a91ae45b
}


Patch2D::~Patch2D()
{
    cleanType();

}


void Patch2D::reallyinitSumField( Field* field, int iDim )
{
}

// ---------------------------------------------------------------------------------------------------------------------
// Initialize current patch sum Fields communications through MPI in direction iDim
// Intra-MPI process communications managed by memcpy in SyncVectorPatch::sum()
// ---------------------------------------------------------------------------------------------------------------------
void Patch2D::initSumField( Field* field, int iDim )
{
    if (field->MPIbuff.srequest.size()==0) {
        field->MPIbuff.allocate(2, field);

        int tagp(0);
        if (field->name == "Jx") tagp = 1;
        if (field->name == "Jy") tagp = 2;
        if (field->name == "Jz") tagp = 3;
        if (field->name == "Rho") tagp = 4;

        field->MPIbuff.defineTags( this, tagp );
    }

//    int patch_ndims_(2);
    int patch_nbNeighbors_(2);
        
    std::vector<unsigned int> n_elem = field->dims_;
    std::vector<unsigned int> isDual = field->isDual_;
    Field2D* f2D =  static_cast<Field2D*>(field);
   
    // Use a buffer per direction to exchange data before summing
    //Field2D buf[patch_ndims_][patch_nbNeighbors_];
    // Size buffer is 2 oversize (1 inside & 1 outside of the current subdomain)
    std::vector<unsigned int> oversize2 = oversize;
    oversize2[0] *= 2;
    oversize2[0] += 1 + f2D->isDual_[0];
    if (field->dims_.size()>1) {
        oversize2[1] *= 2;
        oversize2[1] += 1 + f2D->isDual_[1];
    }
    
    int istart, ix, iy;
    /********************************************************************************/
    // Send/Recv in a buffer data to sum
    /********************************************************************************/
        
    MPI_Datatype ntype = ntypeSum_[iDim][isDual[0]][isDual[1]];
        
    for (int iNeighbor=0 ; iNeighbor<patch_nbNeighbors_ ; iNeighbor++) {
            
        if ( is_a_MPI_neighbor( iDim, iNeighbor ) ) {
            istart = iNeighbor * ( n_elem[iDim]- oversize2[iDim] ) + (1-iNeighbor) * ( 0 );
            ix = (1-iDim)*istart;
            iy =    iDim *istart;
            int tag = f2D->MPIbuff.send_tags_[iDim][iNeighbor];
            //int tag = buildtag( hindex, iDim, iNeighbor, tagp );
            //cout << hindex << " send to " << neighbor_[iDim][iNeighbor] << endl;
            //MPI_Isend( &(f2D->data_2D[ix][iy]), 1, ntype, 0, tag, MPI_COMM_SELF, &(f2D->MPIbuff.srequest[iDim][iNeighbor]) );
            MPI_Isend( &(f2D->data_2D[ix][iy]), 1, ntype, MPI_neighbor_[iDim][iNeighbor], tag, MPI_COMM_WORLD, &(f2D->MPIbuff.srequest[iDim][iNeighbor]) );
        } // END of Send
            
        if ( is_a_MPI_neighbor( iDim, (iNeighbor+1)%2 ) ) {
            int tmp_elem = f2D->MPIbuff.buf[iDim][(iNeighbor+1)%2].size();
            //int tag = buildtag( neighbor_[iDim][(iNeighbor+1)%2], iDim, iNeighbor, tagp );
            int tag = f2D->MPIbuff.recv_tags_[iDim][iNeighbor];
            //cout << hindex << " recv from " << neighbor_[iDim][(iNeighbor+1)%2] << " ; n_elements = " << tmp_elem << endl;
            //MPI_Irecv( &( (buf[iDim][(iNeighbor+1)%2]).data_2D[0][0] ), tmp_elem, MPI_DOUBLE, 0, tag, MPI_COMM_SELF, &(f2D->MPIbuff.rrequest[iDim][(iNeighbor+1)%2]) );
            MPI_Irecv( &( f2D->MPIbuff.buf[iDim][(iNeighbor+1)%2][0]) , tmp_elem, MPI_DOUBLE, MPI_neighbor_[iDim][(iNeighbor+1)%2], tag, MPI_COMM_WORLD, &(f2D->MPIbuff.rrequest[iDim][(iNeighbor+1)%2]) );

        } // END of Recv
            
    } // END for iNeighbor

} // END initSumField


// ---------------------------------------------------------------------------------------------------------------------
// Finalize current patch sum Fields communications through MPI for direction iDim
// Proceed to the local reduction
// Intra-MPI process communications managed by memcpy in SyncVectorPatch::sum()
// ---------------------------------------------------------------------------------------------------------------------
void Patch2D::finalizeSumField( Field* field, int iDim )
{
    int patch_ndims_(2);
//    int patch_nbNeighbors_(2);
    std::vector<unsigned int> n_elem = field->dims_;
    std::vector<unsigned int> isDual = field->isDual_;
    Field2D* f2D =  static_cast<Field2D*>(field);
   
    // Use a buffer per direction to exchange data before summing
    //Field2D buf[patch_ndims_][patch_nbNeighbors_];
    // Size buffer is 2 oversize (1 inside & 1 outside of the current subdomain)
    std::vector<unsigned int> oversize2 = oversize;
    oversize2[0] *= 2;
    oversize2[0] += 1 + f2D->isDual_[0];
    oversize2[1] *= 2;
    oversize2[1] += 1 + f2D->isDual_[1];
    
    /********************************************************************************/
    // Send/Recv in a buffer data to sum
    /********************************************************************************/

    MPI_Status sstat    [patch_ndims_][2];
    MPI_Status rstat    [patch_ndims_][2];
        
    for (int iNeighbor=0 ; iNeighbor<nbNeighbors_ ; iNeighbor++) {
        if ( is_a_MPI_neighbor( iDim, iNeighbor ) ) {
            //cout << hindex << " is waiting for send at " << neighbor_[iDim][iNeighbor] << endl;
            MPI_Wait( &(f2D->MPIbuff.srequest[iDim][iNeighbor]), &(sstat[iDim][iNeighbor]) );
        }
        if ( is_a_MPI_neighbor( iDim, (iNeighbor+1)%2 ) ) {
            //cout << hindex << " is waiting for recv from " << neighbor_[iDim][(iNeighbor+1)%2] << endl;        
            MPI_Wait( &(f2D->MPIbuff.rrequest[iDim][(iNeighbor+1)%2]), &(rstat[iDim][(iNeighbor+1)%2]) );
        }
    }

    int istart;
    for (int iNeighbor=0 ; iNeighbor<nbNeighbors_ ; iNeighbor++) {

        std::vector<unsigned int> tmp(2,0);
        tmp[0] =    iDim  * n_elem[0] + (1-iDim) * oversize2[0];
        if (field->dims_.size()>1)
            tmp[1] = (1-iDim) * n_elem[1] +    iDim  * oversize2[1];
        else 
            tmp[1] = 1;

        istart = ( (iNeighbor+1)%2 ) * ( n_elem[iDim]- oversize2[iDim] ) + (1-(iNeighbor+1)%2) * ( 0 );
        int ix0 = (1-iDim)*istart;
        int iy0 =    iDim *istart;
        if ( is_a_MPI_neighbor( iDim, (iNeighbor+1)%2 ) ) {
            for (unsigned int ix=0 ; ix< tmp[0] ; ix++) {
                #pragma simd
                for (unsigned int iy=0 ; iy< tmp[1] ; iy++)
                    f2D->data_2D[ix0+ix][iy0+iy] += f2D->MPIbuff.buf[iDim][(iNeighbor+1)%2][ix*tmp[1] + iy];
            }
        } // END if
            
    } // END for iNeighbor

}

void Patch2D::reallyfinalizeSumField( Field* field, int iDim )
{

} // END finalizeSumField


// ---------------------------------------------------------------------------------------------------------------------
// Initialize current patch exhange Fields communications through MPI (includes loop / nDim_fields_)
// Intra-MPI process communications managed by memcpy in SyncVectorPatch::sum()
// ---------------------------------------------------------------------------------------------------------------------
void Patch2D::initExchange( Field* field )
{
    cout << "On ne passe jamais ici !!!!" << endl;

    if (field->MPIbuff.srequest.size()==0)
        field->MPIbuff.allocate(2);

    int patch_ndims_(2);
    int patch_nbNeighbors_(2);

    std::vector<unsigned int> n_elem   = field->dims_;
    std::vector<unsigned int> isDual = field->isDual_;
    Field2D* f2D =  static_cast<Field2D*>(field);

    int istart, ix, iy;

    // Loop over dimField
    for (int iDim=0 ; iDim<patch_ndims_ ; iDim++) {

        MPI_Datatype ntype = ntype_[iDim][isDual[0]][isDual[1]];
        for (int iNeighbor=0 ; iNeighbor<patch_nbNeighbors_ ; iNeighbor++) {

            if ( is_a_MPI_neighbor( iDim, iNeighbor ) ) {

                istart = iNeighbor * ( n_elem[iDim]- (2*oversize[iDim]+1+isDual[iDim]) ) + (1-iNeighbor) * ( oversize[iDim] + 1 + isDual[iDim] );
                ix = (1-iDim)*istart;
                iy =    iDim *istart;
                int tag = send_tags_[iDim][iNeighbor];
                //MPI_Isend( &(f2D->data_2D[ix][iy]), 1, ntype, 0, tag, MPI_COMM_SELF, &(f2D->MPIbuff.srequest[iDim][iNeighbor]) );
                MPI_Isend( &(f2D->data_2D[ix][iy]), 1, ntype, MPI_neighbor_[iDim][iNeighbor], tag, MPI_COMM_WORLD, &(f2D->MPIbuff.srequest[iDim][iNeighbor]) );

            } // END of Send

            if ( is_a_MPI_neighbor( iDim, (iNeighbor+1)%2 ) ) {

                istart = ( (iNeighbor+1)%2 ) * ( n_elem[iDim] - 1 - (oversize[iDim]-1) ) + (1-(iNeighbor+1)%2) * ( 0 )  ;
                ix = (1-iDim)*istart;
                iy =    iDim *istart;
                int tag = recv_tags_[iDim][iNeighbor];
                //MPI_Irecv( &(f2D->data_2D[ix][iy]), 1, ntype, 0, tag, MPI_COMM_SELF, &(f2D->MPIbuff.rrequest[iDim][(iNeighbor+1)%2]));
                MPI_Irecv( &(f2D->data_2D[ix][iy]), 1, ntype, MPI_neighbor_[iDim][(iNeighbor+1)%2], tag, MPI_COMM_WORLD, &(f2D->MPIbuff.rrequest[iDim][(iNeighbor+1)%2]));

            } // END of Recv

        } // END for iNeighbor

    } // END for iDim
} // END initExchange( Field* field )


// ---------------------------------------------------------------------------------------------------------------------
// Initialize current patch exhange Fields communications through MPI  (includes loop / nDim_fields_)
// Intra-MPI process communications managed by memcpy in SyncVectorPatch::sum()
// ---------------------------------------------------------------------------------------------------------------------
void Patch2D::finalizeExchange( Field* field )
{
    Field2D* f2D =  static_cast<Field2D*>(field);

    int patch_ndims_(2);
    MPI_Status sstat    [patch_ndims_][2];
    MPI_Status rstat    [patch_ndims_][2];

    // Loop over dimField
    for (int iDim=0 ; iDim<patch_ndims_ ; iDim++) {

        for (int iNeighbor=0 ; iNeighbor<nbNeighbors_ ; iNeighbor++) {
            if ( is_a_MPI_neighbor( iDim, iNeighbor ) ) {
                MPI_Wait( &(f2D->MPIbuff.srequest[iDim][iNeighbor]), &(sstat[iDim][iNeighbor]) );
            }
             if ( is_a_MPI_neighbor( iDim, (iNeighbor+1)%2 ) ) {
               MPI_Wait( &(f2D->MPIbuff.rrequest[iDim][(iNeighbor+1)%2]), &(rstat[iDim][(iNeighbor+1)%2]) );
            }
        }

    } // END for iDim

} // END finalizeExchange( Field* field )


// ---------------------------------------------------------------------------------------------------------------------
// Initialize current patch exhange Fields communications through MPI for direction iDim
// Intra-MPI process communications managed by memcpy in SyncVectorPatch::sum()
// ---------------------------------------------------------------------------------------------------------------------
void Patch2D::initExchange( Field* field, int iDim )
{
    if (field->MPIbuff.srequest.size()==0) {
        field->MPIbuff.allocate(2);

        int tagp(0);
        if (field->name == "Bx") tagp = 6;
        if (field->name == "By") tagp = 7;
        if (field->name == "Bz") tagp = 8;

        if (field->name == "Ex") tagp = 6;
        if (field->name == "Ey") tagp = 7;
        if (field->name == "Ez") tagp = 8;

        field->MPIbuff.defineTags( this, tagp );
    }

    int patch_nbNeighbors_(2);
    

    std::vector<unsigned int> n_elem   = field->dims_;
    std::vector<unsigned int> isDual = field->isDual_;
    Field2D* f2D =  static_cast<Field2D*>(field);

    int istart, ix, iy;

    MPI_Datatype ntype = ntype_[iDim][isDual[0]][isDual[1]];
    for (int iNeighbor=0 ; iNeighbor<patch_nbNeighbors_ ; iNeighbor++) {

        if ( is_a_MPI_neighbor( iDim, iNeighbor ) ) {

            istart = iNeighbor * ( n_elem[iDim]- (2*oversize[iDim]+1+isDual[iDim]) ) + (1-iNeighbor) * ( oversize[iDim] + 1 + isDual[iDim] );
            ix = (1-iDim)*istart;
            iy =    iDim *istart;
            int tag = f2D->MPIbuff.send_tags_[iDim][iNeighbor];
            //int tag = buildtag( hindex, iDim, iNeighbor, tagp );
            //MPI_Isend( &(f2D->data_2D[ix][iy]), 1, ntype, 0, tag, MPI_COMM_SELF, &(f2D->MPIbuff.srequest[iDim][iNeighbor]) );
            MPI_Isend( &(f2D->data_2D[ix][iy]), 1, ntype, MPI_neighbor_[iDim][iNeighbor], tag, MPI_COMM_WORLD, &(f2D->MPIbuff.srequest[iDim][iNeighbor]) );

        } // END of Send

        if ( is_a_MPI_neighbor( iDim, (iNeighbor+1)%2 ) ) {

            istart = ( (iNeighbor+1)%2 ) * ( n_elem[iDim] - 1- (oversize[iDim]-1) ) + (1-(iNeighbor+1)%2) * ( 0 )  ;
            ix = (1-iDim)*istart;
            iy =    iDim *istart;
            int tag = f2D->MPIbuff.recv_tags_[iDim][iNeighbor];
            //int tag = buildtag( neighbor_[iDim][(iNeighbor+1)%2], iDim, iNeighbor, tagp );
            //MPI_Irecv( &(f2D->data_2D[ix][iy]), 1, ntype, 0, tag, MPI_COMM_SELF, &(f2D->MPIbuff.rrequest[iDim][(iNeighbor+1)%2]));
            MPI_Irecv( &(f2D->data_2D[ix][iy]), 1, ntype, MPI_neighbor_[iDim][(iNeighbor+1)%2], tag, MPI_COMM_WORLD, &(f2D->MPIbuff.rrequest[iDim][(iNeighbor+1)%2]));

        } // END of Recv

    } // END for iNeighbor


} // END initExchange( Field* field, int iDim )


// ---------------------------------------------------------------------------------------------------------------------
// Initialize current patch exhange Fields communications through MPI for direction iDim
// Intra-MPI process communications managed by memcpy in SyncVectorPatch::sum()
// ---------------------------------------------------------------------------------------------------------------------
void Patch2D::finalizeExchange( Field* field, int iDim )
{
    int patch_ndims_(2);

    Field2D* f2D =  static_cast<Field2D*>(field);

    MPI_Status sstat    [patch_ndims_][2];
    MPI_Status rstat    [patch_ndims_][2];

    for (int iNeighbor=0 ; iNeighbor<nbNeighbors_ ; iNeighbor++) {
        if ( is_a_MPI_neighbor( iDim, iNeighbor ) ) {
            MPI_Wait( &(f2D->MPIbuff.srequest[iDim][iNeighbor]), &(sstat[iDim][iNeighbor]) );
        }
        if ( is_a_MPI_neighbor( iDim, (iNeighbor+1)%2 ) ) {
            MPI_Wait( &(f2D->MPIbuff.rrequest[iDim][(iNeighbor+1)%2]), &(rstat[iDim][(iNeighbor+1)%2]) );
        }
    }

} // END finalizeExchange( Field* field, int iDim )


// ---------------------------------------------------------------------------------------------------------------------
// Create MPI_Datatypes used in initSumField and initExchange
// ---------------------------------------------------------------------------------------------------------------------
void Patch2D::createType( Params& params )
{
    if (ntype_[0][0][0] != MPI_DATATYPE_NULL)
        return;

    int nx0 = params.n_space[0] + 1 + 2*params.oversize[0];
    int ny0 = params.n_space[1] + 1 + 2*params.oversize[1];
    unsigned int clrw = params.clrw;
    
    // MPI_Datatype ntype_[nDim][primDual][primDual]
    int nx, ny;
    int nline, ncol;
    
    for (int ix_isPrim=0 ; ix_isPrim<2 ; ix_isPrim++) {
        nx = nx0 + ix_isPrim;
        for (int iy_isPrim=0 ; iy_isPrim<2 ; iy_isPrim++) {
            ny = ny0 + iy_isPrim;
            
            // Standard Type
            ntype_[0][ix_isPrim][iy_isPrim] = MPI_DATATYPE_NULL;
            MPI_Type_contiguous(params.oversize[0]*ny, MPI_DOUBLE, &(ntype_[0][ix_isPrim][iy_isPrim]));    //line
            MPI_Type_commit( &(ntype_[0][ix_isPrim][iy_isPrim]) );
            ntype_[1][ix_isPrim][iy_isPrim] = MPI_DATATYPE_NULL;
            MPI_Type_vector(nx, params.oversize[1], ny, MPI_DOUBLE, &(ntype_[1][ix_isPrim][iy_isPrim])); // column
            MPI_Type_commit( &(ntype_[1][ix_isPrim][iy_isPrim]) );
            
            // Still used ???
            ntype_[2][ix_isPrim][iy_isPrim] = MPI_DATATYPE_NULL;
            MPI_Type_contiguous(ny*clrw, MPI_DOUBLE, &(ntype_[2][ix_isPrim][iy_isPrim]));   //clrw lines
            MPI_Type_commit( &(ntype_[2][ix_isPrim][iy_isPrim]) );
            
            ntypeSum_[0][ix_isPrim][iy_isPrim] = MPI_DATATYPE_NULL;
            nline = 1 + 2*params.oversize[0] + ix_isPrim;
            //MPI_Type_contiguous(nline, ntype_[0][ix_isPrim][iy_isPrim], &(ntypeSum_[0][ix_isPrim][iy_isPrim]));    //line
            
            MPI_Datatype tmpType = MPI_DATATYPE_NULL;
            MPI_Type_contiguous(ny, MPI_DOUBLE, &(tmpType));    //line
            MPI_Type_commit( &(tmpType) );
            
            MPI_Type_contiguous(nline, tmpType, &(ntypeSum_[0][ix_isPrim][iy_isPrim]));    //line
            MPI_Type_commit( &(ntypeSum_[0][ix_isPrim][iy_isPrim]) );
            
            MPI_Type_free( &tmpType );
            
            ntypeSum_[1][ix_isPrim][iy_isPrim] = MPI_DATATYPE_NULL;
            ncol  = 1 + 2*params.oversize[1] + iy_isPrim;
            MPI_Type_vector(nx, ncol, ny, MPI_DOUBLE, &(ntypeSum_[1][ix_isPrim][iy_isPrim])); // column
            MPI_Type_commit( &(ntypeSum_[1][ix_isPrim][iy_isPrim]) );
            
        }
    }
    
} //END createType

void Patch2D::cleanType()
{
    if (ntype_[0][0][0] == MPI_DATATYPE_NULL)
        return;

    for (int ix_isPrim=0 ; ix_isPrim<2 ; ix_isPrim++) {
        for (int iy_isPrim=0 ; iy_isPrim<2 ; iy_isPrim++) {
            MPI_Type_free( &(ntype_[0][ix_isPrim][iy_isPrim]) );
            MPI_Type_free( &(ntype_[1][ix_isPrim][iy_isPrim]) );
            MPI_Type_free( &(ntype_[2][ix_isPrim][iy_isPrim]) );
            MPI_Type_free( &(ntypeSum_[0][ix_isPrim][iy_isPrim]) );
            MPI_Type_free( &(ntypeSum_[1][ix_isPrim][iy_isPrim]) );            
        }
    }
}

<|MERGE_RESOLUTION|>--- conflicted
+++ resolved
@@ -79,8 +79,6 @@
     //xcall = Pcoordinates[0]+1;
     //if (params.bc_em_type_x[0]=="periodic" && xcall >= (1<<params.mi[0])) xcall -= (1<<params.mi[0]);
     //corner_neighbor_[1][0] = generalhilbertindex( params.mi[0], params.mi[1], xcall, ycall);
-<<<<<<< HEAD
-=======
 
     for (int ix_isPrim=0 ; ix_isPrim<2 ; ix_isPrim++) {
         for (int iy_isPrim=0 ; iy_isPrim<2 ; iy_isPrim++) {
@@ -92,7 +90,6 @@
         }
     }
 
->>>>>>> a91ae45b
 }
 
 
