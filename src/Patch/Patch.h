--- conflicted
+++ resolved
@@ -154,16 +154,10 @@
     //! finalize comm / exchange fields
     virtual void finalizeExchange( Field *field, int iDim ) = 0;
     //! finalize comm / exchange complex fields in direction iDim only
-<<<<<<< HEAD
-    virtual void finalizeExchangeComplex( Field* field, int iDim ) = 0;
-
+    virtual void finalizeExchangeComplex( Field *field, int iDim ) = 0;
+    
     virtual void exchangeField_movewin ( Field* field, int clrw ) = 0;
-
-
-=======
-    virtual void finalizeExchangeComplex( Field *field, int iDim ) = 0;
-    
->>>>>>> 030c5b21
+    
     // Create MPI_Datatype to exchange fields
     virtual void createType( Params &params ) = 0;
     virtual void createType2( Params &params ) = 0;
@@ -349,19 +343,10 @@
     double radius;
     
     std::vector<MPI_Request> requests_;
-<<<<<<< HEAD
-
+    
     bool is_small = true;
-
-
-
-=======
-    
-    bool is_small = true;
-    
-    
-    
->>>>>>> 030c5b21
+    
+        
 protected:
     // Complementary members for the description of the geometry
     // ---------------------------------------------------------
