--- conflicted
+++ resolved
@@ -106,7 +106,6 @@
 
     void dynamics(double time_dual, PicParams &params, SimWindow* simWindow, int diag_flag);
 
-<<<<<<< HEAD
     //! manage Idx of particles per direction, 
     virtual void initExchParticles(SmileiMPI* smpi, int ispec, PicParams& params, VectorPatch* vecPatch);
     //!init comm  nbr of particles/
@@ -115,17 +114,6 @@
     virtual void CommParticles(SmileiMPI* smpi, int ispec, PicParams& params, int iDim, VectorPatch* vecPatch);
     //! finalize exch / particles, manage particles suppr/introduce
     virtual void finalizeCommParticles(SmileiMPI* smpi, int ispec, PicParams& params, int iDim, VectorPatch* vecPatch);
-=======
-    //! manage Idx of particles from per thread to per direction, init comm / nbr of particles
-    virtual void initExchParticles(SmileiMPI* smpi, int ispec, PicParams& params, int tnum, VectorPatch* vecPatch);
-
-    //! finalize comm / nbr of particles, init exch / particles
-    virtual void initCommParticles(SmileiMPI* smpi, int ispec, PicParams& params, int tnum, int iDim, VectorPatch* vecPatch);
-    virtual void CommParticles(SmileiMPI* smpi, int ispec, PicParams& params, int tnum, int iDim, VectorPatch* vecPatch);
-    //! finalize exch / particles, manage particles suppr/introduce
-    virtual void finalizeCommParticles(SmileiMPI* smpi, int ispec, PicParams& params, int tnum, int iDim, VectorPatch* vecPatch);
->>>>>>> 34d3df98
-
 
     //void initSumRhoJ( ElectroMagn* EMfields, unsigned int diag_flag );
     //void finalizeSumRhoJ( ElectroMagn* EMfields, unsigned int diag_flag );
