--- conflicted
+++ resolved
@@ -223,13 +223,8 @@
 
     
     //! MPI rank of neighbors patch
-<<<<<<< HEAD
     std::vector< std::vector<int> > MPI_neighbor_, tmp_MPI_neighbor_;
 
-=======
-    std::vector< std::vector<int> > MPI_neighbor_;
-    
->>>>>>> fb1f95f8
     //! "Real" min limit of local sub-subdomain (ghost data not concerned)
     //!     - "0." on rank 0
     std::vector<double> min_local;
