#ifndef PATCH_H
#define PATCH_H

#include <vector>
#include <iostream>
#include <cstdlib>
#include <iomanip>
#include <limits.h>

#include "Params.h"
#include "SmileiMPI.h"
#include "PartWall.h"
#include "Interpolator.h"
#include "Projector.h"

class DomainDecomposition;
class Collisions;
class Diagnostic;
class SimWindow;

//! Class Patch :
//!   - data container
//!   - sub MPI domain + MPI methods
//! Collection of patch = MPI domain
class Patch
{
    friend class SmileiMPI;
    friend class VectorPatch;
    friend class SimWindow;
    friend class SyncVectorPatch;
    friend class AsyncMPIbuffers;
public:
    //! Constructor for Patch
    Patch(Params& params, SmileiMPI* smpi, DomainDecomposition* domain_decomposition, unsigned int ipatch, unsigned int n_moved);
    //! Cloning Constructor for Patch
    Patch(Patch* patch, Params& params, SmileiMPI* smpi, DomainDecomposition* domain_decomposition, unsigned int ipatch, unsigned int n_moved, bool with_particles);

    //! First initialization step for patches
    void initStep1(Params& params);
    //! Second initialization step for patches
    virtual void initStep2(Params& params, DomainDecomposition* domain_decomposition) = 0;
    //! Third initialization step for patches
    void initStep3(Params& params, SmileiMPI* smpi, unsigned int n_moved);
    //! Last creation step
    void finishCreation( Params& params, SmileiMPI* smpi, DomainDecomposition* domain_decomposition );
    //! Last cloning step
    void finishCloning( Patch* patch, Params& params, SmileiMPI* smpi, bool with_particles );

    //! Finalize MPI environment : especially requests array for non blocking communications
    void finalizeMPIenvironment(Params& params);

    void set( Params& params, DomainDecomposition* domain_decomposition, VectorPatch& vecPatch );

    //! Destructor for Patch
    virtual ~Patch();

    // Main PIC objects : data & operators
    // -----------------------------------

    //! Species, Particles, of the current Patch
    std::vector<Species*> vecSpecies;
    //! Electromagnetic fields and densities (E, B, J, rho) of the current Patch
    ElectroMagn* EMfields;

    //! Optional internal boundary condifion on Particles
    PartWalls * partWalls;
    //! Optional binary collisions operators
    std::vector<Collisions*> vecCollisions;

<<<<<<< HEAD
    //! Interpolator (used to push particles and for probes)
    Interpolator* Interp;
    //! Interpolator ad hoc for envelope 
    Interpolator* Interp_envelope = NULL;

    //! Projector
    Projector* Proj;
    //! Projector ad hoc for Proj_susceptibility
    Projector* Proj_susceptibility = NULL;

=======
>>>>>>> 2e24eda9
    //! "fake" particles for the probe diagnostics
    std::vector<ProbeParticles*> probes;

    //!
    Interpolator* probesInterp;


    // Geometrical description
    // -----------------------

    //!Hilbert index of the patch. Number of the patch along the Hilbert curve.
    unsigned int hindex;

    //!Cartesian coordinates of the patch. X,Y,Z of the Patch according to its Hilbert index.
    std::vector<unsigned int> Pcoordinates;


    // MPI exchange/sum methods for particles/fields
    //   - fields communication specified per geometry (pure virtual)
    // --------------------------------------------------------------

    //! Clean the MPI buffers for communications
    void cleanMPIBuffers(int ispec, Params& params);
    //! manage Idx of particles per direction,
    void initExchParticles(SmileiMPI* smpi, int ispec, Params& params);
    //!init comm  nbr of particles/
    void initCommParticles(SmileiMPI* smpi, int ispec, Params& params, int iDim, VectorPatch* vecPatch);
    //! finalize comm / nbr of particles, init exch / particles
    void CommParticles(SmileiMPI* smpi, int ispec, Params& params, int iDim, VectorPatch* vecPatch);
    //! finalize exch / particles, manage particles suppr/introduce
    void finalizeCommParticles(SmileiMPI* smpi, int ispec, Params& params, int iDim, VectorPatch* vecPatch);
    //! clean memory resizing particles structure
    void cleanParticlesOverhead(Params& params);
    //! delete Particles included in the index of particles to exchange. Assumes indexes are sorted.
    void cleanup_sent_particles(int ispec, std::vector<int>* indexes_of_particles_to_exchange);

    //! init comm / sum densities
    virtual void initSumField( Field* field, int iDim ) = 0;
    virtual void reallyinitSumField( Field* field, int iDim ) = 0;
    //! finalize comm / sum densities
    virtual void finalizeSumField( Field* field, int iDim ) = 0;
    virtual void reallyfinalizeSumField( Field* field, int iDim ) = 0;
    void testSumField( Field* field, int iDim );

    //! init comm / exchange fields
    virtual void initExchange( Field* field ) = 0;
    //! init comm / exchange complex fields
    virtual void initExchangeComplex( Field* field ) = 0;
    //! finalize comm / exchange fields
    virtual void finalizeExchange( Field* field ) = 0;
    //! finalize comm / exchange complex fields
    virtual void finalizeExchangeComplex( Field* field ) = 0;
    //! init comm / exchange fields in direction iDim only
    virtual void initExchange( Field* field, int iDim ) = 0;
    //! init comm / exchange complex fields in direction iDim only
    virtual void initExchangeComplex( Field* field, int iDim ) = 0;
    //! finalize comm / exchange fields
    virtual void finalizeExchange( Field* field, int iDim ) = 0;
    //! finalize comm / exchange complex fields in direction iDim only
    virtual void finalizeExchangeComplex( Field* field, int iDim ) = 0;

    // Create MPI_Datatype to exchange fields
    virtual void createType( Params& params ) = 0;
    virtual void createType2( Params& params ) = 0;
    virtual void cleanType() = 0;

    // Geometrical methods
    // --------------------

    //! Return the hibert index of current patch
    inline unsigned int Hindex() { return  hindex; }

    //! Method to identify the rank 0 MPI process
    inline bool isMaster() { return (hindex==0); }

    //! Should be pure virtual, see child classes
    inline bool isXmin()  { return locateOnBorders(0, 0); }
    //! Should be pure virtual, see child classes
    inline bool isXmax()  { return locateOnBorders(0, 1); }
    //! Should be pure virtual, see child classes
    inline bool isYmin() { return locateOnBorders(1, 0); }
    //! Should be pure virtual, see child classes
    inline bool isYmax() { return locateOnBorders(1, 1); }
    //! Should be pure virtual, see child classes
    inline bool isZmin() { return locateOnBorders(2, 0); }
    //! Should be pure virtual, see child classes
    inline bool isZmax() { return locateOnBorders(2, 1); }
    //! Define old xmax patch for moiving window,(non periodic eature)
    inline bool wasXmax( Params& params ) { return Pcoordinates[0]+1 ==  params.number_of_patches[0]-1; }

    //! Test neighbbor's patch Id to apply or not a boundary condition
    inline bool locateOnBorders(int dir, int way) {
    if ( neighbor_[dir][way] == MPI_PROC_NULL )
        return true;
    return false;
    }

    //! Compute MPI rank of neigbors patch regarding neigbors patch Ids
    void updateMPIenv(SmileiMPI *smpi);
    void updateTagenv(SmileiMPI *smpi);

    // Test who is MPI neighbor of current patch
    inline bool is_a_MPI_neighbor(int iDim, int iNeighbor) {
    return( (neighbor_[iDim][iNeighbor]!=MPI_PROC_NULL) && (MPI_neighbor_[iDim][iNeighbor]!=MPI_me_) );
    }

    inline bool has_an_MPI_neighbor() {
        for ( unsigned int iDim=0 ; iDim<MPI_neighbor_.size() ; iDim++ ) {
            if ( ( MPI_neighbor_[iDim][0] != MPI_me_ ) &&  ( MPI_neighbor_[iDim][0]!= MPI_PROC_NULL ) )
                return true;
            if ( ( MPI_neighbor_[iDim][1] != MPI_me_ ) &&  ( MPI_neighbor_[iDim][1]!= MPI_PROC_NULL ) )
                return true;
        }
        return false;
    }

    inline bool has_an_MPI_neighbor(int iDim) {
        {
            if ( ( MPI_neighbor_[iDim][0] != MPI_me_ ) &&  ( MPI_neighbor_[iDim][0]!= MPI_PROC_NULL ) )
                return true;
            if ( ( MPI_neighbor_[iDim][1] != MPI_me_ ) &&  ( MPI_neighbor_[iDim][1]!= MPI_PROC_NULL ) )
                return true;
        }
        return false;
    }

    inline bool has_an_local_neighbor(int iDim) {
        {
            if ( ( MPI_neighbor_[iDim][0] == MPI_me_ ) &&  ( MPI_neighbor_[iDim][0]!= MPI_PROC_NULL ) )
                return true;
            if ( ( MPI_neighbor_[iDim][1] == MPI_me_ ) &&  ( MPI_neighbor_[iDim][1]!= MPI_PROC_NULL ) )
                return true;
        }
        return false;
    }


    //! Return real (excluding oversize) min coordinates (ex : rank 0 returns 0.) for direction i
    //! @see min_local
    inline double getDomainLocalMin(int i) const {
        return min_local[i];
    }
    //! Return real (excluding oversize) min coordinates (ex : rank 0 returns 0.) for direction i
    //! @see min_local
    inline double getDomainLocalMax(int i) const {
        return max_local[i];
    }
    //! Return global starting (including oversize, ex : rank 0 returns -oversize) index for direction i
    //! \param i direction
    //! @see cell_starting_global_index
    inline int    getCellStartingGlobalIndex(int i) const {
        return cell_starting_global_index[i];
    }
    //! Set global starting index for direction i
    //! @see cell_starting_global_index
    inline int&    getCellStartingGlobalIndex(int i)  {
        return cell_starting_global_index[i];
    }
    //! Set real min coordinate for direction i
    //! @see min_local
    inline double& getDomainLocalMin(int i)  {
        return min_local[i];
    }
    //! Set real max coordinate for direction i
    //! @see max_local
    inline double& getDomainLocalMax(int i)  {
        return max_local[i];
    }
    //! Return real (excluding oversize) min coordinates (ex : rank 0 retourn 0.) for direction i
    //! @see min_local
    inline std::vector<double> getDomainLocalMin() const {
        return min_local;
    }

    //! Set geometry data in case of moving window restart
    //! \param x_moved difference on coordinates regarding t0 geometry
    //! \param idx_moved number of displacement of the window
    //inline void updateMvWinLimits(double x_moved, int idx_moved) {
    //    min_local[0] += x_moved;
    //    max_local[0] += x_moved;
    //    //cell_starting_global_index[0] = (idx_moved-oversize[0]);
    //    cell_starting_global_index[0] += (idx_moved);
    //}

    //! MPI rank of current patch
    int MPI_me_;

    //! The debye length, computed for collisions
    double debye_length_squared;

    //! The patch geometrical center
    std::vector<double> center;
    //! The patch geometrical maximal radius (from its center)
    double radius;

    std::vector<MPI_Request> requests_;



protected:
    // Complementary members for the description of the geometry
    // ---------------------------------------------------------

    //! Store number of space dimensions for the fields
    int nDim_fields_;

    //! Number of MPI process per direction in the cartesian topology (2)
    int nbNeighbors_;

    //! Hilbert index of neighbors patch
    std::vector< std::vector<int> > neighbor_, tmp_neighbor_;
    //! send and receive tags
    std::vector< std::vector<int> > send_tags_, recv_tags_;


    //! MPI rank of neighbors patch
    std::vector< std::vector<int> > MPI_neighbor_, tmp_MPI_neighbor_;

    //! "Real" min limit of local sub-subdomain (ghost data not concerned)
    //!     - "0." on rank 0
    std::vector<double> min_local;
    //! "Real" max limit of local sub-subdomain (ghost data not concerned)
    std::vector<double> max_local;
    //! cell_starting_global_index : index of 1st cell of local sub-subdomain in the global domain.
    //!     - concerns ghost data
    //!     - "- oversize" on rank 0
    std::vector<int> cell_starting_global_index;

    std::vector<unsigned int> oversize;


};


//! Return a unique id to identify all MPI communications
//!  - 2 MPI process can have several communications in the same direction for the same operation
//!  - the communication is identientified using :
//!      - hilbert index of the sender + idir + ineighbor
inline int buildtag(int hindex, int send, int recv) {
    std::stringstream stag("");
    stag << hindex << send  << recv;
    long long int tag(0);
    stag >> tag;
    return (int)(tag);
}

inline int buildtag(int hindex, int send, int recv, int tagp) {
    std::stringstream stag("");
    //stag << hindex << send  << recv << tagp;
    stag << hindex << send*2+ recv << tagp;
    long long int tag(0);
    stag >> tag;
    return (int)(tag);
}

#endif<|MERGE_RESOLUTION|>--- conflicted
+++ resolved
@@ -67,19 +67,12 @@
     //! Optional binary collisions operators
     std::vector<Collisions*> vecCollisions;
 
-<<<<<<< HEAD
-    //! Interpolator (used to push particles and for probes)
-    Interpolator* Interp;
     //! Interpolator ad hoc for envelope 
     Interpolator* Interp_envelope = NULL;
 
-    //! Projector
-    Projector* Proj;
     //! Projector ad hoc for Proj_susceptibility
     Projector* Proj_susceptibility = NULL;
 
-=======
->>>>>>> 2e24eda9
     //! "fake" particles for the probe diagnostics
     std::vector<ProbeParticles*> probes;
 
