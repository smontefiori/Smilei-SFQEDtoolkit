#ifndef PATCH_H
#define PATCH_H

#include <vector>
#include <iostream>
#include <cstdlib>
#include <iomanip>
#include <limits.h>

#include "SpeciesFactory.h"
#include "ElectroMagnFactory.h"
#include "InterpolatorFactory.h"
#include "ProjectorFactory.h"

#include "DiagParams.h"
#include "PicParams.h"
#include "LaserParams.h"
#include "SmileiMPI.h"
#include "SimWindow.h"
#include "Diagnostic.h"
#include "SmileiIO.h"

class Diagnostic;
class DiagnosticScalar;
class SimWindow;

//! Class Patch : sub MPI domain 
//!     Collection of patch = MPI domain
class Patch
{
    friend class SmileiMPI;
    friend class VectorPatch;
    friend class SimWindow;
public:
    //! Constructor for Patch
  Patch(PicParams& params, DiagParams &diag_params, LaserParams& laser_params, SmileiMPI* smpi, unsigned int ipatch, unsigned int n_moved);

    //! Destructor for Patch
    ~Patch() {

	delete Diags;
	delete Proj;
	delete Interp;
	delete EMfields;
	delete sio;
	for (unsigned int ispec=0 ; ispec<vecSpecies.size(); ispec++) delete vecSpecies[ispec];
	vecSpecies.clear();
	    
    };

    std::vector<Species*> vecSpecies, vecSpecies_old;
    ElectroMagn* EMfields, *EMfields_old;

    Interpolator* Interp;
    Projector* Proj;

    Diagnostic* Diags;

    SmileiIO* sio;

   //!Cartesian coordinates of the patch. X,Y,Z of the Patch according to its Hilbert index.
    std::vector<unsigned int> Pcoordinates;


    //! Return real (excluding oversize) min coordinates (ex : rank 0 returns 0.) for direction i
    //! @see min_local
    inline double getDomainLocalMin(int i) const {
        return min_local[i];
    }
    //! Return real (excluding oversize) min coordinates (ex : rank 0 returns 0.) for direction i
    //! @see min_local
    inline double getDomainLocalMax(int i) const {
        return max_local[i];
    }
    //! Return global starting (including oversize, ex : rank 0 returns -oversize) index for direction i
    //! \param i direction
    //! @see cell_starting_global_index
    inline int    getCellStartingGlobalIndex(int i) const {
        return cell_starting_global_index[i];
    }
    //! Set global starting index for direction i
    //! @see cell_starting_global_index
    inline int&    getCellStartingGlobalIndex(int i)  {
        return cell_starting_global_index[i];
    }
    //! Set real min coordinate for direction i
    //! @see min_local
    inline double& getDomainLocalMin(int i)  {
        return min_local[i];
    }
    //! Set real max coordinate for direction i
    //! @see max_local
    inline double& getDomainLocalMax(int i)  {
        return max_local[i];
    }
    //! Return real (excluding oversize) min coordinates (ex : rank 0 retourn 0.) for direction i
    //! @see min_local
    inline std::vector<double> getDomainLocalMin() const {
        return min_local;
    }


    std::vector<int> lost_particles[2];

    void cleanup_sent_particles(int ispec, std::vector<int>* indexes_of_particles_to_exchange);

    void dynamics(double time_dual, PicParams &params, SimWindow* simWindow, int diag_flag);

    //! manage Idx of particles from per thread to per direction, init comm / nbr of particles
<<<<<<< HEAD
    virtual void initExchParticles(SmileiMPI* smpi, int ispec, PicParams& params, int tnum, int iDim, VectorPatch* vecPatch);
=======
    //virtual void initExchParticles(SmileiMPI* smpi, int ispec, PicParams& params, int tnum);
    //! finalize comm / nbr of particles, init exch / particles
    //virtual void initCommParticles(SmileiMPI* smpi, int ispec, PicParams& params, int tnum);
    //! finalize exch / particles, manage particles suppr/introduce
    //virtual void finalizeCommParticles(SmileiMPI* smpi, int ispec, PicParams& params, int tnum);


    //! manage Idx of particles from per thread to per direction, init comm / nbr of particles
    virtual void initExchParticles(SmileiMPI* smpi, int ispec, PicParams& params, int tnum, VectorPatch* vecPatch);
>>>>>>> d18bf63d
    //! finalize comm / nbr of particles, init exch / particles
    virtual void initCommParticles(SmileiMPI* smpi, int ispec, PicParams& params, int tnum, int iDim, VectorPatch* vecPatch);
    virtual void CommParticles(SmileiMPI* smpi, int ispec, PicParams& params, int tnum, int iDim, VectorPatch* vecPatch);
    //! finalize exch / particles, manage particles suppr/introduce
    virtual void finalizeCommParticles(SmileiMPI* smpi, int ispec, PicParams& params, int tnum, int iDim, VectorPatch* vecPatch);


    //void initSumRhoJ( ElectroMagn* EMfields, unsigned int diag_flag );
    //void finalizeSumRhoJ( ElectroMagn* EMfields, unsigned int diag_flag );
    virtual void initSumField( Field* field, int iDim ) = 0;
    virtual void finalizeSumField( Field* field, int iDim ) = 0;

    virtual void initExchange( Field* field ) = 0;
    virtual void finalizeExchange( Field* field ) = 0;
    virtual void initExchange( Field* field, int iDim ) = 0;
    virtual void finalizeExchange( Field* field, int iDim ) = 0;

    virtual void createType( PicParams& params ) = 0;
    //! MPI_Datatype to exchange [ndims_][iDim=0 prim/dial][iDim=1 prim/dial]
    /*MPI_Datatype ntypeSum_[2][2][2];

    MPI_Datatype ntype_[3][2][2];
    
    // Use a buffer per direction to exchange data before summing
    Field2D buf[2][2];*/

    inline bool isWestern()  { return locateOnBorders(0, 0); }
    inline bool isEastern()  { return locateOnBorders(0, 1); }
    inline bool isSouthern() { return locateOnBorders(1, 0); }
    inline bool isNorthern() { return locateOnBorders(1, 1); }

    inline bool locateOnBorders(int dir, int way) {
	if ( neighbor_[dir][way] == MPI_PROC_NULL ) 
	    return true;
	return false;
    };


    //! Return MPI rank of this->hrank +/- 1
    //! Should be replaced by an analytic formula
    inline int getMPIRank(int hrank_pm1) {
	if  (hrank_pm1 == neighbor_[0][0]) return MPI_neighbor_[0][0];
	else if  (hrank_pm1 == neighbor_[0][1]) return MPI_neighbor_[0][1];
	else if  (hrank_pm1 == neighbor_[1][0]) return MPI_neighbor_[1][0];
	else if  (hrank_pm1 == neighbor_[1][1]) return MPI_neighbor_[1][1];
	else
	    return MPI_PROC_NULL;
    }

    inline unsigned int Hindex() { return  hindex; }
    inline bool isMaster() {return (hindex==0);}

    void updateMPIenv(SmileiMPI *smpi);

    inline bool is_a_MPI_neighbor(int iDim, int iNeighbor) {
	// all MPI
	//return( (neighbor_[iDim][iNeighbor]!=MPI_PROC_NULL) );
	// MPI & local
	return( (neighbor_[iDim][iNeighbor]!=MPI_PROC_NULL) && (MPI_neighbor_[iDim][iNeighbor]!=MPI_me_) );
    }

    //! Set geometry data in case of moving window restart
    //! \param x_moved difference on coordinates regarding t0 geometry
    //! \param idx_moved number of displacement of the window
    inline void updateMvWinLimits(double x_moved, int idx_moved) {
        min_local[0] += x_moved;
        max_local[0] += x_moved;
        //cell_starting_global_index[0] = (idx_moved-oversize[0]);
        cell_starting_global_index[0] += (idx_moved);
    }



    //!Hilbert index of the patch. Number of the patch along the Hilbert curve.
    unsigned int hindex;

protected:
    int nDim_fields_;

    int nbNeighbors_;

    std::vector< std::vector<int> > neighbor_;
    std::vector< std::vector<int> > corner_neighbor_; // Kept for Moving Windows

    std::vector< std::vector<int> > MPI_neighbor_;
    int MPI_me_;

    //! "Real" min limit of local sub-subdomain (ghost data not concerned)
    //!     - "0." on rank 0
    std::vector<double> min_local;
    //! "Real" max limit of local sub-subdomain (ghost data not concerned)
    std::vector<double> max_local;
    //! cell_starting_global_index : index of 1st cell of local sub-subdomain in the global domain.
    //!     - concerns ghost data
    //!     - "- oversize" on rank 0
    std::vector<int> cell_starting_global_index;

private:
    Particles diagonalParticles;

};


//inline int buildtag(int commid, int send, int recv) {
//  commid : patch hindex sender
//  send : idir
//  recv : ineighboor
inline int buildtag(int commid, int send, int recv) {
    // + flag / orientation
    std::stringstream stag("");
    stag << commid << send  << recv;
    long long int tag(0);
    stag >> tag; // Should had ispec ?
    return (int)(tag);
}


inline int buildtag(int diag, int commid, int send, int recv) {
    std::stringstream stag("");
    stag << diag << commid << send  << recv;
    long long int tag(0);
    stag >> tag; // Should had ispec ?
    return (int)(tag);
}


#endif<|MERGE_RESOLUTION|>--- conflicted
+++ resolved
@@ -107,19 +107,8 @@
     void dynamics(double time_dual, PicParams &params, SimWindow* simWindow, int diag_flag);
 
     //! manage Idx of particles from per thread to per direction, init comm / nbr of particles
-<<<<<<< HEAD
-    virtual void initExchParticles(SmileiMPI* smpi, int ispec, PicParams& params, int tnum, int iDim, VectorPatch* vecPatch);
-=======
-    //virtual void initExchParticles(SmileiMPI* smpi, int ispec, PicParams& params, int tnum);
-    //! finalize comm / nbr of particles, init exch / particles
-    //virtual void initCommParticles(SmileiMPI* smpi, int ispec, PicParams& params, int tnum);
-    //! finalize exch / particles, manage particles suppr/introduce
-    //virtual void finalizeCommParticles(SmileiMPI* smpi, int ispec, PicParams& params, int tnum);
-
-
-    //! manage Idx of particles from per thread to per direction, init comm / nbr of particles
     virtual void initExchParticles(SmileiMPI* smpi, int ispec, PicParams& params, int tnum, VectorPatch* vecPatch);
->>>>>>> d18bf63d
+
     //! finalize comm / nbr of particles, init exch / particles
     virtual void initCommParticles(SmileiMPI* smpi, int ispec, PicParams& params, int tnum, int iDim, VectorPatch* vecPatch);
     virtual void CommParticles(SmileiMPI* smpi, int ispec, PicParams& params, int tnum, int iDim, VectorPatch* vecPatch);
