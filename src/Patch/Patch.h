#ifndef PATCH_H
#define PATCH_H

#include <vector>
#include <iostream>
#include <cstdlib>
#include <iomanip>

#include "SpeciesFactory.h"
#include "ElectroMagnFactory.h"
#include "InterpolatorFactory.h"
#include "ProjectorFactory.h"

#include "PicParams.h"
#include "LaserParams.h"
#include "SmileiMPI.h"


//! Class Patch : sub MPI domain 
//!     Collection of patch = MPI domain
class Patch
{

public:
    //! Constructor for Patch
  Patch(PicParams& params, LaserParams& laser_params, SmileiMPI* smpi, unsigned int m0, unsigned int m1, unsigned int m2, unsigned int ipatch);

    //! Destructor for Patch
    ~Patch() {

	delete Proj;
	delete Interp;
	delete EMfields;
	for (unsigned int ispec=0 ; ispec<vecSpecies.size(); ispec++) delete vecSpecies[ispec];
	vecSpecies.clear();
	    
    };

    std::vector<Species*> vecSpecies;
    ElectroMagn* EMfields;

    Interpolator* Interp;
    Projector* Proj;

    //!Get bit.
    unsigned int bit(unsigned int i, unsigned int k);
    //!Set bit.
    void setbit(unsigned int* i, unsigned int k, unsigned int value);
    //!Bitwise rotation operators.
    unsigned int rotl(unsigned int value, unsigned int shift, unsigned int dim);
    unsigned int rotr(unsigned int value, unsigned int shift, unsigned int dim);
    //!Generates binary reflected Gray Code
    unsigned int gc(unsigned int i);
    //!Gray code inverse
    unsigned int gcinv(unsigned int g);
    //!Tsb = trailing set bit. It is the number of trailing set bits in the binary representation of i.
    //!tsb is also the inter sub-hypercube directio, g(i).
    unsigned int tsb(unsigned int i);
    //!Direction computes the sequence of intra sub-hypercube direction, d(i) for 0 <= i < 2^dim.
    unsigned int direction(unsigned int i, unsigned int dim);
    //!Entry computes the sequence of entry points, e(i) for 0 <= i < 2^dim.
    unsigned int entry(unsigned int i);
    //!Ted is the transformation such that the gc ordering of sub-hypercubes in the Hilbert curve defined by e and d will map tot he standard binary reflected gc.
    void ted(unsigned int e, unsigned int d, unsigned int *b, unsigned int dim);
    void tedinv(unsigned int e, unsigned int d, unsigned int *b, unsigned int dim);
    //!Hilbert index calculates the Hilbert index h of a patch of coordinates x,y(z) for a simulation box with 2^m patches per side (2^(2 or 3*m) patches in total).
    unsigned int hilbertindex(unsigned int m, unsigned int x, unsigned int y, unsigned int *einit, unsigned int *dinit);
    unsigned int hilbertindex(unsigned int m, unsigned int x, unsigned int y, unsigned int z, unsigned int einit, unsigned int dinit);
    //!Hilbert index inv returns the coordinates of the patch of Hilbert index h in domain of size 2^(m*dim).
    void hilbertindexinv(unsigned int m, unsigned int* x, unsigned int* y, unsigned int h, unsigned int einit, unsigned int dinit);
    void hilbertindexinv(unsigned int m, unsigned int* x, unsigned int* y, unsigned int* z, unsigned int h, unsigned int einit, unsigned int dinit);
    //!General Hilbert index returns the Hilbert index h of a patch of coordinates x,y,z for a simulation box with 2^mi patches per side (2^(m0+m1+m2) patches in total).
    //The 2D version of this function stores the final entry point and direction in enit and dinit (needed by the 3D version).
    unsigned int generalhilbertindex(unsigned int m0, unsigned int m1, unsigned int x, unsigned int y, unsigned int *einit, unsigned int *dinit);
    unsigned int generalhilbertindex(unsigned int m0, unsigned int m1, unsigned int m2, unsigned int x, unsigned int y, unsigned int z);
    //!General Hilbert index inv calculates the coordinates x,y,z of a patch for a given Hilbert index h in a simulation box with 2^mi patches per side (2^(m0+m1+m2) patches in total)
    void generalhilbertindexinv(unsigned int m0, unsigned int m1, unsigned int* x, unsigned int* y, unsigned int h);
    void generalhilbertindexinv(unsigned int m0, unsigned int m1, unsigned int m2, unsigned int* x, unsigned int* y, unsigned int* z, unsigned int h);

    //!Cartesian coordinates of the patch. X,Y,Z of the Patch according to its Hilbert index.
    std::vector<unsigned int> Pcoordinates;
    //! "Real" min limit of local sub-subdomain (ghost data not concerned)
    //!     - "0." on rank 0
    std::vector<double> min_local;
    //! "Real" max limit of local sub-subdomain (ghost data not concerned)
    std::vector<double> max_local;
    //! cell_starting_global_index : index of 1st cell of local sub-subdomain in the global domain.
    //!     - concerns ghost data
    //!     - "- oversize" on rank 0
    std::vector<int> cell_starting_global_index;


    std::vector< std::vector<int> > neighbor_;

    //! Log2 of the number of patch in the whole simulation box in every direction.
    //! The number of patch in a given direction MUST be a power of 2 and is 2^(mi[i]).
    std::vector<unsigned int> mi;

<<<<<<< HEAD
    void dynamics(double time_dual, SmileiMPI *smpi, PicParams &params, SimWindow* simWindow, int diag_flag);
    void exchParticles(SmileiMPI* smpi, int ispec, PicParams &params, int tid, int iDim);
=======
    //Implementation of Chris Hamilton. Not used because it generates non continuous curves.
    //!extractMask extracts a mask µ indicating which axes are active at a given iteration i of the compact hilbert index.
    //unsigned int extractmask(unsigned int m0,unsigned int  m1, int i);
    //unsigned int extractmask(unsigned int m0,unsigned int  m1, unsigned int  m2, int i);
    //!Gray Code Rank.
    //unsigned int gcr(unsigned int dim, unsigned int mu,unsigned int i);
    //!Gray Code Rank Inverse.
    //unsigned int gcrinv(unsigned int dim, unsigned int mu,unsigned int pi, unsigned int r);
    //unsigned int compacthilbertindex(unsigned int m0, unsigned int m1, unsigned int x, unsigned int y);
    //unsigned int compacthilbertindex(unsigned int m0, unsigned int m1, unsigned int m2, unsigned int x, unsigned int y, unsigned int z);
    //void compacthilbertindexinv(unsigned int m0, unsigned int m1, unsigned int* x, unsigned int* y, unsigned int h);
    //void compacthilbertindexinv(unsigned int m0, unsigned int m1, unsigned int m2, unsigned int* x, unsigned int* y, unsigned int* z, unsigned int h);
>>>>>>> a2156345

protected:

private:
    //!Hilbert index of the patch. Number of the patch along the Hilbert curve.
    unsigned int hindex;

    //! number of cells in every direction of the local sub-subdomain. All patch have the same size.
    //std::vector<unsigned int> n_space;

    //exchangeParticles() {
	// Out of method -> T operator with smpi or patch
	//for (iDim = 0 ; iDim < ndim_ ; iDim++) {

	// Merge particles per thd                -> per Species / per Patch
	// Split particles per direction          -> per Species / per Patch

	// Exch nbr particles                     -> if neighbor_ -> Go, else MPI (particles stored in tmp buf)
	// Exch particles if necessary

	// Clean   send particles
	// Include recv particles
	// Store  !exch particles (other direction/MPI)
	    
	//}
    //};

};

#endif<|MERGE_RESOLUTION|>--- conflicted
+++ resolved
@@ -89,17 +89,27 @@
     //!     - "- oversize" on rank 0
     std::vector<int> cell_starting_global_index;
 
+    int nbNeighbors_;
 
     std::vector< std::vector<int> > neighbor_;
+    std::vector< std::vector<int> > corner_neighbor_;
+
 
     //! Log2 of the number of patch in the whole simulation box in every direction.
     //! The number of patch in a given direction MUST be a power of 2 and is 2^(mi[i]).
     std::vector<unsigned int> mi;
 
-<<<<<<< HEAD
     void dynamics(double time_dual, SmileiMPI *smpi, PicParams &params, SimWindow* simWindow, int diag_flag);
     void exchParticles(SmileiMPI* smpi, int ispec, PicParams &params, int tid, int iDim);
-=======
+
+    //! manage Idx of particles from per thread to per direction, init comm / nbr of particles
+    virtual void initExchParticles(SmileiMPI* smpi, int ispec, PicParams& params, int tnum, int iDim);
+    //! finalize comm / nbr of particles, init exch / particles
+    virtual void initCommParticles(SmileiMPI* smpi, int ispec, PicParams& params, int tnum, int iDim);
+    //! finalize exch / particles, manage particles suppr/introduce
+    virtual void finalizeCommParticles(SmileiMPI* smpi, int ispec, PicParams& params, int tnum, int iDim);
+
+
     //Implementation of Chris Hamilton. Not used because it generates non continuous curves.
     //!extractMask extracts a mask µ indicating which axes are active at a given iteration i of the compact hilbert index.
     //unsigned int extractmask(unsigned int m0,unsigned int  m1, int i);
@@ -112,7 +122,6 @@
     //unsigned int compacthilbertindex(unsigned int m0, unsigned int m1, unsigned int m2, unsigned int x, unsigned int y, unsigned int z);
     //void compacthilbertindexinv(unsigned int m0, unsigned int m1, unsigned int* x, unsigned int* y, unsigned int h);
     //void compacthilbertindexinv(unsigned int m0, unsigned int m1, unsigned int m2, unsigned int* x, unsigned int* y, unsigned int* z, unsigned int h);
->>>>>>> a2156345
 
 protected:
 
