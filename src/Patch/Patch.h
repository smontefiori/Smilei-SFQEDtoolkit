#ifndef PATCH_H
#define PATCH_H

#include <vector>
#include <iostream>
#include <cstdlib>
#include <iomanip>
#include <limits.h>

#include "Params.h"
#include "SmileiMPI.h"
#include "SimWindow.h"
#include "PartWall.h"
#include "Collisions.h"

class Diagnostic;
class SimWindow;

//! Class Patch :
//!   - data container
//!   - sub MPI domain + MPI methods
//! Collection of patch = MPI domain
class Patch
{
    friend class SmileiMPI;
    friend class VectorPatch;
    friend class SimWindow;
    friend class SyncVectorPatch;
public:
    //! Constructor for Patch
    Patch(Params& params, SmileiMPI* smpi, unsigned int ipatch, unsigned int n_moved);
    //! Cloning Constructor for Patch
    Patch(Patch* patch, Params& params, SmileiMPI* smpi, unsigned int ipatch, unsigned int n_moved);
    
    //! First initialization step for patches
    void initStep1(Params& params);
    //! Second initialization step for patches
    virtual void initStep2(Params& params) = 0;
    //! Third initialization step for patches
    void initStep3(Params& params, SmileiMPI* smpi, unsigned int n_moved);
    //! Last creation step
    void finishCreation( Params& params, SmileiMPI* smpi );
    //! Last cloning step
    void finishCloning( Patch* patch, Params& params, SmileiMPI* smpi );
    
    //! Destructor for Patch
    virtual ~Patch();
    
    // Main PIC objects : data & operators
    // -----------------------------------
    
    //! Species, Particles, of the current Patch
    std::vector<Species*> vecSpecies;
    //! Electromagnetic fields and densities (E, B, J, rho) of the current Patch
    ElectroMagn* EMfields;
    
    //! Optional internal boundary condifion on Particles
    PartWalls * partWalls;
    //! Optional binary collisions operators
    std::vector<Collisions*> vecCollisions;
    
    //! Interpolator (used to push particles and for probes)
    Interpolator* Interp;
    //! Projector
    Projector* Proj;
    
    //! "fake" particles for the probe diagnostics
    std::vector<ProbeParticles*> probes;
    
    
    // Geometrical description
    // -----------------------
    
    //!Hilbert index of the patch. Number of the patch along the Hilbert curve.
    unsigned int hindex;
    
    //!Cartesian coordinates of the patch. X,Y,Z of the Patch according to its Hilbert index.
    std::vector<unsigned int> Pcoordinates;
    
    
    // MPI exchange/sum methods for particles/fields
    //   - fields communication specified per geometry (pure virtual)
    // --------------------------------------------------------------
    
    //! manage Idx of particles per direction,
    void initExchParticles(SmileiMPI* smpi, int ispec, Params& params);
    //!init comm  nbr of particles/
    void initCommParticles(SmileiMPI* smpi, int ispec, Params& params, int iDim, VectorPatch* vecPatch);
    //! finalize comm / nbr of particles, init exch / particles
    void CommParticles(SmileiMPI* smpi, int ispec, Params& params, int iDim, VectorPatch* vecPatch);
    //! finalize exch / particles, manage particles suppr/introduce
    void finalizeCommParticles(SmileiMPI* smpi, int ispec, Params& params, int iDim, VectorPatch* vecPatch);
    //! delete Particles included in the index of particles to exchange. Assumes indexes are sorted.
    void cleanup_sent_particles(int ispec, std::vector<int>* indexes_of_particles_to_exchange);
    
    //! init comm / sum densities
    virtual void initSumField( Field* field, int iDim ) = 0;
    //! finalize comm / sum densities
    virtual void finalizeSumField( Field* field, int iDim ) = 0;
    
    //! init comm / exchange fields
    virtual void initExchange( Field* field ) = 0;
    //! finalize comm / exchange fields
    virtual void finalizeExchange( Field* field ) = 0;
    //! init comm / exchange fields in direction iDim only
    virtual void initExchange( Field* field, int iDim ) = 0;
    //! finalize comm / exchange fields in direction iDim only
    virtual void finalizeExchange( Field* field, int iDim ) = 0;
    
    // Create MPI_Datatype to exchange fields
    virtual void createType( Params& params ) = 0;
    
    // Geometrical methods
    // --------------------
    
    //! Return the hibert index of current patch
    inline unsigned int Hindex() { return  hindex; }
    
    //! Method to identify the rank 0 MPI process
    inline bool isMaster() { return (hindex==0); }
    
    //! Should be pure virtual, see child classes
    inline bool isWestern()  { return locateOnBorders(0, 0); }
    //! Should be pure virtual, see child classes
    inline bool isEastern()  { return locateOnBorders(0, 1); }
    //! Should be pure virtual, see child classes
    inline bool isSouthern() { return locateOnBorders(1, 0); }
    //! Should be pure virtual, see child classes
    inline bool isNorthern() { return locateOnBorders(1, 1); }
<<<<<<< HEAD
    //! Should be pure virtual, see child classes
    inline bool isBottom() { return locateOnBorders(2, 0); }
    //! Should be pure virtual, see child classes
    inline bool isTop() { return locateOnBorders(2, 1); }

=======
    
>>>>>>> e881c9ae
    //! Test neighbbor's patch Id to apply or not a boundary condition
    inline bool locateOnBorders(int dir, int way) {
    if ( neighbor_[dir][way] == MPI_PROC_NULL )
        return true;
    return false;
    }
    
    //! Compute MPI rank of neigbors patch regarding neigbors patch Ids
    void updateMPIenv(SmileiMPI *smpi);
    
    // Test who is MPI neighbor of current patch
    inline bool is_a_MPI_neighbor(int iDim, int iNeighbor) {
    return( (neighbor_[iDim][iNeighbor]!=MPI_PROC_NULL) && (MPI_neighbor_[iDim][iNeighbor]!=MPI_me_) );
    }
    
    //! Return real (excluding oversize) min coordinates (ex : rank 0 returns 0.) for direction i
    //! @see min_local
    inline double getDomainLocalMin(int i) const {
        return min_local[i];
    }
    //! Return real (excluding oversize) min coordinates (ex : rank 0 returns 0.) for direction i
    //! @see min_local
    inline double getDomainLocalMax(int i) const {
        return max_local[i];
    }
    //! Return global starting (including oversize, ex : rank 0 returns -oversize) index for direction i
    //! \param i direction
    //! @see cell_starting_global_index
    inline int    getCellStartingGlobalIndex(int i) const {
        return cell_starting_global_index[i];
    }
    //! Set global starting index for direction i
    //! @see cell_starting_global_index
    inline int&    getCellStartingGlobalIndex(int i)  {
        return cell_starting_global_index[i];
    }
    //! Set real min coordinate for direction i
    //! @see min_local
    inline double& getDomainLocalMin(int i)  {
        return min_local[i];
    }
    //! Set real max coordinate for direction i
    //! @see max_local
    inline double& getDomainLocalMax(int i)  {
        return max_local[i];
    }
    //! Return real (excluding oversize) min coordinates (ex : rank 0 retourn 0.) for direction i
    //! @see min_local
    inline std::vector<double> getDomainLocalMin() const {
        return min_local;
    }
    
    //! Set geometry data in case of moving window restart
    //! \param x_moved difference on coordinates regarding t0 geometry
    //! \param idx_moved number of displacement of the window
    inline void updateMvWinLimits(double x_moved, int idx_moved) {
        min_local[0] += x_moved;
        max_local[0] += x_moved;
        //cell_starting_global_index[0] = (idx_moved-oversize[0]);
        cell_starting_global_index[0] += (idx_moved);
    }
    
    //! MPI rank of current patch
    int MPI_me_;
    
    //! The debye length, computed for collisions
    double debye_length_squared; 
    
protected:
    // Complementary members for the description of the geometry
    // ---------------------------------------------------------
    
    //! Store number of space dimensions for the fields
    int nDim_fields_;
    
    //! Number of MPI process per direction in the cartesian topology (2)
    int nbNeighbors_;
    
    //! Hilbert index of neighbors patch
    std::vector< std::vector<int> > neighbor_;
    //! Hilbert index of corners neighbors patch
    std::vector< std::vector<int> > corner_neighbor_; // Kept for Moving Windows
    
    //! MPI rank of neighbors patch
    std::vector< std::vector<int> > MPI_neighbor_;
    
    //! "Real" min limit of local sub-subdomain (ghost data not concerned)
    //!     - "0." on rank 0
    std::vector<double> min_local;
    //! "Real" max limit of local sub-subdomain (ghost data not concerned)
    std::vector<double> max_local;
    //! cell_starting_global_index : index of 1st cell of local sub-subdomain in the global domain.
    //!     - concerns ghost data
    //!     - "- oversize" on rank 0
    std::vector<int> cell_starting_global_index;
    
    std::vector<unsigned int> oversize;
    
    
};


//! Return a unique id to identify all MPI communications
//!  - 2 MPI process can have several communications in the same direction for the same operation
//!  - the communication is identientified using :
//!      - hilbert index of the sender + idir + ineighbor
inline int buildtag(int hindex, int send, int recv) {
    std::stringstream stag("");
    stag << hindex << send  << recv;
    long long int tag(0);
    stag >> tag;
    return (int)(tag);
}


#endif<|MERGE_RESOLUTION|>--- conflicted
+++ resolved
@@ -127,15 +127,11 @@
     inline bool isSouthern() { return locateOnBorders(1, 0); }
     //! Should be pure virtual, see child classes
     inline bool isNorthern() { return locateOnBorders(1, 1); }
-<<<<<<< HEAD
     //! Should be pure virtual, see child classes
     inline bool isBottom() { return locateOnBorders(2, 0); }
     //! Should be pure virtual, see child classes
     inline bool isTop() { return locateOnBorders(2, 1); }
 
-=======
-    
->>>>>>> e881c9ae
     //! Test neighbbor's patch Id to apply or not a boundary condition
     inline bool locateOnBorders(int dir, int way) {
     if ( neighbor_[dir][way] == MPI_PROC_NULL )
