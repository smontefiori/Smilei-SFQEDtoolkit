--- conflicted
+++ resolved
@@ -138,13 +138,8 @@
     void resetRhoJ();
 
     //! For all patch, sum densities on ghost cells (sum per species if needed, sync per patch and MPI sync)
-<<<<<<< HEAD
     void sumDensities(Params &params, double time_dual, Timers &timers, int itime, SimWindow* simWindow, SmileiMPI* smpi );
 
-=======
-    void sumDensities(Params &params, double time_dual, Timers &timers, int itime, SimWindow* simWindow);
-  
->>>>>>> c369d97b
     //! For all patch, sum susceptibility on ghost cells (sum per species if needed, sync per patch and MPI sync)
     void sumSusceptibility(Params &params, double time_dual, Timers &timers, int itime, SimWindow* simWindow, SmileiMPI* smpi );
 
