--- conflicted
+++ resolved
@@ -48,31 +48,18 @@
 #ifdef _DEBUGPATCH
         std::cout << smpi->getRank() << ", nPatch = " << npatches << " - starting at " << firstpatch << std::endl;        
 #endif
-<<<<<<< HEAD
         // Modified to test Patch integration
         
         //std::cout << "n_space : " << params.n_space[0] << " " << params.n_space[1] << std::endl;
         //std::cout << "n_patch : " << params.number_of_patches[0] << " " << params.number_of_patches[1] << std::endl;
         
-        MESSAGE(1, "Patch size :");
-        for (int iDim=0 ; iDim<params.nDim_field ; iDim++) 
-            MESSAGE(2, "dimension " << iDim << " - n_space : " << params.n_space[iDim] );        
-        
+
         // create patches
-=======
-	// Modified to test Patch integration
-
-	//std::cout << "n_space : " << params.n_space[0] << " " << params.n_space[1] << std::endl;
-	//std::cout << "n_patch : " << params.number_of_patches[0] << " " << params.number_of_patches[1] << std::endl;
-
-        // create species
->>>>>>> 75347c9f
         vecPatches.resize(npatches);
         for (unsigned int ipatch = 0 ; ipatch < npatches ; ipatch++) {
             vecPatches.patches_[ipatch] = PatchesFactory::create(params, smpi, firstpatch + ipatch);
         }
         vecPatches.set_refHindex() ;
-<<<<<<< HEAD
         vecPatches.Diags = vecPatches(0)->Diags;
         
         // Patch initializations which needs some sync (parallel output, are data distribution)
@@ -82,19 +69,8 @@
         DiagsVectorPatch::initTrackParticles(vecPatches, params, smpi);
         DiagsVectorPatch::initCollisions(vecPatches, params, smpi);
         
-=======
-	vecPatches.Diags = vecPatches(0)->Diags;
-
-	// Patch initializations which needs some sync (parallel output, are data distribution)
-	int itime(0);
-	DiagsVectorPatch::initProbesDiags(vecPatches, params, itime);
-	DiagsVectorPatch::initDumpFields(vecPatches, params, itime);
-	DiagsVectorPatch::initTrackParticles(vecPatches, params, smpi);
-	DiagsVectorPatch::initCollisionDebug(vecPatches);
-
         vecPatches.update_field_list();
-
->>>>>>> 75347c9f
+        
         return vecPatches;
     }
 
