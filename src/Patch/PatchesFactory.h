#ifndef PATCHESFACTORY_H
#define PATCHESFACTORY_H

#include "VectorPatch.h"
#include "Patch1D.h"
#include "Patch2D.h"
#include "Patch3D.h"

#include "Tools.h"

class PatchesFactory {
public:
    
    // Create one patch from scratch
    static Patch* create(Params& params, SmileiMPI* smpi, unsigned int ipatch, unsigned int n_moved=0) {
        Patch* patch;
        if (params.geometry == "1d3v")
            patch = new Patch1D(params, smpi, ipatch, n_moved);
        else if (params.geometry == "2d3v") 
            patch = new Patch2D(params, smpi, ipatch, n_moved);
        else if (params.geometry == "3d3v") 
            patch = new Patch3D(params, smpi, ipatch, n_moved);
        return patch;
    }
    
    // Clone one patch (avoid reading again the namelist)
    static Patch* clone(Patch* patch, Params& params, SmileiMPI* smpi, unsigned int ipatch, unsigned int n_moved=0, bool with_particles = true) {
        Patch* newPatch;
        if (params.geometry == "1d3v")
<<<<<<< HEAD
            newPatch = new Patch1D(static_cast<Patch1D*>(patch), params, smpi, ipatch, n_moved);
        else if (params.geometry == "2d3v")
            newPatch = new Patch2D(static_cast<Patch2D*>(patch), params, smpi, ipatch, n_moved);
        else if (params.geometry == "3d3v")
            newPatch = new Patch3D(static_cast<Patch3D*>(patch), params, smpi, ipatch, n_moved);
=======
            newPatch = new Patch1D(static_cast<Patch1D*>(patch), params, smpi, ipatch, n_moved, with_particles);
        else if (params.geometry == "2d3v")
            newPatch = new Patch2D(static_cast<Patch2D*>(patch), params, smpi, ipatch, n_moved, with_particles);
        else if (params.geometry == "3d3v")
            newPatch = new Patch3D(static_cast<Patch3D*>(patch), params, smpi, ipatch, n_moved, with_particles);
>>>>>>> d0a63112
        return newPatch;
    }

    // Create a vector of patches
    static VectorPatch createVector(Params& params, SmileiMPI* smpi) {
        VectorPatch vecPatches;
        
        // Compute npatches (1 is std MPI behavior)
        unsigned int npatches, firstpatch;
        npatches = smpi->patch_count[smpi->getRank()];// Number of patches owned by current MPI process.
        firstpatch = 0;
        for (unsigned int impi = 0 ; impi < (unsigned int)smpi->getRank() ; impi++) {
            firstpatch += smpi->patch_count[impi];
        }
        DEBUG( smpi->getRank() << ", nPatch = " << npatches << " - starting at " << firstpatch );
        
        // Create patches (create patch#0 then clone it)
        vecPatches.resize(npatches);
        vecPatches.patches_[0] = create(params, smpi, firstpatch);
        MESSAGE(1,"First patch created");
        for (unsigned int ipatch = 1 ; ipatch < npatches ; ipatch++) {
            vecPatches.patches_[ipatch] = clone(vecPatches(0), params, smpi, firstpatch + ipatch);
        }
        MESSAGE(1,"All patches created");
        // print number of particles
        vecPatches.printNumberOfParticles( smpi );

        vecPatches.set_refHindex();
        
        vecPatches.update_field_list();
        
        vecPatches.createDiags( params, smpi );
        
        MESSAGE(1,"Initializing diagnostics");
        vecPatches.initAllDiags( params, smpi );
        
        // Figure out if there are antennas
        vecPatches.nAntennas = vecPatches(0)->EMfields->antennas.size();
        vecPatches.initExternals( params );
        
        MESSAGE(1,"Done initializing patches");
        return vecPatches;
    }

};

#endif<|MERGE_RESOLUTION|>--- conflicted
+++ resolved
@@ -27,19 +27,11 @@
     static Patch* clone(Patch* patch, Params& params, SmileiMPI* smpi, unsigned int ipatch, unsigned int n_moved=0, bool with_particles = true) {
         Patch* newPatch;
         if (params.geometry == "1d3v")
-<<<<<<< HEAD
-            newPatch = new Patch1D(static_cast<Patch1D*>(patch), params, smpi, ipatch, n_moved);
-        else if (params.geometry == "2d3v")
-            newPatch = new Patch2D(static_cast<Patch2D*>(patch), params, smpi, ipatch, n_moved);
-        else if (params.geometry == "3d3v")
-            newPatch = new Patch3D(static_cast<Patch3D*>(patch), params, smpi, ipatch, n_moved);
-=======
             newPatch = new Patch1D(static_cast<Patch1D*>(patch), params, smpi, ipatch, n_moved, with_particles);
         else if (params.geometry == "2d3v")
             newPatch = new Patch2D(static_cast<Patch2D*>(patch), params, smpi, ipatch, n_moved, with_particles);
         else if (params.geometry == "3d3v")
             newPatch = new Patch3D(static_cast<Patch3D*>(patch), params, smpi, ipatch, n_moved, with_particles);
->>>>>>> d0a63112
         return newPatch;
     }
 
