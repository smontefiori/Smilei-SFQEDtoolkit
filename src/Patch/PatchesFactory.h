--- conflicted
+++ resolved
@@ -13,56 +13,31 @@
 public:
 
     // Create one patch from scratch
-<<<<<<< HEAD
     static Patch* create(Params& params, SmileiMPI* smpi, DomainDecomposition* domain_decomposition, unsigned int ipatch, unsigned int n_moved=0) {
-        if (params.geometry == "1d3v")
+        if (params.geometry == "1Dcartesian")
             return new Patch1D(params, smpi, domain_decomposition, ipatch, n_moved);
-        else if (params.geometry == "2d3v") 
+        else if (params.geometry == "2Dcartesian") 
             return new Patch2D(params, smpi, domain_decomposition, ipatch, n_moved);
-        else if (params.geometry == "3d3v") 
+        else if (params.geometry == "3Dcartesian") 
             return new Patch3D(params, smpi, domain_decomposition, ipatch, n_moved);
-=======
-    static Patch* create(Params& params, SmileiMPI* smpi, unsigned int ipatch, unsigned int n_moved=0) {
-        if (params.geometry == "1Dcartesian")
-            return new Patch1D(params, smpi, ipatch, n_moved);
-        else if (params.geometry == "2Dcartesian") 
-            return new Patch2D(params, smpi, ipatch, n_moved);
-        else if (params.geometry == "3Dcartesian") 
-            return new Patch3D(params, smpi, ipatch, n_moved);
->>>>>>> ce6c2f32
         return nullptr;
     }
 
     // Clone one patch (avoid reading again the namelist)
-<<<<<<< HEAD
     static Patch* clone(Patch* patch, Params& params, SmileiMPI* smpi, DomainDecomposition* domain_decomposition, unsigned int ipatch, unsigned int n_moved=0, bool with_particles = true) {
-        if (params.geometry == "1d3v")
+        if (params.geometry == "1Dcartesian")
             return new Patch1D(static_cast<Patch1D*>(patch), params, smpi, domain_decomposition, ipatch, n_moved, with_particles);
-        else if (params.geometry == "2d3v")
+        else if (params.geometry == "2Dcartesian")
             return new Patch2D(static_cast<Patch2D*>(patch), params, smpi, domain_decomposition, ipatch, n_moved, with_particles);
-        else if (params.geometry == "3d3v")
+        else if (params.geometry == "3Dcartesian")
             return new Patch3D(static_cast<Patch3D*>(patch), params, smpi, domain_decomposition, ipatch, n_moved, with_particles);
-=======
-    static Patch* clone(Patch* patch, Params& params, SmileiMPI* smpi, unsigned int ipatch, unsigned int n_moved=0, bool with_particles = true) {
-        if (params.geometry == "1Dcartesian")
-            return new Patch1D(static_cast<Patch1D*>(patch), params, smpi, ipatch, n_moved, with_particles);
-        else if (params.geometry == "2Dcartesian")
-            return new Patch2D(static_cast<Patch2D*>(patch), params, smpi, ipatch, n_moved, with_particles);
-        else if (params.geometry == "3Dcartesian")
-            return new Patch3D(static_cast<Patch3D*>(patch), params, smpi, ipatch, n_moved, with_particles);
->>>>>>> ce6c2f32
         return nullptr;
     }
 
     // Create a vector of patches
-<<<<<<< HEAD
-    static void createVector(VectorPatch& vecPatches, Params& params, SmileiMPI* smpi, OpenPMDparams& openPMD, unsigned int itime, unsigned int n_moved=0) {
-        
-=======
     static VectorPatch createVector(Params& params, SmileiMPI* smpi, OpenPMDparams& openPMD, unsigned int itime, unsigned int n_moved=0) {
-        VectorPatch vecPatches;
+        VectorPatch vecPatches( params );
 
->>>>>>> ce6c2f32
         vecPatches.diag_flag = (params.restart? false : true);
         vecPatches.lastIterationPatchesMoved = itime;
 
@@ -80,12 +55,8 @@
         
         // Create patches (create patch#0 then clone it)
         vecPatches.resize(npatches);
-<<<<<<< HEAD
         vecPatches.patches_[0] = create(params, smpi, vecPatches.domain_decomposition_, firstpatch, n_moved);
         
-=======
-        vecPatches.patches_[0] = create(params, smpi, firstpatch, n_moved);
->>>>>>> ce6c2f32
         TITLE("Initializing Patches");
         MESSAGE(1,"First patch created");
         
@@ -115,14 +86,9 @@
         // Figure out if there are antennas
         vecPatches.nAntennas = vecPatches(0)->EMfields->antennas.size();
         vecPatches.initExternals( params );
-<<<<<<< HEAD
-        
-        MESSAGE(1,"Done initializing diagnostics");
-=======
 
         MESSAGE(1,"Done initializing diagnostics, antennas, and external fields");
         return vecPatches;
->>>>>>> ce6c2f32
     }
 
 };
