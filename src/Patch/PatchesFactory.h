--- conflicted
+++ resolved
@@ -5,11 +5,8 @@
 #include "Patch1D.h"
 #include "Patch2D.h"
 #include "Patch3D.h"
-<<<<<<< HEAD
 #include "PatchRZ.h"
-=======
 #include "DomainDecomposition.h"
->>>>>>> 968ed131
 
 #include "Tools.h"
 
@@ -27,13 +24,9 @@
         else if (params.geometry == "2Dcartesian") 
             return new Patch2D(params, smpi, domain_decomposition, ipatch, n_moved);
         else if (params.geometry == "3Dcartesian") 
-<<<<<<< HEAD
-            return new Patch3D(params, smpi, ipatch, n_moved);
+            return new Patch3D(params, smpi, domain_decomposition, ipatch, n_moved);
         else if (params.geometry == "3drz") 
-            return new PatchRZ(params, smpi, ipatch, n_moved);
-=======
-            return new Patch3D(params, smpi, domain_decomposition, ipatch, n_moved);
->>>>>>> 968ed131
+            return new PatchRZ(params, smpi, domain_decomposition, ipatch, n_moved);
         return nullptr;
     }
 
@@ -45,6 +38,8 @@
             return new Patch2D(static_cast<Patch2D*>(patch), params, smpi, domain_decomposition, ipatch, n_moved, with_particles);
         else if (params.geometry == "3Dcartesian")
             return new Patch3D(static_cast<Patch3D*>(patch), params, smpi, domain_decomposition, ipatch, n_moved, with_particles);
+        else if (params.geometry == "3drz") 
+            return new PatchRZ(static_cast<PatchRZ*>(patch), params, smpi, domain_decomposition, ipatch, n_moved, with_particles);
         return nullptr;
     }
 
