--- conflicted
+++ resolved
@@ -75,14 +75,6 @@
     
     nbNeighbors_ = 2;
     neighbor_.resize(nDim_fields_);
-<<<<<<< HEAD
-    tmp_neighbor_.resize(nDim_fields_);
-    //corner_neighbor_.resize(params.nDim_field);
-    for ( int iDim = 0 ; iDim < nDim_fields_ ; iDim++ ) {
-        neighbor_[iDim].resize(2,MPI_PROC_NULL);
-        tmp_neighbor_[iDim].resize(2,MPI_PROC_NULL);
-        //corner_neighbor_[iDim].resize(2,MPI_PROC_NULL);
-=======
     corner_neighbor_.resize(params.nDim_field);
     send_tags_.resize(nDim_fields_);
     recv_tags_.resize(nDim_fields_);
@@ -91,7 +83,6 @@
         corner_neighbor_[iDim].resize(2,MPI_PROC_NULL);
         send_tags_[iDim].resize(2,MPI_PROC_NULL);
         recv_tags_[iDim].resize(2,MPI_PROC_NULL);
->>>>>>> fb1f95f8
     }
     MPI_neighbor_.resize(nDim_fields_);
     tmp_MPI_neighbor_.resize(nDim_fields_);
@@ -205,8 +196,6 @@
         for (int iNeighbor=0 ; iNeighbor<nbNeighbors_ ; iNeighbor++)
             MPI_neighbor_[iDim][iNeighbor] = smpi->hrank(neighbor_[iDim][iNeighbor]);
     
-<<<<<<< HEAD
-=======
 //        cout << "\n\tPatch Corner decomp : " << corner_neighbor_[0][1] << "\t" << neighbor_[1][1]  << "\t" << corner_neighbor_[1][1] << endl;
 //        cout << "\tPatch Corner decomp : " << neighbor_[0][0] << "\t" << hindex << "\t" << neighbor_[0][1] << endl;
 //        cout << "\tPatch Corner decomp : " << corner_neighbor_[0][0] << "\t" << neighbor_[1][0]  << "\t" << corner_neighbor_[1][0] << endl;
@@ -227,7 +216,6 @@
             recv_tags_[iDim][iNeighbor] = buildtag( neighbor_[iDim][(iNeighbor+1)%2], iDim, iNeighbor );
         }
 
->>>>>>> fb1f95f8
 } // END updateMPIenv
 
 
