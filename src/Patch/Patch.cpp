#include "Patch.h"
#include <cstdlib>
#include <iostream>
#include <iomanip>

using namespace std;

int buildtag(int send, int recv);

Patch::Patch(PicParams& params, LaserParams& laser_params, SmileiMPI* smpi, unsigned int m0, unsigned int m1, unsigned int m2, unsigned int ipatch) {


//Neighborhood definition in 2D:
//   
//   Y axis
//   ^
//   |   6       7          8
//   |   3    4(self)       5
//       0       1          2    --> X axis


        int xcall, ycall;
        hindex = ipatch;
        
        if ( params.geometry == "1d3v" ) {
            mi.resize(1);
            Pcoordinates.resize(1);
            mi[0] = m0;
            Pcoordinates[0] = hindex;
	    MPI_neighborhood_.resize(3);
	    patch_neighborhood_.resize(3);
        }
        else if ( params.geometry == "2d3v" ) {
            mi.resize(2);
            Pcoordinates.resize(2);
            mi[0] = m0;
            mi[1] = m1;
            generalhilbertindexinv(m0, m1, &Pcoordinates[0], &Pcoordinates[1], hindex);
	    MPI_neighborhood_.resize(9);
	    patch_neighborhood_.resize(9);
        }
        else {
            mi.resize(3);
            Pcoordinates.resize(3);
            mi[0] = m0;
            mi[1] = m1;
            mi[2] = m2;
            generalhilbertindexinv(m0, m1, m2, &Pcoordinates[0], &Pcoordinates[1], &Pcoordinates[2], hindex);
	    MPI_neighborhood_.resize(27);
	    patch_neighborhood_.resize(27);
        }

	//std::cout << "Coordonnées de " << ipatch << " : " << Pcoordinates[0] << " " << Pcoordinates[1] << std::endl;
	nbNeighbors_ = 2;
	neighbor_.resize(params.nDim_field);
	corner_neighbor_.resize(params.nDim_field);
	for ( int iDim = 0 ; iDim < params.nDim_field ; iDim++ ) {
	    neighbor_[iDim].resize(2,MPI_PROC_NULL);
	    corner_neighbor_[iDim].resize(2,MPI_PROC_NULL);
	}


        xcall = Pcoordinates[0]-1;
        ycall = Pcoordinates[1];
	if (params.bc_em_type_long=="periodic") xcall = xcall%((1<<m0));
	neighbor_[0][0] = generalhilbertindex( m0, m1, xcall, ycall);
        cout << xcall << " " << ycall << " " << neighbor_[0][0] << endl;
        xcall = Pcoordinates[0]+1;
	if (params.bc_em_type_long=="periodic") xcall = xcall%((1<<m0));
	neighbor_[0][1] = generalhilbertindex( m0, m1, xcall, ycall);
        xcall = Pcoordinates[0];
        ycall = Pcoordinates[1]-1;
	if (params.bc_em_type_trans=="periodic") ycall = ycall%((1<<m1));
	neighbor_[1][0] = generalhilbertindex( m0, m1, xcall, ycall);
        ycall = Pcoordinates[1]+1;
	if (params.bc_em_type_trans=="periodic") ycall = ycall%((1<<m1));
	neighbor_[1][1] = generalhilbertindex( m0, m1, xcall, ycall);


        xcall = Pcoordinates[0]+1;
	if (params.bc_em_type_long=="periodic") xcall = xcall%((1<<m0));
	corner_neighbor_[1][1] = generalhilbertindex( m0, m1, xcall, ycall);
        xcall = Pcoordinates[0]-1;
	if (params.bc_em_type_long=="periodic") xcall = xcall%((1<<m0));
	corner_neighbor_[0][1] = generalhilbertindex( m0, m1, xcall, ycall);
        ycall = Pcoordinates[1]-1;
	if (params.bc_em_type_trans=="periodic") ycall = ycall%((1<<m1));
	corner_neighbor_[0][0] = generalhilbertindex( m0, m1, xcall, ycall);
        xcall = Pcoordinates[0]+1;
	if (params.bc_em_type_long=="periodic") xcall = xcall%((1<<m0));
	corner_neighbor_[1][0] = generalhilbertindex( m0, m1, xcall, ycall);


        patch_neighborhood_[0] = corner_neighbor_[0][0];
        patch_neighborhood_[1] = neighbor_[1][0];
        patch_neighborhood_[2] = corner_neighbor_[1][0];
        patch_neighborhood_[3] = neighbor_[0][0];
        patch_neighborhood_[4] = hindex;
        patch_neighborhood_[5] = neighbor_[0][1];
        patch_neighborhood_[6] = corner_neighbor_[0][1];
        patch_neighborhood_[7] = neighbor_[1][1];
        patch_neighborhood_[8] = corner_neighbor_[1][1];



	for ( int z = 0 ; z < 1+2*(params.nDim_field == 3) ; z++ ) {
	    for ( int y = 0 ; y < 1+2*(params.nDim_field >= 2) ; y++ ) {
	        for ( int x = 0 ; x < 3 ; x++ ) {
	        MPI_neighborhood_[z*9+y*3+x] = smpi->hrank(patch_neighborhood_[z*9+y*3+x]);
                }
            }
        }

	cout << "\n\tCorner decomp : " << corner_neighbor_[0][1] << "\t" << neighbor_[1][1]  << "\t" << corner_neighbor_[1][1] << endl;
	cout << "\tCorner decomp : " << neighbor_[0][0] << "\t" << hindex << "\t" << neighbor_[0][1] << endl;
	cout << "\tCorner decomp : " << corner_neighbor_[0][0] << "\t" << neighbor_[1][0]  << "\t" << corner_neighbor_[1][0] << endl;

<<<<<<< HEAD

	createType(params);
=======
	cout << "\n\tCorner decomp : " << MPI_neighborhood_[6] << "\t" << MPI_neighborhood_[7]  << "\t" << MPI_neighborhood_[8] << endl;
	cout << "\tCorner decomp : " << MPI_neighborhood_[3] << "\t" << MPI_neighborhood_[4] << "\t" << MPI_neighborhood_[5] << endl;
	cout << "\tCorner decomp : " << MPI_neighborhood_[0] << "\t" << MPI_neighborhood_[1]  << "\t" << MPI_neighborhood_[2] << endl;
>>>>>>> e3b9bcd3
	
	//std::cout << "Voisin dir 0 : " << ipatch << " : " <<  neighbor_[0][0] << " " <<  neighbor_[0][1] << std::endl;
	//std::cout << "Voisin dir 1 : " << ipatch << " : " <<  neighbor_[1][0] << " " <<  neighbor_[1][1] << std::endl;

	min_local.resize(params.nDim_field, 0.);
	max_local.resize(params.nDim_field, 0.);
	cell_starting_global_index.resize(params.nDim_field, 0);
	for (int i = 0 ; i<params.nDim_field ; i++) {
	    min_local[i] = Pcoordinates[i]*params.n_space[i]*params.cell_length[i];
	    max_local[i] = min_local[i] + params.n_space[i]*params.cell_length[i];
	    cell_starting_global_index[i] += Pcoordinates[i]*params.n_space[i];
	    cell_starting_global_index[i] -= params.oversize[i];
	}

	std::cout << "Created patch\n\n";

	vecSpecies = SpeciesFactory::createVector(params, smpi, this);
	std::cout << "Created Species\n\n";

	/* // + min_loc/cell_index(ref smpi,  & sort) // OK through this 
 * 	   std::cout << "Patch created\n";*/
	// + new n_space -> in PatchFactory
	// patchID : ok through coord
	// create Pos : OK

	// -> partBoundCond : min/max_loc (smpi)
	EMfields   = ElectroMagnFactory::create(params, laser_params, smpi, this);
	// + patchId + new n_space (now = params by smpi) + BC
	// -> Neighbors to define !!
	std::cout << "Created EMfields\n\n";
	
	Interp     = InterpolatorFactory::create(params, smpi, this);               // + patchId -> idx_domain_begin (now = ref smpi)
	Proj       = ProjectorFactory::create(params, smpi, this);                  // + patchId -> idx_domain_begin (now = ref smpi)
	std::cout << "Created Interp and Proj \n\n";
	
};


//Functions for manipulating Hilbert curves in an arbitrary number of dimensions and arbitrary size.
//Taken from Chris Hamilton, Technical Report CS-2006-07, Faculty of computer Science, Halifax.

//Bitwise rotation operators.
//Works only for shift <= dim.
unsigned int Patch::rotl(unsigned int value, unsigned int shift, unsigned int dim) 
{
    //Evaluate left side of the rotated value then right side of it. Finally retain only the first dim bits.
    return ((value << shift) | (value >> (dim - shift))) & ((1<<dim) - 1);
}
unsigned int Patch::rotr(unsigned int value, unsigned int shift, unsigned int dim) 
{
    //Evaluate right side of the rotated value then left side of it. Finally retain only the first dim bits.
    return ((value >> shift) | (value << (dim - shift))) & ((1<<dim) - 1);
}

//Generates the binary reflected Gray Code
unsigned int Patch::gc(unsigned int i)
{
return i^(i>>1);
}
//Given a non-negative integer g, calculates the non-negative integer i such that gc(i)=g.
unsigned int Patch::gcinv(unsigned int g)
{
    unsigned int i,j;
    i=g;
    j=1;
    while ((1<<j) <= g){
    i = i ^ (g >> j);    
    j++;
    }
    return i;
}

// Tsb = trailing set bit. It is the number of trailing set bits in the binary representation of i.
// tsb is also the inter sub-hypercube directio, g(i).
unsigned int Patch::tsb(unsigned int i)
{
    unsigned int k;
    k = 0;
    while (i & 1) {
        i = i>>1;
        k++;
    }
    return k;
}
// Direction computes the sequence of intra sub-hypercube direction, d(i) for 0 <= i < 2^dim.
unsigned int Patch::direction(unsigned int i, unsigned int dim)
{
    if (i == 0) {
        return 0;
    }else if (i & 1){
        return tsb(i)%dim;
    }else {
        return tsb(i-1)%dim;
    }
}
// Entry computes the sequence of entry points, e(i) for 0 <= i < 2^dim.
    unsigned int Patch::entry(unsigned int i)
{
    if (i == 0) {
        return 0;
    }else {
        return gc(2*((i-1)/2));
    }
}
//!Ted is the transformation such that the gc ordering of sub-hypercubes in the Hilbert curve defined by e and d will map tot he standard binary reflected gc.
void Patch::ted(unsigned int e, unsigned int d, unsigned int *b, unsigned int dim)
{
    *b = rotr( *b ^ e, d+1, dim );
    return;
}
void Patch::tedinv(unsigned int e, unsigned int d, unsigned int *b, unsigned int dim)
{
    *b = rotl( *b , d+1, dim ) ^ e;
    return;
}
//!Hilbert index2D calculates the Hilbert index h of a patch of coordinates x,y for a simulation box with 2^m patches per side (2^(2*m) patches in total).
unsigned int Patch::hilbertindex(unsigned int m, unsigned int x, unsigned int y, unsigned int *einit, unsigned int *dinit)
{
    unsigned int e,d,h,l,w;
    e = *einit;
    d = *dinit;
    h = 0;
    for (int i = m-1; i>=0; i--){
        l = bit(y,i)*2 + bit(x,i); //ith bit of y at the leftmost position of l, and ith bit of x at the rightmost position of l.
        ted(e,d, &l, 2); 
        w = gcinv(l);
        e = e ^ (rotl(entry(w), d+1, 2));
        d = (d + direction(w, 2) +1 )%2 ;
        h = (h<<2)|w;
    }

    *einit = e;
    *dinit = d;

    return h;
}
//!Hilbert index3D calculates the Hilbert index h of a patch of coordinates x,y,z for a simulation box with 2^m patches per side (2^(3*m) patches in total).
unsigned int Patch::hilbertindex(unsigned int m, unsigned int x, unsigned int y, unsigned int z,unsigned int einit, unsigned int dinit)
{
    unsigned int e,d,h,l,w;
    h = 0;
    e = einit;
    d = dinit;
    for (int i = m-1; i>=0; i--){
        l = bit(z,i)*4 + bit(y,i)*2 + bit(x,i); 
        ted(e,d, &l, 3); 
        w = gcinv(l);
        e = e ^ (rotl(entry(w), d+1, 3));
        d = (d + direction(w, 3) + 1)%3 ;
        h = (h<<3)|w;
    }
    return h;
}

//!Hilbert index2D inv  calculates the coordinates x,y of the patch of Hilbert index h in a simulation box with 2^m patches per side (2^(2*m) patches in total).
void Patch::hilbertindexinv(unsigned int m, unsigned int* x, unsigned int* y, unsigned int h, unsigned int einit, unsigned int dinit)
{
    unsigned int e,d,l,w;
    e = einit;
    d = dinit;
    *x=0;
    *y=0;
    for( int i = m-1; i>=0 ; i--){
        w = ((bit(h,2*i+1))<<1) + bit(h,2*i);
        l = gc(w);
        tedinv(e,d,&l,2);
        setbit(x,(unsigned int)i,bit(l,0));
        setbit(y,(unsigned int)i,bit(l,1));
        e = e ^ (rotl(entry(w), d+1, 2));
        d = (d + direction(w, 2) +1 )%2 ;
    }
    return;
}
void Patch::hilbertindexinv(unsigned int m, unsigned int* x, unsigned int* y, unsigned int* z, unsigned int h, unsigned int einit, unsigned int dinit)
{
    unsigned int e,d,l,w;
    e = einit;
    d = dinit;
    *x=0;
    *y=0;
    *z=0;
    for( int i = m-1; i>=0 ; i--){
        w = ((bit(h,3*i+2))<<2) + ((bit(h,3*i+1))<<1) + bit(h,3*i);
        l = gc(w);
        tedinv(e,d,&l,3);
        setbit(x,(unsigned int)i,bit(l,0));
        setbit(y,(unsigned int)i,bit(l,1));
        setbit(z,(unsigned int)i,bit(l,2));
        e = e ^ (rotl(entry(w), d+1, 3));
        d = (d + direction(w, 3) +1 )%3 ;
    }
    return;
}

//!Get kth bit of i.
unsigned int Patch::bit(unsigned int i, unsigned int k)
{
    return (i>>k)&1 ;
}
//!Set kth bit of i to value.
void Patch::setbit(unsigned int* i, unsigned int k, unsigned int value)
{
    *i = (*i & ~(1<<k)) | (value<<k);
    return;
}

//The "general" versions of the functions allow a different number of patch in each direction.

//!General Hilbert index2D calculates the  Hilbert index h of a patch of coordinates x,y for a simulation box with 2^mi patches per side (2^(m0+m1)) patches in total).
unsigned int Patch::generalhilbertindex(unsigned int m0, unsigned int m1, unsigned int x, unsigned int y, unsigned int *einit, unsigned int *dinit)
{
    if(x%((1<<m0)) != x || y%((1<<m1)) != y ) return MPI_PROC_NULL ;

    unsigned int h,mmin,mmax,l,localx,localy,*target;
    h=0;
    *dinit=0;
    localx = x;
    localy = y;
    if (m0 >= m1){
       target = &localx;
       mmin = m1;
       mmax = m0;
    } else {
       target = &localy;
       *dinit=1;
       mmin = m0;
       mmax = m1;
    }
    for (int i= mmax-1; i >= mmin ; i--){
       l = bit(*target,i); 
       h += l*(1<<(i+mmin));
       *target -= l*(1<<i);
    }
    if (mmin > 0) {
        h += hilbertindex(mmin,localx,localy,einit,dinit);
    }
return h;
}
unsigned int Patch::generalhilbertindex(unsigned int m0, unsigned int m1, unsigned int x, unsigned int y)
{
    if(x%((1<<m0)) != x || y%((1<<m1)) != y ) return MPI_PROC_NULL ;

    unsigned int h,mmin,mmax,l,localx,localy,*target,einit,dinit;
    h=0;
    dinit=0;
    einit=0;
    localx = x;
    localy = y;
    if (m0 >= m1){
       target = &localx;
       mmin = m1;
       mmax = m0;
    } else {
       target = &localy;
       dinit=1;
       mmin = m0;
       mmax = m1;
    }
    for (int i= mmax-1; i >= mmin ; i--){
       l = bit(*target,i); 
       h += l*(1<<(i+mmin));
       *target -= l*(1<<i);
    }
    if (mmin > 0) {
        h += hilbertindex(mmin,localx,localy,&einit,&dinit);
    }
return h;
}

//!General Hilbert index3D calculates the compact Hilbert index h of a patch of coordinates x,y,z for a simulation box with 2^mi patches per side (2^(m0+m1+m2)) patches in total).
unsigned int Patch::generalhilbertindex(unsigned int m0, unsigned int m1, unsigned int m2, unsigned int x, unsigned int y, unsigned int z)
{
    if(x%((1<<m0)) != x || y%((1<<m1)) != y || z%((1<<m2)) != z) return MPI_PROC_NULL ;

    unsigned int h,e,d,*einit,*dinit,dimmin,dimmax,dimmed,l,localx,localy,localz, mi[3],localp[3],tempp[3],mmin;
    h=0;
    e=0;
    d=0;
    dinit=&d;
    einit=&e;
    //Store positions and dimensions in arrays
    localp[0] = x;
    localp[1] = y;
    localp[2] = z;
    mi[0] = m0;
    mi[1] = m1;
    mi[2] = m2;
    //Compare dimension sizes
    if ((m0 >= m1) && (m0 >= m2) ){
        dimmax = 0;
    } else if ((m1 > m0) && (m1 >= m2)){
        dimmax = 1;
    } else {
        dimmax = 2;
    }
    if (mi[(dimmax+1)%3] >= mi[(dimmax+2)%3]){
        dimmed = (dimmax+1)%3;
        dimmin = (dimmax+2)%3;
    } else {
        dimmed = (dimmax+2)%3;
        dimmin = (dimmax+1)%3;
    }
    // First approach on a flattened 2D grid along dimmax and dimmed. The 3D grid is projected along dimmin axis.
    tempp[dimmax] = localp[dimmax] >> mi[dimmin]; //Erase last mi[dimmin] bits. Not relevent for this phase.
    tempp[dimmed] = localp[dimmed] >> mi[dimmin]; //Erase last mi[dimmin] bits. Not relevent for this phase.
    h += generalhilbertindex(mi[dimmax]-mi[dimmin],mi[dimmed]-mi[dimmin],tempp[dimmax],tempp[dimmed],einit,dinit)*(1<<(3*mi[dimmin]));

    //Now in a local cube of side mi[dimmin]. The local entry point "einit" and initial direction "dinit" of the local hilbert curve has been
    //determined by the previous call to compacthilbertindex2.
    //Relative position in the local cube is given by the last mi[dimmin] bits of the position.
    tempp[dimmax] = localp[dimmax] & ((1<<mi[dimmin])-1); //Only keep the last mi[dimmin] bits.
    tempp[dimmed] = localp[dimmed] & ((1<<mi[dimmin])-1); //Only keep the last mi[dimmin] bits.
    tempp[dimmin] = localp[dimmin] & ((1<<mi[dimmin])-1); //Only keep the last mi[dimmin] bits.
    //Add local index to the previously calculated one.
    h += hilbertindex(mi[dimmin],tempp[dimmax], tempp[dimmed], tempp[dimmin], *einit, *dinit);
    


return h;
}
//!General Hilbert index inverse calculates the coordinates x,y of a patch for a given Hilbert index h in a simulation box with 2^mi patches per side (2^(m0+m1) patches in total)
//2D version
void Patch::generalhilbertindexinv(unsigned int m0, unsigned int m1, unsigned int* x, unsigned int* y, unsigned int h)
{
    unsigned int einit, dinit, mmin, mmax,l,localh, *target, shift ;
    einit = 0;
    dinit = 0;
    shift = 0;
    localh = h;
    //Compare dimensions. Target points at the dimension which must be shifted. 
    if (m0 >= m1){
       target = x;
       mmin = m1;
       mmax = m0;
    } else {
       target = y;
       dinit=1;
       mmin = m0;
       mmax = m1;
    }
    //First define in which sub-hypercube of side 2^mmin the point is.
    for (int i= mmax+mmin-1; i >= mmin+mmin ; i--){
       l = bit(localh,i); 
       shift += l*(1<<(i-mmin));
       localh -= l*(1<<i);
    }
    //Run the cubic inversion algorithm in the sub hypercube.
    hilbertindexinv(mmin, x, y, localh, einit, dinit);
    //Shift the appropriate coordinate by the necessary value.
    *target += shift;

    return;

}
//3D version
void Patch::generalhilbertindexinv(unsigned int m0, unsigned int m1, unsigned int m2,  unsigned int* x, unsigned int* y, unsigned int* z, unsigned int h)
{
    unsigned int e,d,dimmin,dimmax,dimmed,l,localx,localy,localz, mi[3],*localp[3],tempp[3],localh;
    e=0;
    d=0;
    //Store positions and dimensions in arrays
    localp[0] = x;
    localp[1] = y;
    localp[2] = z;
    mi[0] = m0;
    mi[1] = m1;
    mi[2] = m2;
    //Compare dimension sizes
    if ((m0 >= m1) && (m0 >= m2) ){
        dimmax = 0;
    } else if ((m1 > m0) && (m1 >= m2)){
        dimmax = 1;
    } else {
        dimmax = 2;
    }
    if (mi[(dimmax+1)%3] >= mi[(dimmax+2)%3]){
        dimmed = (dimmax+1)%3;
        dimmin = (dimmax+2)%3;
    } else {
        dimmed = (dimmax+2)%3;
        dimmin = (dimmax+1)%3;
    }

    
    //Localize in which sub hypercube the point is. Do not account for the first 3*dimmin bits of h.
    localh = (h >> (mi[dimmin]*3));
    //Run the 2D inversion algorithm on the reduced domain.
    generalhilbertindexinv(mi[dimmax]-mi[dimmin],mi[dimmed]-mi[dimmin],localp[dimmax],localp[dimmed],localh);
    // Now local P stores the position of the cube in the 2D domain
    // We need to run the 3D inversion algorithm on this cube with the correct entry point and direction.
    // Run the 2D indexgenerator in order to evaluate e and d.
    localh = generalhilbertindex(mi[dimmax]-mi[dimmin],mi[dimmed]-mi[dimmin],*localp[dimmax],*localp[dimmed],&e,&d);
    //Transform coordinates in the global frame.
    *localp[dimmax] *= (1<<mi[dimmin]);
    *localp[dimmed] *= (1<<mi[dimmin]);
    *localp[dimmin] = 0 ;
    //Use only first bits of h for the local hypercube.
    localh = h & ((1<<(mi[dimmin]*3))-1);
    //Run the cubic inversion algorithm in the local sub hypercube.
    hilbertindexinv(mi[dimmin], &tempp[dimmax], &tempp[dimmed], &tempp[dimmin], localh, e, d);
    //Add results to the coordinates.
    *localp[dimmax] += tempp[dimmax];
    *localp[dimmed] += tempp[dimmed];
    *localp[dimmin] += tempp[dimmin];

    return;
}

void Patch::dynamics(double time_dual, SmileiMPI *smpi, PicParams &params, SimWindow* simWindow, int diag_flag)
{
    for (unsigned int ispec=0 ; ispec<params.n_species; ispec++) {
	if ( vecSpecies[ispec]->isProj(time_dual, simWindow) || diag_flag  ){    
	    vecSpecies[ispec]->dynamics(time_dual, ispec, EMfields, Interp, Proj, smpi, params, simWindow, diag_flag);
	}
    }

}


void Patch::exchParticles(SmileiMPI* smpi, int ispec, PicParams &params, int tid, int iDim)
{
}

//Old implmeentation inspired by Chris Hamilton. Not used anymore because the generated Hilbert curves are not continuous.
//void Patch::compacthilbertindexinv(unsigned int m0, unsigned int m1, unsigned int m2,  unsigned int* x, unsigned int* y, unsigned int* z, unsigned int h)
//{
//    unsigned int e,d,k,mu,l,r,mmax,msum,w,norm,pi;
//    e=0;
//    d=0;
//    k=0;
//    *x=0;
//    *y=0;
//    *z=0;
//    msum=m0+m1+m2;
//    mmax=std::max(std::max(m0, m1), m2);
//    for (int i=mmax-1; i>=0; i--){
//        mu = extractmask(m0, m1, m2, i);
//        mu = rotr(mu,d+1,3);
//        pi = rotr(e,d+1,3) & ~mu;
//        norm=0;
//        for (unsigned int n=0; n < 3 ; n++) norm += bit(mu,n) ;
//        r=0;
//        for (unsigned int n=0; n < norm ; n++){
//            r = r << 1;
//            r += bit(h,msum-1-k-n) ;
//        }
//        k += norm;
//        w = gcrinv(3,mu,pi,r);
//        l = gc(w);
//        tedinv(e,d,&l,3);
//        setbit(x,(unsigned int)i,bit(l,0));
//        setbit(y,(unsigned int)i,bit(l,1));
//        setbit(z,(unsigned int)i,bit(l,2));
//        e = e ^ (rotl(entry(w), d+1, 3));
//        d = (d + direction(w, 3) + 1)%3 ;
//    } 
//    return;
//}
//void Patch::compacthilbertindexinv(unsigned int m0, unsigned int m1, unsigned int* x, unsigned int* y, unsigned int h)
//{
//    unsigned int e,d,k,mu,l,r,mmax,msum,w,norm,pi;
//    e=0;
//    d=0;
//    k=0;
//    *x=0;
//    *y=0;
//    msum=m0+m1;
//    mmax=std::max(m0, m1);
//    for (int i=mmax-1; i>=0; i--){
//        mu = extractmask(m0, m1, i);
//        mu = rotr(mu,d+1,2);
//        pi = rotr(e,d+1,2) & ~mu;
//        norm=0;
//        for (unsigned int n=0; n < 2 ; n++) norm += bit(mu,n) ;
//        r=0;
//        for (unsigned int n=0; n < norm ; n++){
//            r = r << 1;
//            r += bit(h,msum-1-k-n) ;
//        }
//        k += norm;
//        w = gcrinv(2,mu,pi,r);
//        l = gc(w);
//        tedinv(e,d,&l,2);
//        setbit(x,(unsigned int)i,bit(l,0));
//        setbit(y,(unsigned int)i,bit(l,1));
//        e = e ^ (rotl(entry(w), d+1, 2));
//        d = (d + direction(w, 2) + 1)%2 ;
//    } 
//    return;
//}
//unsigned int Patch::compacthilbertindex(unsigned int m0, unsigned int m1, unsigned int m2, unsigned int x, unsigned int y, unsigned int z)
//{
//    unsigned int h,e,d,m,mu,w,l,r;
//    h=0;
//    e=0;
//    d=0;
//    m=std::max(std::max(m0, m1), m2);
//    for (int i = m-1; i>=0; i--){
//        mu = extractmask(m0, m1, m2, i);
//        mu = rotr(mu,d+1,3);
//        l = bit(z,i)*4 + bit(y,i)*2 + bit(x,i); 
//        ted(e,d, &l, 3); 
//        w = gcinv(l);
//        r = gcr(3,mu,w);
//        e = e ^ (rotl(entry(w), d+1, 3));
//        d = (d + direction(w, 3) + 1)%3 ;
//        for (unsigned int k=0; k < 3 ; k++) h = h << bit(mu,k) ;
//        h = h | r ;
//
//    }
//    return h;
//}
//unsigned int Patch::compacthilbertindex(unsigned int m0, unsigned int m1, unsigned int x, unsigned int y)
//{
//    unsigned int h,e,d,m,mu,w,l,r;
//    h=0;
//    e=0;
//    d=0;
//    m=std::max(m0, m1);
//    for (int i = m-1; i>=0; i--){
//        mu = extractmask(m0, m1, i);
//        mu = rotr(mu,d+1,2);
//        l = bit(y,i)*2 + bit(x,i); 
//        ted(e,d, &l, 2); 
//        w = gcinv(l);
//        r = gcr(2,mu,w);
//        e = e ^ (rotl(entry(w), d+1, 2));
//        d = (d + direction(w, 2) + 1)%2 ;
//        for (unsigned int k=0; k < 2 ; k++) h = h << bit(mu,k) ;
//        h = h | r ;
//    }
//    return h;
//}
//!Gray Code Rank Inverse.
//unsigned int Patch::gcrinv(unsigned int dim, unsigned int mu,unsigned int pi, unsigned int r)
//{
//    unsigned int g,i,j;
//    g = 0;
//    i = 0;
//    j = 0;
//    for (unsigned int k=0; k < dim ; k++) j += bit(mu,k) ; //Counts the number of 1 in the binary representation of mu.
//    j--; //At this point, j = ||mu|| - 1
//
//    for (int k=dim-1; k >=0 ; k--){
//        if(  bit(mu,k) ){
//            setbit(&i, k, bit(r,j));
//            setbit(&g, k, (bit(i,k) + bit(i,k+1))%2 );
//            j--;
//        } else {
//            setbit(&g, k, bit(pi,k));
//            setbit(&i, k, (bit(g,k)+bit(i,k+1))%2);
//        }
//    }
//    return i;
//}
//!extractMask extracts a mask µ indicating which axes are active at a given iteration i of the compact hilbert index.
//! For a simulation box with 2^m0 patches along X and 2^m1 patches along Y.
//unsigned int Patch::extractmask(unsigned int m0,unsigned int  m1, int  i)
//{
//    unsigned int mu;
//    mu = 0;
//    if (m1 > i) mu = mu | 1;
//    mu = mu << 1;
//    if (m0 > i) mu = mu | 1;
//    return mu;
//}
//!extractMask extracts a mask µ indicating which axes are active at a given iteration i of the compact hilbert index.
//! For a simulation box with 2^m0 patches along X, 2^m1 patches along Y and 2^m2 patches along Z.
//unsigned int Patch::extractmask(unsigned int m0,unsigned int  m1,unsigned int  m2, int  i)
//{
//    unsigned int mu;
//    mu = 0;
//    if (m2 > i) mu = mu | 1;
//    mu = mu << 1;
//    if (m1 > i) mu = mu | 1;
//    mu = mu << 1;
//    if (m0 > i) mu = mu | 1;
//    return mu;
//}
//!Gray Code Rank.
//unsigned int Patch::gcr(unsigned int dim, unsigned int mu,unsigned int i)
//{
//    unsigned int r;
//    r = 0;
//    for (int k = dim-1; k>=0; k--){
//        if( bit(mu, k) ) r = (r << 1) | bit(i,k);
//    }
//    return r;
//}



void Patch::initExchParticles(SmileiMPI* smpi, int ispec, PicParams& params, int tnum, int iDimOld)
{
    SmileiMPI_Cart2D* smpi2D = static_cast<SmileiMPI_Cart2D*>(smpi);
    Particles &cuParticles = (*vecSpecies[ispec]->particles);
    
    std::vector< std::vector<int> >* indexes_of_particles_to_exchange_per_thd = &vecSpecies[ispec]->indexes_of_particles_to_exchange_per_thd;
    std::vector<int>*                indexes_of_particles_to_exchange         = &vecSpecies[ispec]->indexes_of_particles_to_exchange;
    
    /********************************************************************************/
    // Build lists of indexes of particle to exchange per neighbor
    // Computed from indexes_of_particles_to_exchange computed during particles' BC
    /********************************************************************************/
    (*indexes_of_particles_to_exchange).clear();
        
    int tmp = 0;
    for (int tid=0 ; tid < (int)indexes_of_particles_to_exchange_per_thd->size() ; tid++)
	tmp += ((*indexes_of_particles_to_exchange_per_thd)[tid]).size();
    (*indexes_of_particles_to_exchange).resize( tmp );
        
    int k=0;
    for (int tid=0 ; tid < (int)indexes_of_particles_to_exchange_per_thd->size() ; tid++) {
	for (int ipart = 0 ; ipart < (int) ((*indexes_of_particles_to_exchange_per_thd)[tid]).size() ; ipart++ ) {
	    (*indexes_of_particles_to_exchange)[k] =  (*indexes_of_particles_to_exchange_per_thd)[tid][ipart] ;
	    k++;
	}
	((*indexes_of_particles_to_exchange_per_thd))[tid].clear();
    }
    sort( (*indexes_of_particles_to_exchange).begin(), (*indexes_of_particles_to_exchange).end() );
        
    int n_part_send = (*indexes_of_particles_to_exchange).size();
    int n_part_recv;
        
    int iPart;
    int n_particles;

    // Define where particles are going 
    for (int i=0 ; i<n_part_send ; i++) {
	iPart = (*indexes_of_particles_to_exchange)[i];

	if ( cuParticles.position(0,iPart) < min_local[0]) { 
	    if ( cuParticles.position(1,iPart) < min_local[1]) {
		vecSpecies[ispec]->specMPI.corner_buff_index_send[0][0].push_back( iPart );
	    }
	    else if ( cuParticles.position(1,iPart) >= max_local[1]) {
		vecSpecies[ispec]->specMPI.corner_buff_index_send[0][1].push_back( iPart );
	    }
	    else {
		vecSpecies[ispec]->specMPI.patch_buff_index_send[0][0].push_back( iPart );
	    }
	}
	else if ( cuParticles.position(0,iPart) >= max_local[0]) { 
	    if ( cuParticles.position(1,iPart) < min_local[1]) {
		vecSpecies[ispec]->specMPI.corner_buff_index_send[1][0].push_back( iPart );
	    }
	    else if ( cuParticles.position(1,iPart) >= max_local[1]) {
		vecSpecies[ispec]->specMPI.corner_buff_index_send[1][1].push_back( iPart );
	    }
	    else {
		vecSpecies[ispec]->specMPI.patch_buff_index_send[0][1].push_back( iPart );
	    }
	}
	else {
	    if ( cuParticles.position(1,iPart) < min_local[1]) {
		vecSpecies[ispec]->specMPI.patch_buff_index_send[1][0].push_back( iPart );
	    }
	    else if ( cuParticles.position(1,iPart) >= max_local[1]) {
		vecSpecies[ispec]->specMPI.patch_buff_index_send[1][1].push_back( iPart );
	    }
	    else {
		//If partciles is in but here, to be suppressed (= supp BC)
	    }
	}
    }
        
    /********************************************************************************/
    // Exchange number of particles to exchange to establish or not a communication
    /********************************************************************************/
    for (int iDim=0 ; iDim<2 ; iDim++) {
	for (int iNeighbor=0 ; iNeighbor<nbNeighbors_ ; iNeighbor++) {
	    if (neighbor_[iDim][iNeighbor]!=MPI_PROC_NULL) {
		//n_part_send = (vecSpecies[ispec]->specMPI.patch_buff_index_send[iDim][iNeighbor]).size();
		vecSpecies[ispec]->specMPI.patch_buff_index_send_sz[iDim][iNeighbor] = (vecSpecies[ispec]->specMPI.patch_buff_index_send[iDim][iNeighbor]).size();
		int tag = buildtag( hindex, neighbor_[iDim][iNeighbor]);
		MPI_Isend( &(vecSpecies[ispec]->specMPI.patch_buff_index_send_sz[iDim][iNeighbor]), 1, MPI_INT, 0, tag, MPI_COMM_SELF, &(vecSpecies[ispec]->specMPI.patch_srequest[iDim][iNeighbor]) );
		//cout << hindex << " will sent " << n_part_send << " to " << neighbor_[iDim][iNeighbor] << " with tag " << tag << endl;
	    } // END of Send
	    else
		n_part_send = 0;
	    if (neighbor_[iDim][(iNeighbor+1)%2]!=MPI_PROC_NULL) {
		vecSpecies[ispec]->specMPI.patch_buff_index_recv_sz[iDim][(iNeighbor+1)%2] = 0;
		int tag = buildtag( neighbor_[iDim][(iNeighbor+1)%2], hindex);
		MPI_Irecv( &(vecSpecies[ispec]->specMPI.patch_buff_index_recv_sz[iDim][(iNeighbor+1)%2]), 1, MPI_INT, 0, tag, MPI_COMM_SELF, &(vecSpecies[ispec]->specMPI.patch_rrequest[iDim][(iNeighbor+1)%2]) );
		//cout << hindex << " will recv from " << neighbor_[iDim][(iNeighbor+1)%2] << " with tag " << tag << endl;
	    }
	    else 
		vecSpecies[ispec]->specMPI.patch_buff_index_recv_sz[iDim][(iNeighbor+1)%2] = 0;
	}
    }

    for (int iDim=0 ; iDim<2 ; iDim++) {
	for (int iNeighbor=0 ; iNeighbor<nbNeighbors_ ; iNeighbor++) {
	    if (corner_neighbor_[iDim][iNeighbor]!=MPI_PROC_NULL) {
		//n_part_send = (vecSpecies[ispec]->specMPI.corner_buff_index_send[iDim][iNeighbor]).size();
		vecSpecies[ispec]->specMPI.corner_buff_index_send_sz[iDim][iNeighbor] = (vecSpecies[ispec]->specMPI.corner_buff_index_send[iDim][iNeighbor]).size();
		int tag = buildtag( hindex, corner_neighbor_[iDim][iNeighbor]);
		MPI_Isend( &(vecSpecies[ispec]->specMPI.corner_buff_index_send_sz[iDim][iNeighbor]), 1, MPI_INT, 0, tag, MPI_COMM_SELF, &(vecSpecies[ispec]->specMPI.corner_srequest[iDim][iNeighbor]) );
		//cout << hindex << " will sent " << n_part_send << " to " << corner_neighbor_[iDim][iNeighbor] << " with tag " << tag << endl;
	    } // END of Send
	    else
		n_part_send = 0;
	    if (corner_neighbor_[iDim][(iNeighbor+1)%2]!=MPI_PROC_NULL) {
		vecSpecies[ispec]->specMPI.corner_buff_index_recv_sz[iDim][(iNeighbor+1)%2] = 0;
		int tag = buildtag( corner_neighbor_[iDim][(iNeighbor+1)%2], hindex);
		MPI_Irecv( &(vecSpecies[ispec]->specMPI.corner_buff_index_recv_sz[iDim][(iNeighbor+1)%2]), 1, MPI_INT, 0, tag, MPI_COMM_SELF, &(vecSpecies[ispec]->specMPI.corner_rrequest[iDim][(iNeighbor+1)%2]) );
		//cout << hindex << " will recv from " << corner_neighbor_[iDim][(iNeighbor+1)%2] << " with tag " << tag << endl;
	    }
	    else 
		vecSpecies[ispec]->specMPI.corner_buff_index_recv_sz[iDim][(iNeighbor+1)%2] = 0;
	}
    }

}


void Patch::initCommParticles(SmileiMPI* smpi, int ispec, PicParams& params, int tnum, int iDimOld)
{
    SmileiMPI_Cart2D* smpi2D = static_cast<SmileiMPI_Cart2D*>(smpi);
    Particles &cuParticles = (*vecSpecies[ispec]->particles);


    for (int iDim=0 ; iDim<2 ; iDim++) {
	for (int iNeighbor=0 ; iNeighbor<nbNeighbors_ ; iNeighbor++) {
	    vecSpecies[ispec]->specMPI.patchVectorRecv[iDim][iNeighbor].initialize(0,2);
	    vecSpecies[ispec]->specMPI.patchVectorSend[iDim][iNeighbor].initialize(0,2);
	    vecSpecies[ispec]->specMPI.cornerVectorRecv[iDim][iNeighbor].initialize(0,2);
	    vecSpecies[ispec]->specMPI.cornerVectorSend[iDim][iNeighbor].initialize(0,2);
	}
    }


    /********************************************************************************/
    // Wait for end of communications over number of particles
    /********************************************************************************/
    for (int iDim=0 ; iDim<2 ; iDim++) {
	for (int iNeighbor=0 ; iNeighbor<nbNeighbors_ ; iNeighbor++) {
	    MPI_Status sstat    [2];
	    MPI_Status rstat    [2];
	    if (neighbor_[iDim][iNeighbor]!=MPI_PROC_NULL) {
		MPI_Wait( &(vecSpecies[ispec]->specMPI.patch_srequest[iDim][iNeighbor]), &(sstat[iNeighbor]) );
		//cout << hindex << " has sent to " << neighbor_[iDim][iNeighbor]<< " using patch " << sstat[iNeighbor].MPI_TAG << endl;
	    }
	    if (neighbor_[iDim][(iNeighbor+1)%2]!=MPI_PROC_NULL) {
		MPI_Wait( &(vecSpecies[ispec]->specMPI.patch_rrequest[iDim][(iNeighbor+1)%2]), &(rstat[(iNeighbor+1)%2]) );
		//cout << hindex << " will recv " << vecSpecies[ispec]->specMPI.patch_buff_index_recv_sz[iDim][(iNeighbor+1)%2] << " particles from " << neighbor_[iDim][(iNeighbor+1)%2]  << " with tag " << rstat[(iNeighbor+1)%2].MPI_TAG << endl;
		if (vecSpecies[ispec]->specMPI.patch_buff_index_recv_sz[iDim][(iNeighbor+1)%2]!=0) {
		    vecSpecies[ispec]->specMPI.patchVectorRecv[iDim][(iNeighbor+1)%2].initialize( vecSpecies[ispec]->specMPI.patch_buff_index_recv_sz[iDim][(iNeighbor+1)%2], cuParticles.dimension());
		}
	    }
	}
    }
    for (int iDim=0 ; iDim<2 ; iDim++) {
	for (int iNeighbor=0 ; iNeighbor<nbNeighbors_ ; iNeighbor++) {
	    MPI_Status sstat    [2];
	    MPI_Status rstat    [2];
	    if (corner_neighbor_[iDim][iNeighbor]!=MPI_PROC_NULL) {
		MPI_Wait( &(vecSpecies[ispec]->specMPI.corner_srequest[iDim][iNeighbor]), &(sstat[iNeighbor]) );
	    }
	    if (corner_neighbor_[iDim][(iNeighbor+1)%2]!=MPI_PROC_NULL) {
		MPI_Wait( &(vecSpecies[ispec]->specMPI.corner_rrequest[iDim][(iNeighbor+1)%2]), &(rstat[(iNeighbor+1)%2]) );
		//cout << hindex << " will recv " << vecSpecies[ispec]->specMPI.corner_buff_index_recv_sz[iDim][(iNeighbor+1)%2] << " particles from " << corner_neighbor_[iDim][(iNeighbor+1)%2] << " with tag " << rstat[(iNeighbor+1)%2].MPI_TAG << endl;
		if (vecSpecies[ispec]->specMPI.corner_buff_index_recv_sz[iDim][(iNeighbor+1)%2]!=0) {
		    vecSpecies[ispec]->specMPI.cornerVectorRecv[iDim][(iNeighbor+1)%2].initialize( vecSpecies[ispec]->specMPI.corner_buff_index_recv_sz[iDim][(iNeighbor+1)%2], cuParticles.dimension());
		}
	    }
	}
    }
    
    /********************************************************************************/
    // Proceed to effective Particles' communications
    /********************************************************************************/

    // Number of properties per particles = nDim_Particles + 3 + 1 + 1
    int nbrOfProp( 7 );
    MPI_Datatype typePartSend, typePartRecv;

    int n_part_send, n_part_recv;

    for (int iDim=0 ; iDim<2 ; iDim++) {
	for (int iNeighbor=0 ; iNeighbor<nbNeighbors_ ; iNeighbor++) {
                
	    // n_part_send : number of particles to send to current neighbor
	    n_part_send = (vecSpecies[ispec]->specMPI.patch_buff_index_send[iDim][iNeighbor]).size();
	    if ( (neighbor_[iDim][iNeighbor]!=MPI_PROC_NULL) && (n_part_send!=0) ) {
		double x_max = params.cell_length[iDim]*( params.n_space_global[iDim] );
		for (int iPart=0 ; iPart<n_part_send ; iPart++) {
		    if (smpi2D->periods_[iDim]==1) {
			// Enabled periodicity
			if ( ( iNeighbor==0 ) &&  (Pcoordinates[iDim] == 0 ) &&( cuParticles.position(iDim,vecSpecies[ispec]->specMPI.patch_buff_index_send[iDim][iNeighbor][iPart]) < 0. ) ) {
			    cuParticles.position(iDim,vecSpecies[ispec]->specMPI.patch_buff_index_send[iDim][iNeighbor][iPart])     += x_max;
			}
			else if ( ( iNeighbor==1 ) &&  (Pcoordinates[iDim] == smpi2D->number_of_procs[iDim]-1 ) && ( cuParticles.position(iDim,vecSpecies[ispec]->specMPI.patch_buff_index_send[iDim][iNeighbor][iPart]) >= x_max ) ) {
			    cuParticles.position(iDim,vecSpecies[ispec]->specMPI.patch_buff_index_send[iDim][iNeighbor][iPart])     -= x_max;
			}
		    }
		    cuParticles.cp_particle(vecSpecies[ispec]->specMPI.patch_buff_index_send[iDim][iNeighbor][iPart], vecSpecies[ispec]->specMPI.patchVectorSend[iDim][iNeighbor]);
		}

		int tag = buildtag( hindex, neighbor_[iDim][iNeighbor]);
		typePartSend = smpi2D->createMPIparticles( &(vecSpecies[ispec]->specMPI.patchVectorSend[iDim][iNeighbor]), nbrOfProp );
		MPI_Isend( &((vecSpecies[ispec]->specMPI.patchVectorSend[iDim][iNeighbor]).position(0,0)), 1, typePartSend, 0, tag, MPI_COMM_SELF, &(vecSpecies[ispec]->specMPI.patch_srequest[iDim][iNeighbor]) );
		//cout << hindex << " really send " << n_part_send << " to " << neighbor_[iDim][iNeighbor] << " with tag " << tag << endl;
		MPI_Type_free( &typePartSend );

	    } // END of Send
                
	    n_part_recv = vecSpecies[ispec]->specMPI.patch_buff_index_recv_sz[iDim][(iNeighbor+1)%2];
	    if ( (neighbor_[iDim][(iNeighbor+1)%2]!=MPI_PROC_NULL) && (n_part_recv!=0) ) {
		typePartRecv = smpi2D->createMPIparticles( &(vecSpecies[ispec]->specMPI.patchVectorRecv[iDim][(iNeighbor+1)%2]), nbrOfProp );
		int tag = buildtag( neighbor_[iDim][(iNeighbor+1)%2], hindex);
		MPI_Irecv( &((vecSpecies[ispec]->specMPI.patchVectorRecv[iDim][(iNeighbor+1)%2]).position(0,0)), 1, typePartRecv,  0, tag, MPI_COMM_SELF, &(vecSpecies[ispec]->specMPI.patch_rrequest[iDim][(iNeighbor+1)%2]) );
		//cout << hindex << " will really recv " << n_part_recv << " from " << neighbor_[iDim][(iNeighbor+1)%2] << " with tag " << tag << endl;
		MPI_Type_free( &typePartRecv );

	    } // END of Recv
                
	} // END for iNeighbor
    } // END for iDim


    for (int iDim=0 ; iDim<2 ; iDim++) {
	for (int iNeighbor=0 ; iNeighbor<nbNeighbors_ ; iNeighbor++) {
                
	    // n_part_send : number of particles to send to current neighbor
	    n_part_send = (vecSpecies[ispec]->specMPI.corner_buff_index_send[iDim][iNeighbor]).size();
	    if ( (corner_neighbor_[iDim][iNeighbor]!=MPI_PROC_NULL) && (n_part_send!=0) ) {
		double x_max = params.cell_length[(iDim+1)%2]*( params.n_space_global[(iDim+1)%2] );
		double y_max = params.cell_length[iDim]*( params.n_space_global[iDim] );
		for (int iPart=0 ; iPart<n_part_send ; iPart++) {
		    if (smpi2D->periods_[iDim]==1) {
			// Enabled periodicity
			if ( (Pcoordinates[(iDim+1)%2] == 0 ) &&( cuParticles.position((iDim+1)%2,vecSpecies[ispec]->specMPI.corner_buff_index_send[iDim][iNeighbor][iPart]) < 0. ) ) {
			    cuParticles.position((iDim+1)%2,vecSpecies[ispec]->specMPI.corner_buff_index_send[iDim][iNeighbor][iPart])     += x_max;
			}
			if ( (Pcoordinates[iDim] == 0 ) &&( cuParticles.position(iDim,vecSpecies[ispec]->specMPI.corner_buff_index_send[iDim][iNeighbor][iPart]) < 0. ) ) {
			    cuParticles.position(iDim,vecSpecies[ispec]->specMPI.corner_buff_index_send[iDim][iNeighbor][iPart])     += y_max;
			}
			if ( (Pcoordinates[(iDim+1)%2] == smpi2D->number_of_procs[(iDim+1)%2]-1 ) && ( cuParticles.position((iDim+1)%2,vecSpecies[ispec]->specMPI.corner_buff_index_send[iDim][iNeighbor][iPart]) >= x_max ) ) {
			    cuParticles.position((iDim+1)%2,vecSpecies[ispec]->specMPI.corner_buff_index_send[iDim][iNeighbor][iPart])     -= x_max;
			}
			if ( (Pcoordinates[iDim] == smpi2D->number_of_procs[iDim]-1 ) && ( cuParticles.position(iDim,vecSpecies[ispec]->specMPI.corner_buff_index_send[iDim][iNeighbor][iPart]) >= y_max ) ) {
			    cuParticles.position(iDim,vecSpecies[ispec]->specMPI.corner_buff_index_send[iDim][iNeighbor][iPart])     -= y_max;
			}

		    }
		    cuParticles.cp_particle(vecSpecies[ispec]->specMPI.corner_buff_index_send[iDim][iNeighbor][iPart], vecSpecies[ispec]->specMPI.cornerVectorSend[iDim][iNeighbor]);
		}

		typePartSend = smpi2D->createMPIparticles( &(vecSpecies[ispec]->specMPI.cornerVectorSend[iDim][iNeighbor]), nbrOfProp );
		int tag = buildtag( hindex, corner_neighbor_[iDim][iNeighbor]);
		MPI_Isend( &((vecSpecies[ispec]->specMPI.cornerVectorSend[iDim][iNeighbor]).position(0,0)), 1, typePartSend, 0, tag, MPI_COMM_SELF, &(vecSpecies[ispec]->specMPI.corner_srequest[iDim][iNeighbor]) );
		//cout << hindex << " really send " << n_part_send << " to " << corner_neighbor_[iDim][iNeighbor] << " with tag " << tag << endl;
		MPI_Type_free( &typePartSend );

	    } // END of Send
                
	    n_part_recv = vecSpecies[ispec]->specMPI.corner_buff_index_recv_sz[iDim][(iNeighbor+1)%2];
	    if ( (corner_neighbor_[iDim][(iNeighbor+1)%2]!=MPI_PROC_NULL) && (n_part_recv!=0) ) {
		typePartRecv = smpi2D->createMPIparticles( &(vecSpecies[ispec]->specMPI.cornerVectorRecv[iDim][(iNeighbor+1)%2]), nbrOfProp );
		int tag = buildtag( corner_neighbor_[iDim][(iNeighbor+1)%2], hindex);
		MPI_Irecv( &((vecSpecies[ispec]->specMPI.cornerVectorRecv[iDim][(iNeighbor+1)%2]).position(0,0)), 1, typePartRecv, 0, tag, MPI_COMM_SELF, &(vecSpecies[ispec]->specMPI.corner_rrequest[iDim][(iNeighbor+1)%2]) );
		//cout << hindex << " will really recv from " << corner_neighbor_[iDim][(iNeighbor+1)%2] << " with tag " << tag << endl;
		MPI_Type_free( &typePartRecv );

	    } // END of Recv
                
	} // END for iNeighbor
    } // END for iDim


}

void Patch::finalizeCommParticles(SmileiMPI* smpi, int ispec, PicParams& params, int tnum, int iDimOld)
{
    SmileiMPI_Cart2D* smpi2D = static_cast<SmileiMPI_Cart2D*>(smpi);
    Particles &cuParticles = (*vecSpecies[ispec]->particles);


    std::vector< std::vector<int> >* indexes_of_particles_to_exchange_per_thd = &vecSpecies[ispec]->indexes_of_particles_to_exchange_per_thd;
    std::vector<int>*                indexes_of_particles_to_exchange         = &vecSpecies[ispec]->indexes_of_particles_to_exchange;

    std::vector<int>* cubmin = &vecSpecies[ispec]->bmin;
    std::vector<int>* cubmax = &vecSpecies[ispec]->bmax;

    int nmove,lmove; // local, OK
    int shift[(*cubmax).size()+1];//how much we need to shift each bin in order to leave room for the new particles
    double dbin;
        
    dbin = params.cell_length[0]*params.clrw; //width of a bin.
    for (unsigned int j=0; j<(*cubmax).size()+1 ;j++){
      shift[j]=0;
    }

    int n_part_send, n_part_recv, n_particles;

    /********************************************************************************/
    // Wait for end of communications over Particles
    /********************************************************************************/
    for (int iDim=0 ; iDim<2 ; iDim++) {
	for (int iNeighbor=0 ; iNeighbor<nbNeighbors_ ; iNeighbor++) {
	    MPI_Status sstat    [2];
	    MPI_Status rstat    [2];
                
	    n_part_send = vecSpecies[ispec]->specMPI.patch_buff_index_send[iDim][iNeighbor].size();
	    n_part_recv = vecSpecies[ispec]->specMPI.patch_buff_index_recv_sz[iDim][(iNeighbor+1)%2];
                
	    if ( (neighbor_[iDim][iNeighbor]!=MPI_PROC_NULL) && (n_part_send!=0) ) {
		MPI_Wait( &(vecSpecies[ispec]->specMPI.patch_srequest[iDim][iNeighbor]), &(sstat[iNeighbor]) );
		// clean vecSpecies[ispec]->specMPI.patchVectorSend
		//vecSpecies[ispec]->specMPI.patchVectorSend[iDim][iNeighbor].erase_particle_trail(0);
	    }
	    if ( (neighbor_[iDim][(iNeighbor+1)%2]!=MPI_PROC_NULL) && (n_part_recv!=0) ) {
		MPI_Wait( &(vecSpecies[ispec]->specMPI.patch_rrequest[iDim][(iNeighbor+1)%2]), &(rstat[(iNeighbor+1)%2]) );     
		//cout << hindex << " recv from " << neighbor_[iDim][(iNeighbor+1)%2] << endl;
	    }
	}
    }

    for (int iDim=0 ; iDim<2 ; iDim++) {
	for (int iNeighbor=0 ; iNeighbor<nbNeighbors_ ; iNeighbor++) {
                
	    MPI_Status sstat    [2];
	    MPI_Status rstat    [2];

	    n_part_send = vecSpecies[ispec]->specMPI.corner_buff_index_send[iDim][iNeighbor].size();
	    n_part_recv = vecSpecies[ispec]->specMPI.corner_buff_index_recv_sz[iDim][(iNeighbor+1)%2];
                
	    if ( (corner_neighbor_[iDim][iNeighbor]!=MPI_PROC_NULL) && (n_part_send!=0) ) {
		MPI_Wait( &(vecSpecies[ispec]->specMPI.corner_srequest[iDim][iNeighbor]), &(sstat[iNeighbor]) );
		// clean cornerVectorSend
		//vecSpecies[ispec]->specMPI.cornerVectorSend[iDim][iNeighbor].erase_particle_trail(0);
	    }
	    if ( (corner_neighbor_[iDim][(iNeighbor+1)%2]!=MPI_PROC_NULL) && (n_part_recv!=0) ) {
		MPI_Wait( &(vecSpecies[ispec]->specMPI.corner_rrequest[iDim][(iNeighbor+1)%2]), &(rstat[(iNeighbor+1)%2]) );
		//cout << hindex << " recv from " << corner_neighbor_[iDim][(iNeighbor+1)%2] << endl;
	    }
	}
    }

    /********************************************************************************/
    // Clean lists of indexes of particle to exchange per neighbor
    /********************************************************************************/
    for (int iDim=0 ; iDim<2 ; iDim++) {
	for (int i=0 ; i<nbNeighbors_ ; i++) {
	    vecSpecies[ispec]->specMPI.patch_buff_index_send[iDim][i].clear();
	    vecSpecies[ispec]->specMPI.corner_buff_index_send[iDim][i].clear();
	}
    }
            
        
    /********************************************************************************/
    // Delete Particles included in buff_send/buff_recv
    /********************************************************************************/
    int ii, iPart;
    // Push lost particles at the end of bins
    //! \todo For loop on bins, can use openMP here.
    for (unsigned int ibin = 0 ; ibin < (*cubmax).size() ; ibin++ ) {
	ii = (*indexes_of_particles_to_exchange).size()-1;
	if (ii >= 0) { // Push lost particles to the end of the bin
	    iPart = (*indexes_of_particles_to_exchange)[ii];
	    while (iPart >= (*cubmax)[ibin] && ii > 0) {
		ii--;
		iPart = (*indexes_of_particles_to_exchange)[ii];
	    }
	    while (iPart == (*cubmax)[ibin]-1 && iPart >= (*cubmin)[ibin] && ii > 0) {
		(*cubmax)[ibin]--;
		ii--;
		iPart = (*indexes_of_particles_to_exchange)[ii];
	    }
	    while (iPart >= (*cubmin)[ibin] && ii > 0) {
		cuParticles.overwrite_part2D((*cubmax)[ibin]-1, iPart );
		(*cubmax)[ibin]--;
		ii--;
		iPart = (*indexes_of_particles_to_exchange)[ii];
	    }
	    if (iPart >= (*cubmin)[ibin] && iPart < (*cubmax)[ibin]) { //On traite la dernière particule (qui peut aussi etre la premiere)
		cuParticles.overwrite_part2D((*cubmax)[ibin]-1, iPart );
		(*cubmax)[ibin]--;
	    }
	}
    }


    //Shift the bins in memory
    //Warning: this loop must be executed sequentially. Do not use openMP here.
    for (int unsigned ibin = 1 ; ibin < (*cubmax).size() ; ibin++ ) { //First bin don't need to be shifted
	ii = (*cubmin)[ibin]-(*cubmax)[ibin-1]; // Shift the bin in memory by ii slots.
	iPart = min(ii,(*cubmax)[ibin]-(*cubmin)[ibin]); // Number of particles we have to shift = min (Nshift, Nparticle in the bin)
	if(iPart > 0) cuParticles.overwrite_part2D((*cubmax)[ibin]-iPart,(*cubmax)[ibin-1],iPart);
	(*cubmax)[ibin] -= ii;
	(*cubmin)[ibin] = (*cubmax)[ibin-1];
    }
    // Delete useless Particles
    //Theoretically, not even necessary to do anything as long you use bmax as the end of your iterator on particles.
    //Nevertheless, you might want to free memory and have the actual number of particles
    //really equal to the size of the vector. So we do:
    cuParticles.erase_particle_trail((*cubmax).back());
    //+++++++++++++++++++++++++++++++++++++++++++++++++++++++++++++++++++++++++++++++



    for (int iDim=0 ; iDim<2 ; iDim++) {
	for (unsigned int j=0; j<(*cubmax).size()+1 ;j++){
	    shift[j]=0;
	}

	//********************************************************************************/
	// Copy newly arrived particles back to the vector
	// WARNING: very different behaviour depending on which dimension particles are coming from.
	/********************************************************************************/
	//We first evaluate how many particles arrive in each bin.
	if (iDim==1) {
	    //1) Count particles coming from south and north
	    for (int iNeighbor=0 ; iNeighbor<nbNeighbors_ ; iNeighbor++) {
		n_part_recv = vecSpecies[ispec]->specMPI.patch_buff_index_recv_sz[iDim][iNeighbor];
		for (unsigned int j=0; j<n_part_recv ;j++){
		    ii = int((vecSpecies[ispec]->specMPI.patchVectorRecv[iDim][iNeighbor].position(0,j)-min_local[0])/dbin);//bin in which the particle goes.
		    shift[ii+1]++; // It makes the next bins shift.
		}
	    }
	}
	if (iDim==0) {
	    //2) Add particles coming from west and east
	    shift[1] += vecSpecies[ispec]->specMPI.patch_buff_index_recv_sz[iDim][0];//Particles coming from south all go to bin 0 and shift all the other bins.
	    shift[(*cubmax).size()] += vecSpecies[ispec]->specMPI.patch_buff_index_recv_sz[iDim][1];//Used only to count the total number of particles arrived.
	}


	//Evaluation of the necessary shift of all bins.
	//Must be done sequentially
	for (unsigned int j=1; j<(*cubmax).size()+1;j++){ //bin 0 is not shifted.Last element of shift stores total number of arriving particles.
	    shift[j]+=shift[j-1];
	}
	//Make room for new particles
	cuParticles.initialize( cuParticles.size()+shift[(*cubmax).size()], cuParticles.dimension() );
        
	//Shift bins, must be done sequentially
	for (unsigned int j=(*cubmax).size()-1; j>=1; j--){
	    n_particles = (*cubmax)[j]-(*cubmin)[j]; //Nbr of particle in this bin
	    nmove = min(n_particles,shift[j]); //Nbr of particles to move
	    lmove = max(n_particles,shift[j]); //How far particles must be shifted
	    if (nmove>0) cuParticles.overwrite_part2D((*cubmin)[j], (*cubmin)[j]+lmove, nmove);
	    (*cubmin)[j] += shift[j];
	    (*cubmax)[j] += shift[j];
	}
        
	//Space has been made now to write the arriving particles into the correct bins
	//iDim == 0  is the easy case, when particles arrive either in first or last bin.
	if (iDim==0) {
	    for (int iNeighbor=0 ; iNeighbor<nbNeighbors_ ; iNeighbor++) {
		n_part_recv = vecSpecies[ispec]->specMPI.patch_buff_index_recv_sz[iDim][iNeighbor];
		if ( (neighbor_[0][iNeighbor]!=MPI_PROC_NULL) && (n_part_recv!=0) ) {
		    ii = iNeighbor*((*cubmax).size()-1);//0 if iNeighbor=0(particles coming from West) and (*cubmax).size()-1 otherwise.
		    vecSpecies[ispec]->specMPI.patchVectorRecv[iDim][iNeighbor].overwrite_part2D(0, cuParticles,(*cubmax)[ii],n_part_recv);
		    (*cubmax)[ii] += n_part_recv ;
		}
	    }
	}
	//iDim == 1) is the difficult case, when particles can arrive in any bin.
	if (iDim==1) {
	    for (int iNeighbor=0 ; iNeighbor<nbNeighbors_ ; iNeighbor++) {
		n_part_recv = vecSpecies[ispec]->specMPI.patch_buff_index_recv_sz[iDim][iNeighbor];
		if ( (neighbor_[1][iNeighbor]!=MPI_PROC_NULL) && (n_part_recv!=0) ) {
		    for(unsigned int j=0; j<n_part_recv; j++){
			ii = int((vecSpecies[ispec]->specMPI.patchVectorRecv[iDim][iNeighbor].position(0,j)-min_local[0])/dbin);//bin in which the particle goes.
			vecSpecies[ispec]->specMPI.patchVectorRecv[iDim][iNeighbor].overwrite_part2D(j, cuParticles,(*cubmax)[ii]);
			(*cubmax)[ii] ++ ;
		    }
		}
	    }
	}
    } // End for iDim

    // ------------------ CORNERS ------------------
    for (int iDim=0 ; iDim<2 ; iDim++) {
	for (unsigned int j=0; j<(*cubmax).size()+1 ;j++){
	    shift[j]=0;
	}

	//********************************************************************************/
	// Copy newly arrived particles back to the vector
	// WARNING: very different behaviour depending on which dimension particles are coming from.
	/********************************************************************************/
	//We first evaluate how many particles arrive in each bin.
	//2) Add particles coming from west and east
	if (iDim==0) {
	    shift[1] += vecSpecies[ispec]->specMPI.corner_buff_index_recv_sz[iDim][0];//Particles coming from south all go to bin 0 and shift all the other bins.
	    shift[1] += vecSpecies[ispec]->specMPI.corner_buff_index_recv_sz[iDim][1];//Particles coming from south all go to bin 0 and shift all the other bins.
	}
	if (iDim==1) {
	    shift[(*cubmax).size()] += vecSpecies[ispec]->specMPI.corner_buff_index_recv_sz[iDim][0];//Used only to count the total number of particles arrived.
	    shift[(*cubmax).size()] += vecSpecies[ispec]->specMPI.corner_buff_index_recv_sz[iDim][1];//Used only to count the total number of particles arrived.
	}

	//Evaluation of the necessary shift of all bins.
	//Must be done sequentially
	for (unsigned int j=1; j<(*cubmax).size()+1;j++){ //bin 0 is not shifted.Last element of shift stores total number of arriving particles.
	    shift[j]+=shift[j-1];
	}
	//Make room for new particles
	cuParticles.initialize( cuParticles.size()+shift[(*cubmax).size()], cuParticles.dimension() );
        
	//Shift bins, must be done sequentially
	for (unsigned int j=(*cubmax).size()-1; j>=1; j--){
	    n_particles = (*cubmax)[j]-(*cubmin)[j]; //Nbr of particle in this bin
	    nmove = min(n_particles,shift[j]); //Nbr of particles to move
	    lmove = max(n_particles,shift[j]); //How far particles must be shifted
	    if (nmove>0) cuParticles.overwrite_part2D((*cubmin)[j], (*cubmin)[j]+lmove, nmove);
	    (*cubmin)[j] += shift[j];
	    (*cubmax)[j] += shift[j];
	}
        
	//Space has been made now to write the arriving particles into the correct bins
	//Corner particles arrive either in first or last bin.
	for (int iNeighbor=0 ; iNeighbor<nbNeighbors_ ; iNeighbor++) {
	    n_part_recv = vecSpecies[ispec]->specMPI.corner_buff_index_recv_sz[iDim][iNeighbor];
	    if ( (corner_neighbor_[0][iNeighbor]!=MPI_PROC_NULL) && (n_part_recv!=0) ) {
		ii = iDim*((*cubmax).size()-1);//0 if iDim=0(particles coming from West) and (*cubmax).size()-1 otherwise.
		vecSpecies[ispec]->specMPI.cornerVectorRecv[iDim][iNeighbor].overwrite_part2D(0, cuParticles,(*cubmax)[ii],n_part_recv);
		(*cubmax)[ii] += n_part_recv ;
	    }
	}
    } // End for iDim
}

int buildtag(int send, int recv) {
    // + flag / orientation
    stringstream stag("");
    stag << send << "0" << recv;
    int tag(0);
    stag >> tag; // Should had ispec ?
    return tag;
}

void Patch::createType( PicParams& params )
{
    int nx0 = params.n_space[0] + 1 + 2*params.oversize[0];
    int ny0 = params.n_space[1] + 1 + 2*params.oversize[1];
    unsigned int clrw = params.clrw;
    
    // MPI_Datatype ntype_[nDim][primDual][primDual]
    int nx, ny;
    int nline, ncol;

    int corner_nx, corner_ny;
    for (int ix_isPrim=0 ; ix_isPrim<2 ; ix_isPrim++) {
        nx = nx0 + ix_isPrim;
	corner_nx = 1 + 2*params.oversize[0] + ix_isPrim;
        for (int iy_isPrim=0 ; iy_isPrim<2 ; iy_isPrim++) {
            ny = ny0 + iy_isPrim;
	    corner_ny = 1 + 2*params.oversize[1] + iy_isPrim;

	    // Standard Type
            ntype_[0][ix_isPrim][iy_isPrim] = NULL;
            MPI_Type_contiguous(ny, MPI_DOUBLE, &(ntype_[0][ix_isPrim][iy_isPrim]));    //line
            MPI_Type_commit( &(ntype_[0][ix_isPrim][iy_isPrim]) );
            ntype_[1][ix_isPrim][iy_isPrim] = NULL;
            MPI_Type_vector(nx, 1, ny, MPI_DOUBLE, &(ntype_[1][ix_isPrim][iy_isPrim])); // column
            MPI_Type_commit( &(ntype_[1][ix_isPrim][iy_isPrim]) );
            ntype_[2][ix_isPrim][iy_isPrim] = NULL;
            MPI_Type_contiguous(ny*clrw, MPI_DOUBLE, &(ntype_[2][ix_isPrim][iy_isPrim]));   //clrw lines
            MPI_Type_commit( &(ntype_[2][ix_isPrim][iy_isPrim]) );

            ntypeSum_[0][ix_isPrim][iy_isPrim] = NULL;
            nline = 1 + 2*params.oversize[0] + ix_isPrim;
            MPI_Type_contiguous(nline, ntype_[0][ix_isPrim][iy_isPrim], &(ntypeSum_[0][ix_isPrim][iy_isPrim]));    //line
            MPI_Type_commit( &(ntypeSum_[0][ix_isPrim][iy_isPrim]) );
            ntypeSum_[1][ix_isPrim][iy_isPrim] = NULL;
            ncol  = 1 + 2*params.oversize[1] + iy_isPrim;
            MPI_Type_vector(nx, ncol, ny, MPI_DOUBLE, &(ntypeSum_[1][ix_isPrim][iy_isPrim])); // column
            MPI_Type_commit( &(ntypeSum_[1][ix_isPrim][iy_isPrim]) );

	    // Corner Types
            corner_ntype_[0][ix_isPrim][iy_isPrim] = NULL;
            MPI_Type_contiguous(corner_ny, MPI_DOUBLE, &(corner_ntype_[0][ix_isPrim][iy_isPrim]));    //line
	    MPI_Type_commit( &(corner_ntype_[0][ix_isPrim][iy_isPrim]) );
            corner_ntype_[1][ix_isPrim][iy_isPrim] = NULL;
            MPI_Type_vector(corner_nx, 1, ny, MPI_DOUBLE, &(corner_ntype_[1][ix_isPrim][iy_isPrim])); // column
	    MPI_Type_commit( &(corner_ntype_[1][ix_isPrim][iy_isPrim]) );
	    // clrw slide don't use corners
	    //corner_ntype_[2][ix_isPrim][iy_isPrim] = NULL;
            //MPI_Type_contiguous(ny*clrw, MPI_DOUBLE, &(ntype_[2][ix_isPrim][iy_isPrim]));   //clrw lines
	    //MPI_Type_commit( &(ntype_[2][ix_isPrim][iy_isPrim]) );

            corner_ntypeSum_[0][ix_isPrim][iy_isPrim] = NULL;
            nline = 1 + 2*params.oversize[0] + ix_isPrim;
	    MPI_Type_vector( nline, corner_ny, ny, MPI_DOUBLE, &(corner_ntypeSum_[0][ix_isPrim][iy_isPrim])); // column
	    MPI_Type_commit( &(corner_ntypeSum_[0][ix_isPrim][iy_isPrim]) );
            corner_ntypeSum_[1][ix_isPrim][iy_isPrim] = NULL;
	    ncol  = 1 + 2*params.oversize[1] + iy_isPrim;
	    MPI_Type_vector(corner_nx, ncol, ny, MPI_DOUBLE, &(corner_ntypeSum_[1][ix_isPrim][iy_isPrim])); // column
	    MPI_Type_commit( &(corner_ntypeSum_[1][ix_isPrim][iy_isPrim]) );

            
        }
    }
    
} //END createType


void Patch::initSumRhoJ( ElectroMagn* EMfields )
{
    // sum total charge density and currents
    initSumField( EMfields->rho_ );
    initSumField( EMfields->Jx_ );
    initSumField( EMfields->Jy_ );
    initSumField( EMfields->Jz_ );

}

void Patch::initSumField( Field* field )
{
    int patch_ndims_(2);
    int patch_nbNeighbors_(2);
    vector<unsigned int> patch_oversize(2,2);
    
    
    std::vector<unsigned int> n_elem = field->dims_;
    std::vector<unsigned int> isDual = field->isDual_;
    Field2D* f2D =  static_cast<Field2D*>(field);
   
    // Use a buffer per direction to exchange data before summing
    //Field2D buf[patch_ndims_][patch_nbNeighbors_];
    //Field2D corner_buf[patch_ndims_][patch_nbNeighbors_];
    // Size buffer is 2 oversize (1 inside & 1 outside of the current subdomain)
    std::vector<unsigned int> oversize2 = patch_oversize;
    oversize2[0] *= 2;
    oversize2[0] += 1 + f2D->isDual_[0];
    oversize2[1] *= 2;
    oversize2[1] += 1 + f2D->isDual_[1];
    
    for (int iDim=0 ; iDim<patch_ndims_ ; iDim++) {
        for (int iNeighbor=0 ; iNeighbor<patch_nbNeighbors_ ; iNeighbor++) {
            std::vector<unsigned int> tmp(patch_ndims_,0);
            tmp[0] =    iDim  * n_elem[0] + (1-iDim) * oversize2[0];
            tmp[1] = (1-iDim) * n_elem[1] +    iDim  * oversize2[1];
            buf[iDim][iNeighbor].allocateDims( tmp );
        }
    }
     for (int iDim=0 ; iDim<patch_ndims_ ; iDim++) {
        for (int iNeighbor=0 ; iNeighbor<patch_nbNeighbors_ ; iNeighbor++) {
            std::vector<unsigned int> tmp(patch_ndims_,0);
            tmp[0] = 1 + 2 * patch_oversize[0] + isDual[0];
            tmp[1] = 1 + 2 * patch_oversize[1] + isDual[1];
            corner_buf[iDim][iNeighbor].allocateDims( tmp );
        }
    }
     
    int istart, ix, iy;
    /********************************************************************************/
    // Send/Recv in a buffer data to sum
    /********************************************************************************/
    for (int iDim=0 ; iDim<2 ; iDim++) {
        
	MPI_Datatype ntype = ntypeSum_[iDim][isDual[0]][isDual[1]];
	MPI_Request srequest[patch_ndims_][2];
	MPI_Request rrequest[patch_ndims_][2];
        
	for (int iNeighbor=0 ; iNeighbor<patch_nbNeighbors_ ; iNeighbor++) {
            
	    if (neighbor_[iDim][iNeighbor]!=MPI_PROC_NULL) {
		istart = iNeighbor * ( n_elem[iDim]- oversize2[iDim] ) + (1-iNeighbor) * ( 0 );
		ix = (1-iDim)*istart;
		iy =    iDim *istart;
		int tag = buildtag( hindex, neighbor_[iDim][iNeighbor]);
		//cout << hindex << " send to " << neighbor_[iDim][iNeighbor] << endl;
		MPI_Isend( &(f2D->data_2D[ix][iy]), 1, ntype, 0, tag, MPI_COMM_SELF, &(f2D->specMPI.patch_srequest[iDim][iNeighbor]) );
	    } // END of Send
            
	    if (neighbor_[iDim][(iNeighbor+1)%2]!=MPI_PROC_NULL) {
		int tmp_elem = (buf[iDim][(iNeighbor+1)%2]).dims_[0]*(buf[iDim][(iNeighbor+1)%2]).dims_[1];
		int tag = buildtag( neighbor_[iDim][(iNeighbor+1)%2], hindex);
		//cout << hindex << " recv from " << neighbor_[iDim][(iNeighbor+1)%2] << " ; n_elements = " << tmp_elem << endl;
		MPI_Irecv( &( (buf[iDim][(iNeighbor+1)%2]).data_2D[0][0] ), tmp_elem, MPI_DOUBLE, 0, tag, MPI_COMM_SELF, &(f2D->specMPI.patch_rrequest[iDim][(iNeighbor+1)%2]) );
	    } // END of Recv
            
	} // END for iNeighbor
    }

    for (int iDim=0 ; iDim<2 ; iDim++) {
	
	MPI_Datatype ntype = corner_ntypeSum_[0][isDual[0]][isDual[1]]; // 1st dimension useless
      
	for (int iNeighbor=0 ; iNeighbor<patch_nbNeighbors_ ; iNeighbor++) {
            
	    if (corner_neighbor_[iDim][iNeighbor]!=MPI_PROC_NULL) {
		ix = iDim      * ( n_elem[0]     - oversize2[0]      ) + (1-iDim     ) * ( 0 );
		iy = iNeighbor * ( n_elem[1]- oversize2[1] ) + (1-iNeighbor) * ( 0 );
		int tag = buildtag( hindex, corner_neighbor_[iDim][iNeighbor]);
		int tabsize(0);
		MPI_Type_size( ntype, &tabsize );
		//cout << hindex << " send in diagonal to " << corner_neighbor_[iDim][iNeighbor] << " from " << ix << " " << iy << " " << tabsize <<  endl;
		MPI_Isend( &(f2D->data_2D[ix][iy]), 1, ntype, 0, tag, MPI_COMM_SELF, &(f2D->specMPI.corner_srequest[iDim][iNeighbor]) );
	    } // END of Send
            
	    if (corner_neighbor_[iDim][(iNeighbor+1)%2]!=MPI_PROC_NULL) {
		int tmp_elem = (corner_buf[iDim][(iNeighbor+1)%2]).dims_[0]*(corner_buf[iDim][(iNeighbor+1)%2]).dims_[1];
		int tag = buildtag( corner_neighbor_[iDim][(iNeighbor+1)%2], hindex);
		//cout << hindex << " recv from " << corner_neighbor_[iDim][(iNeighbor+1)%2] << " ; n_elements = " << tmp_elem << endl;
		MPI_Irecv( &( (corner_buf[iDim][(iNeighbor+1)%2]).data_2D[0][0] ), tmp_elem, MPI_DOUBLE, 0, tag, MPI_COMM_SELF, &(f2D->specMPI.corner_rrequest[iDim][(iNeighbor+1)%2]) );
	    } // END of Recv
            
	} // END for iNeighbor
    }

} // END initSumField


void Patch::finalizeSumRhoJ( ElectroMagn* EMfields )
{
    // sum total charge density and currents
    finalizeSumField( EMfields->rho_ );
    finalizeSumField( EMfields->Jx_ );
    finalizeSumField( EMfields->Jy_ );
    finalizeSumField( EMfields->Jz_ );

}

void Patch::finalizeSumField( Field* field )
{
    int patch_ndims_(2);
    int patch_nbNeighbors_(2);
    vector<unsigned int> patch_oversize(2,2);
    std::vector<unsigned int> n_elem = field->dims_;
    std::vector<unsigned int> isDual = field->isDual_;
    Field2D* f2D =  static_cast<Field2D*>(field);
   
    // Use a buffer per direction to exchange data before summing
    //Field2D buf[patch_ndims_][patch_nbNeighbors_];
    //Field2D corner_buf[patch_ndims_][patch_nbNeighbors_];
    // Size buffer is 2 oversize (1 inside & 1 outside of the current subdomain)
    std::vector<unsigned int> oversize2 = patch_oversize;
    oversize2[0] *= 2;
    oversize2[0] += 1 + f2D->isDual_[0];
    oversize2[1] *= 2;
    oversize2[1] += 1 + f2D->isDual_[1];
    
    int istart, ix, iy;
    /********************************************************************************/
    // Send/Recv in a buffer data to sum
    /********************************************************************************/

    for (int iDim=0 ; iDim<2 ; iDim++) {
 
        MPI_Datatype ntype = ntypeSum_[iDim][isDual[0]][isDual[1]];
        MPI_Status sstat    [patch_ndims_][2];
        MPI_Status rstat    [patch_ndims_][2];
	
        for (int iNeighbor=0 ; iNeighbor<nbNeighbors_ ; iNeighbor++) {
            if (neighbor_[iDim][iNeighbor]!=MPI_PROC_NULL) {
		//cout << hindex << " is waiting for send at " << neighbor_[iDim][iNeighbor] << endl;
                MPI_Wait( &(f2D->specMPI.patch_srequest[iDim][iNeighbor]), &(sstat[iDim][iNeighbor]) );
            }
            if (neighbor_[iDim][(iNeighbor+1)%2]!=MPI_PROC_NULL) {
		//cout << hindex << " is waiting for recv from " << neighbor_[iDim][(iNeighbor+1)%2] << endl;	
                MPI_Wait( &(f2D->specMPI.patch_rrequest[iDim][(iNeighbor+1)%2]), &(rstat[iDim][(iNeighbor+1)%2]) );
            }
        }
    }

    for (int iDim=0 ; iDim<2 ; iDim++) {
 
        MPI_Datatype ntype = corner_ntypeSum_[0][isDual[0]][isDual[1]];; // 1st dimension useless
        MPI_Status corner_sstat    [patch_ndims_][2];
        MPI_Status corner_rstat    [patch_ndims_][2];
	
        for (int iNeighbor=0 ; iNeighbor<nbNeighbors_ ; iNeighbor++) {
            if (corner_neighbor_[iDim][iNeighbor]!=MPI_PROC_NULL) {
		//cout << hindex << " is waiting for corner send at " << corner_neighbor_[iDim][iNeighbor] << endl;
                MPI_Wait( &(f2D->specMPI.corner_srequest[iDim][iNeighbor]), &(corner_sstat[iDim][iNeighbor]) );
		//cout << hindex << " is waiting for corner send at " << corner_neighbor_[iDim][iNeighbor] << " ACHIEVED" << endl;
            }
            if (corner_neighbor_[iDim][(iNeighbor+1)%2]!=MPI_PROC_NULL) {
		//cout << hindex << " is waiting for corner recv from " << corner_neighbor_[iDim][(iNeighbor+1)%2] << endl;	
                MPI_Wait( &(f2D->specMPI.corner_rrequest[iDim][(iNeighbor+1)%2]), &(corner_rstat[iDim][(iNeighbor+1)%2]) );
            }
        }
    }

    /********************************************************************************/
    // Sum data on each process, same operation on both side
    /********************************************************************************/
    for (int iDim=0 ; iDim<2 ; iDim++) {
       
        for (int iNeighbor=0 ; iNeighbor<nbNeighbors_ ; iNeighbor++) {
            istart = ( (iNeighbor+1)%2 ) * ( n_elem[iDim]- oversize2[iDim] ) + (1-(iNeighbor+1)%2) * ( 0 );
            int ix0 = (1-iDim)*istart;
            int iy0 =    iDim *istart;
            if (neighbor_[iDim][(iNeighbor+1)%2]!=MPI_PROC_NULL) {
                for (unsigned int ix=0 ; ix< (buf[iDim][(iNeighbor+1)%2]).dims_[0] ; ix++) {
                    for (unsigned int iy=0 ; iy< (buf[iDim][(iNeighbor+1)%2]).dims_[1] ; iy++)
                        f2D->data_2D[ix0+ix][iy0+iy] += (buf[iDim][(iNeighbor+1)%2])(ix,iy);
                }
            } // END if
            
        } // END for iNeighbor
    }
        
    for (int iDim=0 ; iDim<2 ; iDim++) {
       
        for (int iNeighbor=0 ; iNeighbor<nbNeighbors_ ; iNeighbor++) {
	    int ix0 = iDim      * ( n_elem[0]     - oversize2[0]      ) + (1-iDim     ) * ( 0 );
	    int iy0 = iNeighbor * ( n_elem[1]- oversize2[1] ) + (1-iNeighbor) * ( 0 );
            if (corner_neighbor_[iDim][(iNeighbor+1)%2]!=MPI_PROC_NULL) {
                for (unsigned int ix=0 ; ix< (corner_buf[iDim][(iNeighbor+1)%2]).dims_[0] ; ix++) {
                    for (unsigned int iy=0 ; iy< (corner_buf[iDim][(iNeighbor+1)%2]).dims_[1] ; iy++)
                        f2D->data_2D[ix0+ix][iy0+iy] += (corner_buf[iDim][(iNeighbor+1)%2])(ix,iy);
                }
            } // END if
            
        } // END for iNeighbor
    }       

    for (int iDim=0 ; iDim<patch_ndims_ ; iDim++) {
        for (int iNeighbor=0 ; iNeighbor<patch_nbNeighbors_ ; iNeighbor++) {
	    buf[iDim][iNeighbor].deallocateDims();
        }
    }
     for (int iDim=0 ; iDim<patch_ndims_ ; iDim++) {
        for (int iNeighbor=0 ; iNeighbor<patch_nbNeighbors_ ; iNeighbor++) {
	    corner_buf[iDim][iNeighbor].deallocateDims();
        }
    }

} // END finalizeSumField

void Patch::initExchange( Field* field )
{
    int patch_ndims_(2);
    int patch_nbNeighbors_(2);
    vector<unsigned int> patch_oversize(2,2);

    std::vector<unsigned int> n_elem   = field->dims_;
    std::vector<unsigned int> isDual = field->isDual_;
    Field2D* f2D =  static_cast<Field2D*>(field);

    int istart, ix, iy;

    // Loop over dimField
    for (int iDim=0 ; iDim<patch_ndims_ ; iDim++) {

        MPI_Datatype ntype = ntype_[iDim][isDual[0]][isDual[1]];
        for (int iNeighbor=0 ; iNeighbor<patch_nbNeighbors_ ; iNeighbor++) {

            if ( (neighbor_[iDim][iNeighbor]!=MPI_PROC_NULL) ) {

                istart = iNeighbor * ( n_elem[iDim]- (2*patch_oversize[iDim]+1+isDual[iDim]) ) + (1-iNeighbor) * ( 2*patch_oversize[iDim] + isDual[iDim] );
                ix = (1-iDim)*istart;
                iy =    iDim *istart;
		int tag = buildtag( hindex, neighbor_[iDim][iNeighbor]);
                MPI_Isend( &(f2D->data_2D[ix][iy]), 1, ntype, 0, tag, MPI_COMM_SELF, &(f2D->specMPI.patch_srequest[iDim][iNeighbor]) );

            } // END of Send

            if ( (neighbor_[iDim][(iNeighbor+1)%2]!=MPI_PROC_NULL) ) {

                istart = ( (iNeighbor+1)%2 ) * ( n_elem[iDim] - 1 ) + (1-(iNeighbor+1)%2) * ( 0 )  ;
                ix = (1-iDim)*istart;
                iy =    iDim *istart;
 		int tag = buildtag( neighbor_[iDim][(iNeighbor+1)%2], hindex);
		MPI_Irecv( &(f2D->data_2D[ix][iy]), 1, ntype, 0, tag, MPI_COMM_SELF, &(f2D->specMPI.patch_rrequest[iDim][(iNeighbor+1)%2]));

            } // END of Recv

        } // END for iNeighbor

    } // END for iDim

}

void Patch::finalizeExchange( Field* field )
{
    int patch_ndims_(2);
    int patch_nbNeighbors_(2);

    Field2D* f2D =  static_cast<Field2D*>(field);

    MPI_Status sstat    [patch_ndims_][2];
    MPI_Status rstat    [patch_ndims_][2];

    // Loop over dimField
    for (int iDim=0 ; iDim<patch_ndims_ ; iDim++) {

        for (int iNeighbor=0 ; iNeighbor<nbNeighbors_ ; iNeighbor++) {
            if ( (neighbor_[iDim][iNeighbor]!=MPI_PROC_NULL) ) {
                MPI_Wait( &(f2D->specMPI.patch_srequest[iDim][iNeighbor]), &(sstat[iDim][iNeighbor]) );
            }
            if ( (neighbor_[iDim][(iNeighbor+1)%2]!=MPI_PROC_NULL)  ) {
                MPI_Wait( &(f2D->specMPI.patch_rrequest[iDim][(iNeighbor+1)%2]), &(rstat[iDim][(iNeighbor+1)%2]) );
            }
        }

    } // END for iDim
}<|MERGE_RESOLUTION|>--- conflicted
+++ resolved
@@ -115,14 +115,12 @@
 	cout << "\tCorner decomp : " << neighbor_[0][0] << "\t" << hindex << "\t" << neighbor_[0][1] << endl;
 	cout << "\tCorner decomp : " << corner_neighbor_[0][0] << "\t" << neighbor_[1][0]  << "\t" << corner_neighbor_[1][0] << endl;
 
-<<<<<<< HEAD
-
-	createType(params);
-=======
 	cout << "\n\tCorner decomp : " << MPI_neighborhood_[6] << "\t" << MPI_neighborhood_[7]  << "\t" << MPI_neighborhood_[8] << endl;
 	cout << "\tCorner decomp : " << MPI_neighborhood_[3] << "\t" << MPI_neighborhood_[4] << "\t" << MPI_neighborhood_[5] << endl;
 	cout << "\tCorner decomp : " << MPI_neighborhood_[0] << "\t" << MPI_neighborhood_[1]  << "\t" << MPI_neighborhood_[2] << endl;
->>>>>>> e3b9bcd3
+
+	createType(params);
+
 	
 	//std::cout << "Voisin dir 0 : " << ipatch << " : " <<  neighbor_[0][0] << " " <<  neighbor_[0][1] << std::endl;
 	//std::cout << "Voisin dir 1 : " << ipatch << " : " <<  neighbor_[1][0] << " " <<  neighbor_[1][1] << std::endl;
@@ -1617,4 +1615,91 @@
         }
 
     } // END for iDim
-}+}
+
+void exchangeParticles(int ispec, vector<Patch*> vecPatches, PicParams &params, SmileiMPI* smpi)
+{
+    int useless(0);
+
+    for (unsigned int ipatch=0 ; ipatch<vecPatches.size() ; ipatch++) {
+	vecPatches[ipatch]->initExchParticles(smpi, ispec, params, useless, useless);
+    }
+    for (unsigned int ipatch=0 ; ipatch<vecPatches.size() ; ipatch++) {
+	vecPatches[ipatch]->initCommParticles(smpi, ispec, params, useless, useless);
+    }
+    for (unsigned int ipatch=0 ; ipatch<vecPatches.size() ; ipatch++) {
+	vecPatches[ipatch]->finalizeCommParticles(smpi, ispec, params, useless, useless);
+	vecPatches[ipatch]->vecSpecies[ispec]->sort_part();
+    }
+
+}
+
+void sumRhoJ( int ispec, vector<Patch*> vecPatches )
+{
+
+    for (unsigned int ipatch=0 ; ipatch<vecPatches.size() ; ipatch++) {
+	vecPatches[ipatch]->initSumField( vecPatches[ipatch]->EMfields->rho_ ); // initialize
+    }
+    for (unsigned int ipatch=0 ; ipatch<vecPatches.size() ; ipatch++) {
+	vecPatches[ipatch]->finalizeSumField( vecPatches[ipatch]->EMfields->rho_ ); // finalize (waitall + sum)
+    }
+
+    for (unsigned int ipatch=0 ; ipatch<vecPatches.size() ; ipatch++) {
+	vecPatches[ipatch]->initSumField( vecPatches[ipatch]->EMfields->Jx_ ); // initialize
+    }
+    for (unsigned int ipatch=0 ; ipatch<vecPatches.size() ; ipatch++) {
+	vecPatches[ipatch]->finalizeSumField( vecPatches[ipatch]->EMfields->Jx_ ); // finalize (waitall + sum)
+    }
+    for (unsigned int ipatch=0 ; ipatch<vecPatches.size() ; ipatch++) {
+	vecPatches[ipatch]->initSumField( vecPatches[ipatch]->EMfields->Jy_ ); // initialize
+    }
+    for (unsigned int ipatch=0 ; ipatch<vecPatches.size() ; ipatch++) {
+	vecPatches[ipatch]->finalizeSumField( vecPatches[ipatch]->EMfields->Jy_ ); // finalize (waitall + sum)
+    }
+    for (unsigned int ipatch=0 ; ipatch<vecPatches.size() ; ipatch++) {
+	vecPatches[ipatch]->initSumField( vecPatches[ipatch]->EMfields->Jz_ ); // initialize
+    }
+    for (unsigned int ipatch=0 ; ipatch<vecPatches.size() ; ipatch++) {
+	vecPatches[ipatch]->finalizeSumField( vecPatches[ipatch]->EMfields->Jz_ ); // finalize (waitall + sum)
+    }
+
+
+}
+
+void exchangeE( std::vector<Patch*> vecPatches )
+{
+    for (unsigned int ipatch=0 ; ipatch<vecPatches.size() ; ipatch++)
+	vecPatches[ipatch]->initExchange( vecPatches[ipatch]->EMfields->Ex_ );
+    for (unsigned int ipatch=0 ; ipatch<vecPatches.size() ; ipatch++)
+	vecPatches[ipatch]->finalizeExchange( vecPatches[ipatch]->EMfields->Ex_ );
+
+    for (unsigned int ipatch=0 ; ipatch<vecPatches.size() ; ipatch++)
+	vecPatches[ipatch]->initExchange( vecPatches[ipatch]->EMfields->Ey_ );
+    for (unsigned int ipatch=0 ; ipatch<vecPatches.size() ; ipatch++)
+	vecPatches[ipatch]->finalizeExchange( vecPatches[ipatch]->EMfields->Ey_ );
+
+    for (unsigned int ipatch=0 ; ipatch<vecPatches.size() ; ipatch++)
+	vecPatches[ipatch]->initExchange( vecPatches[ipatch]->EMfields->Ez_ );
+    for (unsigned int ipatch=0 ; ipatch<vecPatches.size() ; ipatch++)
+	vecPatches[ipatch]->finalizeExchange( vecPatches[ipatch]->EMfields->Ez_ );
+
+}
+
+void exchangeB( std::vector<Patch*> vecPatches )
+{
+    for (unsigned int ipatch=0 ; ipatch<vecPatches.size() ; ipatch++)
+	vecPatches[ipatch]->initExchange( vecPatches[ipatch]->EMfields->Bx_ );
+    for (unsigned int ipatch=0 ; ipatch<vecPatches.size() ; ipatch++)
+	vecPatches[ipatch]->finalizeExchange( vecPatches[ipatch]->EMfields->Bx_ );
+
+    for (unsigned int ipatch=0 ; ipatch<vecPatches.size() ; ipatch++)
+	vecPatches[ipatch]->initExchange( vecPatches[ipatch]->EMfields->By_ );
+    for (unsigned int ipatch=0 ; ipatch<vecPatches.size() ; ipatch++)
+	vecPatches[ipatch]->finalizeExchange( vecPatches[ipatch]->EMfields->By_ );
+
+    for (unsigned int ipatch=0 ; ipatch<vecPatches.size() ; ipatch++)
+	vecPatches[ipatch]->initExchange( vecPatches[ipatch]->EMfields->Bz_ );
+    for (unsigned int ipatch=0 ; ipatch<vecPatches.size() ; ipatch++)
+	vecPatches[ipatch]->finalizeExchange( vecPatches[ipatch]->EMfields->Bz_ );
+
+}
