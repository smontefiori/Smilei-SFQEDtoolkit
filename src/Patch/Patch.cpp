--- conflicted
+++ resolved
@@ -171,555 +171,6 @@
 
 }
 
-<<<<<<< HEAD
-void Patch::initExchParticles(SmileiMPI* smpi, int ispec, PicParams& params, int tnum, int iDim, VectorPatch * vecPatch)
-{
-    Particles &cuParticles = (*vecSpecies[ispec]->particles);
-
-    for (int iNeighbor=0 ; iNeighbor<nbNeighbors_ ; iNeighbor++) {
-	vecSpecies[ispec]->specMPI.patchVectorRecv[iDim][iNeighbor].initialize(0,cuParticles.dimension());
-	vecSpecies[ispec]->specMPI.patchVectorSend[iDim][iNeighbor].initialize(0,cuParticles.dimension());
-    }
-
-    
-    std::vector< std::vector<int> >* indexes_of_particles_to_exchange_per_thd = &vecSpecies[ispec]->indexes_of_particles_to_exchange_per_thd;
-    std::vector<int>*                indexes_of_particles_to_exchange         = &vecSpecies[ispec]->indexes_of_particles_to_exchange;
-    
-    /********************************************************************************/
-    // Build lists of indexes of particle to exchange per neighbor
-    // Computed from indexes_of_particles_to_exchange computed during particles' BC
-    /********************************************************************************/
-    (*indexes_of_particles_to_exchange).clear();
-        
-    int tmp = 0;
-    for (int tid=0 ; tid < (int)indexes_of_particles_to_exchange_per_thd->size() ; tid++)
-	tmp += ((*indexes_of_particles_to_exchange_per_thd)[tid]).size();
-    (*indexes_of_particles_to_exchange).resize( tmp );
-        
-    int k=0;
-    for (int tid=0 ; tid < (int)indexes_of_particles_to_exchange_per_thd->size() ; tid++) {
-	for (int ipart = 0 ; ipart < (int) ((*indexes_of_particles_to_exchange_per_thd)[tid]).size() ; ipart++ ) {
-	    (*indexes_of_particles_to_exchange)[k] =  (*indexes_of_particles_to_exchange_per_thd)[tid][ipart] ;
-	    k++;
-	}
-	((*indexes_of_particles_to_exchange_per_thd))[tid].clear();
-    }
-    sort( (*indexes_of_particles_to_exchange).begin(), (*indexes_of_particles_to_exchange).end() );
-        
-    int n_part_send = (*indexes_of_particles_to_exchange).size();
-    int n_part_recv;
-=======
-//void Patch::initExchParticles(SmileiMPI* smpi, int ispec, PicParams& params, int tnum)
-//{
-//    Particles &cuParticles = (*vecSpecies[ispec]->particles);
-//    
-//    std::vector< std::vector<int> >* indexes_of_particles_to_exchange_per_thd = &vecSpecies[ispec]->indexes_of_particles_to_exchange_per_thd;
-//    std::vector<int>*                indexes_of_particles_to_exchange         = &vecSpecies[ispec]->indexes_of_particles_to_exchange;
-//    
-//    /********************************************************************************/
-//    // Build lists of indexes of particle to exchange per neighbor
-//    // Computed from indexes_of_particles_to_exchange computed during particles' BC
-//    /********************************************************************************/
-//    (*indexes_of_particles_to_exchange).clear();
-//        
-//    int tmp = 0;
-//    for (int tid=0 ; tid < (int)indexes_of_particles_to_exchange_per_thd->size() ; tid++)
-//	tmp += ((*indexes_of_particles_to_exchange_per_thd)[tid]).size();
-//    (*indexes_of_particles_to_exchange).resize( tmp );
-//        
-//    int k=0;
-//    for (int tid=0 ; tid < (int)indexes_of_particles_to_exchange_per_thd->size() ; tid++) {
-//	for (int ipart = 0 ; ipart < (int) ((*indexes_of_particles_to_exchange_per_thd)[tid]).size() ; ipart++ ) {
-//	    (*indexes_of_particles_to_exchange)[k] =  (*indexes_of_particles_to_exchange_per_thd)[tid][ipart] ;
-//	    k++;
-//	}
-//	((*indexes_of_particles_to_exchange_per_thd))[tid].clear();
-//    }
-//    sort( (*indexes_of_particles_to_exchange).begin(), (*indexes_of_particles_to_exchange).end() );
-//        
-//    int n_part_send = (*indexes_of_particles_to_exchange).size();
-//    int n_part_recv;
-//        
-//    int iPart;
-//    int n_particles;
-//
-//    // Define where particles are going 
-//    for (int i=0 ; i<n_part_send ; i++) {
-//	iPart = (*indexes_of_particles_to_exchange)[i];
-//
-//	if ( cuParticles.position(0,iPart) < min_local[0]) { 
-//	    if ( cuParticles.position(1,iPart) < min_local[1]) {
-//		vecSpecies[ispec]->specMPI.corner_buff_index_send[0][0].push_back( iPart );
-//	    }
-//	    else if ( cuParticles.position(1,iPart) >= max_local[1]) {
-//		vecSpecies[ispec]->specMPI.corner_buff_index_send[0][1].push_back( iPart );
-//	    }
-//	    else {
-//		vecSpecies[ispec]->specMPI.patch_buff_index_send[0][0].push_back( iPart );
-//	    }
-//	}
-//	else if ( cuParticles.position(0,iPart) >= max_local[0]) { 
-//	    if ( cuParticles.position(1,iPart) < min_local[1]) {
-//		vecSpecies[ispec]->specMPI.corner_buff_index_send[1][0].push_back( iPart );
-//	    }
-//	    else if ( cuParticles.position(1,iPart) >= max_local[1]) {
-//		vecSpecies[ispec]->specMPI.corner_buff_index_send[1][1].push_back( iPart );
-//	    }
-//	    else {
-//		vecSpecies[ispec]->specMPI.patch_buff_index_send[0][1].push_back( iPart );
-//	    }
-//	}
-//	else {
-//	    if ( cuParticles.position(1,iPart) < min_local[1]) {
-//		vecSpecies[ispec]->specMPI.patch_buff_index_send[1][0].push_back( iPart );
-//	    }
-//	    else if ( cuParticles.position(1,iPart) >= max_local[1]) {
-//		vecSpecies[ispec]->specMPI.patch_buff_index_send[1][1].push_back( iPart );
-//	    }
-//	    else {
-//		//If partciles is in but here, to be suppressed (= supp BC)
-//	    }
-//	}
-//    }
-//        
-//    /********************************************************************************/
-//    // Exchange number of particles to exchange to establish or not a communication
-//    /********************************************************************************/
-//    for (int iDim=0 ; iDim<2 ; iDim++) {
-//	for (int iNeighbor=0 ; iNeighbor<nbNeighbors_ ; iNeighbor++) {
-//	    if (neighbor_[iDim][iNeighbor]!=MPI_PROC_NULL) {
-//		//n_part_send = (vecSpecies[ispec]->specMPI.patch_buff_index_send[iDim][iNeighbor]).size();
-//		vecSpecies[ispec]->specMPI.patch_buff_index_send_sz[iDim][iNeighbor] = (vecSpecies[ispec]->specMPI.patch_buff_index_send[iDim][iNeighbor]).size();
-//		//int tag = buildtag( 1, hindex, neighbor_[iDim][iNeighbor]);
-//		int tag = buildtag( hindex, iDim+1, iNeighbor+3 );
-//		//MPI_Isend( &(vecSpecies[ispec]->specMPI.patch_buff_index_send_sz[iDim][iNeighbor]), 1, MPI_INT, 0, tag, MPI_COMM_SELF, &(vecSpecies[ispec]->specMPI.patch_srequest[iDim][iNeighbor]) );
-//		MPI_Isend( &(vecSpecies[ispec]->specMPI.patch_buff_index_send_sz[iDim][iNeighbor]), 1, MPI_INT, MPI_neighbor_[iDim][iNeighbor], tag, MPI_COMM_WORLD, &(vecSpecies[ispec]->specMPI.patch_srequest[iDim][iNeighbor]) );
-//		//cout << hindex << " will sent " << n_part_send << " to " << neighbor_[iDim][iNeighbor] << " with tag " << tag << endl;
-//	    } // END of Send
-//	    else
-//		n_part_send = 0;
-//	    if (neighbor_[iDim][(iNeighbor+1)%2]!=MPI_PROC_NULL) {
-//		vecSpecies[ispec]->specMPI.patch_buff_index_recv_sz[iDim][(iNeighbor+1)%2] = 0;
-//		//int tag = buildtag( 1, neighbor_[iDim][(iNeighbor+1)%2], hindex);
-//		int tag = buildtag( neighbor_[iDim][(iNeighbor+1)%2], iDim+1, iNeighbor+3 );
-//		//MPI_Irecv( &(vecSpecies[ispec]->specMPI.patch_buff_index_recv_sz[iDim][(iNeighbor+1)%2]), 1, MPI_INT, 0, tag, MPI_COMM_SELF, &(vecSpecies[ispec]->specMPI.patch_rrequest[iDim][(iNeighbor+1)%2]) );
-//		MPI_Irecv( &(vecSpecies[ispec]->specMPI.patch_buff_index_recv_sz[iDim][(iNeighbor+1)%2]), 1, MPI_INT, MPI_neighbor_[iDim][(iNeighbor+1)%2], tag, MPI_COMM_WORLD, &(vecSpecies[ispec]->specMPI.patch_rrequest[iDim][(iNeighbor+1)%2]) );
-//		//cout << hindex << " will recv from " << neighbor_[iDim][(iNeighbor+1)%2] << " with tag " << tag << endl;
-//	    }
-//	    else 
-//		vecSpecies[ispec]->specMPI.patch_buff_index_recv_sz[iDim][(iNeighbor+1)%2] = 0;
-//	}
-//    }
-//
-//    for (int iDim=0 ; iDim<2 ; iDim++) {
-//	for (int iNeighbor=0 ; iNeighbor<nbNeighbors_ ; iNeighbor++) {
-//	    if (corner_neighbor_[iDim][iNeighbor]!=MPI_PROC_NULL) {
-//		//n_part_send = (vecSpecies[ispec]->specMPI.corner_buff_index_send[iDim][iNeighbor]).size();
-//		vecSpecies[ispec]->specMPI.corner_buff_index_send_sz[iDim][iNeighbor] = (vecSpecies[ispec]->specMPI.corner_buff_index_send[iDim][iNeighbor]).size();
-//		//int tag = buildtag( 1, hindex, corner_neighbor_[iDim][iNeighbor]);
-//		int tag = buildtag( 1, hindex, iDim+5, iNeighbor+7 );
-//		//MPI_Isend( &(vecSpecies[ispec]->specMPI.corner_buff_index_send_sz[iDim][iNeighbor]), 1, MPI_INT, 0, tag, MPI_COMM_SELF, &(vecSpecies[ispec]->specMPI.corner_srequest[iDim][iNeighbor]) );
-//		MPI_Isend( &(vecSpecies[ispec]->specMPI.corner_buff_index_send_sz[iDim][iNeighbor]), 1, MPI_INT, MPI_corner_neighbor_[iDim][iNeighbor], tag, MPI_COMM_WORLD, &(vecSpecies[ispec]->specMPI.corner_srequest[iDim][iNeighbor]) );
-//		//cout << hindex << " will sent " << n_part_send << " to " << corner_neighbor_[iDim][iNeighbor] << " with tag " << tag << endl;
-//	    } // END of Send
-//	    else
-//		n_part_send = 0;
-//	    if (corner_neighbor_[iDim][(iNeighbor+1)%2]!=MPI_PROC_NULL) {
-//		vecSpecies[ispec]->specMPI.corner_buff_index_recv_sz[iDim][(iNeighbor+1)%2] = 0;
-//		//int tag = buildtag( 1, corner_neighbor_[iDim][(iNeighbor+1)%2], hindex);
-//		int tag = buildtag( 1, corner_neighbor_[iDim][(iNeighbor+1)%2], (iDim+1)%2+5, iNeighbor+7 );
-//		//MPI_Irecv( &(vecSpecies[ispec]->specMPI.corner_buff_index_recv_sz[iDim][(iNeighbor+1)%2]), 1, MPI_INT, 0, tag, MPI_COMM_SELF, &(vecSpecies[ispec]->specMPI.corner_rrequest[iDim][(iNeighbor+1)%2]) );
-//		MPI_Irecv( &(vecSpecies[ispec]->specMPI.corner_buff_index_recv_sz[iDim][(iNeighbor+1)%2]), 1, MPI_INT, MPI_corner_neighbor_[iDim][(iNeighbor+1)%2], tag, MPI_COMM_WORLD, &(vecSpecies[ispec]->specMPI.corner_rrequest[iDim][(iNeighbor+1)%2]) );
-//		//cout << hindex << " will recv from " << corner_neighbor_[iDim][(iNeighbor+1)%2] << " with tag " << tag << endl;
-//	    }
-//	    else 
-//		vecSpecies[ispec]->specMPI.corner_buff_index_recv_sz[iDim][(iNeighbor+1)%2] = 0;
-//	}
-//    }
-//
-//} // initExchParticles
-
-
-//void Patch::initCommParticles(SmileiMPI* smpi, int ispec, PicParams& params, int tnum)
-//{
-//    Particles &cuParticles = (*vecSpecies[ispec]->particles);
-//
-//
-//    for (int iDim=0 ; iDim<2 ; iDim++) {
-//	for (int iNeighbor=0 ; iNeighbor<nbNeighbors_ ; iNeighbor++) {
-//	    vecSpecies[ispec]->specMPI.patchVectorRecv[iDim][iNeighbor].initialize(0,2);
-//	    vecSpecies[ispec]->specMPI.patchVectorSend[iDim][iNeighbor].initialize(0,2);
-//	    vecSpecies[ispec]->specMPI.cornerVectorRecv[iDim][iNeighbor].initialize(0,2);
-//	    vecSpecies[ispec]->specMPI.cornerVectorSend[iDim][iNeighbor].initialize(0,2);
-//	}
-//    }
-//
-//
-//    /********************************************************************************/
-//    // Wait for end of communications over number of particles
-//    /********************************************************************************/
-//    for (int iDim=0 ; iDim<2 ; iDim++) {
-//	for (int iNeighbor=0 ; iNeighbor<nbNeighbors_ ; iNeighbor++) {
-//	    MPI_Status sstat    [2];
-//	    MPI_Status rstat    [2];
-//	    if (neighbor_[iDim][iNeighbor]!=MPI_PROC_NULL) {
-//		MPI_Wait( &(vecSpecies[ispec]->specMPI.patch_srequest[iDim][iNeighbor]), &(sstat[iNeighbor]) );
-//		//cout << hindex << " has sent to " << neighbor_[iDim][iNeighbor]<< " using patch " << sstat[iNeighbor].MPI_TAG << endl;
-//	    }
-//	    if (neighbor_[iDim][(iNeighbor+1)%2]!=MPI_PROC_NULL) {
-//		MPI_Wait( &(vecSpecies[ispec]->specMPI.patch_rrequest[iDim][(iNeighbor+1)%2]), &(rstat[(iNeighbor+1)%2]) );
-//		//cout << hindex << " will recv " << vecSpecies[ispec]->specMPI.patch_buff_index_recv_sz[iDim][(iNeighbor+1)%2] << " particles from " << neighbor_[iDim][(iNeighbor+1)%2]  << " with tag " << rstat[(iNeighbor+1)%2].MPI_TAG << endl;
-//		if (vecSpecies[ispec]->specMPI.patch_buff_index_recv_sz[iDim][(iNeighbor+1)%2]!=0) {
-//		    vecSpecies[ispec]->specMPI.patchVectorRecv[iDim][(iNeighbor+1)%2].initialize( vecSpecies[ispec]->specMPI.patch_buff_index_recv_sz[iDim][(iNeighbor+1)%2], cuParticles.dimension());
-//		}
-//	    }
-//	}
-//    }
-//    for (int iDim=0 ; iDim<2 ; iDim++) {
-//	for (int iNeighbor=0 ; iNeighbor<nbNeighbors_ ; iNeighbor++) {
-//	    MPI_Status sstat    [2];
-//	    MPI_Status rstat    [2];
-//	    if (corner_neighbor_[iDim][iNeighbor]!=MPI_PROC_NULL) {
-//		MPI_Wait( &(vecSpecies[ispec]->specMPI.corner_srequest[iDim][iNeighbor]), &(sstat[iNeighbor]) );
-//	    }
-//	    if (corner_neighbor_[iDim][(iNeighbor+1)%2]!=MPI_PROC_NULL) {
-//		MPI_Wait( &(vecSpecies[ispec]->specMPI.corner_rrequest[iDim][(iNeighbor+1)%2]), &(rstat[(iNeighbor+1)%2]) );
-//		//cout << hindex << " will recv " << vecSpecies[ispec]->specMPI.corner_buff_index_recv_sz[iDim][(iNeighbor+1)%2] << " particles from " << corner_neighbor_[iDim][(iNeighbor+1)%2] << " with tag " << rstat[(iNeighbor+1)%2].MPI_TAG << endl;
-//		if (vecSpecies[ispec]->specMPI.corner_buff_index_recv_sz[iDim][(iNeighbor+1)%2]!=0) {
-//		    vecSpecies[ispec]->specMPI.cornerVectorRecv[iDim][(iNeighbor+1)%2].initialize( vecSpecies[ispec]->specMPI.corner_buff_index_recv_sz[iDim][(iNeighbor+1)%2], cuParticles.dimension());
-//		}
-//	    }
-//	}
-//    }
-//    
-//    /********************************************************************************/
-//    // Proceed to effective Particles' communications
-//    /********************************************************************************/
-//
-//    // Number of properties per particles = nDim_Particles + 3 + 1 + 1
-//    int nbrOfProp( 7 );
-//    MPI_Datatype typePartSend, typePartRecv;
-//
-//    int n_part_send, n_part_recv;
-//
-//    for (int iDim=0 ; iDim<2 ; iDim++) {
-//	for (int iNeighbor=0 ; iNeighbor<nbNeighbors_ ; iNeighbor++) {
-//                
-//	    // n_part_send : number of particles to send to current neighbor
-//	    n_part_send = (vecSpecies[ispec]->specMPI.patch_buff_index_send[iDim][iNeighbor]).size();
-//	    if ( (neighbor_[iDim][iNeighbor]!=MPI_PROC_NULL) && (n_part_send!=0) ) {
-//		double x_max = params.cell_length[iDim]*( params.n_space_global[iDim] );
-//		for (int iPart=0 ; iPart<n_part_send ; iPart++) {
-//		    if (smpi->periods_[iDim]==1) {
-//			// Enabled periodicity
-//			if ( ( iNeighbor==0 ) &&  (Pcoordinates[iDim] == 0 ) &&( cuParticles.position(iDim,vecSpecies[ispec]->specMPI.patch_buff_index_send[iDim][iNeighbor][iPart]) < 0. ) ) {
-//			    cuParticles.position(iDim,vecSpecies[ispec]->specMPI.patch_buff_index_send[iDim][iNeighbor][iPart])     += x_max;
-//			}
-//			else if ( ( iNeighbor==1 ) &&  (Pcoordinates[iDim] == params.number_of_patches[iDim]-1 ) && ( cuParticles.position(iDim,vecSpecies[ispec]->specMPI.patch_buff_index_send[iDim][iNeighbor][iPart]) >= x_max ) ) {
-//			    cuParticles.position(iDim,vecSpecies[ispec]->specMPI.patch_buff_index_send[iDim][iNeighbor][iPart])     -= x_max;
-//			}
-//		    }
-//		    cuParticles.cp_particle(vecSpecies[ispec]->specMPI.patch_buff_index_send[iDim][iNeighbor][iPart], vecSpecies[ispec]->specMPI.patchVectorSend[iDim][iNeighbor]);
-//		}
-//
-//		//int tag = buildtag( 2, hindex, neighbor_[iDim][iNeighbor]);
-//		int tag = buildtag( hindex, iDim+1, iNeighbor+3 );
-//		typePartSend = smpi->createMPIparticles( &(vecSpecies[ispec]->specMPI.patchVectorSend[iDim][iNeighbor]), nbrOfProp );
-//		//MPI_Isend( &((vecSpecies[ispec]->specMPI.patchVectorSend[iDim][iNeighbor]).position(0,0)), 1, typePartSend, 0, tag, MPI_COMM_SELF, &(vecSpecies[ispec]->specMPI.patch_srequest[iDim][iNeighbor]) );
-//		MPI_Isend( &((vecSpecies[ispec]->specMPI.patchVectorSend[iDim][iNeighbor]).position(0,0)), 1, typePartSend, MPI_neighbor_[iDim][iNeighbor], tag, MPI_COMM_WORLD, &(vecSpecies[ispec]->specMPI.patch_srequest[iDim][iNeighbor]) );
-//		//cout << hindex << " really send " << n_part_send << " to " << neighbor_[iDim][iNeighbor] << " with tag " << tag << endl;
-//		MPI_Type_free( &typePartSend );
-//
-//	    } // END of Send
-//                
-//	    n_part_recv = vecSpecies[ispec]->specMPI.patch_buff_index_recv_sz[iDim][(iNeighbor+1)%2];
-//	    if ( (neighbor_[iDim][(iNeighbor+1)%2]!=MPI_PROC_NULL) && (n_part_recv!=0) ) {
-//		typePartRecv = smpi->createMPIparticles( &(vecSpecies[ispec]->specMPI.patchVectorRecv[iDim][(iNeighbor+1)%2]), nbrOfProp );
-//		int tag = buildtag( neighbor_[iDim][(iNeighbor+1)%2], iDim+1, iNeighbor+3 );
-//		//int tag = buildtag( 2, neighbor_[iDim][(iNeighbor+1)%2], hindex);
-//		//MPI_Irecv( &((vecSpecies[ispec]->specMPI.patchVectorRecv[iDim][(iNeighbor+1)%2]).position(0,0)), 1, typePartRecv,  0, tag, MPI_COMM_SELF, &(vecSpecies[ispec]->specMPI.patch_rrequest[iDim][(iNeighbor+1)%2]) );
-//		MPI_Irecv( &((vecSpecies[ispec]->specMPI.patchVectorRecv[iDim][(iNeighbor+1)%2]).position(0,0)), 1, typePartRecv, MPI_neighbor_[iDim][(iNeighbor+1)%2], tag, MPI_COMM_WORLD, &(vecSpecies[ispec]->specMPI.patch_rrequest[iDim][(iNeighbor+1)%2]) );
-//		//cout << hindex << " will really recv " << n_part_recv << " from " << neighbor_[iDim][(iNeighbor+1)%2] << " with tag " << tag << endl;
-//		MPI_Type_free( &typePartRecv );
-//
-//	    } // END of Recv
-//                
-//	} // END for iNeighbor
-//    } // END for iDim
-//
-//
-//    for (int iDim=0 ; iDim<2 ; iDim++) {
-//	for (int iNeighbor=0 ; iNeighbor<nbNeighbors_ ; iNeighbor++) {
-//                
-//	    // n_part_send : number of particles to send to current neighbor
-//	    n_part_send = (vecSpecies[ispec]->specMPI.corner_buff_index_send[iDim][iNeighbor]).size();
-//	    if ( (corner_neighbor_[iDim][iNeighbor]!=MPI_PROC_NULL) && (n_part_send!=0) ) {
-//		double x_max = params.cell_length[(iDim+1)%2]*( params.n_space_global[(iDim+1)%2] );
-//		double y_max = params.cell_length[iDim]*( params.n_space_global[iDim] );
-//		for (int iPart=0 ; iPart<n_part_send ; iPart++) {
-//		    if (smpi->periods_[iDim]==1) {
-//			// Enabled periodicity
-//			if ( (Pcoordinates[(iDim+1)%2] == 0 ) &&( cuParticles.position((iDim+1)%2,vecSpecies[ispec]->specMPI.corner_buff_index_send[iDim][iNeighbor][iPart]) < 0. ) ) {
-//			    cuParticles.position((iDim+1)%2,vecSpecies[ispec]->specMPI.corner_buff_index_send[iDim][iNeighbor][iPart])     += x_max;
-//			}
-//			if ( (Pcoordinates[iDim] == 0 ) &&( cuParticles.position(iDim,vecSpecies[ispec]->specMPI.corner_buff_index_send[iDim][iNeighbor][iPart]) < 0. ) ) {
-//			    cuParticles.position(iDim,vecSpecies[ispec]->specMPI.corner_buff_index_send[iDim][iNeighbor][iPart])     += y_max;
-//			}
-//			if ( (Pcoordinates[(iDim+1)%2] == params.number_of_patches[(iDim+1)%2]-1 ) && ( cuParticles.position((iDim+1)%2,vecSpecies[ispec]->specMPI.corner_buff_index_send[iDim][iNeighbor][iPart]) >= x_max ) ) {
-//			    cuParticles.position((iDim+1)%2,vecSpecies[ispec]->specMPI.corner_buff_index_send[iDim][iNeighbor][iPart])     -= x_max;
-//			}
-//			if ( (Pcoordinates[iDim] == params.number_of_patches[iDim]-1 ) && ( cuParticles.position(iDim,vecSpecies[ispec]->specMPI.corner_buff_index_send[iDim][iNeighbor][iPart]) >= y_max ) ) {
-//			    cuParticles.position(iDim,vecSpecies[ispec]->specMPI.corner_buff_index_send[iDim][iNeighbor][iPart])     -= y_max;
-//			}
-//
-//		    }
-//		    cuParticles.cp_particle(vecSpecies[ispec]->specMPI.corner_buff_index_send[iDim][iNeighbor][iPart], vecSpecies[ispec]->specMPI.cornerVectorSend[iDim][iNeighbor]);
-//		}
-//
-//		typePartSend = smpi->createMPIparticles( &(vecSpecies[ispec]->specMPI.cornerVectorSend[iDim][iNeighbor]), nbrOfProp );
-//		//int tag = buildtag( 2, hindex, corner_neighbor_[iDim][iNeighbor]);
-//		int tag = buildtag( 1, hindex, iDim, iNeighbor );
-//		//MPI_Isend( &((vecSpecies[ispec]->specMPI.cornerVectorSend[iDim][iNeighbor]).position(0,0)), 1, typePartSend, 0, tag, MPI_COMM_SELF, &(vecSpecies[ispec]->specMPI.corner_srequest[iDim][iNeighbor]) );
-//		MPI_Isend( &((vecSpecies[ispec]->specMPI.cornerVectorSend[iDim][iNeighbor]).position(0,0)), 1, typePartSend, MPI_corner_neighbor_[iDim][iNeighbor], tag, MPI_COMM_WORLD, &(vecSpecies[ispec]->specMPI.corner_srequest[iDim][iNeighbor]) );
-//		//cout << hindex << " really send " << n_part_send << " to " << corner_neighbor_[iDim][iNeighbor] << " with tag " << tag << endl;
-//		MPI_Type_free( &typePartSend );
-//
-//	    } // END of Send
-//                
-//	    n_part_recv = vecSpecies[ispec]->specMPI.corner_buff_index_recv_sz[iDim][(iNeighbor+1)%2];
-//	    if ( (corner_neighbor_[iDim][(iNeighbor+1)%2]!=MPI_PROC_NULL) && (n_part_recv!=0) ) {
-//		typePartRecv = smpi->createMPIparticles( &(vecSpecies[ispec]->specMPI.cornerVectorRecv[iDim][(iNeighbor+1)%2]), nbrOfProp );
-//		//int tag = buildtag( 2, corner_neighbor_[iDim][(iNeighbor+1)%2], hindex);
-//		int tag = buildtag( 1, corner_neighbor_[iDim][(iNeighbor+1)%2], (iDim+1)%2, iNeighbor );
-//		//MPI_Irecv( &((vecSpecies[ispec]->specMPI.cornerVectorRecv[iDim][(iNeighbor+1)%2]).position(0,0)), 1, typePartRecv, 0, tag, MPI_COMM_SELF, &(vecSpecies[ispec]->specMPI.corner_rrequest[iDim][(iNeighbor+1)%2]) );
-//		MPI_Irecv( &((vecSpecies[ispec]->specMPI.cornerVectorRecv[iDim][(iNeighbor+1)%2]).position(0,0)), 1, typePartRecv, MPI_corner_neighbor_[iDim][(iNeighbor+1)%2], tag, MPI_COMM_WORLD, &(vecSpecies[ispec]->specMPI.corner_rrequest[iDim][(iNeighbor+1)%2]) );
-//		//cout << hindex << " will really recv from " << corner_neighbor_[iDim][(iNeighbor+1)%2] << " with tag " << tag << endl;
-//		MPI_Type_free( &typePartRecv );
-//
-//	    } // END of Recv
-//                
-//	} // END for iNeighbor
-//    } // END for iDim
-//
-//
-//} // initCommParticles
-//
-//void Patch::finalizeCommParticles(SmileiMPI* smpi, int ispec, PicParams& params, int tnum)
-//{
-//    Particles &cuParticles = (*vecSpecies[ispec]->particles);
-//
-//
-//    //std::vector< std::vector<int> >* indexes_of_particles_to_exchange_per_thd = &vecSpecies[ispec]->indexes_of_particles_to_exchange_per_thd;
-//    std::vector<int>*                indexes_of_particles_to_exchange         = &vecSpecies[ispec]->indexes_of_particles_to_exchange;
-//
-//    std::vector<int>* cubmin = &vecSpecies[ispec]->bmin;
-//    std::vector<int>* cubmax = &vecSpecies[ispec]->bmax;
-//
-//    int nmove,lmove,ii; // local, OK
-//    int shift[(*cubmax).size()+1];//how much we need to shift each bin in order to leave room for the new particles
-//    double dbin;
-//        
-//    dbin = params.cell_length[0]*params.clrw; //width of a bin.
-//    for (unsigned int j=0; j<(*cubmax).size()+1 ;j++){
-//      shift[j]=0;
-//    }
-//
-//    int n_part_send, n_part_recv, n_particles;
-//
-//    /********************************************************************************/
-//    // Wait for end of communications over Particles
-//    /********************************************************************************/
-//    for (int iDim=0 ; iDim<2 ; iDim++) {
-//	for (int iNeighbor=0 ; iNeighbor<nbNeighbors_ ; iNeighbor++) {
-//	    MPI_Status sstat    [2];
-//	    MPI_Status rstat    [2];
-//                
-//	    n_part_send = vecSpecies[ispec]->specMPI.patch_buff_index_send[iDim][iNeighbor].size();
-//	    n_part_recv = vecSpecies[ispec]->specMPI.patch_buff_index_recv_sz[iDim][(iNeighbor+1)%2];
-//                
-//	    if ( (neighbor_[iDim][iNeighbor]!=MPI_PROC_NULL) && (n_part_send!=0) ) {
-//		MPI_Wait( &(vecSpecies[ispec]->specMPI.patch_srequest[iDim][iNeighbor]), &(sstat[iNeighbor]) );
-//		// clean vecSpecies[ispec]->specMPI.patchVectorSend
-//		//vecSpecies[ispec]->specMPI.patchVectorSend[iDim][iNeighbor].erase_particle_trail(0);
-//	    }
-//	    if ( (neighbor_[iDim][(iNeighbor+1)%2]!=MPI_PROC_NULL) && (n_part_recv!=0) ) {
-//		MPI_Wait( &(vecSpecies[ispec]->specMPI.patch_rrequest[iDim][(iNeighbor+1)%2]), &(rstat[(iNeighbor+1)%2]) );     
-//		//cout << hindex << " recv from " << neighbor_[iDim][(iNeighbor+1)%2] << endl;
-//	    }
-//	}
-//    }
-//
-//    for (int iDim=0 ; iDim<2 ; iDim++) {
-//	for (int iNeighbor=0 ; iNeighbor<nbNeighbors_ ; iNeighbor++) {
-//                
-//	    MPI_Status sstat    [2];
-//	    MPI_Status rstat    [2];
-//
-//	    n_part_send = vecSpecies[ispec]->specMPI.corner_buff_index_send[iDim][iNeighbor].size();
-//	    n_part_recv = vecSpecies[ispec]->specMPI.corner_buff_index_recv_sz[iDim][(iNeighbor+1)%2];
-//                
-//	    if ( (corner_neighbor_[iDim][iNeighbor]!=MPI_PROC_NULL) && (n_part_send!=0) ) {
-//		MPI_Wait( &(vecSpecies[ispec]->specMPI.corner_srequest[iDim][iNeighbor]), &(sstat[iNeighbor]) );
-//		// clean cornerVectorSend
-//		//vecSpecies[ispec]->specMPI.cornerVectorSend[iDim][iNeighbor].erase_particle_trail(0);
-//	    }
-//	    if ( (corner_neighbor_[iDim][(iNeighbor+1)%2]!=MPI_PROC_NULL) && (n_part_recv!=0) ) {
-//		MPI_Wait( &(vecSpecies[ispec]->specMPI.corner_rrequest[iDim][(iNeighbor+1)%2]), &(rstat[(iNeighbor+1)%2]) );
-//		//cout << hindex << " recv from " << corner_neighbor_[iDim][(iNeighbor+1)%2] << endl;
-//	    }
-//	}
-//    }
-//
-//    /********************************************************************************/
-//    // Clean lists of indexes of particle to exchange per neighbor
-//    /********************************************************************************/
-//    for (int iDim=0 ; iDim<2 ; iDim++) {
-//	for (int i=0 ; i<nbNeighbors_ ; i++) {
-//	    vecSpecies[ispec]->specMPI.patch_buff_index_send[iDim][i].clear();
-//	    vecSpecies[ispec]->specMPI.corner_buff_index_send[iDim][i].clear();
-//	}
-//    }
-//            
-//        
-//    /********************************************************************************/
-//    // Delete Particles included in buff_send/buff_recv
-//    /********************************************************************************/
-//    cleanup_sent_particles(ispec, indexes_of_particles_to_exchange);
-//
-//
-//    // Delete useless Particles
-//    //Theoretically, not even necessary to do anything as long you use bmax as the end of your iterator on particles.
-//    //Nevertheless, you might want to free memory and have the actual number of particles
-//    //really equal to the size of the vector. So we do:
-//    cuParticles.erase_particle_trail((*cubmax).back());
-//    //+++++++++++++++++++++++++++++++++++++++++++++++++++++++++++++++++++++++++++++++
-//
-//
-//
-//    for (int iDim=0 ; iDim<2 ; iDim++) {
-//	for (unsigned int j=0; j<(*cubmax).size()+1 ;j++){
-//	    shift[j]=0;
-//	}
-//
-//	//********************************************************************************/
-//	// Copy newly arrived particles back to the vector
-//	// WARNING: very different behaviour depending on which dimension particles are coming from.
-//	/********************************************************************************/
-//	//We first evaluate how many particles arrive in each bin.
-//	if (iDim==1) {
-//	    //1) Count particles coming from south and north
-//	    for (int iNeighbor=0 ; iNeighbor<nbNeighbors_ ; iNeighbor++) {
-//		n_part_recv = vecSpecies[ispec]->specMPI.patch_buff_index_recv_sz[iDim][iNeighbor];
-//		for (unsigned int j=0; j<n_part_recv ;j++){
-//		    ii = int((vecSpecies[ispec]->specMPI.patchVectorRecv[iDim][iNeighbor].position(0,j)-min_local[0])/dbin);//bin in which the particle goes.
-//		    shift[ii+1]++; // It makes the next bins shift.
-//		}
-//	    }
-//	}
-//	if (iDim==0) {
-//	    //2) Add particles coming from west and east
-//	    shift[1] += vecSpecies[ispec]->specMPI.patch_buff_index_recv_sz[iDim][0];//Particles coming from south all go to bin 0 and shift all the other bins.
-//	    shift[(*cubmax).size()] += vecSpecies[ispec]->specMPI.patch_buff_index_recv_sz[iDim][1];//Used only to count the total number of particles arrived.
-//	}
-//
-//
-//	//Evaluation of the necessary shift of all bins.
-//	//Must be done sequentially
-//	for (unsigned int j=1; j<(*cubmax).size()+1;j++){ //bin 0 is not shifted.Last element of shift stores total number of arriving particles.
-//	    shift[j]+=shift[j-1];
-//	}
-//	//Make room for new particles
-//	cuParticles.initialize( cuParticles.size()+shift[(*cubmax).size()], cuParticles.dimension() );
-//        
-//	//Shift bins, must be done sequentially
-//	for (unsigned int j=(*cubmax).size()-1; j>=1; j--){
-//	    n_particles = (*cubmax)[j]-(*cubmin)[j]; //Nbr of particle in this bin
-//	    nmove = min(n_particles,shift[j]); //Nbr of particles to move
-//	    lmove = max(n_particles,shift[j]); //How far particles must be shifted
-//	    if (nmove>0) cuParticles.overwrite_part2D((*cubmin)[j], (*cubmin)[j]+lmove, nmove);
-//	    (*cubmin)[j] += shift[j];
-//	    (*cubmax)[j] += shift[j];
-//	}
-//        
-//	//Space has been made now to write the arriving particles into the correct bins
-//	//iDim == 0  is the easy case, when particles arrive either in first or last bin.
-//	if (iDim==0) {
-//	    for (int iNeighbor=0 ; iNeighbor<nbNeighbors_ ; iNeighbor++) {
-//		n_part_recv = vecSpecies[ispec]->specMPI.patch_buff_index_recv_sz[iDim][iNeighbor];
-//		if ( (neighbor_[0][iNeighbor]!=MPI_PROC_NULL) && (n_part_recv!=0) ) {
-//		    ii = iNeighbor*((*cubmax).size()-1);//0 if iNeighbor=0(particles coming from West) and (*cubmax).size()-1 otherwise.
-//		    vecSpecies[ispec]->specMPI.patchVectorRecv[iDim][iNeighbor].overwrite_part2D(0, cuParticles,(*cubmax)[ii],n_part_recv);
-//		    (*cubmax)[ii] += n_part_recv ;
-//		}
-//	    }
-//	}
-//	//iDim == 1) is the difficult case, when particles can arrive in any bin.
-//	if (iDim==1) {
-//	    for (int iNeighbor=0 ; iNeighbor<nbNeighbors_ ; iNeighbor++) {
-//		n_part_recv = vecSpecies[ispec]->specMPI.patch_buff_index_recv_sz[iDim][iNeighbor];
-//		if ( (neighbor_[1][iNeighbor]!=MPI_PROC_NULL) && (n_part_recv!=0) ) {
-//		    for(unsigned int j=0; j<n_part_recv; j++){
-//			ii = int((vecSpecies[ispec]->specMPI.patchVectorRecv[iDim][iNeighbor].position(0,j)-min_local[0])/dbin);//bin in which the particle goes.
-//			vecSpecies[ispec]->specMPI.patchVectorRecv[iDim][iNeighbor].overwrite_part2D(j, cuParticles,(*cubmax)[ii]);
-//			(*cubmax)[ii] ++ ;
-//		    }
-//		}
-//	    }
-//	}
-//    } // End for iDim
-//
-//    // ------------------ CORNERS ------------------
-//    for (int iDim=0 ; iDim<2 ; iDim++) {
-//	for (unsigned int j=0; j<(*cubmax).size()+1 ;j++){
-//	    shift[j]=0;
-//	}
-//
-//	//********************************************************************************/
-//	// Copy newly arrived particles back to the vector
-//	// WARNING: very different behaviour depending on which dimension particles are coming from.
-//	/********************************************************************************/
-//	//We first evaluate how many particles arrive in each bin.
-//	//2) Add particles coming from west and east
-//	if (iDim==0) {
-//	    shift[1] += vecSpecies[ispec]->specMPI.corner_buff_index_recv_sz[iDim][0];//Particles coming from south all go to bin 0 and shift all the other bins.
-//	    shift[1] += vecSpecies[ispec]->specMPI.corner_buff_index_recv_sz[iDim][1];//Particles coming from south all go to bin 0 and shift all the other bins.
-//	}
-//	if (iDim==1) {
-//	    shift[(*cubmax).size()] += vecSpecies[ispec]->specMPI.corner_buff_index_recv_sz[iDim][0];//Used only to count the total number of particles arrived.
-//	    shift[(*cubmax).size()] += vecSpecies[ispec]->specMPI.corner_buff_index_recv_sz[iDim][1];//Used only to count the total number of particles arrived.
-//	}
-//
-//	//Evaluation of the necessary shift of all bins.
-//	//Must be done sequentially
-//	for (unsigned int j=1; j<(*cubmax).size()+1;j++){ //bin 0 is not shifted.Last element of shift stores total number of arriving particles.
-//	    shift[j]+=shift[j-1];
-//	}
-//	//Make room for new particles
-//	cuParticles.initialize( cuParticles.size()+shift[(*cubmax).size()], cuParticles.dimension() );
-//        
-//	//Shift bins, must be done sequentially
-//	for (unsigned int j=(*cubmax).size()-1; j>=1; j--){
-//	    n_particles = (*cubmax)[j]-(*cubmin)[j]; //Nbr of particle in this bin
-//	    nmove = min(n_particles,shift[j]); //Nbr of particles to move
-//	    lmove = max(n_particles,shift[j]); //How far particles must be shifted
-//	    if (nmove>0) cuParticles.overwrite_part2D((*cubmin)[j], (*cubmin)[j]+lmove, nmove);
-//	    (*cubmin)[j] += shift[j];
-//	    (*cubmax)[j] += shift[j];
-//	}
-//        
-//	//Space has been made now to write the arriving particles into the correct bins
-//	//Corner particles arrive either in first or last bin.
-//	for (int iNeighbor=0 ; iNeighbor<nbNeighbors_ ; iNeighbor++) {
-//	    n_part_recv = vecSpecies[ispec]->specMPI.corner_buff_index_recv_sz[iDim][iNeighbor];
-//	    if ( (corner_neighbor_[0][iNeighbor]!=MPI_PROC_NULL) && (n_part_recv!=0) ) {
-//		ii = iDim*((*cubmax).size()-1);//0 if iDim=0(particles coming from West) and (*cubmax).size()-1 otherwise.
-//		vecSpecies[ispec]->specMPI.cornerVectorRecv[iDim][iNeighbor].overwrite_part2D(0, cuParticles,(*cubmax)[ii],n_part_recv);
-//		(*cubmax)[ii] += n_part_recv ;
-//	    }
-//	}
-//    } // End for iDim
-//} // finalizeCommParticles
-
 
 void Patch::initExchParticles(SmileiMPI* smpi, int ispec, PicParams& params, int tnum, VectorPatch * vecPatch)
 {
@@ -732,48 +183,24 @@
     for (int iDim=0 ; iDim < ndim ; iDim++){
         xmax[iDim] = params.cell_length[iDim]*( params.n_space_global[iDim] );
         for (int iNeighbor=0 ; iNeighbor<nbNeighbors_ ; iNeighbor++) {
-            vecSpecies[ispec]->specMPI.patchVectorRecv[iDim][iNeighbor].initialize(0,2);
-            vecSpecies[ispec]->specMPI.patchVectorSend[iDim][iNeighbor].initialize(0,2);
+            vecSpecies[ispec]->specMPI.patchVectorRecv[iDim][iNeighbor].initialize(0,cuParticles.dimension());
+            vecSpecies[ispec]->specMPI.patchVectorSend[iDim][iNeighbor].initialize(0,cuParticles.dimension());
 	    vecSpecies[ispec]->specMPI.patch_buff_index_send[iDim][iNeighbor].resize(0);
 	    vecSpecies[ispec]->specMPI.patch_buff_index_recv_sz[iDim][iNeighbor] = 0;
         }
     }
 
-    
      //??
      sort( (*indexes_of_particles_to_exchange).begin(), (*indexes_of_particles_to_exchange).end() );
  
  
     int n_part_send = (*indexes_of_particles_to_exchange).size();
     //int n_part_recv;
->>>>>>> d18bf63d
         
     int iPart;
     int n_particles;
 
     // Define where particles are going 
-<<<<<<< HEAD
-    diagonalParticles.initialize(0,cuParticles.dimension());
-    for (int i=0 ; i<n_part_send ; i++) {
-	iPart = (*indexes_of_particles_to_exchange)[i];
-
-	if ( cuParticles.position(iDim,iPart) < min_local[iDim]) { 
-	    vecSpecies[ispec]->specMPI.patch_buff_index_send[iDim][0].push_back( iPart );
-	}
-	else if ( cuParticles.position(iDim,iPart) >= max_local[iDim]) { 
-	    vecSpecies[ispec]->specMPI.patch_buff_index_send[iDim][1].push_back( iPart );
-	}
-	else if ( !(cuParticles.is_part_in_domain(iPart, this) ) ) {
-	    // at the end of exchangeParticles, diagonalParticles will be reinjected 
-	    // at the end of cuParticles & indexes_of_particles_to_exchange_per_thd[0] for next iDim
-	    cuParticles.cp_particle(iPart, diagonalParticles);
-	}
-	else { // particle will be deleted, if supp_particle particles still in the domain
-	}
-    }
-    //cout << hindex << " has " << n_part_send << " to send" << endl;
-     
-=======
     //diagonalParticles.initialize(0,cuParticles.dimension());
     //Put particles in the send buffer it belongs to. Priority to lower dimensions.
     for (int i=0 ; i<n_part_send ; i++) {
@@ -814,7 +241,6 @@
 
     int n_part_send, n_part_recv;
 
->>>>>>> d18bf63d
     int h0 = (*vecPatch)(0)->hindex;
     /********************************************************************************/
     // Exchange number of particles to exchange to establish or not a communication
@@ -1045,7 +471,7 @@
         shift[1] += vecSpecies[ispec]->specMPI.patch_buff_index_recv_sz[0][0];//Particles coming from south all go to bin 0 and shift all the other bins.
         shift[(*cubmax).size()] += vecSpecies[ispec]->specMPI.patch_buff_index_recv_sz[0][1];//Used only to count the total number of particles arrived.
         //idim>0
-        for (idim == 1; idim < ndim; idim++){
+        for (idim = 1; idim < ndim; idim++){
             for (int iNeighbor=0 ; iNeighbor<nbNeighbors_ ; iNeighbor++) {
                 n_part_recv = vecSpecies[ispec]->specMPI.patch_buff_index_recv_sz[idim][iNeighbor];
                 for (unsigned int j=0; j<n_part_recv ;j++){
@@ -1056,52 +482,6 @@
             }
         }
 
-<<<<<<< HEAD
-    //Evaluation of the necessary shift of all bins.
-    //Must be done sequentially
-    for (unsigned int j=1; j<(*cubmax).size()+1;j++){ //bin 0 is not shifted.Last element of shift stores total number of arriving particles.
-	shift[j]+=shift[j-1];
-    }
-    //Make room for new particles
-    cuParticles.initialize( cuParticles.size()+shift[(*cubmax).size()], cuParticles.dimension() );
-        
-    //Shift bins, must be done sequentially
-    for (unsigned int j=(*cubmax).size()-1; j>=1; j--){
-	n_particles = (*cubmax)[j]-(*cubmin)[j]; //Nbr of particle in this bin
-	nmove = min(n_particles,shift[j]); //Nbr of particles to move
-	lmove = max(n_particles,shift[j]); //How far particles must be shifted
-	if (nmove>0) cuParticles.overwrite_part((*cubmin)[j], (*cubmin)[j]+lmove, nmove);
-	(*cubmin)[j] += shift[j];
-	(*cubmax)[j] += shift[j];
-    }
-        
-    //Space has been made now to write the arriving particles into the correct bins
-    //iDim == 0  is the easy case, when particles arrive either in first or last bin.
-    if (iDim==0) {
-	for (int iNeighbor=0 ; iNeighbor<nbNeighbors_ ; iNeighbor++) {
-	    n_part_recv = vecSpecies[ispec]->specMPI.patch_buff_index_recv_sz[iDim][iNeighbor];
-	    if ( (neighbor_[0][iNeighbor]!=MPI_PROC_NULL) && (n_part_recv!=0) ) {
-		ii = iNeighbor*((*cubmax).size()-1);//0 if iNeighbor=0(particles coming from West) and (*cubmax).size()-1 otherwise.
-		vecSpecies[ispec]->specMPI.patchVectorRecv[iDim][iNeighbor].overwrite_part(0, cuParticles,(*cubmax)[ii],n_part_recv);
-		(*cubmax)[ii] += n_part_recv ;
-	    }
-	}
-    }
-    //iDim == 1) is the difficult case, when particles can arrive in any bin.
-    if (iDim==1) {
-	for (int iNeighbor=0 ; iNeighbor<nbNeighbors_ ; iNeighbor++) {
-	    n_part_recv = vecSpecies[ispec]->specMPI.patch_buff_index_recv_sz[iDim][iNeighbor];
-	    if ( (neighbor_[1][iNeighbor]!=MPI_PROC_NULL) && (n_part_recv!=0) ) {
-		for(unsigned int j=0; j<n_part_recv; j++){
-		    ii = int((vecSpecies[ispec]->specMPI.patchVectorRecv[iDim][iNeighbor].position(0,j)-min_local[0])/dbin);//bin in which the particle goes.
-		    vecSpecies[ispec]->specMPI.patchVectorRecv[iDim][iNeighbor].overwrite_part(j, cuParticles,(*cubmax)[ii]);
-		    (*cubmax)[ii] ++ ;
-		}
-	    }
-	}
-    }
-=======
->>>>>>> d18bf63d
 
         //Must be done sequentially
         for (unsigned int j=1; j<(*cubmax).size()+1;j++){ //bin 0 is not shifted.Last element of shift stores total number of arriving particles.
@@ -1115,7 +495,7 @@
             n_particles = (*cubmax)[j]-(*cubmin)[j]; //Nbr of particle in this bin
             nmove = min(n_particles,shift[j]); //Nbr of particles to move
             lmove = max(n_particles,shift[j]); //How far particles must be shifted
-            if (nmove>0) cuParticles.overwrite_part2D((*cubmin)[j], (*cubmin)[j]+lmove, nmove);
+            if (nmove>0) cuParticles.overwrite_part((*cubmin)[j], (*cubmin)[j]+lmove, nmove);
             (*cubmin)[j] += shift[j];
             (*cubmax)[j] += shift[j];
         }
@@ -1126,7 +506,7 @@
             n_part_recv = vecSpecies[ispec]->specMPI.patch_buff_index_recv_sz[0][iNeighbor];
             if ( (neighbor_[0][iNeighbor]!=MPI_PROC_NULL) && (n_part_recv!=0) ) {
                 ii = iNeighbor*((*cubmax).size()-1);//0 if iNeighbor=0(particles coming from West) and (*cubmax).size()-1 otherwise.
-                vecSpecies[ispec]->specMPI.patchVectorRecv[0][iNeighbor].overwrite_part2D(0, cuParticles,(*cubmax)[ii],n_part_recv);
+                vecSpecies[ispec]->specMPI.patchVectorRecv[0][iNeighbor].overwrite_part(0, cuParticles,(*cubmax)[ii],n_part_recv);
                 (*cubmax)[ii] += n_part_recv ;
             }
         }
@@ -1137,7 +517,7 @@
                 if ( (neighbor_[idim][iNeighbor]!=MPI_PROC_NULL) && (n_part_recv!=0) ) {
             	    for(unsigned int j=0; j<n_part_recv; j++){
             	        ii = int((vecSpecies[ispec]->specMPI.patchVectorRecv[iDim][iNeighbor].position(0,j)-min_local[0])/dbin);//bin in which the particle goes.
-            	        vecSpecies[ispec]->specMPI.patchVectorRecv[idim][iNeighbor].overwrite_part2D(j, cuParticles,(*cubmax)[ii]);
+            	        vecSpecies[ispec]->specMPI.patchVectorRecv[idim][iNeighbor].overwrite_part(j, cuParticles,(*cubmax)[ii]);
             	        (*cubmax)[ii] ++ ;
             	    }
                 }
