
// CLOBAL COORDINATES: 
//                           Patch_minGlobal                                                                      Patch_maxGlobal
//                      --------<===================================== gs ===================================>------------
//     GLOBAL INDICES:          0                                  .                                        nspace_global
//                           ix+oversize                                                                  ix+oversize
//                      ------------------------------------       .              ------------------------------------
//                      |   |   |     ...          |   |   |       .              |   |   |   |   ...    |   |   |   |
//                      |   |   |     ...          |   |   |       .              |   |   |   |   ...    |   |   |   |
//                      ------------------------------------       .              ------------------------------------
//                          Patch_minLocal    Patch_maxLocal       .             Patch_minLocal        Patch_maxLocal
//                                                 ----------------------------------------                 
//                                                 |   |   |       .              |   |   |
//                                                 |   |   |       .              |   |   |
//                                                 ----------------------------------------
// LOCAL COORDINATES:                             x(0) rlb        x(ix)             rub  x(nspace)
//                                                 ----<============= length =========>----
//     LOCAL INDICES:                              0   lb                            ub   nspace

#include "Patch.h"

#include <cstdlib>
#include <iostream>
#include <iomanip>

#include "Hilbert_functions.h"
#include "PatchesFactory.h"
#include "SpeciesFactory.h"
#include "Particles.h"
#include "ElectroMagnFactory.h"
#include "InterpolatorFactory.h"
#include "ProjectorFactory.h"
#include "DiagnosticFactory.h"
#include "CollisionsFactory.h"

using namespace std;


// ---------------------------------------------------------------------------------------------------------------------
// Patch constructor :
//   Called by PatchXD constructor which will finalize initialization
// ---------------------------------------------------------------------------------------------------------------------
Patch::Patch(Params& params, SmileiMPI* smpi, unsigned int ipatch, unsigned int n_moved)
{
    
    hindex = ipatch;
    nDim_fields_ = params.nDim_field;
    
    initStep1(params);
    
} // END Patch::Patch




// Cloning patch constructor
Patch::Patch(Patch* patch, Params& params, SmileiMPI* smpi, unsigned int ipatch, unsigned int n_moved, bool with_particles = true) {
    
    hindex = ipatch;
    nDim_fields_ = patch->nDim_fields_;
    
    initStep1(params);
    
}


void Patch::initStep1(Params& params)
{
    // for nDim_fields = 1 : bug if Pcoordinates.size = 1 !! 
    //Pcoordinates.resize(nDim_fields_);
    Pcoordinates.resize( 2 );
    
    // else if ( params.geometry == "2d3v" ) {
    //     Pcoordinates.resize(3);
    //     generalhilbertindexinv(params.mi[0], params.mi[1], params.mi[2], &Pcoordinates[0], &Pcoordinates[1], &Pcoordinates[2], hindex);
    // }
    
    nbNeighbors_ = 2;
    neighbor_.resize(nDim_fields_);
    corner_neighbor_.resize(params.nDim_field);
    send_tags_.resize(nDim_fields_);
    recv_tags_.resize(nDim_fields_);
    for ( int iDim = 0 ; iDim < nDim_fields_ ; iDim++ ) {
        neighbor_[iDim].resize(2,MPI_PROC_NULL);
        corner_neighbor_[iDim].resize(2,MPI_PROC_NULL);
        send_tags_[iDim].resize(2,MPI_PROC_NULL);
        recv_tags_[iDim].resize(2,MPI_PROC_NULL);
    }
    MPI_neighbor_.resize(nDim_fields_);
    for ( int iDim = 0 ; iDim < nDim_fields_; iDim++ ) {
        MPI_neighbor_[iDim].resize(2,MPI_PROC_NULL);
    }
    
    oversize.resize( nDim_fields_ );
    for ( int iDim = 0 ; iDim < nDim_fields_; iDim++ )
        oversize[iDim] = params.oversize[iDim];
}


void Patch::initStep3( Params& params, SmileiMPI* smpi, unsigned int n_moved ) {
    // Compute MPI neighborood
    updateMPIenv(smpi);
    
    // Compute patch boundaries
    min_local.resize(params.nDim_field, 0.);
    max_local.resize(params.nDim_field, 0.);
    cell_starting_global_index.resize(params.nDim_field, 0);
    for (unsigned int i = 0 ; i<params.nDim_field ; i++) {
        min_local[i] =  Pcoordinates[i]   *params.n_space[i]*params.cell_length[i];
        max_local[i] = (Pcoordinates[i]+1)*params.n_space[i]*params.cell_length[i];
        cell_starting_global_index[i] += Pcoordinates[i]*params.n_space[i];
        cell_starting_global_index[i] -= params.oversize[i];
    }
    
    cell_starting_global_index[0] += n_moved;
    min_local[0] += n_moved*params.cell_length[0];
    max_local[0] += n_moved*params.cell_length[0];
}


void Patch::finishCreation( Params& params, SmileiMPI* smpi ) {
    // initialize vector of Species (virtual)
    vecSpecies = SpeciesFactory::createVector(params, this);
    
    // initialize the electromagnetic fields (virtual)
    EMfields   = ElectroMagnFactory::create(params, vecSpecies, this);
    
    // interpolation operator (virtual)
    Interp     = InterpolatorFactory::create(params, this); // + patchId -> idx_domain_begin (now = ref smpi)
    // projection operator (virtual)
    Proj       = ProjectorFactory::create(params, this);    // + patchId -> idx_domain_begin (now = ref smpi)
    
    // Initialize the collisions
    vecCollisions = CollisionsFactory::create(params, this, vecSpecies);
    
    // Initialize the particle walls
    partWalls = new PartWalls(params, this);
    
    // Initialize the probes
    probes = DiagnosticFactory::createProbes();
    
    createType(params);
}


void Patch::finishCloning( Patch* patch, Params& params, SmileiMPI* smpi, bool with_particles = true ) {
    // clone vector of Species (virtual)
    vecSpecies = SpeciesFactory::cloneVector(patch->vecSpecies, params, this, with_particles);
    
    // clone the electromagnetic fields (virtual)
    EMfields   = ElectroMagnFactory::clone(patch->EMfields, params, vecSpecies, this);
    
    // interpolation operator (virtual)
    Interp     = InterpolatorFactory::create(params, this);
    // projection operator (virtual)
    Proj       = ProjectorFactory::create(params, this);
    
    // clone the collisions
    vecCollisions = CollisionsFactory::clone(patch->vecCollisions, params);
    
    // clone the particle walls
    partWalls = new PartWalls(patch->partWalls, this);
    
    // clone the probes
    probes = DiagnosticFactory::cloneProbes(patch->probes);
    
    createType(params);
}


// ---------------------------------------------------------------------------------------------------------------------
// Delete Patch members
// ---------------------------------------------------------------------------------------------------------------------
Patch::~Patch() {
    
    for(unsigned int i=0; i<vecCollisions.size(); i++) delete vecCollisions[i];
    vecCollisions.clear();
    
    delete partWalls;
    delete Proj;
    delete Interp;
    
    delete EMfields;
    for (unsigned int ispec=0 ; ispec<vecSpecies.size(); ispec++) delete vecSpecies[ispec];
    vecSpecies.clear();
    
} // END Patch::~Patch


// ---------------------------------------------------------------------------------------------------------------------
// Compute MPI rank of patch neigbors and current patch
// ---------------------------------------------------------------------------------------------------------------------
void Patch::updateMPIenv(SmileiMPI* smpi)
{
    MPI_me_ = smpi->smilei_rk;
    
    for (int iDim = 0 ; iDim < nDim_fields_ ; iDim++)
        for (int iNeighbor=0 ; iNeighbor<nbNeighbors_ ; iNeighbor++)
            MPI_neighbor_[iDim][iNeighbor] = smpi->hrank(neighbor_[iDim][iNeighbor]);
    
//        cout << "\n\tPatch Corner decomp : " << corner_neighbor_[0][1] << "\t" << neighbor_[1][1]  << "\t" << corner_neighbor_[1][1] << endl;
//        cout << "\tPatch Corner decomp : " << neighbor_[0][0] << "\t" << hindex << "\t" << neighbor_[0][1] << endl;
//        cout << "\tPatch Corner decomp : " << corner_neighbor_[0][0] << "\t" << neighbor_[1][0]  << "\t" << corner_neighbor_[1][0] << endl;
//        

//        cout << "\n\tMPI Corner decomp : " << "MPI_PROC_NULL" << "\t" << MPI_neighbor_[2][1]  << "\t" << "MPI_PROC_NULL" << endl << endl;
//
//        cout << "\n\tMPI Corner decomp : " << "MPI_PROC_NULL" << "\t" << MPI_neighbor_[1][1]  << "\t" << "MPI_PROC_NULL" << endl;
//        cout << "\tMPI Corner decomp : " << MPI_neighbor_[0][0] << "\t" << smpi->getRank() << "\t" << MPI_neighbor_[0][1] << endl;
//        cout << "\tMPI Corner decomp : " << "MPI_PROC_NULL" << "\t" << MPI_neighbor_[1][0]  << "\t" << "MPI_PROC_NULL" << endl << endl;
//
//        cout << "\n\tMPI Corner decomp : " << "MPI_PROC_NULL" << "\t" << MPI_neighbor_[2][0]  << "\t" << "MPI_PROC_NULL" << endl;
    

    for (int iDim=0 ; iDim< (int)neighbor_.size() ; iDim++)
        for (int iNeighbor=0 ; iNeighbor<2 ; iNeighbor++) {
            send_tags_[iDim][iNeighbor] = buildtag( hindex, iDim, iNeighbor, 5 );
            recv_tags_[iDim][iNeighbor] = buildtag( neighbor_[iDim][(iNeighbor+1)%2], iDim, iNeighbor, 5 );
        }

} // END updateMPIenv


// ---------------------------------------------------------------------------------------------------------------------
// Split particles Id to send in per direction and per patch neighbor dedicated buffers
// Apply periodicity if necessary
// ---------------------------------------------------------------------------------------------------------------------
void Patch::initExchParticles(SmileiMPI* smpi, int ispec, Params& params)
{
    Particles &cuParticles = (*vecSpecies[ispec]->particles);
    int ndim = params.nDim_field;
    int idim,check;
    std::vector<int>* indexes_of_particles_to_exchange = &vecSpecies[ispec]->indexes_of_particles_to_exchange;
//    double xmax[3]; 
    
    for (int iDim=0 ; iDim < ndim ; iDim++){
        for (int iNeighbor=0 ; iNeighbor<nbNeighbors_ ; iNeighbor++) {
            vecSpecies[ispec]->MPIbuff.partRecv[iDim][iNeighbor].initialize(0,cuParticles);
            vecSpecies[ispec]->MPIbuff.partSend[iDim][iNeighbor].initialize(0,cuParticles);
            vecSpecies[ispec]->MPIbuff.part_index_send[iDim][iNeighbor].resize(0);
            vecSpecies[ispec]->MPIbuff.part_index_recv_sz[iDim][iNeighbor] = 0;
        }
    }
 
    int n_part_send = (*indexes_of_particles_to_exchange).size();
        
    int iPart;

    // Define where particles are going 
    //Put particles in the send buffer it belongs to. Priority to lower dimensions.
    for (int i=0 ; i<n_part_send ; i++) {
        iPart = (*indexes_of_particles_to_exchange)[i];
        check = 0;
        idim = 0;
        //Put indexes of particles in the first direction they will be exchanged and correct their position according to periodicity for the first exchange only.
        while (check == 0 && idim<ndim){
            if ( cuParticles.position(idim,iPart) < min_local[idim]){
                if ( neighbor_[idim][0]!=MPI_PROC_NULL) { 
                    vecSpecies[ispec]->MPIbuff.part_index_send[idim][0].push_back( iPart );
                }
                //If particle is outside of the global domain (has no neighbor), it will not be put in a send buffer and will simply be deleted.
                check = 1;
            }
            else if ( cuParticles.position(idim,iPart) >= max_local[idim]){
                if( neighbor_[idim][1]!=MPI_PROC_NULL) { 
                    vecSpecies[ispec]->MPIbuff.part_index_send[idim][1].push_back( iPart );
                }
                check = 1;
            }
            idim++;
        }
    }
    
    

} // initExchParticles(... iDim)


// ---------------------------------------------------------------------------------------------------------------------
// For direction iDim, start exchange of number of particles 
//   - vecPatch : used for intra-MPI process comm (direct copy using Particels::cp_particles)
//   - smpi     : inhereted from previous SmileiMPI::exchangeParticles()
// ---------------------------------------------------------------------------------------------------------------------
void Patch::initCommParticles(SmileiMPI* smpi, int ispec, Params& params, int iDim, VectorPatch * vecPatch)
{
    int h0 = (*vecPatch)(0)->hindex;
    /********************************************************************************/
    // Exchange number of particles to exchange to establish or not a communication
    /********************************************************************************/
    for (int iNeighbor=0 ; iNeighbor<nbNeighbors_ ; iNeighbor++) {
        if (neighbor_[iDim][iNeighbor]!=MPI_PROC_NULL) {
            vecSpecies[ispec]->MPIbuff.part_index_send_sz[iDim][iNeighbor] = (vecSpecies[ispec]->MPIbuff.part_index_send[iDim][iNeighbor]).size();

            if (is_a_MPI_neighbor(iDim, iNeighbor)) {
                //If neighbour is MPI ==> I send him the number of particles I'll send later.
                int tag = buildtag( hindex, iDim+1, iNeighbor+3 );
                      MPI_Isend( &(vecSpecies[ispec]->MPIbuff.part_index_send_sz[iDim][iNeighbor]), 1, MPI_INT, MPI_neighbor_[iDim][iNeighbor], tag, MPI_COMM_WORLD, &(vecSpecies[ispec]->MPIbuff.srequest[iDim][iNeighbor]) );
            }
            else {
                //Else, I directly set the receive size to the correct value.
                (*vecPatch)( neighbor_[iDim][iNeighbor]- h0 )->vecSpecies[ispec]->MPIbuff.part_index_recv_sz[iDim][(iNeighbor+1)%2] = vecSpecies[ispec]->MPIbuff.part_index_send_sz[iDim][iNeighbor];
            }
        } // END of Send

        if (neighbor_[iDim][(iNeighbor+1)%2]!=MPI_PROC_NULL) {
            if (is_a_MPI_neighbor(iDim, (iNeighbor+1)%2)) {
                //If other neighbour is MPI ==> I receive the number of particles I'll receive later.
                int tag = buildtag( neighbor_[iDim][(iNeighbor+1)%2], iDim+1, iNeighbor+3 );
                MPI_Irecv( &(vecSpecies[ispec]->MPIbuff.part_index_recv_sz[iDim][(iNeighbor+1)%2]), 1, MPI_INT, MPI_neighbor_[iDim][(iNeighbor+1)%2], tag, MPI_COMM_WORLD, &(vecSpecies[ispec]->MPIbuff.rrequest[iDim][(iNeighbor+1)%2]) );
            }
        }
    }//end loop on nb_neighbors.

} // initCommParticles(... iDim)


// ---------------------------------------------------------------------------------------------------------------------
// For direction iDim, finalize receive of number of particles and really send particles
//   - vecPatch : used for intra-MPI process comm (direct copy using Particels::cp_particles)
//   - smpi     : used smpi->periods_
// ---------------------------------------------------------------------------------------------------------------------
void Patch::CommParticles(SmileiMPI* smpi, int ispec, Params& params, int iDim, VectorPatch * vecPatch)
{
    MPI_Datatype typePartSend, typePartRecv;
    Particles &cuParticles = (*vecSpecies[ispec]->particles);

    int n_part_send, n_part_recv;
    int h0 = (*vecPatch)(0)->hindex;
    double x_max = params.cell_length[iDim]*( params.n_space_global[iDim] );

    /********************************************************************************/
    // Wait for end of communications over number of particles
    /********************************************************************************/
    for (int iNeighbor=0 ; iNeighbor<nbNeighbors_ ; iNeighbor++) {
        MPI_Status sstat    [2];
        MPI_Status rstat    [2];
        if (neighbor_[iDim][iNeighbor]!=MPI_PROC_NULL) {
            if (is_a_MPI_neighbor(iDim, iNeighbor))
                MPI_Wait( &(vecSpecies[ispec]->MPIbuff.srequest[iDim][iNeighbor]), &(sstat[iNeighbor]) );
        }
        if (neighbor_[iDim][(iNeighbor+1)%2]!=MPI_PROC_NULL) {
            if (is_a_MPI_neighbor(iDim, (iNeighbor+1)%2))  {
                MPI_Wait( &(vecSpecies[ispec]->MPIbuff.rrequest[iDim][(iNeighbor+1)%2]), &(rstat[(iNeighbor+1)%2]) );
                if (vecSpecies[ispec]->MPIbuff.part_index_recv_sz[iDim][(iNeighbor+1)%2]!=0) {
                    //If I receive particles over MPI, I initialize my receive buffer with the appropriate size.
                    vecSpecies[ispec]->MPIbuff.partRecv[iDim][(iNeighbor+1)%2].initialize( vecSpecies[ispec]->MPIbuff.part_index_recv_sz[iDim][(iNeighbor+1)%2], cuParticles);
                }
            }
        }
    }
    /********************************************************************************/
    // Proceed to effective Particles' communications
    /********************************************************************************/

    // Number of properties per particles = nDim_Particles + 3 + 1 + 1

    for (int iNeighbor=0 ; iNeighbor<nbNeighbors_ ; iNeighbor++) {
                
        // n_part_send : number of particles to send to current neighbor
        n_part_send = (vecSpecies[ispec]->MPIbuff.part_index_send[iDim][iNeighbor]).size();
        if ( (neighbor_[iDim][iNeighbor]!=MPI_PROC_NULL) && (n_part_send!=0) ) {
            // Enabled periodicity
            if (smpi->periods_[iDim]==1) {
                for (int iPart=0 ; iPart<n_part_send ; iPart++) {
                    if ( ( iNeighbor==0 ) &&  (Pcoordinates[iDim] == 0 ) &&( cuParticles.position(iDim,vecSpecies[ispec]->MPIbuff.part_index_send[iDim][iNeighbor][iPart]) < 0. ) ) {
                        cuParticles.position(iDim,vecSpecies[ispec]->MPIbuff.part_index_send[iDim][iNeighbor][iPart])     += x_max;
                    }
                    else if ( ( iNeighbor==1 ) &&  ((int)Pcoordinates[iDim] == params.number_of_patches[iDim]-1 ) && ( cuParticles.position(iDim,vecSpecies[ispec]->MPIbuff.part_index_send[iDim][iNeighbor][iPart]) >= x_max ) ) {
                        cuParticles.position(iDim,vecSpecies[ispec]->MPIbuff.part_index_send[iDim][iNeighbor][iPart])     -= x_max;
                    }
                }
            }
            // Send particles
            if (is_a_MPI_neighbor(iDim, iNeighbor)) {
                // If MPI comm, first copy particles in the sendbuffer
                for (int iPart=0 ; iPart<n_part_send ; iPart++) 
                    cuParticles.cp_particle(vecSpecies[ispec]->MPIbuff.part_index_send[iDim][iNeighbor][iPart], vecSpecies[ispec]->MPIbuff.partSend[iDim][iNeighbor]);
                // Then send particles
                int tag = buildtag( hindex, iDim+1, iNeighbor+3 );
                typePartSend = smpi->createMPIparticles( &(vecSpecies[ispec]->MPIbuff.partSend[iDim][iNeighbor]) );
                MPI_Isend( &((vecSpecies[ispec]->MPIbuff.partSend[iDim][iNeighbor]).position(0,0)), 1, typePartSend, MPI_neighbor_[iDim][iNeighbor], tag, MPI_COMM_WORLD, &(vecSpecies[ispec]->MPIbuff.srequest[iDim][iNeighbor]) );
                MPI_Type_free( &typePartSend );
            }
            else {
                //If not MPI comm, copy particles directly in the receive buffer
                for (int iPart=0 ; iPart<n_part_send ; iPart++) 
                    cuParticles.cp_particle( vecSpecies[ispec]->MPIbuff.part_index_send[iDim][iNeighbor][iPart],((*vecPatch)( neighbor_[iDim][iNeighbor]- h0 )->vecSpecies[ispec]->MPIbuff.partRecv[iDim][(iNeighbor+1)%2]) );
            }
        } // END of Send
                
        n_part_recv = vecSpecies[ispec]->MPIbuff.part_index_recv_sz[iDim][(iNeighbor+1)%2];
        if ( (neighbor_[iDim][(iNeighbor+1)%2]!=MPI_PROC_NULL) && (n_part_recv!=0) ) {
            if (is_a_MPI_neighbor(iDim, (iNeighbor+1)%2)) {
                // If MPI comm, receive particles in the recv buffer previously initialized.
                typePartRecv = smpi->createMPIparticles( &(vecSpecies[ispec]->MPIbuff.partRecv[iDim][(iNeighbor+1)%2]) );
                int tag = buildtag( neighbor_[iDim][(iNeighbor+1)%2], iDim+1 ,iNeighbor+3 );
                MPI_Irecv( &((vecSpecies[ispec]->MPIbuff.partRecv[iDim][(iNeighbor+1)%2]).position(0,0)), 1, typePartRecv, MPI_neighbor_[iDim][(iNeighbor+1)%2], tag, MPI_COMM_WORLD, &(vecSpecies[ispec]->MPIbuff.rrequest[iDim][(iNeighbor+1)%2]) );
                MPI_Type_free( &typePartRecv );
            }

        } // END of Recv
                
    } // END for iNeighbor

} // END CommParticles(... iDim)


// ---------------------------------------------------------------------------------------------------------------------
// For direction iDim, finalize receive of particles, temporary store particles if diagonalParticles
// And store recv particles at their definitive place. 
// Call Patch::cleanup_sent_particles
//   - vecPatch : used for intra-MPI process comm (direct copy using Particels::cp_particles)
//   - smpi     : used smpi->periods_
// ---------------------------------------------------------------------------------------------------------------------
void Patch::finalizeCommParticles(SmileiMPI* smpi, int ispec, Params& params, int iDim, VectorPatch * vecPatch)
{

    int ndim = params.nDim_field;
    int idim, check;

    Particles &cuParticles = (*vecSpecies[ispec]->particles);

    std::vector<int>* indexes_of_particles_to_exchange = &vecSpecies[ispec]->indexes_of_particles_to_exchange;

    std::vector<int>* cubmin = &vecSpecies[ispec]->bmin;
    std::vector<int>* cubmax = &vecSpecies[ispec]->bmax;

    int nmove,lmove,ii; // local, OK
    int shift[(*cubmax).size()+1];//how much we need to shift each bin in order to leave room for the new particles
    double dbin;
        
    dbin = params.cell_length[0]*params.clrw; //width of a bin.
    for (unsigned int j=0; j<(*cubmax).size()+1 ;j++){
      shift[j]=0;
    }

    int n_part_send, n_part_recv, n_particles;

    /********************************************************************************/
    // Wait for end of communications over Particles
    /********************************************************************************/
    for (int iNeighbor=0 ; iNeighbor<nbNeighbors_ ; iNeighbor++) {
        MPI_Status sstat    [2];
        MPI_Status rstat    [2];
                
        n_part_send = vecSpecies[ispec]->MPIbuff.part_index_send[iDim][iNeighbor].size();
        n_part_recv = vecSpecies[ispec]->MPIbuff.part_index_recv_sz[iDim][(iNeighbor+1)%2];
               

 
        if ( (neighbor_[iDim][iNeighbor]!=MPI_PROC_NULL) && (n_part_send!=0) ) {
            if (is_a_MPI_neighbor(iDim, iNeighbor))
                MPI_Wait( &(vecSpecies[ispec]->MPIbuff.srequest[iDim][iNeighbor]), &(sstat[iNeighbor]) );
        }
        if ( (neighbor_[iDim][(iNeighbor+1)%2]!=MPI_PROC_NULL) && (n_part_recv!=0) ) {
            if (is_a_MPI_neighbor(iDim, (iNeighbor+1)%2))
                MPI_Wait( &(vecSpecies[ispec]->MPIbuff.rrequest[iDim][(iNeighbor+1)%2]), &(rstat[(iNeighbor+1)%2]) );     

            // Treat diagonalParticles
            if (iDim < ndim-1){ // No need to treat diag particles at last dimension.
                for (int iPart=n_part_recv-1 ; iPart>=0; iPart-- ) {
                    check = 0;
                    idim = iDim+1;//We check next dimension
                    while (check == 0 && idim<ndim){
                        //If particle not in the domain...
                        if ( (vecSpecies[ispec]->MPIbuff.partRecv[iDim][(iNeighbor+1)%2]).position(idim,iPart) < min_local[idim] ){  
                            if (neighbor_[idim][0]!=MPI_PROC_NULL){ //if neighbour exists
                                //... copy it at the back of the local particle vector ...
                                (vecSpecies[ispec]->MPIbuff.partRecv[iDim][(iNeighbor+1)%2]).cp_particle(iPart, cuParticles);
                                //...adjust bmax ...
                                (*cubmax)[(*cubmax).size()-1]++;
                                //... and add its index to the particles to be sent later...
                                vecSpecies[ispec]->MPIbuff.part_index_send[idim][0].push_back( cuParticles.size()-1 );
                                //..without forgeting to add it to the list of particles to clean.
                                vecSpecies[ispec]->addPartInExchList(cuParticles.size()-1);
                            }
                            //Remove it from receive buffer.
                            (vecSpecies[ispec]->MPIbuff.partRecv[iDim][(iNeighbor+1)%2]).erase_particle(iPart);
                            vecSpecies[ispec]->MPIbuff.part_index_recv_sz[iDim][(iNeighbor+1)%2]--;
                            check = 1;
                        }
                        //Other side of idim
                        else if ( (vecSpecies[ispec]->MPIbuff.partRecv[iDim][(iNeighbor+1)%2]).position(idim,iPart) >= max_local[idim]) { 
                            if (neighbor_[idim][1]!=MPI_PROC_NULL){ //if neighbour exists
                                (vecSpecies[ispec]->MPIbuff.partRecv[iDim][(iNeighbor+1)%2]).cp_particle(iPart, cuParticles);
                                (*cubmax)[(*cubmax).size()-1]++;
                                vecSpecies[ispec]->MPIbuff.part_index_send[idim][1].push_back( cuParticles.size()-1 );
                                vecSpecies[ispec]->addPartInExchList(cuParticles.size()-1);
                            }
                            (vecSpecies[ispec]->MPIbuff.partRecv[iDim][(iNeighbor+1)%2]).erase_particle(iPart);
                            vecSpecies[ispec]->MPIbuff.part_index_recv_sz[iDim][(iNeighbor+1)%2]--;
                            check = 1;
                        }
                        idim++;
                    }
                }
            }//If not last dim for diagonal particles.

        } //If received something
    } //loop i Neighbor

    //La recopie finale doit se faire au traitement de la dernière dimension seulement !!
    if (iDim == ndim-1){
   
        //We have stored in indexes_of_particles_to_exchange the list of all particles that needs to be removed.
        cleanup_sent_particles(ispec, indexes_of_particles_to_exchange);
        (*indexes_of_particles_to_exchange).clear();
        cuParticles.erase_particle_trail((*cubmax).back());

        //Evaluation of the necessary shift of all bins.
        for (unsigned int j=0; j<(*cubmax).size()+1 ;j++){
            shift[j]=0;
        }

        //idim=0
        shift[1] += vecSpecies[ispec]->MPIbuff.part_index_recv_sz[0][0];//Particles coming from ymin all go to bin 0 and shift all the other bins.
        shift[(*cubmax).size()] += vecSpecies[ispec]->MPIbuff.part_index_recv_sz[0][1];//Used only to count the total number of particles arrived.
        //idim>0
        for (idim = 1; idim < ndim; idim++){
            for (int iNeighbor=0 ; iNeighbor<nbNeighbors_ ; iNeighbor++) {
                n_part_recv = vecSpecies[ispec]->MPIbuff.part_index_recv_sz[idim][iNeighbor];
                for (unsigned int j=0; j<(unsigned int)n_part_recv ;j++){
                    //We first evaluate how many particles arrive in each bin.
                        ii = int((vecSpecies[ispec]->MPIbuff.partRecv[idim][iNeighbor].position(0,j)-min_local[0])/dbin);//bin in which the particle goes.
                    shift[ii+1]++; // It makes the next bins shift.
                }
            }
        }


        //Must be done sequentially
        for (unsigned int j=1; j<(*cubmax).size()+1;j++){ //bin 0 is not shifted.Last element of shift stores total number of arriving particles.
            shift[j]+=shift[j-1];
        }
        //Make room for new particles
        if (shift[(*cubmax).size()]) {
          //! vecor::resize of Charge crashed ! Temporay solution : push_back / Particle
          //cuParticles.initialize( cuParticles.size()+shift[(*cubmax).size()], cuParticles.Position.size() );
          for (int inewpart=0 ; inewpart<shift[(*cubmax).size()] ; inewpart++) cuParticles.create_particle();
        }
            
        //Shift bins, must be done sequentially
        for (unsigned int j=(*cubmax).size()-1; j>=1; j--){
            n_particles = (*cubmax)[j]-(*cubmin)[j]; //Nbr of particle in this bin
            nmove = min(n_particles,shift[j]); //Nbr of particles to move
            lmove = max(n_particles,shift[j]); //How far particles must be shifted
            if (nmove>0) cuParticles.overwrite_part((*cubmin)[j], (*cubmin)[j]+lmove, nmove);
            (*cubmin)[j] += shift[j];
            (*cubmax)[j] += shift[j];
        }
            
        //Space has been made now to write the arriving particles into the correct bins
        //idim == 0  is the easy case, when particles arrive either in first or last bin.
        for (int iNeighbor=0 ; iNeighbor<nbNeighbors_ ; iNeighbor++) {
            n_part_recv = vecSpecies[ispec]->MPIbuff.part_index_recv_sz[0][iNeighbor];
            if ( (neighbor_[0][iNeighbor]!=MPI_PROC_NULL) && (n_part_recv!=0) ) {
                ii = iNeighbor*((*cubmax).size()-1);//0 if iNeighbor=0(particles coming from Xmin) and (*cubmax).size()-1 otherwise.
                vecSpecies[ispec]->MPIbuff.partRecv[0][iNeighbor].overwrite_part(0, cuParticles,(*cubmax)[ii],n_part_recv);
                (*cubmax)[ii] += n_part_recv ;
            }
        }
        //idim > 0; this is the difficult case, when particles can arrive in any bin.
        for (idim = 1; idim < ndim; idim++){
            //if (idim!=iDim) continue;
            for (int iNeighbor=0 ; iNeighbor<nbNeighbors_ ; iNeighbor++) {
                n_part_recv = vecSpecies[ispec]->MPIbuff.part_index_recv_sz[idim][iNeighbor];
                if ( (neighbor_[idim][iNeighbor]!=MPI_PROC_NULL) && (n_part_recv!=0) ) {
                        for(unsigned int j=0; j<(unsigned int)n_part_recv; j++){
                            ii = int((vecSpecies[ispec]->MPIbuff.partRecv[idim][iNeighbor].position(0,j)-min_local[0])/dbin);//bin in which the particle goes.
                            vecSpecies[ispec]->MPIbuff.partRecv[idim][iNeighbor].overwrite_part(j, cuParticles,(*cubmax)[ii]);
                            (*cubmax)[ii] ++ ;
                        }
                }
            }
        }

    }//End Recv_buffers ==> particles


} // finalizeCommParticles(... iDim)


void Patch::cleanParticlesOverhead(Params& params)
{
    int ndim = params.nDim_field;
    for (unsigned int ispec=0 ; ispec<vecSpecies.size() ; ispec++) {
        Particles &cuParticles = (*vecSpecies[ispec]->particles);

        for (int idim = 0; idim < ndim; idim++){
            for ( int iNeighbor=0 ; iNeighbor<nbNeighbors_ ; iNeighbor++ ) {
                vecSpecies[ispec]->MPIbuff.partRecv[idim][iNeighbor].clear();
                vecSpecies[ispec]->MPIbuff.partRecv[idim][iNeighbor].shrink_to_fit(ndim);
                vecSpecies[ispec]->MPIbuff.partSend[idim][iNeighbor].clear();
                vecSpecies[ispec]->MPIbuff.partSend[idim][iNeighbor].shrink_to_fit(ndim);
                vecSpecies[ispec]->MPIbuff.part_index_send[idim][iNeighbor].clear();
                vector<int>(vecSpecies[ispec]->MPIbuff.part_index_send[idim][iNeighbor]).swap(vecSpecies[ispec]->MPIbuff.part_index_send[idim][iNeighbor]);
            }
        }

        cuParticles.shrink_to_fit(ndim);
    }

}

// ---------------------------------------------------------------------------------------------------------------------
// Clear vecSpecies[]->indexes_of_particles_to_exchange, suppress particles send and manage memory
// ---------------------------------------------------------------------------------------------------------------------
void Patch::cleanup_sent_particles(int ispec, std::vector<int>* indexes_of_particles_to_exchange)
{
    /********************************************************************************/
    // Delete Particles included in the index of particles to exchange. Assumes indexes are sorted.
    /********************************************************************************/
    int ii, iPart;
    std::vector<int>* cubmin = &vecSpecies[ispec]->bmin;
    std::vector<int>* cubmax = &vecSpecies[ispec]->bmax;
    Particles &cuParticles = (*vecSpecies[ispec]->particles);

    
    // Push lost particles at the end of bins
    for (unsigned int ibin = 0 ; ibin < (*cubmax).size() ; ibin++ ) {
        ii = (*indexes_of_particles_to_exchange).size()-1;
        if (ii >= 0) { // Push lost particles to the end of the bin
            iPart = (*indexes_of_particles_to_exchange)[ii];
            while (iPart >= (*cubmax)[ibin] && ii > 0) {
                ii--;
                iPart = (*indexes_of_particles_to_exchange)[ii];
            }
            while (iPart == (*cubmax)[ibin]-1 && iPart >= (*cubmin)[ibin] && ii > 0) {
                (*cubmax)[ibin]--;
                ii--;
                iPart = (*indexes_of_particles_to_exchange)[ii];
            }
            while (iPart >= (*cubmin)[ibin] && ii > 0) {
                cuParticles.overwrite_part((*cubmax)[ibin]-1, iPart );
                (*cubmax)[ibin]--;
                ii--;
                iPart = (*indexes_of_particles_to_exchange)[ii];
            }
            if (iPart >= (*cubmin)[ibin] && iPart < (*cubmax)[ibin]) { //On traite la dernière particule (qui peut aussi etre la premiere)
                cuParticles.overwrite_part((*cubmax)[ibin]-1, iPart );
                (*cubmax)[ibin]--;
            }
        }
    }


    //Shift the bins in memory
    //Warning: this loop must be executed sequentially. Do not use openMP here.
    for (int unsigned ibin = 1 ; ibin < (*cubmax).size() ; ibin++ ) { //First bin don't need to be shifted
        ii = (*cubmin)[ibin]-(*cubmax)[ibin-1]; // Shift the bin in memory by ii slots.
        iPart = min(ii,(*cubmax)[ibin]-(*cubmin)[ibin]); // Number of particles we have to shift = min (Nshift, Nparticle in the bin)
        if(iPart > 0) cuParticles.overwrite_part((*cubmax)[ibin]-iPart,(*cubmax)[ibin-1],iPart);
        (*cubmax)[ibin] -= ii;
        (*cubmin)[ibin] = (*cubmax)[ibin-1];
    }

<<<<<<< HEAD
} // END cleanup_sent_particles

void Patch::testSumField( Field* field, int iDim )
{
    MPI_Status sstat    [2];
    MPI_Status rstat    [2];
    int tagp(0);
    if (field->name == "Jx") tagp = 1;
    if (field->name == "Jy") tagp = 2;
    if (field->name == "Jz") tagp = 3;
    if (field->name == "Rho") tagp = 4;

    for (int iNeighbor=0 ; iNeighbor<nbNeighbors_ ; iNeighbor++) {
        if ( is_a_MPI_neighbor( iDim, iNeighbor ) ) {
            int received(false);
            MPI_Test( &(field->MPIbuff.srequest[iDim][iNeighbor]), &received, &(sstat[iNeighbor]) );
        }
        if ( is_a_MPI_neighbor( iDim, (iNeighbor+1)%2 ) ) {
            int received(false);

            int tag  = buildtag( neighbor_[iDim][(iNeighbor+1)%2], iDim, iNeighbor, tagp );
            MPI_Iprobe(MPI_neighbor_[iDim][(iNeighbor+1)%2], tag, MPI_COMM_WORLD, &received, &(rstat[(iNeighbor+1)%2]));
            //MPI_Test( &(field->MPIbuff.rrequest[iDim][(iNeighbor+1)%2]), &received, &(rstat[(iNeighbor+1)%2]) );
        }
    }

} // END testSumField
=======
} // END cleanup_sent_particles
>>>>>>> c055a20d
<|MERGE_RESOLUTION|>--- conflicted
+++ resolved
@@ -654,7 +654,6 @@
         (*cubmin)[ibin] = (*cubmax)[ibin-1];
     }
 
-<<<<<<< HEAD
 } // END cleanup_sent_particles
 
 void Patch::testSumField( Field* field, int iDim )
@@ -681,7 +680,4 @@
         }
     }
 
-} // END testSumField
-=======
-} // END cleanup_sent_particles
->>>>>>> c055a20d
+} // END testSumField