--- conflicted
+++ resolved
@@ -55,11 +55,7 @@
     // 4 - ionization
     // 5 - radiation
     // 6 - Breit-Wheeler
-<<<<<<< HEAD
-    patch_timers.resize(15,0.);
-=======
-    patch_timers.resize( 14, 0. );
->>>>>>> 89f1d23f
+    patch_timers.resize( 15, 0. );
 #endif
     
 } // END Patch::Patch
@@ -78,11 +74,7 @@
     
 #ifdef  __DETAILED_TIMERS
     // Initialize timers
-<<<<<<< HEAD
-    patch_timers.resize(15,0.);
-=======
-    patch_timers.resize( 14, 0. );
->>>>>>> 89f1d23f
+    patch_timers.resize( 15, 0. );
 #endif
     
 }
