--- conflicted
+++ resolved
@@ -22,11 +22,10 @@
     void solveEnvelope( Params &params, SimWindow *simWindow, int itime, double time_dual, Timers &timers, SmileiMPI *smpi );
     void clean();
     VectorPatch vecPatch_;
-<<<<<<< HEAD
-    DomainDecomposition* decomposition_;
-    Patch* patch_;
-    Diagnostic* diag_; 
-   
+    DomainDecomposition *decomposition_;
+    Patch *patch_;
+    Diagnostic *diag_;
+    
     int hrank_global_domain( int hindex, Params& params, VectorPatch& vecPatches );
 
     void identify_additional_patches(SmileiMPI* smpi, VectorPatch& vecPatches, Params& params, SimWindow* simWindow);
@@ -40,15 +39,7 @@
     void reset_mapping();
 
     Patch* fake_patch;
-
-
-
-=======
-    DomainDecomposition *decomposition_;
-    Patch *patch_;
-    Diagnostic *diag_;
     
->>>>>>> 030c5b21
 };
 
 #endif