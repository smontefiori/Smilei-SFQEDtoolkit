--- conflicted
+++ resolved
@@ -4258,18 +4258,11 @@
             if ( spec->radiation_model_ == "mc" && spec->photon_species_) {
                 spec->radiated_photons_->initializeDataOnDevice();
             }
-<<<<<<< HEAD
-
-            // Create pair species on the device
-            if ( spec->radiation_model_ == "mc" && spec->photon_species_) {
-                spec->radiated_photons_->initializeDataOnDevice();
-=======
-           
+
             // Create pair species on the device
             if ( spec->mBW_pair_species_[0] && spec->mBW_pair_species_[1]) {
                  spec->mBW_pair_particles_[0]->initializeDataOnDevice();
                  spec->mBW_pair_particles_[1]->initializeDataOnDevice();
->>>>>>> e230f795
             }
 
             //#pragma acc enter data copyin(spec->nrj_radiation)
