#include "VectorPatch.h"

#include <cstdlib>
#include <iostream>
#include <iomanip>
#include <fstream>
#include <cstring>
#include <math.h>
//#include <string>

#include "Collisions.h"
#include "DomainDecompositionFactory.h"
#include "PatchesFactory.h"
#include "Species.h"
#include "Particles.h"
#include "PeekAtSpecies.h"
#include "SimWindow.h"
#include "SolverFactory.h"
#include "DiagnosticFactory.h"
#include "LaserEnvelope.h"
#include "ElectroMagnBC.h"
#include "Laser.h"

#include "SyncVectorPatch.h"
#include "interface.h"
#include "Timers.h"

using namespace std;


VectorPatch::VectorPatch()
{
    domain_decomposition_ = NULL ;
}


VectorPatch::VectorPatch( Params &params )
{
    domain_decomposition_ = DomainDecompositionFactory::create( params );
}


VectorPatch::~VectorPatch()
{
    if( domain_decomposition_ != NULL ) {
        delete domain_decomposition_;
    }
}


void VectorPatch::close( SmileiMPI *smpiData )
{
    closeAllDiags( smpiData );


    if( diag_timers.size() ) {
        MESSAGE( "\n\tDiagnostics profile :" );
    }
    for( unsigned int idiag = 0 ;  idiag < diag_timers.size() ; idiag++ ) {
        double sum( 0 );
        MPI_Reduce( &diag_timers[idiag]->time_acc_, &sum, 1, MPI_DOUBLE, MPI_SUM, 0, MPI_COMM_WORLD );
        MESSAGE( "\t\t" << setw( 20 ) << diag_timers[idiag]->name_ << "\t" << sum/( double )smpiData->getSize() );
    }

    for( unsigned int idiag = 0 ;  idiag < diag_timers.size() ; idiag++ ) {
        delete diag_timers[idiag];
    }
    diag_timers.clear();


    for( unsigned int idiag=0 ; idiag<localDiags.size(); idiag++ ) {
        delete localDiags[idiag];
    }
    localDiags.clear();

    for( unsigned int idiag=0 ; idiag<globalDiags.size(); idiag++ ) {
        delete globalDiags[idiag];
    }
    globalDiags.clear();

    for( unsigned int ipatch=0 ; ipatch<size(); ipatch++ ) {
        delete patches_[ipatch];
    }

    patches_.clear();
}

void VectorPatch::createDiags( Params &params, SmileiMPI *smpi, OpenPMDparams &openPMD, RadiationTables * radiation_tables_ )
{
    globalDiags = DiagnosticFactory::createGlobalDiagnostics( params, smpi, *this, radiation_tables_ );
    localDiags  = DiagnosticFactory::createLocalDiagnostics( params, smpi, *this, openPMD );
    
    // Verify that diagnostic names are not duplicated
    vector<string> names( 0 );
    for( unsigned int i=0; i<globalDiags.size(); i++ ) {
        if( globalDiags[i]->name().empty() ) continue;
        if( std::find(names.begin(), names.end(), globalDiags[i]->name()) != names.end() ) {
            ERROR( "Two diagnostics have the same label " << globalDiags[i]->name() );
        }
        names.push_back( globalDiags[i]->name() );
    }
    for( unsigned int i=0; i<localDiags.size(); i++ ) {
        if( localDiags[i]->name().empty() ) continue;
        if( std::find(names.begin(), names.end(), localDiags[i]->name()) != names.end() ) {
            ERROR( "Two diagnostics have the same label " << localDiags[i]->name() );
        }
        names.push_back( localDiags[i]->name() );
    }
    
    // Delete all unused fields
    for( unsigned int ipatch=0 ; ipatch<size() ; ipatch++ ) {
        if( params.geometry!="AMcylindrical" ) {
            for( unsigned int ifield=0 ; ifield<( *this )( ipatch )->EMfields->Jx_s.size(); ifield++ ) {
                if( ( *this )( ipatch )->EMfields->Jx_s[ifield]->data_ == NULL ) {
                    delete( *this )( ipatch )->EMfields->Jx_s[ifield];
                    ( *this )( ipatch )->EMfields->Jx_s[ifield]=NULL;
                }

            }
            for( unsigned int ifield=0 ; ifield<( *this )( ipatch )->EMfields->Jy_s.size(); ifield++ ) {
                if( ( *this )( ipatch )->EMfields->Jy_s[ifield]->data_ == NULL ) {
                    delete( *this )( ipatch )->EMfields->Jy_s[ifield];
                    ( *this )( ipatch )->EMfields->Jy_s[ifield]=NULL;
                }
            }
            for( unsigned int ifield=0 ; ifield<( *this )( ipatch )->EMfields->Jz_s.size(); ifield++ ) {
                if( ( *this )( ipatch )->EMfields->Jz_s[ifield]->data_ == NULL ) {
                    delete( *this )( ipatch )->EMfields->Jz_s[ifield];
                    ( *this )( ipatch )->EMfields->Jz_s[ifield]=NULL;
                }
            }
            for( unsigned int ifield=0 ; ifield<( *this )( ipatch )->EMfields->rho_s.size(); ifield++ ) {
                if( ( *this )( ipatch )->EMfields->rho_s[ifield]->data_ == NULL ) {
                    delete( *this )( ipatch )->EMfields->rho_s[ifield];
                    ( *this )( ipatch )->EMfields->rho_s[ifield]=NULL;
                }
            }

        } else {
            
            ElectroMagnAM *EMfields = static_cast<ElectroMagnAM *>( ( *this )( ipatch )->EMfields );
            for( unsigned int ifield=0 ; ifield<EMfields->Jl_s.size(); ifield++ ) {
                if( EMfields->Jl_s[ifield]->cdata_ == NULL ) {
                    delete EMfields->Jl_s[ifield];
                    EMfields->Jl_s[ifield]=NULL;
                }
            }
            for( unsigned int ifield=0 ; ifield<EMfields->Jr_s.size(); ifield++ ) {
                if( EMfields->Jr_s[ifield]->cdata_ == NULL ) {
                    delete EMfields->Jr_s[ifield];
                    EMfields->Jr_s[ifield]=NULL;
                }
            }
            for( unsigned int ifield=0 ; ifield<EMfields->Jt_s.size(); ifield++ ) {
                if( EMfields->Jt_s[ifield]->cdata_ == NULL ) {
                    delete EMfields->Jt_s[ifield];
                    EMfields->Jt_s[ifield]=NULL;
                }
            }

            for( unsigned int ifield=0 ; ifield<EMfields->rho_AM_s.size(); ifield++ ) {
                if( EMfields->rho_AM_s[ifield]->cdata_ == NULL ) {
                    delete EMfields->rho_AM_s[ifield];
                    EMfields->rho_AM_s[ifield]=NULL;
                }
            }
      
            if (params.Laser_Envelope_model){
                for( unsigned int ifield=0 ; ifield<EMfields->Env_Chi_s.size(); ifield++ ) {
                if( EMfields->Env_Chi_s[ifield]->data_ == NULL ) {
                    delete EMfields->Env_Chi_s[ifield];
                    EMfields->Env_Chi_s[ifield]=NULL;
                    }
                }
            }
        }


        if( (params.Laser_Envelope_model) && (params.geometry != "AMcylindrical")) {
            for( unsigned int ifield=0 ; ifield<( *this )( ipatch )->EMfields->Env_Chi_s.size(); ifield++ ) {
                if( ( *this )( ipatch )->EMfields->Env_Chi_s[ifield]->data_ == NULL ) {
                    delete( *this )( ipatch )->EMfields->Env_Chi_s[ifield];
                    ( *this )( ipatch )->EMfields->Env_Chi_s[ifield]=NULL;
                }
            }
        }



    }

    for( unsigned int idiag = 0 ;  idiag < globalDiags.size() ; idiag++ ) {
        diag_timers.push_back( new Timer( globalDiags[idiag]->filename ) );
    }
    for( unsigned int idiag = 0 ;  idiag < localDiags.size() ; idiag++ ) {
        diag_timers.push_back( new Timer( localDiags[idiag]->filename ) );
    }

    for( unsigned int idiag = 0 ;  idiag < diag_timers.size() ; idiag++ ) {
        diag_timers[idiag]->init( smpi );
    }

}


// ---------------------------------------------------------------------------------------------------------------------
// ---------------------------------------------------------------------------------------------------------------------
// ----------------------------------------------       INTERFACES        ----------------------------------------------
// ---------------------------------------------------------------------------------------------------------------------
// ---------------------------------------------------------------------------------------------------------------------

// ---------------------------------------------------------------------------------------------------------------------
// Configure all patches for the new time step
// ---------------------------------------------------------------------------------------------------------------------
void VectorPatch::configuration( Params &params, Timers &timers, int itime )
{

    //if (params.has_adaptive_vectorization)
    //{

    timers.reconfiguration.restart();

    unsigned int npatches = this->size();

    // Clean buffers
    #pragma omp master
    {
        for( unsigned int ipatch=0 ; ipatch< npatches; ipatch++ ) {
            // For all species
            for( unsigned int ispec=0 ; ispec<( *this )( ipatch )->vecSpecies.size() ; ispec++ ) {
                ( *this )( ipatch )->cleanMPIBuffers( ispec, params );
            }
        }
    }
    #pragma omp barrier

    // Species configuration according to the default mode

    #pragma omp for schedule(runtime)
    for( unsigned int ipatch=0 ; ipatch<npatches ; ipatch++ ) {
        // Particle importation for all species
        for( unsigned int ispec=0 ; ispec<( *this )( ipatch )->vecSpecies.size() ; ispec++ ) {
            species( ipatch, ispec )->defaultConfigure( params, ( *this )( ipatch ) );
        }
    }

    timers.reconfiguration.update( params.printNow( itime ) );
    //}

}

// ---------------------------------------------------------------------------------------------------------------------
// Reconfigure all patches for the new time step
// ---------------------------------------------------------------------------------------------------------------------
void VectorPatch::reconfiguration( Params &params, Timers &timers, int itime )
{
    //if (params.has_adaptive_vectorization)
    //{

    timers.reconfiguration.restart();

    unsigned int npatches = this->size();

    // Clean buffers
    #pragma omp master
    {
        for( unsigned int ipatch=0 ; ipatch < npatches ; ipatch++ ) {
            // For all species
            for( unsigned int ispec=0 ; ispec<( *this )( ipatch )->vecSpecies.size() ; ispec++ ) {
                ( *this )( ipatch )->cleanMPIBuffers( ispec, params );
            }
        }
    }
    #pragma omp barrier

    // Species reconfiguration for best performance
    // Change the status to use vectorized or not-vectorized operators
    // as a function of the metrics
    #pragma omp for schedule(runtime)
    for( unsigned int ipatch=0 ; ipatch < npatches ; ipatch++ ) {
        // Particle importation for all species
        for( unsigned int ispec=0 ; ispec<( *this )( ipatch )->vecSpecies.size() ; ispec++ ) {
            species( ipatch, ispec )->reconfiguration( params, ( *this )( ipatch ) );
        }
    }

    timers.reconfiguration.update( params.printNow( itime ) );
    //}
}


// ---------------------------------------------------------------------------------------------------------------------
// Sort all patches for the new time step
// ---------------------------------------------------------------------------------------------------------------------
void VectorPatch::sortAllParticles( Params &params )
{
#ifdef _VECTO
    if((  params.vectorization_mode != "off" ) || (params.cell_sorting) ) {
        //Need to sort because particles are not well sorted at creation
        for( unsigned int ipatch=0 ; ipatch < size() ; ipatch++ ) {
            for( unsigned int ispec=0 ; ispec<patches_[ipatch]->vecSpecies.size(); ispec++ ) {
                patches_[ipatch]->vecSpecies[ispec]->computeParticleCellKeys( params );
                patches_[ipatch]->vecSpecies[ispec]->sortParticles( params, patches_[ipatch] );
            }
        }
    }
#endif
}

// ---------------------------------------------------------------------------------------------------------------------
// For all patches, move particles (restartRhoJ(s), dynamics and exchangeParticles)
// ---------------------------------------------------------------------------------------------------------------------
void VectorPatch::dynamics( Params &params,
                            SmileiMPI *smpi,
                            SimWindow *simWindow,
                            RadiationTables &RadiationTables,
                            MultiphotonBreitWheelerTables &MultiphotonBreitWheelerTables,
                            double time_dual, Timers &timers, int itime )
{

    #pragma omp single
    {
        diag_flag = ( needsRhoJsNow( itime ) || params.is_spectral );
    }
    
    timers.particles.restart();
    ostringstream t;
    #pragma omp for schedule(runtime)
    for( unsigned int ipatch=0 ; ipatch<this->size() ; ipatch++ ) {
        ( *this )( ipatch )->EMfields->restartRhoJ();
        for( unsigned int ispec=0 ; ispec<( *this )( ipatch )->vecSpecies.size() ; ispec++ ) {
            Species *spec = species( ipatch, ispec );
            
            if( params.keep_position_old ) {
                spec->particles->savePositions();
            }
            
            if( spec->ponderomotive_dynamics ) {
                continue;
            }
            
            if( spec->isProj( time_dual, simWindow ) || diag_flag ) {
                // Dynamics with vectorized operators
                if( spec->vectorized_operators || params.cell_sorting ) {
                    spec->dynamics( time_dual, ispec,
                                    emfields( ipatch ),
                                    params, diag_flag, partwalls( ipatch ),
                                    ( *this )( ipatch ), smpi,
                                    RadiationTables,
                                    MultiphotonBreitWheelerTables,
                                    localDiags );
                }
                // Dynamics with scalar operators
                else {
                    if( params.vectorization_mode == "adaptive" ) {
                        spec->scalarDynamics( time_dual, ispec,
                                               emfields( ipatch ),
                                               params, diag_flag, partwalls( ipatch ),
                                               ( *this )( ipatch ), smpi,
                                               RadiationTables,
                                               MultiphotonBreitWheelerTables,
                                               localDiags );
                    } else {
                        spec->Species::dynamics( time_dual, ispec,
                                                 emfields( ipatch ),
                                                 params, diag_flag, partwalls( ipatch ),
                                                 ( *this )( ipatch ), smpi,
                                                 RadiationTables,
                                                 MultiphotonBreitWheelerTables,
                                                 localDiags );
                    }
                } // end if condition on vectorization
            } // end if condition on species
        } // end loop on species
        //MESSAGE("species dynamics");
    } // end loop on patches


    timers.particles.update( params.printNow( itime ) );
#ifdef __DETAILED_TIMERS
    timers.interpolator.update( *this, params.printNow( itime ) );
    timers.pusher.update( *this, params.printNow( itime ) );
    timers.projector.update( *this, params.printNow( itime ) );
    timers.cell_keys.update( *this, params.printNow( itime ) );
    timers.ionization.update( *this, params.printNow( itime ) );
    timers.radiation.update( *this, params.printNow( itime ) );
    timers.multiphoton_Breit_Wheeler_timer.update( *this, params.printNow( itime ) );
#endif

    timers.syncPart.restart();
    for( unsigned int ispec=0 ; ispec<( *this )( 0 )->vecSpecies.size(); ispec++ ) {
        Species *spec = species( 0, ispec );
        if( !spec->ponderomotive_dynamics && spec->isProj( time_dual, simWindow ) ) {
            SyncVectorPatch::exchangeParticles( ( *this ), ispec, params, smpi, timers, itime ); // Included sortParticles
        } // end condition on species
    } // end loop on species
    //MESSAGE("exchange particles");
    timers.syncPart.update( params.printNow( itime ) );
    
#ifdef __DETAILED_TIMERS
    timers.sorting.update( *this, params.printNow( itime ) );
#endif
} // END dynamics

// ---------------------------------------------------------------------------------------------------------------------
// For all patches, project charge and current densities with standard scheme for diag purposes at t=0
// ---------------------------------------------------------------------------------------------------------------------
void VectorPatch::projectionForDiags( Params &params,
                                        SmileiMPI *smpi,
                                        SimWindow *simWindow,
                                        double time_dual, Timers &timers, int itime )
{

    #pragma omp single
    diag_flag = needsRhoJsNow( itime );

    #pragma omp for schedule(runtime)
    for( unsigned int ipatch=0 ; ipatch<this->size() ; ipatch++ ) {
        ( *this )( ipatch )->EMfields->restartRhoJ();
        for( unsigned int ispec=0 ; ispec<( *this )( ipatch )->vecSpecies.size() ; ispec++ ) {
            if( ( *this )( ipatch )->vecSpecies[ispec]->isProj( time_dual, simWindow ) || diag_flag ) {
                species( ipatch, ispec )->projectionForDiags( time_dual, ispec,
                        emfields( ipatch ),
                        params, diag_flag,
                        ( *this )( ipatch ), smpi );
            }
        }

    }

    // if Envelope is used, project the susceptibility of the particles interacting with the envelope
    if( params.Laser_Envelope_model ) {
        #pragma omp for schedule(runtime)
        for( unsigned int ipatch=0 ; ipatch<this->size() ; ipatch++ ) {
            ( *this )( ipatch )->EMfields->restartEnvChi();
            for( unsigned int ispec=0 ; ispec<( *this )( ipatch )->vecSpecies.size() ; ispec++ ) {
                if( ( *this )( ipatch )->vecSpecies[ispec]->isProj( time_dual, simWindow ) || diag_flag ) {
                    if( species( ipatch, ispec )->ponderomotive_dynamics ) {
                        species( ipatch, ispec )->ponderomotiveProjectSusceptibility( time_dual, ispec,
                                emfields( ipatch ),
                                params, diag_flag,
                                ( *this )( ipatch ), smpi,
                                localDiags );
                    } // end condition on ponderomotive dynamics
                } // end diagnostic or projection if condition on species
            } // end loop on species
        } // end loop on patches
    }

} // END projection for diags

// ---------------------------------------------------------------------------------------------------------------------
//! For all patches, exchange particles and sort them.
// ---------------------------------------------------------------------------------------------------------------------
void VectorPatch::finalizeAndSortParticles( Params &params, SmileiMPI *smpi, SimWindow *simWindow,
        double time_dual, Timers &timers, int itime )
{
    timers.syncPart.restart();


    // Particle synchronization and sorting
    // ----------------------------------------

    for( unsigned int ispec=0 ; ispec<( *this )( 0 )->vecSpecies.size(); ispec++ ) {
        if( ( *this )( 0 )->vecSpecies[ispec]->isProj( time_dual, simWindow ) ) {
            SyncVectorPatch::finalizeAndSortParticles( ( *this ), ispec, params, smpi, timers, itime ); // Included sortParticles
        }

    }

    // Particle importation from physical mechanisms
    // ----------------------------------------

    #pragma omp for schedule(runtime)
    for( unsigned int ipatch=0 ; ipatch<this->size() ; ipatch++ ) {
        // Particle importation for all species
        for( unsigned int ispec=0 ; ispec<( *this )( ipatch )->vecSpecies.size() ; ispec++ ) {
            if( ( *this )( ipatch )->vecSpecies[ispec]->isProj( time_dual, simWindow ) || diag_flag ) {
                species( ipatch, ispec )->dynamicsImportParticles( time_dual, ispec,
                        params,
                        ( *this )( ipatch ), smpi,
                        localDiags );
            }
        }
    }

    timers.syncPart.update( params.printNow( itime ) );

} // END finalizeAndSortParticles


//! Perform the particles merging on all patches
void VectorPatch::mergeParticles(Params &params, SmileiMPI *smpi, double time_dual,Timers &timers, int itime )
{
    timers.particleMerging.restart();
    
    #pragma omp for schedule(runtime)
    for( unsigned int ipatch=0 ; ipatch<this->size() ; ipatch++ ) {
        // Particle importation for all species
        for( unsigned int ispec=0 ; ispec<( *this )( ipatch )->vecSpecies.size() ; ispec++ ) {
            // Check if the particle merging is activated for this species
            if (species( ipatch, ispec )->has_merging_) {

                // Check the time selection
                if( species( ipatch, ispec )->merging_time_selection_->theTimeIsNow( itime ) ) {
                    species( ipatch, ispec )->mergeParticles( time_dual, ispec,
                            params,
                            ( *this )( ipatch ), smpi,
                            localDiags );
                }
            }
        }
    }
    
    timers.particleMerging.update( params.printNow( itime ) );
    
}

//! Clean MPI buffers and resize particle arrays to save memory
void VectorPatch::cleanParticlesOverhead(Params &params, Timers &timers, int itime )
{
    timers.syncPart.restart();
    
    if( itime%params.every_clean_particles_overhead==0 ) {
        #pragma omp master
        for( unsigned int ipatch=0 ; ipatch<this->size() ; ipatch++ ) {
            ( *this )( ipatch )->cleanParticlesOverhead( params );
        }
        #pragma omp barrier
    }

    timers.syncPart.update( params.printNow( itime ) );
}

//! Particle injection from the boundaries
void VectorPatch::injectParticlesFromBoundaries(Params &params, Timers &timers, unsigned int itime )
{
        
    timers.particleInjection.restart();
    
    //#pragma omp for schedule(runtime)
    #pragma omp single
    {
    for( unsigned int ipatch=0 ; ipatch<this->size() ; ipatch++ ) {
        
        Patch * patch = ( *this )( ipatch );
        
        // Only for patch at the domain boundary
        if (patch->isAnyBoundary()) {
            
            // Targeted species and species index
            unsigned int i_species ;
            
            vector<int>  previous_particle_number_per_species(patch->vecSpecies.size(),0);
            vector<unsigned int>  particle_index(patch->particle_injector_vector_.size(),0);
            
            // Local buffer of particles
            vector<Particles> local_particles_vector(patch->particle_injector_vector_.size());
            
            // Pointer to the current particle injector
            ParticleInjector * particle_injector;
            
            // Pointer to the current particle vector
            Particles* particles;
            
            // Pointer to the current species
            Species * injector_species;
            
            // Aera for injection
            struct SubSpace init_space;
            init_space.cell_index_[0] = 0;
            init_space.cell_index_[1] = 0;
            init_space.cell_index_[2] = 0;
            init_space.box_size_[0]   = params.n_space[0];
            init_space.box_size_[1]   = params.n_space[1];
            init_space.box_size_[2]   = params.n_space[2];
            
            // Parameters that depend on the patch location
            if ( patch->isXmin() ) {
                
                init_space.cell_index_[0] = 0;
                init_space.box_size_[0]   = 1;
                
                //index = (new_cell_idx)/params.clrw;
            } else if ( patch->isXmax() ) {
                
                init_space.cell_index_[0] = params.n_space[0]-1;
                init_space.box_size_[0]   = 1;
                //index = (new_cell_idx)/params.clrw;
            }
            
            if (params.nDim_field > 1) {
                if ( patch->isYmin() ) {
                    init_space.cell_index_[1] = 0;
                    init_space.box_size_[1]   = 1;
                }
                if ( patch->isYmax() ) {
                    init_space.cell_index_[1] = params.n_space[1]-1;
                    init_space.box_size_[1]   = 1;
                }
            }
            
            if (params.nDim_field > 2) {
                if ( patch->isZmin() ) {
                    init_space.cell_index_[2] = 0;
                    init_space.box_size_[2]   = 1;
                }
                if ( patch->isZmax() ) {
                    init_space.cell_index_[2] = params.n_space[2]-1;
                    init_space.box_size_[2]   = 1;
                }
            }
            

            // Creation of the new particles for all injectors
            // Create particles as if t0 with ParticleCreator
            for (unsigned int i_injector=0 ; i_injector<patch->particle_injector_vector_.size() ; i_injector++) {
                
                // Pointer to the current particle injector
                particle_injector = patch->particle_injector_vector_[i_injector];
                
                bool activate_injection = false;
                
                if ( (patch->isXmin() && particle_injector->isXmin()) ||
                     (patch->isXmax() && particle_injector->isXmax()) ) {
                         
                    activate_injection = true;
                    
                }
                    
                if (params.nDim_field > 1 && !activate_injection) {
                    if ( ( patch->isYmin() && particle_injector->isYmin() ) ||
                         ( patch->isYmax() && particle_injector->isYmax() )) {
                        activate_injection = true;
                    }
                }
                    
                if (params.nDim_field > 2 && !activate_injection) {
                    if ( ( patch->isZmin() && particle_injector->isZmin() ) ||
                         ( patch->isZmax() && particle_injector->isZmax() )) {
                        activate_injection = true;
                    }
                }
                    
                if (activate_injection) {
                    
                    // We first get the species id associated to this injector
                    i_species = particle_injector->getSpeciesNumber();
                    
                    injector_species = patch->vecSpecies[i_species];
                    
                    // We store the number of particles
                    previous_particle_number_per_species[i_species] = injector_species->getNbrOfParticles();
                     
                    // Pointer to simplify the code
                    particles = &local_particles_vector[i_injector];
     
                    //No particles at the begining
                    // particles->resize(0);
                    particles->initialize(0,*injector_species->particles);
     
                    // Particle creator object
                    ParticleCreator particle_creator;
                    particle_creator.associate(particle_injector, particles, injector_species);
                    
                    //particle_index[i_injector] = previous_particle_number_per_species[i_species];
                    // Creation of the particles in local_particles_vector
                    particle_creator.create( init_space, params, patch, itime );
                }
            }

            // Shift to update the positions
            double position_shift[3];
            if ( patch->isXmin() ) {
                position_shift[0] = -params.cell_length[0];
            } else if ( patch->isXmax() ) {
                position_shift[0] = params.cell_length[0];
            } else {
                position_shift[0] = 0;
            }
            if (params.nDim_field > 1) {
                if ( patch->isYmin() ) {
                    position_shift[1] = -params.cell_length[1];
                } else if ( patch->isYmax() ) {
                    position_shift[1] = params.cell_length[1];
                } else {
                    position_shift[1] = 0;
                }
            }
            if (params.nDim_field > 2) {
                if ( patch->isZmin() ) {
                    position_shift[2] = -params.cell_length[2];
                } else if ( patch->isZmax() ) {
                    position_shift[2] = params.cell_length[2];
                } else {
                    position_shift[2] = 0;
                }
            }
            
            
            // Update positions from momentum
            for (unsigned int i_injector=0 ; i_injector<patch->particle_injector_vector_.size() ; i_injector++) {
                
                // Pointer to the current particle injector
                particle_injector = patch->particle_injector_vector_[i_injector];
                
                // Particle created at the same position of another species
                if (!particle_injector->position_initialization_on_injector_) {

                    // Pointer to simplify the code
                    particles = &local_particles_vector[i_injector];

                    // Dimension of the simulation
                    for (unsigned int i=0; i< params.nDim_field; i++) {
                        #pragma omp simd
                        for ( unsigned int ip = 0; ip < particles->size() ; ip++ ) {
                            particles->Position[i][ip] += ( params.timestep*particles->Momentum[i][ip]
                                                        * particles->inverseLorentzFactor(ip) + position_shift[i]);
                        }
                    }
                    
                }
            }
            
            // Update positions with copy from another species
            for (unsigned int i_injector=0 ; i_injector<patch->particle_injector_vector_.size() ; i_injector++) {
                
                // Pointer to the current particle injector
                particle_injector = patch->particle_injector_vector_[i_injector];
                
                // Particle created at the same position of another species
                if (particle_injector->position_initialization_on_injector_) {

                    // We first get the species id associated to this injector
                    unsigned int i_injector_2 = particle_injector->position_initialization_on_injector_index_;

                    // Pointer to simplify the code
                    particles = &local_particles_vector[i_injector];
                    
                    for (unsigned int i=0; i< params.nDim_field; i++) {
                        #pragma omp simd
                        for ( unsigned int ip = 0; ip < particles->size() ; ip++ ) {
                            particles->Position[i][ip] =
                            local_particles_vector[i_injector_2].Position[i][ip];
                        }
                    }
                }
            }
            
            int new_particle_number;
            
            // Filter particles when initialized on different position
            for (unsigned int i_injector=0 ; i_injector<patch->particle_injector_vector_.size() ; i_injector++) {

                if (local_particles_vector[i_injector].size() > 0) {

                    // We first get the species id associated to this injector
                    i_species = patch->particle_injector_vector_[i_injector]->getSpeciesNumber();
                    
                    // species pointer
                    injector_species = species( ipatch, i_species );
                    
                    // Pointer to the current particle vector
                    particles =&local_particles_vector[i_injector];

                    // Then the new number of particles in species
                    new_particle_number = particles->size() - 1;

                    // Suppr not interesting parts ...
                    // 1D
                    for ( int ip = new_particle_number ; ip >= 0 ; ip-- ){
                        if ( ( patch->isXmin() && (particles->Position[0][ip] < 0.) ) ||
                            (  patch->isXmax() && ( particles->Position[0][ip] > params.grid_length[0] ) ) ) {
                            if (new_particle_number > ip) {
                                particles->overwriteParticle(new_particle_number,ip);
                            }
                            new_particle_number--;
                        }
                    } // end loop on particles

                    // 2D
                    if (params.nDim_field > 1) {
                        for ( int ip = new_particle_number ; ip >= 0 ; ip-- ){
                            if (( patch->isYmin() && ( particles->Position[1][ip] < 0.) ) ||
                                ( patch->isYmax() && ( particles->Position[1][ip] > params.grid_length[1]) )) {
                                // particle_in_domain = false;
                                if (new_particle_number != ip) {
                                    particles->overwriteParticle(new_particle_number,ip);
                                }
                                new_particle_number--;
                            }
                        }
                    } // end loop on particles
                    
                    // 3D
                    if (params.nDim_field > 2) {
                        for ( int ip = new_particle_number ; ip >= 0 ; ip-- ){
                            if (( patch->isZmin() && ( particles->Position[2][ip] < 0.) ) ||
                                ( patch->isZmax() && ( particles->Position[2][ip] > params.grid_length[2]) )) {
                                // particle_in_domain = false;
                                //particles->eraseParticle(ip);
                                if (new_particle_number > ip) {
                                    particles->overwriteParticle(new_particle_number,ip);
                                }
                                new_particle_number--;
                            }
                        }
                    } // end loop on particles
                    
                    new_particle_number += 1;
                        
                    // New energy from particles
                    //if( patch->isXmin() || patch->isXmax() || patch->isYmin() || patch->isYmax() || patch->isZmin() || patch->isZmax()) {
                        double energy = 0.;
                        // Matter particle case
                        if( injector_species->mass_ > 0 ) {
                            for( int ip = 0; ip<new_particle_number; ip++ ) {
                                energy += particles->weight( ip )*( particles->LorentzFactor( ip )-1.0 );
                            }
                            injector_species->new_particles_energy_ += injector_species->mass_ * energy;
                        }
                        // Photon case
                        else if( injector_species->mass_ == 0 ) {
                            for( int ip=0; ip<new_particle_number; ip++ ) {
                                energy += particles->weight( ip )*( particles->momentumNorm( ip ) );
                            }
                            injector_species->new_particles_energy_ += energy;
                        }
                    //}
                        
                    // Insertion of the particles as a group in the vector of species
                    if (new_particle_number > 0) {

                        particles->eraseParticleTrail(new_particle_number);
                        injector_species->importParticles( params, patches_[ipatch], *particles, localDiags );

                    }
                
                } // if particles to inject
                
            } // end for i_injector
            
        } // Test patch at boundary

    } // end for ipatch
    } // end omp single
    
    timers.particleInjection.update( params.printNow( itime ) );
}

//! Computation of the total charge
void VectorPatch::computeCharge(bool old /*=false*/)
{
    #pragma omp for schedule(runtime)
    for( unsigned int ipatch=0 ; ipatch<this->size() ; ipatch++ ) {
        if (old) {
            static_cast<ElectroMagnAM *>( ( *this )( ipatch )->EMfields)->restartRhoold();
        } else {
            ( *this )( ipatch )->EMfields->restartRhoJ();
        }
        for( unsigned int ispec=0 ; ispec<( *this )( ipatch )->vecSpecies.size() ; ispec++ ) {
            if( ( *this )( ipatch )->vecSpecies[ispec]->vectorized_operators ) {
                species( ipatch, ispec )->computeCharge( ispec, emfields( ipatch ), old );
            } else {
                species( ipatch, ispec )->Species::computeCharge( ispec, emfields( ipatch ), old );
            }
        }
    }

} // END computeRho

void VectorPatch::computeChargeRelativisticSpecies( double time_primal )
{
    #pragma omp for schedule(runtime)
    for( unsigned int ipatch=0 ; ipatch<this->size() ; ipatch++ ) {
        ( *this )( ipatch )->EMfields->restartRhoJ();
        for( unsigned int ispec=0 ; ispec<( *this )( ipatch )->vecSpecies.size() ; ispec++ ) {
            // project only if species needs relativistic initialization and it is the right time to initialize its fields
            if( ( species( ipatch, ispec )->relativistic_field_initialization_ ) &&
                    ( time_primal == species( ipatch, ispec )->time_relativistic_initialization_ ) ) {
                if( ( *this )( ipatch )->vecSpecies[ispec]->vectorized_operators ) {
                    species( ipatch, ispec )->computeCharge( ispec, emfields( ipatch ) );
                } else {
                    species( ipatch, ispec )->Species::computeCharge( ispec, emfields( ipatch ) );
                }
            }
        }
    }
} // END computeRho

void VectorPatch::resetRhoJ(bool old/*=false*/)
{
    #pragma omp for schedule(runtime)
    for( unsigned int ipatch=0 ; ipatch<this->size() ; ipatch++ ) {
        ( *this )( ipatch )->EMfields->restartRhoJ();
        if (old)
            static_cast<ElectroMagnAM *>( ( *this )( ipatch )->EMfields)->restartRhoold();
    }
}

// ---------------------------------------------------------------------------------------------------------------------
// For all patch, sum densities on ghost cells (sum per species if needed, sync per patch and MPI sync)
// ---------------------------------------------------------------------------------------------------------------------
void VectorPatch::sumDensities( Params &params, double time_dual, Timers &timers, int itime, SimWindow *simWindow, SmileiMPI *smpi )
{
    bool some_particles_are_moving = false;
    unsigned int n_species( ( *this )( 0 )->vecSpecies.size() );
    for( unsigned int ispec=0 ; ispec < n_species ; ispec++ ) {
        if( ( *this )( 0 )->vecSpecies[ispec]->isProj( time_dual, simWindow ) ) {
            some_particles_are_moving = true;
        }
    }
    if( !some_particles_are_moving  && !diag_flag ) {
        return;
    }

    timers.densities.restart();
    if( diag_flag ) {
        #pragma omp for schedule(static)
        for( unsigned int ipatch=0 ; ipatch<this->size() ; ipatch++ ) {
            // Per species in global, Attention if output -> Sync / per species fields
            ( *this )( ipatch )->EMfields->computeTotalRhoJ();
        }
    }
    timers.densities.update();

    timers.syncDens.restart();
    if( params.geometry != "AMcylindrical" ) {
        if ( (!params.multiple_decomposition)||(itime==0) )
            SyncVectorPatch::sumRhoJ( params, ( *this ), smpi, timers, itime ); // MPI
    } else {

        if ( (!params.multiple_decomposition)||(itime==0) )
            for( unsigned int imode = 0 ; imode < static_cast<ElectroMagnAM *>( patches_[0]->EMfields )->Jl_.size() ; imode++ ) {
                SyncVectorPatch::sumRhoJ( params, ( *this ), imode, smpi, timers, itime );
            }
    }

    if( diag_flag ) {
        for( unsigned int ispec=0 ; ispec<( *this )( 0 )->vecSpecies.size(); ispec++ ) {
            if( !( *this )( 0 )->vecSpecies[ispec]->particles->is_test ) {
                updateFieldList( ispec, smpi );
                if( params.geometry != "AMcylindrical" ) {
                    SyncVectorPatch::sumRhoJs( params, ( *this ), ispec, smpi, timers, itime ); // MPI
                } else {
                    for( unsigned int imode = 0 ; imode < static_cast<ElectroMagnAM *>( patches_[0]->EMfields )->Jl_.size() ; imode++ ) {
                        SyncVectorPatch::sumRhoJs( params, ( *this ), imode, ispec, smpi, timers, itime );
                    }
                }
            }
        }
    }
    //Apply boundary conditions for rho and J on axis
    if ( ( params.geometry == "AMcylindrical" ) && (( *this )( 0 )->vecSpecies.size() > 0) ) {
        #pragma omp for schedule(runtime)
        for( unsigned int ipatch=0 ; ipatch<this->size() ; ipatch++ ) {
            ElectroMagnAM *emAM = static_cast<ElectroMagnAM *>( ( *this )( ipatch )->EMfields );
            if (emAM->isYmin){
                ( *this )( ipatch )->vecSpecies[0]->Proj->axisBC( emAM, diag_flag );
            }
        }
    }
    timers.syncDens.update( params.printNow( itime ) );
} // End sumDensities


// ---------------------------------------------------------------------------------------------------------------------
// ---------------------------------------------------------------------------------------------------------------------
void VectorPatch::sumSusceptibility( Params &params, double time_dual, Timers &timers, int itime, SimWindow *simWindow, SmileiMPI *smpi )
{
    bool some_particles_are_moving = false;
    unsigned int n_species( ( *this )( 0 )->vecSpecies.size() );
    for( unsigned int ispec=0 ; ispec < n_species ; ispec++ ) {
        if( ( *this )( 0 )->vecSpecies[ispec]->isProj( time_dual, simWindow ) ) {
            some_particles_are_moving = true;
        }
    }
    if( !some_particles_are_moving  && !diag_flag ) {
        return;
    }

    timers.susceptibility.restart();
    if( diag_flag ) {
        #pragma omp for schedule(static)
        for( unsigned int ipatch=0 ; ipatch<this->size() ; ipatch++ ) {
            // Per species in global, Attention if output -> Sync / per species fields
            ( *this )( ipatch )->EMfields->computeTotalEnvChi();
        }
    }

    if( diag_flag ) {
        for( unsigned int ispec=0 ; ispec<( *this )( 0 )->vecSpecies.size(); ispec++ ) {
            if( !( *this )( 0 )->vecSpecies[ispec]->particles->is_test ) {
                if( species( 0, ispec )->ponderomotive_dynamics ) {
                    updateFieldList( ispec, smpi );
                    SyncVectorPatch::sumEnvChis( params, ( *this ), ispec, smpi, timers, itime );
                } // MPI
            }
        }
    }

    timers.susceptibility.update();

    timers.susceptibility.restart();
    
    SyncVectorPatch::sumEnvChi( params, ( *this ), smpi, timers, itime ); // MPI
    

    //Apply boundary conditions for Env_Chi, only mode 0
    if ( ( params.geometry == "AMcylindrical" ) && (( *this )( 0 )->vecSpecies.size() > 0) ) {
        #pragma omp for schedule(runtime)
        for( unsigned int ipatch=0 ; ipatch<this->size() ; ipatch++ ) {
            ElectroMagnAM *emAM = static_cast<ElectroMagnAM *>( ( *this )( ipatch )->EMfields );
            if (emAM->isYmin){
                ( *this )( ipatch )->vecSpecies[0]->Proj->axisBCEnvChi( &( *emAM->Env_Chi_ )( 0 ) );
                //Also apply BC on axis on species diagnostics
                if (diag_flag) {
                    unsigned int n_species = ( *this )( 0 )->vecSpecies.size();
                        int imode =0;
                        for( unsigned int ispec = 0 ; ispec < n_species ; ispec++ ) {
                            unsigned int ifield = imode*n_species+ispec;
                            double *EnvChi = emAM->Env_Chi_s    [ifield] ? &( * ( emAM->Env_Chi_s[ifield] ) )( 0 ) : NULL ;
                            ( *this )( ipatch )->vecSpecies[ispec]->Proj->axisBCEnvChi( EnvChi );
                        }
                }
            }
        }
    }

    timers.susceptibility.update();

} // End sumSusceptibility



// ---------------------------------------------------------------------------------------------------------------------
// For all patch, update E and B (Ampere, Faraday, boundary conditions, exchange B and center B)
// ---------------------------------------------------------------------------------------------------------------------
void VectorPatch::solveMaxwell( Params &params, SimWindow *simWindow, int itime, double time_dual, Timers &timers, SmileiMPI *smpi )
{
    timers.maxwell.restart();

    // Current filter in intermediate space
    if (params.currentFilter_passes.size() > 0){
        for( unsigned int ipassfilter=0 ; ipassfilter<*std::max_element(std::begin(params.currentFilter_passes), std::end(params.currentFilter_passes)) ; ipassfilter++ ) {
            #pragma omp for schedule(static)
            for( unsigned int ipatch=0 ; ipatch<this->size() ; ipatch++ ) {
                // Current spatial filtering
                if (params.currentFilter_model=="binomial"){
                    ( *this )( ipatch )->EMfields->binomialCurrentFilter(ipassfilter, params.currentFilter_passes);
                }
                if (params.currentFilter_model=="customFIR"){
                    ( *this )( ipatch )->EMfields->customFIRCurrentFilter(ipassfilter, params.currentFilter_passes, params.currentFilter_kernelFIR);
                }
            }
            if (params.geometry != "AMcylindrical"){
                if (params.currentFilter_model=="customFIR"){
                    SyncVectorPatch::exchangeSynchronizedPerDirection<double,Field>( listJx_, *this, smpi );
                    SyncVectorPatch::finalizeExchangeAlongAllDirections( listJx_, *this );
                    SyncVectorPatch::exchangeSynchronizedPerDirection<double,Field>( listJy_, *this, smpi );
                    SyncVectorPatch::finalizeExchangeAlongAllDirections( listJy_, *this );
                    SyncVectorPatch::exchangeSynchronizedPerDirection<double,Field>( listJz_, *this, smpi );
                    SyncVectorPatch::finalizeExchangeAlongAllDirections( listJz_, *this );
                } else {
                    SyncVectorPatch::exchangeAlongAllDirections<double,Field>( listJx_, *this, smpi );
                    SyncVectorPatch::finalizeExchangeAlongAllDirections( listJx_, *this );
                    SyncVectorPatch::exchangeAlongAllDirections<double,Field>( listJy_, *this, smpi );
                    SyncVectorPatch::finalizeExchangeAlongAllDirections( listJy_, *this );
                    SyncVectorPatch::exchangeAlongAllDirections<double,Field>( listJz_, *this, smpi );
                    SyncVectorPatch::finalizeExchangeAlongAllDirections( listJz_, *this );
                }
            } else {
                for (unsigned int imode=0 ; imode < params.nmodes; imode++) {
                    SyncVectorPatch::exchangeAlongAllDirections<complex<double>,cField>( listJl_[imode], *this, smpi );
                    SyncVectorPatch::finalizeExchangeAlongAllDirections( listJl_[imode], *this );
                    SyncVectorPatch::exchangeAlongAllDirections<complex<double>,cField>( listJr_[imode], *this, smpi );
                    SyncVectorPatch::finalizeExchangeAlongAllDirections( listJr_[imode], *this );
                    SyncVectorPatch::exchangeAlongAllDirections<complex<double>,cField>( listJt_[imode], *this, smpi );
                    SyncVectorPatch::finalizeExchangeAlongAllDirections( listJt_[imode], *this );
                }
            }
        }
    }

    #pragma omp for schedule(static)
    for( unsigned int ipatch=0 ; ipatch<this->size() ; ipatch++ ) {
        if( !params.is_spectral ) {
            // Saving magnetic fields (to compute centered fields used in the particle pusher)
            // Stores B at time n in B_m.
            ( *this )( ipatch )->EMfields->saveMagneticFields( params.is_spectral );
        }
        // Computes Ex_, Ey_, Ez_ on all points.
        // E is already synchronized because J has been synchronized before.
        ( *( *this )( ipatch )->EMfields->MaxwellAmpereSolver_ )( ( *this )( ipatch )->EMfields );
    }

    #pragma omp for schedule(static)
    for( unsigned int ipatch=0 ; ipatch<this->size() ; ipatch++ ) {
        // Computes Bx_, By_, Bz_ at time n+1 on interior points.
        ( *( *this )( ipatch )->EMfields->MaxwellFaradaySolver_ )( ( *this )( ipatch )->EMfields );
    }
    //Synchronize B fields between patches.
    timers.maxwell.update( params.printNow( itime ) );


    timers.syncField.restart();
    if( params.geometry != "AMcylindrical" ) {
        if( params.is_spectral ) {
            SyncVectorPatch::exchangeE( params, ( *this ), smpi );
        }
        SyncVectorPatch::exchangeB( params, ( *this ), smpi );
    } else {
        for( unsigned int imode = 0 ; imode < static_cast<ElectroMagnAM *>( patches_[0]->EMfields )->El_.size() ; imode++ ) {
            SyncVectorPatch::exchangeE( params, ( *this ), imode, smpi );
            //SyncVectorPatch::finalizeexchangeE( params, ( *this ), imode ); // disable async, because of tags which is the same for all modes
            SyncVectorPatch::exchangeB( params, ( *this ), imode, smpi );
            //SyncVectorPatch::finalizeexchangeB( params, ( *this ), imode ); // disable async, because of tags which is the same for all modes
        }
    }
    timers.syncField.update( params.printNow( itime ) );
    
    
    if ( (params.multiple_decomposition) && ( itime!=0 ) && ( time_dual > params.time_fields_frozen ) ) { // multiple_decomposition = true -> is_spectral = true
        timers.syncField.restart();
        if( params.is_spectral && params.geometry != "AMcylindrical" ) {
            SyncVectorPatch::finalizeexchangeE( params, ( *this ) );
        }

        if( params.geometry != "AMcylindrical" )
            SyncVectorPatch::finalizeexchangeB( params, ( *this ) );
        timers.syncField.update( params.printNow( itime ) );

        timers.maxwellBC.restart();
        #pragma omp for schedule(static)
        for( unsigned int ipatch=0 ; ipatch<this->size() ; ipatch++ ) {
            // Applies boundary conditions on B
            ( *this )( ipatch )->EMfields->boundaryConditions( itime, time_dual, ( *this )( ipatch ), params, simWindow );
            // Computes B at time n using B and B_m.
            if( !params.is_spectral ) {
                ( *this )( ipatch )->EMfields->centerMagneticFields();
            }
        }
<<<<<<< HEAD
        timers.maxwellBC.update( params.printNow( itime ) );

        if( params.is_spectral ) {
=======
        if( params.is_spectral && params.geometry != "AMcylindrical" ) {
>>>>>>> 6984ba99
            saveOldRho( params );
        }
    }
    
} // END solveMaxwell

void VectorPatch::solveEnvelope( Params &params, SimWindow *simWindow, int itime, double time_dual, Timers &timers, SmileiMPI *smpi )
{

    if( ( *this )( 0 )->EMfields->envelope!=NULL ) {

        timers.envelope.restart();
        // Exchange susceptibility
        SyncVectorPatch::exchangeEnvChi( params, ( *this ), smpi );

        #pragma omp for schedule(static)
        for( unsigned int ipatch=0 ; ipatch<this->size() ; ipatch++ ) {

            // Saving Phi and GradPhi fields
            // (to compute centered quantities used in the particle position ponderomotive pusher)
            // Stores Phi at time n in Phi_m, GradPhi at time n in GradPhi_m
            ( *this )( ipatch )->EMfields->envelope->savePhiAndGradPhi();

            // Computes A in all points, choosing the right solver for the envelope equation
            if ( ( *this )( ipatch )->EMfields->envelope->envelope_solver == "explicit" ){
                ( *this )( ipatch )->EMfields->envelope->updateEnvelope( ( *this )( ipatch )->EMfields );
            } else if ( ( *this )( ipatch )->EMfields->envelope->envelope_solver == "explicit_reduced_dispersion" ) {
                ( *this )( ipatch )->EMfields->envelope->updateEnvelopeReducedDispersion( ( *this )( ipatch )->EMfields );
            }

            // Apply boundary conditions for envelope and |A|, |E|
            ( *this )( ipatch )->EMfields->envelope->boundaryConditions( itime, time_dual, ( *this )( ipatch ), params, simWindow, ( *this )( ipatch )->EMfields );

        }

        // Exchange envelope A
        SyncVectorPatch::exchangeA( params, ( *this ), smpi );
        SyncVectorPatch::finalizeexchangeA( params, ( *this ) );

        #pragma omp for schedule(static)
        for( unsigned int ipatch=0 ; ipatch<this->size() ; ipatch++ ) {
            // Compute ponderomotive potential Phi=|A|^2/2, |A| and |E| from the envelope
            ( *this )( ipatch )->EMfields->envelope->computePhiEnvAEnvE( ( *this )( ipatch )->EMfields );
            // Compute gradients of Phi
            ( *this )( ipatch )->EMfields->envelope->computeGradientPhi( ( *this )( ipatch )->EMfields );
            // Computes Phi and GradPhi at time n+1/2 using their values at timestep n+1 and n (the latter already in Phi_m and GradPhi_m)
            ( *this )( ipatch )->EMfields->envelope->centerPhiAndGradPhi();
        }

        // Exchange |Ex|, because it cannot be computed in all ghost cells like |E|
        SyncVectorPatch::exchangeEnvEx( params, ( *this ), smpi );
        SyncVectorPatch::finalizeexchangeEnvEx( params, ( *this ) );
        // Exchange GradPhi
        SyncVectorPatch::exchangeGradPhi( params, ( *this ), smpi );
        SyncVectorPatch::finalizeexchangeGradPhi( params, ( *this ) );

        timers.envelope.update();
    }

} // END solveEnvelope

void VectorPatch::finalizeSyncAndBCFields( Params &params, SmileiMPI *smpi, SimWindow *simWindow,
        double time_dual, Timers &timers, int itime )
{
    if ( (!params.multiple_decomposition) && ( itime!=0 ) && ( time_dual > params.time_fields_frozen ) ) { // multiple_decomposition = true -> is_spectral = true
        if( params.geometry != "AMcylindrical" ) {
            timers.syncField.restart();
            SyncVectorPatch::finalizeexchangeB( params, ( *this ) );
            timers.syncField.update( params.printNow( itime ) );
        }

        timers.maxwellBC.restart();
        #pragma omp for schedule(static)
        for( unsigned int ipatch=0 ; ipatch<this->size() ; ipatch++ ) {
            // Applies boundary conditions on B
            if ( (!params.is_spectral) || (params.geometry!= "AMcylindrical") )
                ( *this )( ipatch )->EMfields->boundaryConditions( itime, time_dual, ( *this )( ipatch ), params, simWindow );
            // Computes B at time n using B and B_m.
            if( !params.is_spectral ) {
                ( *this )( ipatch )->EMfields->centerMagneticFields();
            }
            //Done at domain initializtion
            //else {
            //    ( *this )( ipatch )->EMfields->saveMagneticFields( params.is_spectral );
            //}
        }
        timers.maxwellBC.update( params.printNow( itime ) );
    }

} // END finalizeSyncAndBCFields


void VectorPatch::initExternals( Params &params )
{
    // Init all lasers
    for( unsigned int ipatch=0; ipatch<size(); ipatch++ ) {
        Patch * patch = ( *this )( ipatch );
        
        for( unsigned ib=0; ib<2*params.nDim_field; ib++ ) {
            
            if( patch->isBoundary(ib) && patch->EMfields->emBoundCond[ib] ) {
                unsigned int nlaser = patch->EMfields->emBoundCond[ib]->vecLaser.size();
                for( unsigned int ilaser = 0; ilaser < nlaser; ilaser++ ) {
                    patch->EMfields->emBoundCond[ib]->vecLaser[ilaser]->initFields( params, patch );
                }
            }
            
        }
    }

    // Init all antennas
    for( unsigned int ipatch=0; ipatch<size(); ipatch++ ) {
        ( *this )( ipatch )->EMfields->initAntennas( ( *this )( ipatch ), params );
    }
}


void VectorPatch::initAllDiags( Params &params, SmileiMPI *smpi )
{
    // Global diags: scalars + particles
    for( unsigned int idiag = 0 ; idiag < globalDiags.size() ; idiag++ ) {
        globalDiags[idiag]->init( params, smpi, *this );
        // MPI master creates the file
        if( smpi->isMaster() ) {
            globalDiags[idiag]->openFile( params, smpi );
        }
    }

    // Local diags : fields, probes, tracks
    for( unsigned int idiag = 0 ; idiag < localDiags.size() ; idiag++ ) {
        localDiags[idiag]->init( params, smpi, *this );
    }

} // END initAllDiags


void VectorPatch::closeAllDiags( SmileiMPI *smpi )
{
    // MPI master closes all global diags
    if( smpi->isMaster() )
        for( unsigned int idiag = 0 ; idiag < globalDiags.size() ; idiag++ ) {
            globalDiags[idiag]->closeFile();
        }

    // All MPI close local diags
    for( unsigned int idiag = 0 ; idiag < localDiags.size() ; idiag++ ) {
        localDiags[idiag]->closeFile();
    }
}


// ---------------------------------------------------------------------------------------------------------------------
// For all patch, Compute and Write all diags
//   - Scalars, Probes, Phases, TrackParticles, Fields, Average fields
//   - set diag_flag to 0 after write
// ---------------------------------------------------------------------------------------------------------------------
void VectorPatch::runAllDiags( Params &params, SmileiMPI *smpi, unsigned int itime, Timers &timers, SimWindow *simWindow )
{
    bool data_on_cpu_updated( false );

    // Global diags: scalars + particles
    timers.diags.restart();
    for( unsigned int idiag = 0 ; idiag < globalDiags.size() ; idiag++ ) {
        diag_timers[idiag]->restart();

        if ( (params.gpu_computing) && ( globalDiags[idiag]->timeSelection->theTimeIsNow( itime ) ) && (!data_on_cpu_updated) && (itime>0) ) {
            getDataBackFromGPU();
            data_on_cpu_updated = true;
        }

        #pragma omp single
        globalDiags[idiag]->theTimeIsNow = globalDiags[idiag]->prepare( itime );
        #pragma omp barrier
        if( globalDiags[idiag]->theTimeIsNow ) {
            // All patches run
            #pragma omp for schedule(runtime)
            for( unsigned int ipatch=0 ; ipatch<size() ; ipatch++ ) {
                globalDiags[idiag]->run( ( *this )( ipatch ), itime, simWindow );
            }
            // MPI procs gather the data and compute
            #pragma omp single
            smpi->computeGlobalDiags( globalDiags[idiag], itime );
            // MPI master writes
            #pragma omp single
            globalDiags[idiag]->write( itime, smpi );
        }

        diag_timers[idiag]->update();
    }

    // Local diags : fields, probes, tracks
    for( unsigned int idiag = 0 ; idiag < localDiags.size() ; idiag++ ) {
        diag_timers[globalDiags.size()+idiag]->restart();

        if ( (params.gpu_computing) && ( localDiags[idiag]->timeSelection->theTimeIsNow( itime ) ) && (!data_on_cpu_updated) && (itime>0) ) {
            getDataBackFromGPU();
            data_on_cpu_updated = true;
        }

        #pragma omp single
        localDiags[idiag]->theTimeIsNow = localDiags[idiag]->prepare( itime );
        #pragma omp barrier
        // All MPI run their stuff and write out
        if( localDiags[idiag]->theTimeIsNow ) {
            localDiags[idiag]->run( smpi, *this, itime, simWindow, timers );
        }

        diag_timers[globalDiags.size()+idiag]->update();
    }

    // Manage the "diag_flag" parameter, which indicates whether Rho and Js were used
    if( diag_flag ) {
        #pragma omp barrier
        #pragma omp single
        diag_flag = false;
        #pragma omp for
        for( unsigned int ipatch=0 ; ipatch<size() ; ipatch++ ) {
            ( *this )( ipatch )->EMfields->restartRhoJs();
        }
    }
    timers.diags.update();

    if (itime==0) {
        for( unsigned int idiag = 0 ; idiag < diag_timers.size() ; idiag++ )
            diag_timers[idiag]->reboot();
    }

} // END runAllDiags


// ---------------------------------------------------------------------------------------------------------------------
// Check if rho is null (MPI & patch sync)
// ---------------------------------------------------------------------------------------------------------------------
bool VectorPatch::isRhoNull( SmileiMPI *smpi )
{
    double norm2( 0. );
    double locnorm2( 0. );
    for( unsigned int ipatch=0 ; ipatch<this->size() ; ipatch++ ) {
        locnorm2 += ( *this )( ipatch )->EMfields->computeRhoNorm2();
    }

    MPI_Allreduce( &locnorm2, &norm2, 1, MPI_DOUBLE, MPI_SUM, MPI_COMM_WORLD );

    return ( norm2<=0. );
} // END isRhoNull


// ---------------------------------------------------------------------------------------------------------------------
// Solve Poisson to initialize E
//   - all steps are done locally, sync per patch, sync per MPI process
// ---------------------------------------------------------------------------------------------------------------------
void VectorPatch::solvePoisson( Params &params, SmileiMPI *smpi )
{
    Timer ptimer( "global" );
    ptimer.init( smpi );
    ptimer.restart();


    unsigned int iteration_max = params.poisson_max_iteration;
    double           error_max = params.poisson_max_error;
    unsigned int iteration=0;

    // Init & Store internal data (phi, r, p, Ap) per patch
    double rnew_dot_rnew_local( 0. );
    double rnew_dot_rnew( 0. );
    for( unsigned int ipatch=0 ; ipatch<this->size() ; ipatch++ ) {
        ( *this )( ipatch )->EMfields->initPoisson( ( *this )( ipatch ) );
        rnew_dot_rnew_local += ( *this )( ipatch )->EMfields->compute_r();
    }
    MPI_Allreduce( &rnew_dot_rnew_local, &rnew_dot_rnew, 1, MPI_DOUBLE, MPI_SUM, MPI_COMM_WORLD );

    std::vector<Field *> Ex_;
    std::vector<Field *> Ap_;

    for( unsigned int ipatch=0 ; ipatch<this->size() ; ipatch++ ) {
        Ex_.push_back( ( *this )( ipatch )->EMfields->Ex_ );
        Ap_.push_back( ( *this )( ipatch )->EMfields->Ap_ );
    }

    unsigned int nx_p2_global = ( params.n_space_global[0]+1 );
    if( Ex_[0]->dims_.size()>1 ) {
        nx_p2_global *= ( params.n_space_global[1]+1 );
        if( Ex_[0]->dims_.size()>2 ) {
            nx_p2_global *= ( params.n_space_global[2]+1 );
        }
    }

    // compute control parameter
    double ctrl = rnew_dot_rnew / ( double )( nx_p2_global );

    // ---------------------------------------------------------
    // Starting iterative loop for the conjugate gradient method
    // ---------------------------------------------------------
    if( smpi->isMaster() ) {
        DEBUG( "Starting iterative loop for CG method" );
    }
    while( ( ctrl > error_max ) && ( iteration<iteration_max ) ) {
        iteration++;
        if( smpi->isMaster() ) {
            DEBUG( "iteration " << iteration << " started with control parameter ctrl = " << ctrl*1.e14 << " x 1e-14" );
        }

        // scalar product of the residual
        double r_dot_r = rnew_dot_rnew;

        for( unsigned int ipatch=0 ; ipatch<this->size() ; ipatch++ ) {
            ( *this )( ipatch )->EMfields->compute_Ap( ( *this )( ipatch ) );
        }

        // Exchange Ap_ (intra & extra MPI)
        SyncVectorPatch::exchangeAlongAllDirections<double,Field>( Ap_, *this, smpi );
        SyncVectorPatch::finalizeExchangeAlongAllDirections( Ap_, *this );

        // scalar product p.Ap
        double p_dot_Ap       = 0.0;
        double p_dot_Ap_local = 0.0;
        for( unsigned int ipatch=0 ; ipatch<this->size() ; ipatch++ ) {
            p_dot_Ap_local += ( *this )( ipatch )->EMfields->compute_pAp();
        }
        MPI_Allreduce( &p_dot_Ap_local, &p_dot_Ap, 1, MPI_DOUBLE, MPI_SUM, MPI_COMM_WORLD );


        // compute new potential and residual
        for( unsigned int ipatch=0 ; ipatch<this->size() ; ipatch++ ) {
            ( *this )( ipatch )->EMfields->update_pand_r( r_dot_r, p_dot_Ap );
        }

        // compute new residual norm
        rnew_dot_rnew       = 0.0;
        rnew_dot_rnew_local = 0.0;
        for( unsigned int ipatch=0 ; ipatch<this->size() ; ipatch++ ) {
            rnew_dot_rnew_local += ( *this )( ipatch )->EMfields->compute_r();
        }
        MPI_Allreduce( &rnew_dot_rnew_local, &rnew_dot_rnew, 1, MPI_DOUBLE, MPI_SUM, MPI_COMM_WORLD );
        if( smpi->isMaster() ) {
            DEBUG( "new residual norm: rnew_dot_rnew = " << rnew_dot_rnew );
        }

        // compute new directio
        for( unsigned int ipatch=0 ; ipatch<this->size() ; ipatch++ ) {
            ( *this )( ipatch )->EMfields->update_p( rnew_dot_rnew, r_dot_r );
        }

        // compute control parameter
        ctrl = rnew_dot_rnew / ( double )( nx_p2_global );
        if( smpi->isMaster() ) {
            DEBUG( "iteration " << iteration << " done, exiting with control parameter ctrl = " << ctrl );
        }

    }//End of the iterative loop


    // --------------------------------
    // Status of the solver convergence
    // --------------------------------
    if( iteration_max>0 && iteration == iteration_max ) {
        if( smpi->isMaster() )
            WARNING( "Poisson solver did not converge: reached maximum iteration number: " << iteration
                     << ", relative err is ctrl = " << 1.0e14*ctrl << " x 1e-14" );
    } else {
        if( smpi->isMaster() )
            MESSAGE( 1, "Poisson solver converged at iteration: " << iteration
                     << ", relative err is ctrl = " << 1.0e14*ctrl << " x 1e-14" );
    }

    // ------------------------------------------
    // Compute the electrostatic fields Ex and Ey
    // ------------------------------------------
    for( unsigned int ipatch=0 ; ipatch<this->size() ; ipatch++ ) {
        ( *this )( ipatch )->EMfields->initE( ( *this )( ipatch ) );
    }

    SyncVectorPatch::exchangeE( params, *this, smpi );
    SyncVectorPatch::finalizeexchangeE( params, *this );

    // Centering of the electrostatic fields
    // -------------------------------------
    vector<double> E_Add( Ex_[0]->dims_.size(), 0. );
    if( Ex_[0]->dims_.size()==3 ) {
        double Ex_avg_local( 0. ), Ex_avg( 0. ), Ey_avg_local( 0. ), Ey_avg( 0. ), Ez_avg_local( 0. ), Ez_avg( 0. );
        for( unsigned int ipatch=0 ; ipatch<this->size() ; ipatch++ ) {
            Ex_avg_local += ( *this )( ipatch )->EMfields->computeExSum();
            Ey_avg_local += ( *this )( ipatch )->EMfields->computeEySum();
            Ez_avg_local += ( *this )( ipatch )->EMfields->computeEzSum();
        }

        MPI_Allreduce( &Ex_avg_local, &Ex_avg, 1, MPI_DOUBLE, MPI_SUM, MPI_COMM_WORLD );
        MPI_Allreduce( &Ey_avg_local, &Ey_avg, 1, MPI_DOUBLE, MPI_SUM, MPI_COMM_WORLD );
        MPI_Allreduce( &Ez_avg_local, &Ez_avg, 1, MPI_DOUBLE, MPI_SUM, MPI_COMM_WORLD );

        E_Add[0] = -Ex_avg/( ( params.n_space[0]+2 )*( params.n_space[1]+1 )*( params.n_space[2]+1 ) );
        E_Add[1] = -Ey_avg/( ( params.n_space[0]+1 )*( params.n_space[1]+2 )*( params.n_space[2]+1 ) );;
        E_Add[2] = -Ez_avg/( ( params.n_space[0]+1 )*( params.n_space[1]+1 )*( params.n_space[2]+2 ) );;
    } else if( Ex_[0]->dims_.size()==2 ) {
        double Ex_XminYmax = 0.0;
        double Ey_XminYmax = 0.0;
        double Ex_XmaxYmin = 0.0;
        double Ey_XmaxYmin = 0.0;

        //The YmaxXmin patch has Patch coordinates X=0, Y=2^m1-1= number_of_patches[1]-1.
        std::vector<int> xcall( 2, 0 );
        xcall[0] = 0;
        xcall[1] = params.number_of_patches[1]-1;
        int patch_YmaxXmin = domain_decomposition_->getDomainId( xcall );
        //The MPI rank owning it is
        int rank_XminYmax = smpi->hrank( patch_YmaxXmin );
        //The YminXmax patch has Patch coordinates X=2^m0-1= number_of_patches[0]-1, Y=0.
        //Its hindex is
        xcall[0] = params.number_of_patches[0]-1;
        xcall[1] = 0;
        int patch_YminXmax = domain_decomposition_->getDomainId( xcall );
        //The MPI rank owning it is
        int rank_XmaxYmin = smpi->hrank( patch_YminXmax );

        if( smpi->getRank() == rank_XminYmax ) {
            Ex_XminYmax = ( *this )( patch_YmaxXmin-( this->refHindex_ ) )->EMfields->getEx_XminYmax();
            Ey_XminYmax = ( *this )( patch_YmaxXmin-( this->refHindex_ ) )->EMfields->getEy_XminYmax();
        }

        // Xmax-Ymin corner
        if( smpi->getRank() == rank_XmaxYmin ) {
            Ex_XmaxYmin = ( *this )( patch_YminXmax-( this->refHindex_ ) )->EMfields->getEx_XmaxYmin();
            Ey_XmaxYmin = ( *this )( patch_YminXmax-( this->refHindex_ ) )->EMfields->getEy_XmaxYmin();
        }

        MPI_Bcast( &Ex_XminYmax, 1, MPI_DOUBLE, rank_XminYmax, MPI_COMM_WORLD );
        MPI_Bcast( &Ey_XminYmax, 1, MPI_DOUBLE, rank_XminYmax, MPI_COMM_WORLD );

        MPI_Bcast( &Ex_XmaxYmin, 1, MPI_DOUBLE, rank_XmaxYmin, MPI_COMM_WORLD );
        MPI_Bcast( &Ey_XmaxYmin, 1, MPI_DOUBLE, rank_XmaxYmin, MPI_COMM_WORLD );

        //This correction is always done, independantly of the periodicity. Is this correct ?
        E_Add[0] = -0.5*( Ex_XminYmax+Ex_XmaxYmin );
        E_Add[1] = -0.5*( Ey_XminYmax+Ey_XmaxYmin );

#ifdef _3D_LIKE_CENTERING
        double Ex_avg_local( 0. ), Ex_avg( 0. ), Ey_avg_local( 0. ), Ey_avg( 0. );
        for( unsigned int ipatch=0 ; ipatch<this->size() ; ipatch++ ) {
            Ex_avg_local += ( *this )( ipatch )->EMfields->computeExSum();
            Ey_avg_local += ( *this )( ipatch )->EMfields->computeEySum();
        }

        MPI_Allreduce( &Ex_avg_local, &Ex_avg, 1, MPI_DOUBLE, MPI_SUM, MPI_COMM_WORLD );
        MPI_Allreduce( &Ey_avg_local, &Ey_avg, 1, MPI_DOUBLE, MPI_SUM, MPI_COMM_WORLD );

        E_Add[0] = -Ex_avg/( ( params.n_space[0]+2 )*( params.n_space[1]+1 ) );
        E_Add[1] = -Ey_avg/( ( params.n_space[0]+1 )*( params.n_space[1]+2 ) );;
#endif

    } else if( Ex_[0]->dims_.size()==1 ) {
        double Ex_Xmin = 0.0;
        double Ex_Xmax = 0.0;

        unsigned int rankXmin = 0;
        if( smpi->getRank() == 0 ) {
            //Ex_Xmin = (*Ex1D)(index_bc_min[0]);
            Ex_Xmin = ( *this )( ( 0 )-( this->refHindex_ ) )->EMfields->getEx_Xmin();
        }
        MPI_Bcast( &Ex_Xmin, 1, MPI_DOUBLE, rankXmin, MPI_COMM_WORLD );

        unsigned int rankXmax = smpi->getSize()-1;
        if( smpi->getRank() == smpi->getSize()-1 ) {
            //Ex_Xmax = (*Ex1D)(index_bc_max[0]);
            Ex_Xmax = ( *this )( ( params.number_of_patches[0]-1 )-( this->refHindex_ ) )->EMfields->getEx_Xmax();
        }
        MPI_Bcast( &Ex_Xmax, 1, MPI_DOUBLE, rankXmax, MPI_COMM_WORLD );
        E_Add[0] = -0.5*( Ex_Xmin+Ex_Xmax );

#ifdef _3D_LIKE_CENTERING
        double Ex_avg_local( 0. ), Ex_avg( 0. );
        for( unsigned int ipatch=0 ; ipatch<this->size() ; ipatch++ ) {
            Ex_avg_local += ( *this )( ipatch )->EMfields->computeExSum();
        }

        MPI_Allreduce( &Ex_avg_local, &Ex_avg, 1, MPI_DOUBLE, MPI_SUM, MPI_COMM_WORLD );

        E_Add[0] = -Ex_avg/( ( params.n_space[0]+2 ) );
#endif

    }

    // Centering electrostatic fields
    for( unsigned int ipatch=0 ; ipatch<this->size() ; ipatch++ ) {
        ( *this )( ipatch )->EMfields->centeringE( E_Add );
    }


    // Compute error on the Poisson equation
    double deltaPoisson_max = 0.0;
    int i_deltaPoisson_max  = -1;

#ifdef _A_FINALISER
    for( unsigned int i=0; i<nx_p; i++ ) {
        double deltaPoisson = abs( ( ( *Ex1D )( i+1 )-( *Ex1D )( i ) )/dx - ( *rho1D )( i ) );
        if( deltaPoisson > deltaPoisson_max ) {
            deltaPoisson_max   = deltaPoisson;
            i_deltaPoisson_max = i;
        }
    }
#endif

    //!\todo Reduce to find global max
    if( smpi->isMaster() ) {
        MESSAGE( 1, "Poisson equation solved. Maximum err = " << deltaPoisson_max << " at i= " << i_deltaPoisson_max );
    }

    ptimer.update();
    MESSAGE( "Time in Poisson : " << ptimer.getTime() );

} // END solvePoisson

void VectorPatch::solvePoissonAM( Params &params, SmileiMPI *smpi )
{
    
    unsigned int iteration_max = params.poisson_max_iteration;
    double           error_max = params.poisson_max_error;
    unsigned int iteration=0;
    
    // Init & Store internal data (phi, r, p, Ap) per patch
    double rnew_dot_rnew_localAM_( 0. );
    double rnew_dot_rnewAM_( 0. );


    for( unsigned int ipatch=0 ; ipatch<this->size() ; ipatch++ ) {
        ( *this )( ipatch )->EMfields->initPoisson( ( *this )( ipatch ) );
        ElectroMagnAM *emAM = static_cast<ElectroMagnAM *>( ( *this )( ipatch )->EMfields );
        emAM->initPoissonFields( ( *this )( ipatch ) );
    }

    std::vector<Field *> El_;
    std::vector<Field *> Er_;
    std::vector<Field *> Et_;
    
    std::vector<Field *> El_Poisson_;
    std::vector<Field *> Er_Poisson_;
    std::vector<Field *> Et_Poisson_;
    
    std::vector<Field *> Ap_AM_;
    
    // For each mode, repeat the initialization procedure
    // (the relativistic Poisson equation is linear, so it can be decomposed in azimuthal modes)
    for( unsigned int imode=0 ; imode<params.nmodes ; imode++ ) {
        
        // init Phi, r, p values
        for( unsigned int ipatch=0 ; ipatch<this->size() ; ipatch++ ) {
            ElectroMagnAM *emAM = static_cast<ElectroMagnAM *>( ( *this )( ipatch )->EMfields );
            emAM->initPoisson_init_phi_r_p_Ap( ( *this )( ipatch ), imode );
            rnew_dot_rnew_localAM_ += emAM->compute_r();
        }
        
        MPI_Allreduce( &rnew_dot_rnew_localAM_, &rnew_dot_rnewAM_, 1, MPI_DOUBLE, MPI_SUM, MPI_COMM_WORLD );

        for( unsigned int ipatch=0 ; ipatch<this->size() ; ipatch++ ) {
            ElectroMagnAM *emAM = static_cast<ElectroMagnAM *>( ( *this )( ipatch )->EMfields );
            El_.push_back( emAM->El_[imode] );
            Er_.push_back( emAM->Er_[imode] );
            Et_.push_back( emAM->Et_[imode] );
            El_Poisson_.push_back( emAM->El_Poisson_ );
            Er_Poisson_.push_back( emAM->Er_Poisson_ );
            Et_Poisson_.push_back( emAM->Et_Poisson_ );
            
            Ap_AM_.push_back( emAM->Ap_AM_ );
        }

        unsigned int nx_p2_global = ( params.n_space_global[0]+1 );
        //if ( Ex_[0]->dims_.size()>1 ) {
        if( El_Poisson_[0]->dims_.size()>1 ) {
            nx_p2_global *= ( params.n_space_global[1]+1 );
            if( El_Poisson_[0]->dims_.size()>2 ) {
                nx_p2_global *= ( params.n_space_global[2]+1 );
            }
        }

        // compute control parameter
        double norm2_source_term = sqrt( std::abs(rnew_dot_rnewAM_) );
        //double ctrl = rnew_dot_rnew / (double)(nx_p2_global);
        double ctrl = sqrt( std::abs(rnew_dot_rnewAM_) ) / norm2_source_term; // initially is equal to one
        
        // ---------------------------------------------------------
        // Starting iterative loop for the conjugate gradient method
        // ---------------------------------------------------------
        if( smpi->isMaster() ) {
            DEBUG( "Starting iterative loop for CG method for the mode "<<imode );
        }
        
        iteration = 0;//MESSAGE("Initial error parameter (must be 1) : "<<ctrl);
        while( ( ctrl > error_max ) && ( iteration<iteration_max ) ) {
            iteration++;
        
            if( ( smpi->isMaster() ) && ( iteration%1000==0 ) ) {
                MESSAGE( "iteration " << iteration << " started with control parameter ctrl = " << 1.0e22*ctrl << " x 1.e-22" );
            }
        
            // scalar product of the residual
            double r_dot_rAM_ = rnew_dot_rnewAM_;
        
            for( unsigned int ipatch=0 ; ipatch<this->size() ; ipatch++ ) {
                ElectroMagnAM *emAM = static_cast<ElectroMagnAM *>( ( *this )( ipatch )->EMfields );
                emAM->compute_Ap_Poisson_AM( ( *this )( ipatch ), imode );
            }
        
            // Exchange Ap_ (intra & extra MPI)
            SyncVectorPatch::exchangeAlongAllDirectionsNoOMP<complex<double>,cField>( Ap_AM_, *this, smpi );
            SyncVectorPatch::finalizeExchangeAlongAllDirectionsNoOMP( Ap_AM_, *this );
        
        
            // scalar product p.Ap
            std::complex<double> p_dot_ApAM_       = 0.0;
            std::complex<double> p_dot_Ap_localAM_ = 0.0;
            for( unsigned int ipatch=0 ; ipatch<this->size() ; ipatch++ ) {
                ElectroMagnAM *emAM = static_cast<ElectroMagnAM *>( ( *this )( ipatch )->EMfields );
                p_dot_Ap_localAM_ += emAM->compute_pAp_AM();
            }
            MPI_Allreduce( &p_dot_Ap_localAM_, &p_dot_ApAM_, 2, MPI_DOUBLE, MPI_SUM, MPI_COMM_WORLD );
        
        
            // compute new potential and residual
            for( unsigned int ipatch=0 ; ipatch<this->size() ; ipatch++ ) {
                ElectroMagnAM *emAM = static_cast<ElectroMagnAM *>( ( *this )( ipatch )->EMfields );
                emAM->update_pand_r_AM( r_dot_rAM_, p_dot_ApAM_ );
            }
        
            // compute new residual norm
            rnew_dot_rnewAM_       = 0.0;
            rnew_dot_rnew_localAM_ = 0.0;
            for( unsigned int ipatch=0 ; ipatch<this->size() ; ipatch++ ) {
                ElectroMagnAM *emAM = static_cast<ElectroMagnAM *>( ( *this )( ipatch )->EMfields );
                rnew_dot_rnew_localAM_ += emAM->compute_r();
            }
            MPI_Allreduce( &rnew_dot_rnew_localAM_, &rnew_dot_rnewAM_, 1, MPI_DOUBLE, MPI_SUM, MPI_COMM_WORLD );
            if( smpi->isMaster() ) {
                DEBUG( "new residual norm: rnew_dot_rnew = " << rnew_dot_rnewAM_ );
            }
        
            // compute new direction
            for( unsigned int ipatch=0 ; ipatch<this->size() ; ipatch++ ) {
                ElectroMagnAM *emAM = static_cast<ElectroMagnAM *>( ( *this )( ipatch )->EMfields );
                emAM->update_p( rnew_dot_rnewAM_, r_dot_rAM_ );
            }
        
            // compute control parameter
            ctrl = sqrt( std::abs(rnew_dot_rnewAM_) )/norm2_source_term;
            if( smpi->isMaster() ) {
                DEBUG( "iteration " << iteration << " done, exiting with control parameter ctrl = " << 1.0e22*ctrl << " x 1.e-22" );
            }
        
        }//End of the iterative loop


        // --------------------------------
        // Status of the solver convergence
        // --------------------------------
        if( iteration_max>0 && iteration == iteration_max ) {
            if( smpi->isMaster() )
                WARNING( "Poisson equation solver did not converge: reached maximum iteration number: " << iteration
                         << ", relative err is ctrl = " << 1.0e22*ctrl << "x 1.e-22" );
        } else {
            if( smpi->isMaster() )
                MESSAGE( 1, "Poisson equation solver converged at iteration: " << iteration
                         << ", relative err is ctrl = " << 1.0e22*ctrl << " x 1.e-22" );
        }

        // ------------------------------------------
        // Compute the electric field E
        // ------------------------------------------
        
        
        // compute E and sync
        for( unsigned int ipatch=0 ; ipatch<this->size() ; ipatch++ ) {
            ElectroMagnAM *emAM = static_cast<ElectroMagnAM *>( ( *this )( ipatch )->EMfields );
            // begin loop on patches
            emAM->initE_Poisson_AM( ( *this )( ipatch ), imode );
        } // end loop on patches
        
        SyncVectorPatch::exchangeAlongAllDirectionsNoOMP<complex<double>,cField>( El_Poisson_, *this, smpi );
        SyncVectorPatch::finalizeExchangeAlongAllDirectionsNoOMP( El_Poisson_, *this );
        SyncVectorPatch::exchangeAlongAllDirectionsNoOMP<complex<double>,cField>( Er_Poisson_, *this, smpi );
        SyncVectorPatch::finalizeExchangeAlongAllDirectionsNoOMP( Er_Poisson_, *this );
        SyncVectorPatch::exchangeAlongAllDirectionsNoOMP<complex<double>,cField>( Et_Poisson_, *this, smpi );
        SyncVectorPatch::finalizeExchangeAlongAllDirectionsNoOMP( Et_Poisson_, *this );
        
        
        MESSAGE( 0, "Summing fields computed with the Poisson solver to the grid fields" );
        // sum the fields found  by Poisson solver to the existing em fields
        // E  = E  + E_Poisson_
        
        
        for( unsigned int ipatch=0 ; ipatch<this->size() ; ipatch++ ) {
            // begin loop on patches
            ElectroMagnAM *emAM = static_cast<ElectroMagnAM *>( ( *this )( ipatch )->EMfields );
            emAM->sum_Poisson_fields_to_em_fields_AM( ( *this )( ipatch ), params, imode );
        } // end loop on patches
        
        
        // clean the auxiliary vectors for the present azimuthal mode
        for( unsigned int ipatch=0 ; ipatch<this->size() ; ipatch++ ) {
            
            El_.pop_back();
            Er_.pop_back();
            Et_.pop_back();
            
            Ap_AM_.pop_back();

        }
        
    }  // end loop on the modes

    for( unsigned int ipatch=0 ; ipatch<this->size() ; ipatch++ ) {
        ElectroMagnAM *emAM = static_cast<ElectroMagnAM *>( ( *this )( ipatch )->EMfields );
        emAM->delete_phi_r_p_Ap( ( *this )( ipatch ) );
        emAM->delete_Poisson_fields( ( *this )( ipatch ) );
    }

    // // Exchange the fields after the addition of the relativistic species fields
    for( unsigned int imode = 0 ; imode < params.nmodes_rel_field_init ; imode++ ) {
        SyncVectorPatch::exchangeE( params, ( *this ), imode, smpi );
        SyncVectorPatch::finalizeexchangeE( params, ( *this ), imode ); // disable async, because of tags which is the same for all modes
    }
    
    MESSAGE( "Poisson equation solved" );

}  // solvePoissonAM


void VectorPatch::runNonRelativisticPoissonModule( Params &params, SmileiMPI* smpi,  Timers &timers )
{
    // at this point the charge should be projected on the grid

    #pragma omp master
    {
        // Initialize the fields for these species
        if( !isRhoNull( smpi ) ) {
            TITLE( "Initializing E field through Poisson solver" );
            if (params.geometry != "AMcylindrical"){
                solvePoisson( params, smpi );
            } else {
                solvePoissonAM( params, smpi );
            }
        }
    }
    #pragma omp barrier

}

void VectorPatch::runRelativisticModule( double time_prim, Params &params, SmileiMPI* smpi,  Timers &timers )
{
    // Compute rho only for species needing relativistic field Initialization
    computeChargeRelativisticSpecies( time_prim );

    if (params.geometry != "AMcylindrical"){
        SyncVectorPatch::sum<double,Field>( listrho_, (*this), smpi, timers, 0 );
    } else {
        for( unsigned int imode=0 ; imode<params.nmodes ; imode++ ) {
            SyncVectorPatch::sumRhoJ( params, (*this), imode, smpi, timers, 0 );
        }
    }

    #pragma omp master
    {
        // Initialize the fields for these species
        if( !isRhoNull( smpi ) ) {
            TITLE( "Initializing relativistic species fields" );
            if (params.geometry != "AMcylindrical"){
                solveRelativisticPoisson( params, smpi, time_prim );
            } else {
                solveRelativisticPoissonAM( params, smpi, time_prim );
            }
        }
    }
    #pragma omp barrier

    // Reset rho and J and return to PIC loop
    resetRhoJ();

}


void VectorPatch::solveRelativisticPoisson( Params &params, SmileiMPI *smpi, double time_primal )
{


    //Timer ptimer("global");
    //ptimer.init(smpi);
    //ptimer.restart();

    // Assumption: one or more species move in vacuum with mean lorentz gamma factor gamma_mean in the x direction,
    // with low energy spread.
    // The electromagnetic fields of this species can be initialized solving a Poisson-like problem (here informally
    // referred to as "relativistic Poisson problem") and then performing a Lorentz back-transformation to find the
    // electromagnetic fields of the species in the lab frame.
    // See for example https://doi.org/10.1016/j.nima.2016.02.043 for more details
    // In case of non-monoenergetic relativistic distribution (NOT IMPLEMENTED AT THE MOMENT), the linearity of Maxwell's equations can be exploited:
    // divide the species in quasi-monoenergetic bins with gamma_i and repeat the same procedure for described above
    // for all bins. Finally, in the laboratory frame sum all the fields of the various energy-bin ensembles of particles.

    // All the parameters for the Poisson problem (e.g. maximum iteration) are the same used in the namelist
    // for the traditional Poisson problem

    // compute gamma_mean for the species for which the field is initialized
    double s_gamma( 0. );
    uint64_t nparticles( 0 );
    for( unsigned int ispec=0 ; ispec<( *this )( 0 )->vecSpecies.size() ; ispec++ ) {
        if( species( 0, ispec )->relativistic_field_initialization_ ) {
            for( unsigned int ipatch=0 ; ipatch<this->size() ; ipatch++ ) {
                if( time_primal==species( ipatch, ispec )->time_relativistic_initialization_ ) {
                    s_gamma += species( ipatch, ispec )->sumGamma();
                    nparticles += species( ipatch, ispec )->getNbrOfParticles();
                }
            }
        }
    }
    double gamma_global( 0. );
    MPI_Allreduce( &s_gamma, &gamma_global, 1, MPI_DOUBLE, MPI_SUM, MPI_COMM_WORLD );
    uint64_t nparticles_global( 0 );
    MPI_Allreduce( &nparticles, &nparticles_global, 1, MPI_UNSIGNED_LONG_LONG, MPI_SUM, MPI_COMM_WORLD );
    MESSAGE( "GAMMA = " << gamma_global/( double )nparticles_global );

    //Timer ptimer("global");
    //ptimer.init(smpi);
    //ptimer.restart();

    double gamma_mean = gamma_global/( double )nparticles_global;

    unsigned int iteration_max = params.relativistic_poisson_max_iteration;
    double           error_max = params.relativistic_poisson_max_error;
    unsigned int iteration=0;

    // Init & Store internal data (phi, r, p, Ap) per patch
    double rnew_dot_rnew_local( 0. );
    double rnew_dot_rnew( 0. );
    for( unsigned int ipatch=0 ; ipatch<this->size() ; ipatch++ ) {
        ( *this )( ipatch )->EMfields->initPoisson( ( *this )( ipatch ) );
        rnew_dot_rnew_local += ( *this )( ipatch )->EMfields->compute_r();
        ( *this )( ipatch )->EMfields->initRelativisticPoissonFields( ( *this )( ipatch ) );
    }
    MPI_Allreduce( &rnew_dot_rnew_local, &rnew_dot_rnew, 1, MPI_DOUBLE, MPI_SUM, MPI_COMM_WORLD );

    std::vector<Field *> Ex_;
    std::vector<Field *> Ey_;
    std::vector<Field *> Ez_;
    std::vector<Field *> Bx_;
    std::vector<Field *> By_;
    std::vector<Field *> Bz_;
    std::vector<Field *> Bx_m;
    std::vector<Field *> By_m;
    std::vector<Field *> Bz_m;

    std::vector<Field *> Ex_rel_;
    std::vector<Field *> Ey_rel_;
    std::vector<Field *> Ez_rel_;
    std::vector<Field *> Bx_rel_;
    std::vector<Field *> By_rel_;
    std::vector<Field *> Bz_rel_;

    std::vector<Field *> Bx_rel_t_plus_halfdt_;
    std::vector<Field *> By_rel_t_plus_halfdt_;
    std::vector<Field *> Bz_rel_t_plus_halfdt_;
    std::vector<Field *> Bx_rel_t_minus_halfdt_;
    std::vector<Field *> By_rel_t_minus_halfdt_;
    std::vector<Field *> Bz_rel_t_minus_halfdt_;


    std::vector<Field *> Ap_;

    for( unsigned int ipatch=0 ; ipatch<this->size() ; ipatch++ ) {
        Ex_.push_back( ( *this )( ipatch )->EMfields->Ex_ );
        Ey_.push_back( ( *this )( ipatch )->EMfields->Ey_ );
        Ez_.push_back( ( *this )( ipatch )->EMfields->Ez_ );
        Bx_.push_back( ( *this )( ipatch )->EMfields->Bx_ );
        By_.push_back( ( *this )( ipatch )->EMfields->By_ );
        Bz_.push_back( ( *this )( ipatch )->EMfields->Bz_ );
        Bx_m.push_back( ( *this )( ipatch )->EMfields->Bx_m );
        By_m.push_back( ( *this )( ipatch )->EMfields->By_m );
        Bz_m.push_back( ( *this )( ipatch )->EMfields->Bz_m );
        Ex_rel_.push_back( ( *this )( ipatch )->EMfields->Ex_rel_ );
        Ey_rel_.push_back( ( *this )( ipatch )->EMfields->Ey_rel_ );
        Ez_rel_.push_back( ( *this )( ipatch )->EMfields->Ez_rel_ );
        Bx_rel_.push_back( ( *this )( ipatch )->EMfields->Bx_rel_ );
        By_rel_.push_back( ( *this )( ipatch )->EMfields->By_rel_ );
        Bz_rel_.push_back( ( *this )( ipatch )->EMfields->Bz_rel_ );
        Bx_rel_t_plus_halfdt_.push_back( ( *this )( ipatch )->EMfields->Bx_rel_t_plus_halfdt_ );
        By_rel_t_plus_halfdt_.push_back( ( *this )( ipatch )->EMfields->By_rel_t_plus_halfdt_ );
        Bz_rel_t_plus_halfdt_.push_back( ( *this )( ipatch )->EMfields->Bz_rel_t_plus_halfdt_ );
        Bx_rel_t_minus_halfdt_.push_back( ( *this )( ipatch )->EMfields->Bx_rel_t_minus_halfdt_ );
        By_rel_t_minus_halfdt_.push_back( ( *this )( ipatch )->EMfields->By_rel_t_minus_halfdt_ );
        Bz_rel_t_minus_halfdt_.push_back( ( *this )( ipatch )->EMfields->Bz_rel_t_minus_halfdt_ );

        Ap_.push_back( ( *this )( ipatch )->EMfields->Ap_ );
    }

    unsigned int nx_p2_global = ( params.n_space_global[0]+1 );
    //if ( Ex_[0]->dims_.size()>1 ) {
    if( Ex_rel_[0]->dims_.size()>1 ) {
        nx_p2_global *= ( params.n_space_global[1]+1 );
        if( Ex_rel_[0]->dims_.size()>2 ) {
            nx_p2_global *= ( params.n_space_global[2]+1 );
        }
    }


    // compute control parameter
    double norm2_source_term = sqrt( rnew_dot_rnew );
    //double ctrl = rnew_dot_rnew / (double)(nx_p2_global);
    double ctrl = sqrt( rnew_dot_rnew ) / norm2_source_term; // initially is equal to one

    // ---------------------------------------------------------
    // Starting iterative loop for the conjugate gradient method
    // ---------------------------------------------------------
    if( smpi->isMaster() ) {
        DEBUG( "Starting iterative loop for CG method" );
    }
    while( ( ctrl > error_max ) && ( iteration<iteration_max ) ) {
        iteration++;

        if( ( smpi->isMaster() ) && ( iteration%1000==0 ) ) {
            MESSAGE( "iteration " << iteration << " started with control parameter ctrl = " << 1.0e22*ctrl << " x 1.e-22" );
        }

        // scalar product of the residual
        double r_dot_r = rnew_dot_rnew;

        for( unsigned int ipatch=0 ; ipatch<this->size() ; ipatch++ ) {
            ( *this )( ipatch )->EMfields->compute_Ap_relativistic_Poisson( ( *this )( ipatch ), gamma_mean );
        }

        // Exchange Ap_ (intra & extra MPI)
        SyncVectorPatch::exchangeAlongAllDirectionsNoOMP<double,Field>( Ap_, *this, smpi );
        SyncVectorPatch::finalizeExchangeAlongAllDirectionsNoOMP( Ap_, *this );


        // scalar product p.Ap
        double p_dot_Ap       = 0.0;
        double p_dot_Ap_local = 0.0;
        for( unsigned int ipatch=0 ; ipatch<this->size() ; ipatch++ ) {
            p_dot_Ap_local += ( *this )( ipatch )->EMfields->compute_pAp();
        }
        MPI_Allreduce( &p_dot_Ap_local, &p_dot_Ap, 1, MPI_DOUBLE, MPI_SUM, MPI_COMM_WORLD );


        // compute new potential and residual
        for( unsigned int ipatch=0 ; ipatch<this->size() ; ipatch++ ) {
            ( *this )( ipatch )->EMfields->update_pand_r( r_dot_r, p_dot_Ap );
        }

        // compute new residual norm
        rnew_dot_rnew       = 0.0;
        rnew_dot_rnew_local = 0.0;
        for( unsigned int ipatch=0 ; ipatch<this->size() ; ipatch++ ) {
            rnew_dot_rnew_local += ( *this )( ipatch )->EMfields->compute_r();
        }
        MPI_Allreduce( &rnew_dot_rnew_local, &rnew_dot_rnew, 1, MPI_DOUBLE, MPI_SUM, MPI_COMM_WORLD );
        if( smpi->isMaster() ) {
            DEBUG( "new residual norm: rnew_dot_rnew = " << rnew_dot_rnew );
        }

        // compute new directio
        for( unsigned int ipatch=0 ; ipatch<this->size() ; ipatch++ ) {
            ( *this )( ipatch )->EMfields->update_p( rnew_dot_rnew, r_dot_r );
        }

        // compute control parameter
        
        ctrl = sqrt( rnew_dot_rnew )/norm2_source_term;
        if( smpi->isMaster() ) {
            DEBUG( "iteration " << iteration << " done, exiting with control parameter ctrl = " << 1.0e22*ctrl << " x 1.e-22" );
        }

    }//End of the iterative loop


    // --------------------------------
    // Status of the solver convergence
    // --------------------------------
    if( iteration_max>0 && iteration == iteration_max ) {
        if( smpi->isMaster() )
            WARNING( "Relativistic Poisson solver did not converge: reached maximum iteration number: " << iteration
                     << ", relative err is ctrl = " << 1.0e22*ctrl << "x 1.e-22" );
    } else {
        if( smpi->isMaster() )
            MESSAGE( 1, "Relativistic Poisson solver converged at iteration: " << iteration
                     << ", relative err is ctrl = " << 1.0e22*ctrl << " x 1.e-22" );
    }

    // ------------------------------------------
    // Compute the electromagnetic fields E and B
    // ------------------------------------------

    // sync the potential
    //SyncVectorPatch::exchange( (*this)(ipatch)->EMfields->phi_, *this, smpi );
    //SyncVectorPatch::finalizeexchange( (*this)(ipatch)->EMfields->phi_, *this );

    // compute E and sync
    for( unsigned int ipatch=0 ; ipatch<this->size() ; ipatch++ ) {
        // begin loop on patches
        ( *this )( ipatch )->EMfields->initE_relativistic_Poisson( ( *this )( ipatch ), gamma_mean );
    } // end loop on patches
    
    SyncVectorPatch::exchangeAlongAllDirectionsNoOMP<double,Field>( Ex_rel_, *this, smpi );
    SyncVectorPatch::finalizeExchangeAlongAllDirectionsNoOMP( Ex_rel_, *this );
    SyncVectorPatch::exchangeAlongAllDirectionsNoOMP<double,Field>( Ey_rel_, *this, smpi );
    SyncVectorPatch::finalizeExchangeAlongAllDirectionsNoOMP( Ey_rel_, *this );
    SyncVectorPatch::exchangeAlongAllDirectionsNoOMP<double,Field>( Ez_rel_, *this, smpi );
    SyncVectorPatch::finalizeExchangeAlongAllDirectionsNoOMP( Ez_rel_, *this );
    //SyncVectorPatch::exchangeE( params, *this, smpi );
    //SyncVectorPatch::finalizeexchangeE( params, *this );

    // Force to zero the average value of electric field, as in traditional Poisson solver
    //// -------------------------------------
    vector<double> E_Add( Ex_rel_[0]->dims_.size(), 0. );
    if( Ex_rel_[0]->dims_.size()==3 ) {
        double Ex_avg_local( 0. ), Ex_avg( 0. ), Ey_avg_local( 0. ), Ey_avg( 0. ), Ez_avg_local( 0. ), Ez_avg( 0. );
        for( unsigned int ipatch=0 ; ipatch<this->size() ; ipatch++ ) {
            Ex_avg_local += ( *this )( ipatch )->EMfields->computeExrelSum();
            Ey_avg_local += ( *this )( ipatch )->EMfields->computeEyrelSum();
            Ez_avg_local += ( *this )( ipatch )->EMfields->computeEzrelSum();
        }

        MPI_Allreduce( &Ex_avg_local, &Ex_avg, 1, MPI_DOUBLE, MPI_SUM, MPI_COMM_WORLD );
        MPI_Allreduce( &Ey_avg_local, &Ey_avg, 1, MPI_DOUBLE, MPI_SUM, MPI_COMM_WORLD );
        MPI_Allreduce( &Ez_avg_local, &Ez_avg, 1, MPI_DOUBLE, MPI_SUM, MPI_COMM_WORLD );

        E_Add[0] = -Ex_avg/( ( params.n_space[0]+2 )*( params.n_space[1]+1 )*( params.n_space[2]+1 ) );
        E_Add[1] = -Ey_avg/( ( params.n_space[0]+1 )*( params.n_space[1]+2 )*( params.n_space[2]+1 ) );;
        E_Add[2] = -Ez_avg/( ( params.n_space[0]+1 )*( params.n_space[1]+1 )*( params.n_space[2]+2 ) );;
    } else if( Ex_rel_[0]->dims_.size()==2 ) {
        double Ex_XminYmax = 0.0;
        double Ey_XminYmax = 0.0;
        double Ex_XmaxYmin = 0.0;
        double Ey_XmaxYmin = 0.0;

        //The YmaxXmin patch has Patch coordinates X=0, Y=2^m1-1= number_of_patches[1]-1.
        std::vector<int> xcall( 2, 0 );
        xcall[0] = 0;
        xcall[1] = params.number_of_patches[1]-1;
        int patch_YmaxXmin = domain_decomposition_->getDomainId( xcall );
        //The MPI rank owning it is
        int rank_XminYmax = smpi->hrank( patch_YmaxXmin );
        //The YminXmax patch has Patch coordinates X=2^m0-1= number_of_patches[0]-1, Y=0.
        //Its hindex is
        xcall[0] = params.number_of_patches[0]-1;
        xcall[1] = 0;
        int patch_YminXmax = domain_decomposition_->getDomainId( xcall );
        //The MPI rank owning it is
        int rank_XmaxYmin = smpi->hrank( patch_YminXmax );

        if( smpi->getRank() == rank_XminYmax ) {
            Ex_XminYmax = ( *this )( patch_YmaxXmin-( this->refHindex_ ) )->EMfields->getExrel_XminYmax();
            Ey_XminYmax = ( *this )( patch_YmaxXmin-( this->refHindex_ ) )->EMfields->getEyrel_XminYmax();
        }

        // Xmax-Ymin corner
        if( smpi->getRank() == rank_XmaxYmin ) {
            Ex_XmaxYmin = ( *this )( patch_YminXmax-( this->refHindex_ ) )->EMfields->getExrel_XmaxYmin();
            Ey_XmaxYmin = ( *this )( patch_YminXmax-( this->refHindex_ ) )->EMfields->getEyrel_XmaxYmin();
        }

        MPI_Bcast( &Ex_XminYmax, 1, MPI_DOUBLE, rank_XminYmax, MPI_COMM_WORLD );
        MPI_Bcast( &Ey_XminYmax, 1, MPI_DOUBLE, rank_XminYmax, MPI_COMM_WORLD );

        MPI_Bcast( &Ex_XmaxYmin, 1, MPI_DOUBLE, rank_XmaxYmin, MPI_COMM_WORLD );
        MPI_Bcast( &Ey_XmaxYmin, 1, MPI_DOUBLE, rank_XmaxYmin, MPI_COMM_WORLD );

        //This correction is always done, independantly of the periodicity. Is this correct ?
        E_Add[0] = -0.5*( Ex_XminYmax+Ex_XmaxYmin );
        E_Add[1] = -0.5*( Ey_XminYmax+Ey_XmaxYmin );

#ifdef _3D_LIKE_CENTERING
        double Ex_avg_local( 0. ), Ex_avg( 0. ), Ey_avg_local( 0. ), Ey_avg( 0. );
        for( unsigned int ipatch=0 ; ipatch<this->size() ; ipatch++ ) {
            Ex_avg_local += ( *this )( ipatch )->EMfields->computeExrelSum();
            Ey_avg_local += ( *this )( ipatch )->EMfields->computeEyrelSum();
        }

        MPI_Allreduce( &Ex_avg_local, &Ex_avg, 1, MPI_DOUBLE, MPI_SUM, MPI_COMM_WORLD );
        MPI_Allreduce( &Ey_avg_local, &Ey_avg, 1, MPI_DOUBLE, MPI_SUM, MPI_COMM_WORLD );

        E_Add[0] = -Ex_avg/( ( params.n_space[0]+2 )*( params.n_space[1]+1 ) );
        E_Add[1] = -Ey_avg/( ( params.n_space[0]+1 )*( params.n_space[1]+2 ) );;
#endif

    }

    else if( Ex_rel_[0]->dims_.size()==1 ) {
        double Ex_Xmin = 0.0;
        double Ex_Xmax = 0.0;

        unsigned int rankXmin = 0;
        if( smpi->getRank() == 0 ) {
            //Ex_Xmin = (*Ex1D)(index_bc_min[0]);
            Ex_Xmin = ( *this )( ( 0 )-( this->refHindex_ ) )->EMfields->getExrel_Xmin();
        }
        MPI_Bcast( &Ex_Xmin, 1, MPI_DOUBLE, rankXmin, MPI_COMM_WORLD );

        unsigned int rankXmax = smpi->getSize()-1;
        if( smpi->getRank() == smpi->getSize()-1 ) {
            //Ex_Xmax = (*Ex1D)(index_bc_max[0]);
            Ex_Xmax = ( *this )( ( params.number_of_patches[0]-1 )-( this->refHindex_ ) )->EMfields->getExrel_Xmax();
        }
        MPI_Bcast( &Ex_Xmax, 1, MPI_DOUBLE, rankXmax, MPI_COMM_WORLD );
        E_Add[0] = -0.5*( Ex_Xmin+Ex_Xmax );

#ifdef _3D_LIKE_CENTERING
        double Ex_avg_local( 0. ), Ex_avg( 0. );
        for( unsigned int ipatch=0 ; ipatch<this->size() ; ipatch++ ) {
            Ex_avg_local += ( *this )( ipatch )->EMfields->computeExrelSum();
        }

        MPI_Allreduce( &Ex_avg_local, &Ex_avg, 1, MPI_DOUBLE, MPI_SUM, MPI_COMM_WORLD );

        E_Add[0] = -Ex_avg/( ( params.n_space[0]+2 ) );
#endif

    }

    // Centering electrostatic fields
    for( unsigned int ipatch=0 ; ipatch<this->size() ; ipatch++ ) {
        ( *this )( ipatch )->EMfields->centeringErel( E_Add );
    }

    // compute B and sync
    for( unsigned int ipatch=0 ; ipatch<this->size() ; ipatch++ ) {
        // begin loop on patches
        ( *this )( ipatch )->EMfields->initB_relativistic_Poisson( ( *this )( ipatch ), gamma_mean );
    } // end loop on patches
    
    SyncVectorPatch::exchangeAlongAllDirectionsNoOMP<double,Field>( Bx_rel_, *this, smpi );
    SyncVectorPatch::finalizeExchangeAlongAllDirectionsNoOMP( Bx_rel_, *this );
    SyncVectorPatch::exchangeAlongAllDirectionsNoOMP<double,Field>( By_rel_, *this, smpi );
    SyncVectorPatch::finalizeExchangeAlongAllDirectionsNoOMP( By_rel_, *this );
    SyncVectorPatch::exchangeAlongAllDirectionsNoOMP<double,Field>( Bz_rel_, *this, smpi );
    SyncVectorPatch::finalizeExchangeAlongAllDirectionsNoOMP( Bz_rel_, *this );


    // Proper spatial centering of the B fields in the Yee Cell through interpolation
    // (from B_rel to B_rel_t_plus_halfdt and B_rel_t_minus_halfdt)
    for( unsigned int ipatch=0 ; ipatch<this->size() ; ipatch++ ) {
        // begin loop on patches
        ( *this )( ipatch )->EMfields->center_fields_from_relativistic_Poisson( ( *this )( ipatch ) );
    } // end loop on patches

    // Re-exchange the properly spatially centered B field
    SyncVectorPatch::exchangeAlongAllDirectionsNoOMP<double,Field>( Bx_rel_t_plus_halfdt_, *this, smpi );
    SyncVectorPatch::finalizeExchangeAlongAllDirectionsNoOMP( Bx_rel_t_plus_halfdt_, *this );
    SyncVectorPatch::exchangeAlongAllDirectionsNoOMP<double,Field>( By_rel_t_plus_halfdt_, *this, smpi );
    SyncVectorPatch::finalizeExchangeAlongAllDirectionsNoOMP( By_rel_t_plus_halfdt_, *this );
    SyncVectorPatch::exchangeAlongAllDirectionsNoOMP<double,Field>( Bz_rel_t_plus_halfdt_, *this, smpi );
    SyncVectorPatch::finalizeExchangeAlongAllDirectionsNoOMP( Bz_rel_t_plus_halfdt_, *this );
    
    SyncVectorPatch::exchangeAlongAllDirectionsNoOMP<double,Field>( Bx_rel_t_minus_halfdt_, *this, smpi );
    SyncVectorPatch::finalizeExchangeAlongAllDirectionsNoOMP( Bx_rel_t_minus_halfdt_, *this );
    SyncVectorPatch::exchangeAlongAllDirectionsNoOMP<double,Field>( By_rel_t_minus_halfdt_, *this, smpi );
    SyncVectorPatch::finalizeExchangeAlongAllDirectionsNoOMP( By_rel_t_minus_halfdt_, *this );
    SyncVectorPatch::exchangeAlongAllDirectionsNoOMP<double,Field>( Bz_rel_t_minus_halfdt_, *this, smpi );
    SyncVectorPatch::finalizeExchangeAlongAllDirectionsNoOMP( Bz_rel_t_minus_halfdt_, *this );



    MESSAGE( 0, "Summing fields of relativistic species to the grid fields" );
    // sum the fields found  by relativistic Poisson solver to the existing em fields
    // E  = E  + E_rel
    // B  = B  + B_rel_t_plus_halfdt
    // Bm = Bm + B_rel_t_minus_halfdt

    for( unsigned int ipatch=0 ; ipatch<this->size() ; ipatch++ ) {
        // begin loop on patches
        ( *this )( ipatch )->EMfields->sum_rel_fields_to_em_fields( ( *this )( ipatch ) );
    } // end loop on patches

    // Exchange the fields after the addition of the relativistic species fields
    SyncVectorPatch::exchangeAlongAllDirectionsNoOMP<double,Field>( Ex_, *this, smpi );
    SyncVectorPatch::finalizeExchangeAlongAllDirectionsNoOMP( Ex_, *this );
    SyncVectorPatch::exchangeAlongAllDirectionsNoOMP<double,Field>( Ey_, *this, smpi );
    SyncVectorPatch::finalizeExchangeAlongAllDirectionsNoOMP( Ey_, *this );
    SyncVectorPatch::exchangeAlongAllDirectionsNoOMP<double,Field>( Ez_, *this, smpi );
    SyncVectorPatch::finalizeExchangeAlongAllDirectionsNoOMP( Ez_, *this );
    SyncVectorPatch::exchangeAlongAllDirectionsNoOMP<double,Field>( Bx_, *this, smpi );
    SyncVectorPatch::finalizeExchangeAlongAllDirectionsNoOMP( Bx_, *this );
    SyncVectorPatch::exchangeAlongAllDirectionsNoOMP<double,Field>( By_, *this, smpi );
    SyncVectorPatch::finalizeExchangeAlongAllDirectionsNoOMP( By_, *this );
    SyncVectorPatch::exchangeAlongAllDirectionsNoOMP<double,Field>( Bz_, *this, smpi );
    SyncVectorPatch::finalizeExchangeAlongAllDirectionsNoOMP( Bz_, *this );
    SyncVectorPatch::exchangeAlongAllDirectionsNoOMP<double,Field>( Bx_m, *this, smpi );
    SyncVectorPatch::finalizeExchangeAlongAllDirectionsNoOMP( Bx_m, *this );
    SyncVectorPatch::exchangeAlongAllDirectionsNoOMP<double,Field>( By_m, *this, smpi );
    SyncVectorPatch::finalizeExchangeAlongAllDirectionsNoOMP( By_m, *this );
    SyncVectorPatch::exchangeAlongAllDirectionsNoOMP<double,Field>( Bz_m, *this, smpi );
    SyncVectorPatch::finalizeExchangeAlongAllDirectionsNoOMP( Bz_m, *this );

    MESSAGE( 0, "Fields of relativistic species initialized" );
    //!\todo Reduce to find global max
    //if (smpi->isMaster())
    //  MESSAGE(1,"Relativistic Poisson equation solved. Maximum err = ");

    //ptimer.update();
    //MESSAGE("Time in Relativistic Poisson : " << ptimer.getTime() );


    //ptimer.update();
    //MESSAGE("Time in Relativistic Poisson : " << ptimer.getTime() );
    MESSAGE( "Relativistic Poisson finished" );

} // END solveRelativisticPoisson



void VectorPatch::solveRelativisticPoissonAM( Params &params, SmileiMPI *smpi, double time_primal )
{

    //Timer ptimer("global");
    //ptimer.init(smpi);
    //ptimer.restart();
    
    // Assumption: one or more species move in vacuum with mean lorentz gamma factor gamma_mean in the x direction,
    // with low energy spread.
    // The electromagnetic fields of this species can be initialized solving a Poisson-like problem (here informally
    // referred to as "relativistic Poisson problem") and then performing a Lorentz back-transformation to find the
    // electromagnetic fields of the species in the lab frame.
    // See for example https://doi.org/10.1016/j.nima.2016.02.043 for more details
    // In case of non-monoenergetic relativistic distribution (NOT IMPLEMENTED AT THE MOMENT), the linearity of Maxwell's equations can be exploited:
    // divide the species in quasi-monoenergetic bins with gamma_i and repeat the same procedure for described above
    // for all bins. Finally, in the laboratory frame sum all the fields of the various energy-bin ensembles of particles.
    
    // All the parameters for the Poisson problem (e.g. maximum iteration) are the same used in the namelist
    // for the traditional Poisson problem
    
    // compute gamma_mean for the species for which the field is initialized
    double s_gamma( 0. );
    uint64_t nparticles( 0 );
    for( unsigned int ispec=0 ; ispec<( *this )( 0 )->vecSpecies.size() ; ispec++ ) {
        if( species( 0, ispec )->relativistic_field_initialization_ ) {
            for( unsigned int ipatch=0 ; ipatch<this->size() ; ipatch++ ) {
                if( time_primal==species( ipatch, ispec )->time_relativistic_initialization_ ) {
                    s_gamma += species( ipatch, ispec )->sumGamma();
                    nparticles += species( ipatch, ispec )->getNbrOfParticles();
                }
            }
        }
    }
    double gamma_global( 0. );
    MPI_Allreduce( &s_gamma, &gamma_global, 1, MPI_DOUBLE, MPI_SUM, MPI_COMM_WORLD );
    uint64_t nparticles_global( 0 );
    MPI_Allreduce( &nparticles, &nparticles_global, 1, MPI_UNSIGNED_LONG_LONG, MPI_SUM, MPI_COMM_WORLD );
    MESSAGE( "GAMMA = " << gamma_global/( double )nparticles_global );
    
    //Timer ptimer("global");
    //ptimer.init(smpi);
    //ptimer.restart();
    
    double gamma_mean = gamma_global/( double )nparticles_global;
    
    unsigned int iteration_max = params.relativistic_poisson_max_iteration;
    double           error_max = params.relativistic_poisson_max_error;
    unsigned int iteration=0;
    
    // Init & Store internal data (phi, r, p, Ap) per patch
    double rnew_dot_rnew_localAM_( 0. );
    double rnew_dot_rnewAM_( 0. );


    for( unsigned int ipatch=0 ; ipatch<this->size() ; ipatch++ ) {
        ( *this )( ipatch )->EMfields->initPoisson( ( *this )( ipatch ) );
        ( *this )( ipatch )->EMfields->initRelativisticPoissonFields( ( *this )( ipatch ) );
    }

    std::vector<Field *> El_;
    std::vector<Field *> Er_;
    std::vector<Field *> Et_;
    std::vector<Field *> Bl_;
    std::vector<Field *> Br_;
    std::vector<Field *> Bt_;
    std::vector<Field *> Bl_m;
    std::vector<Field *> Br_m;
    std::vector<Field *> Bt_m;
    
    std::vector<Field *> El_rel_;
    std::vector<Field *> Er_rel_;
    std::vector<Field *> Et_rel_;
    std::vector<Field *> Bl_rel_;
    std::vector<Field *> Br_rel_;
    std::vector<Field *> Bt_rel_;
    
    std::vector<Field *> Bl_rel_t_plus_halfdt_;
    std::vector<Field *> Br_rel_t_plus_halfdt_;
    std::vector<Field *> Bt_rel_t_plus_halfdt_;
    std::vector<Field *> Bl_rel_t_minus_halfdt_;
    std::vector<Field *> Br_rel_t_minus_halfdt_;
    std::vector<Field *> Bt_rel_t_minus_halfdt_;
    
    std::vector<Field *> Ap_AM_;
    
    // For each mode, repeat the initialization procedure
    // (the relativistic Poisson equation is linear, so it can be decomposed in azimuthal modes)
    for( unsigned int imode=0 ; imode<params.nmodes_rel_field_init ; imode++ ) {
        
        // init Phi, r, p values
        for( unsigned int ipatch=0 ; ipatch<this->size() ; ipatch++ ) {
            ElectroMagnAM *emAM = static_cast<ElectroMagnAM *>( ( *this )( ipatch )->EMfields );
            emAM->initPoisson_init_phi_r_p_Ap( ( *this )( ipatch ), imode );
            rnew_dot_rnew_localAM_ += emAM->compute_r();
        }
        
        MPI_Allreduce( &rnew_dot_rnew_localAM_, &rnew_dot_rnewAM_, 1, MPI_DOUBLE, MPI_SUM, MPI_COMM_WORLD );

        for( unsigned int ipatch=0 ; ipatch<this->size() ; ipatch++ ) {
            ElectroMagnAM *emAM = static_cast<ElectroMagnAM *>( ( *this )( ipatch )->EMfields );
            El_.push_back( emAM->El_[imode] );
            Er_.push_back( emAM->Er_[imode] );
            Et_.push_back( emAM->Et_[imode] );
            Bl_.push_back( emAM->Bl_[imode] );
            Br_.push_back( emAM->Br_[imode] );
            Bt_.push_back( emAM->Bt_[imode] );
            Bl_m.push_back( emAM->Bl_m[imode] );
            Br_m.push_back( emAM->Br_m[imode] );
            Bt_m.push_back( emAM->Bt_m[imode] );
            El_rel_.push_back( emAM->El_rel_ );
            Er_rel_.push_back( emAM->Er_rel_ );
            Et_rel_.push_back( emAM->Et_rel_ );
            Bl_rel_.push_back( emAM->Bl_rel_ );
            Br_rel_.push_back( emAM->Br_rel_ );
            Bt_rel_.push_back( emAM->Bt_rel_ );
            Bl_rel_t_plus_halfdt_.push_back( emAM->Bl_rel_t_plus_halfdt_ );
            Br_rel_t_plus_halfdt_.push_back( emAM->Br_rel_t_plus_halfdt_ );
            Bt_rel_t_plus_halfdt_.push_back( emAM->Bt_rel_t_plus_halfdt_);
            Bl_rel_t_minus_halfdt_.push_back( emAM->Bl_rel_t_minus_halfdt_ );
            Br_rel_t_minus_halfdt_.push_back( emAM->Br_rel_t_minus_halfdt_ );
            Bt_rel_t_minus_halfdt_.push_back( emAM->Bt_rel_t_minus_halfdt_ );
            
            Ap_AM_.push_back( emAM->Ap_AM_ );
        }

        unsigned int nx_p2_global = ( params.n_space_global[0]+1 );
        if( El_rel_[0]->dims_.size()>1 ) {
            nx_p2_global *= ( params.n_space_global[1]+1 );
            if( El_rel_[0]->dims_.size()>2 ) {
                nx_p2_global *= ( params.n_space_global[2]+1 );
            }
        }

        // compute control parameter
        double norm2_source_term = sqrt( std::abs(rnew_dot_rnewAM_) );
        double ctrl = sqrt( std::abs(rnew_dot_rnewAM_) ) / norm2_source_term; // initially is equal to one
        
        // ---------------------------------------------------------
        // Starting iterative loop for the conjugate gradient method
        // ---------------------------------------------------------
        if( smpi->isMaster() ) {
            DEBUG( "Starting iterative loop for CG method for the mode "<<imode );
        }
        
        iteration = 0;//MESSAGE("Initial error parameter (must be 1) : "<<ctrl);
        while( ( ctrl > error_max ) && ( iteration<iteration_max ) ) {
            iteration++;
        
            if( ( smpi->isMaster() ) && ( iteration%1000==0 ) ) {
                MESSAGE( "iteration " << iteration << " started with control parameter ctrl = " << 1.0e22*ctrl << " x 1.e-22" );
            }
        
            // scalar product of the residual
            double r_dot_rAM_ = rnew_dot_rnewAM_;
        
            for( unsigned int ipatch=0 ; ipatch<this->size() ; ipatch++ ) {
                ElectroMagnAM *emAM = static_cast<ElectroMagnAM *>( ( *this )( ipatch )->EMfields );
                emAM->compute_Ap_relativistic_Poisson_AM( ( *this )( ipatch ), gamma_mean, imode );
            }
        
            // Exchange Ap_ (intra & extra MPI)
            SyncVectorPatch::exchangeAlongAllDirectionsNoOMP<complex<double>,cField>( Ap_AM_, *this, smpi );
            SyncVectorPatch::finalizeExchangeAlongAllDirectionsNoOMP( Ap_AM_, *this );
        
        
            // scalar product p.Ap
            std::complex<double> p_dot_ApAM_       = 0.0;
            std::complex<double> p_dot_Ap_localAM_ = 0.0;
            for( unsigned int ipatch=0 ; ipatch<this->size() ; ipatch++ ) {
                ElectroMagnAM *emAM = static_cast<ElectroMagnAM *>( ( *this )( ipatch )->EMfields );
                p_dot_Ap_localAM_ += emAM->compute_pAp_AM();
            }
            MPI_Allreduce( &p_dot_Ap_localAM_, &p_dot_ApAM_, 2, MPI_DOUBLE, MPI_SUM, MPI_COMM_WORLD );
        
        
            // compute new potential and residual
            for( unsigned int ipatch=0 ; ipatch<this->size() ; ipatch++ ) {
                ElectroMagnAM *emAM = static_cast<ElectroMagnAM *>( ( *this )( ipatch )->EMfields );
                emAM->update_pand_r_AM( r_dot_rAM_, p_dot_ApAM_ );
            }
        
            // compute new residual norm
            rnew_dot_rnewAM_       = 0.0;
            rnew_dot_rnew_localAM_ = 0.0;
            for( unsigned int ipatch=0 ; ipatch<this->size() ; ipatch++ ) {
                ElectroMagnAM *emAM = static_cast<ElectroMagnAM *>( ( *this )( ipatch )->EMfields );
                rnew_dot_rnew_localAM_ += emAM->compute_r();
            }
            MPI_Allreduce( &rnew_dot_rnew_localAM_, &rnew_dot_rnewAM_, 1, MPI_DOUBLE, MPI_SUM, MPI_COMM_WORLD );
            if( smpi->isMaster() ) {
                DEBUG( "new residual norm: rnew_dot_rnew = " << rnew_dot_rnewAM_ );
            }
        
            // compute new directio
            for( unsigned int ipatch=0 ; ipatch<this->size() ; ipatch++ ) {
                ElectroMagnAM *emAM = static_cast<ElectroMagnAM *>( ( *this )( ipatch )->EMfields );
                emAM->update_p( rnew_dot_rnewAM_, r_dot_rAM_ );
            }
        
            // compute control parameter
          
            ctrl = sqrt( std::abs(rnew_dot_rnewAM_) )/norm2_source_term;
            if( smpi->isMaster() ) {
                DEBUG( "iteration " << iteration << " done, exiting with control parameter ctrl = " << 1.0e22*ctrl << " x 1.e-22" );
            }
        
        }//End of the iterative loop


        // --------------------------------
        // Status of the solver convergence
        // --------------------------------
        if( iteration_max>0 && iteration == iteration_max ) {
            if( smpi->isMaster() )
                WARNING( "Relativistic Poisson solver did not converge: reached maximum iteration number: " << iteration
                         << ", relative err is ctrl = " << 1.0e22*ctrl << "x 1.e-22" );
        } else {
            if( smpi->isMaster() )
                MESSAGE( 1, "Relativistic Poisson solver converged at iteration: " << iteration
                         << ", relative err is ctrl = " << 1.0e22*ctrl << " x 1.e-22" );
        }

        // ------------------------------------------
        // Compute the electromagnetic fields E and B
        // ------------------------------------------
        
        // sync the potential
        //SyncVectorPatch::exchange( (*this)(ipatch)->EMfields->phi_, *this, smpi );
        //SyncVectorPatch::finalizeexchange( (*this)(ipatch)->EMfields->phi_, *this );
        
        // compute E and sync
        for( unsigned int ipatch=0 ; ipatch<this->size() ; ipatch++ ) {
            ElectroMagnAM *emAM = static_cast<ElectroMagnAM *>( ( *this )( ipatch )->EMfields );
            // begin loop on patches
            emAM->initE_relativistic_Poisson_AM( ( *this )( ipatch ), gamma_mean, imode );
        } // end loop on patches
        
        SyncVectorPatch::exchangeAlongAllDirectionsNoOMP<complex<double>,cField>( El_rel_, *this, smpi );
        SyncVectorPatch::finalizeExchangeAlongAllDirectionsNoOMP( El_rel_, *this );
        SyncVectorPatch::exchangeAlongAllDirectionsNoOMP<complex<double>,cField>( Er_rel_, *this, smpi );
        SyncVectorPatch::finalizeExchangeAlongAllDirectionsNoOMP( Er_rel_, *this );
        SyncVectorPatch::exchangeAlongAllDirectionsNoOMP<complex<double>,cField>( Et_rel_, *this, smpi );
        SyncVectorPatch::finalizeExchangeAlongAllDirectionsNoOMP( Et_rel_, *this );

        // compute B and sync
        for( unsigned int ipatch=0 ; ipatch<this->size() ; ipatch++ ) {
            // begin loop on patches
            ElectroMagnAM *emAM = static_cast<ElectroMagnAM *>( ( *this )( ipatch )->EMfields );
            emAM->initB_relativistic_Poisson_AM( ( *this )( ipatch ), gamma_mean );
        } // end loop on patches
      
        SyncVectorPatch::exchangeAlongAllDirectionsNoOMP<complex<double>,cField>( Bl_rel_, *this, smpi );
        SyncVectorPatch::finalizeExchangeAlongAllDirectionsNoOMP( Bl_rel_, *this );
        SyncVectorPatch::exchangeAlongAllDirectionsNoOMP<complex<double>,cField>( Br_rel_, *this, smpi );
        SyncVectorPatch::finalizeExchangeAlongAllDirectionsNoOMP( Br_rel_, *this );
        SyncVectorPatch::exchangeAlongAllDirectionsNoOMP<complex<double>,cField>( Bt_rel_, *this, smpi );
        SyncVectorPatch::finalizeExchangeAlongAllDirectionsNoOMP( Bt_rel_, *this );
        
        
        // Proper spatial centering of the B fields in the Yee Cell through interpolation
        // (from B_rel to B_rel_t_plus_halfdt and B_rel_t_minus_halfdt)
        for( unsigned int ipatch=0 ; ipatch<this->size() ; ipatch++ ) {
            // begin loop on patches
            ElectroMagnAM *emAM = static_cast<ElectroMagnAM *>( ( *this )( ipatch )->EMfields );
            emAM->center_fields_from_relativistic_Poisson_AM( ( *this )( ipatch ) );
        } // end loop on patches
        
        // Re-exchange the properly spatially centered B field
        SyncVectorPatch::exchangeAlongAllDirectionsNoOMP<complex<double>,cField>( Bl_rel_t_plus_halfdt_, *this, smpi );
        SyncVectorPatch::finalizeExchangeAlongAllDirectionsNoOMP( Bl_rel_t_plus_halfdt_, *this );
        SyncVectorPatch::exchangeAlongAllDirectionsNoOMP<complex<double>,cField>( Br_rel_t_plus_halfdt_, *this, smpi );
        SyncVectorPatch::finalizeExchangeAlongAllDirectionsNoOMP( Br_rel_t_plus_halfdt_, *this );
        SyncVectorPatch::exchangeAlongAllDirectionsNoOMP<complex<double>,cField>( Bt_rel_t_plus_halfdt_, *this, smpi );
        SyncVectorPatch::finalizeExchangeAlongAllDirectionsNoOMP( Bt_rel_t_plus_halfdt_, *this );
        
        SyncVectorPatch::exchangeAlongAllDirectionsNoOMP<complex<double>,cField>( Bl_rel_t_minus_halfdt_, *this, smpi );
        SyncVectorPatch::finalizeExchangeAlongAllDirectionsNoOMP( Bl_rel_t_minus_halfdt_, *this );
        SyncVectorPatch::exchangeAlongAllDirectionsNoOMP<complex<double>,cField>( Br_rel_t_minus_halfdt_, *this, smpi );
        SyncVectorPatch::finalizeExchangeAlongAllDirectionsNoOMP( Br_rel_t_minus_halfdt_, *this );
        SyncVectorPatch::exchangeAlongAllDirectionsNoOMP<complex<double>,cField>( Bt_rel_t_minus_halfdt_, *this, smpi );
        SyncVectorPatch::finalizeExchangeAlongAllDirectionsNoOMP( Bt_rel_t_minus_halfdt_, *this );
        
        
        MESSAGE( 0, "Summing fields of relativistic species to the grid fields" );
        // sum the fields found  by relativistic Poisson solver to the existing em fields
        // E  = E  + E_rel
        // B  = B  + B_rel_t_plus_halfdt
        // Bm = Bm + B_rel_t_minus_halfdt
        
        for( unsigned int ipatch=0 ; ipatch<this->size() ; ipatch++ ) {
            // begin loop on patches
            ElectroMagnAM *emAM = static_cast<ElectroMagnAM *>( ( *this )( ipatch )->EMfields );
            emAM->sum_rel_fields_to_em_fields_AM( ( *this )( ipatch ), params, imode );
        } // end loop on patches
        
        
        // clean the auxiliary vectors for the present azimuthal mode
        for( unsigned int ipatch=0 ; ipatch<this->size() ; ipatch++ ) {
            
            El_.pop_back();
            Er_.pop_back();
            Et_.pop_back();
            Bl_.pop_back();
            Br_.pop_back();
            Bt_.pop_back();
            Bl_m.pop_back();
            Br_m.pop_back();
            Bt_m.pop_back();
            El_rel_.pop_back();
            Er_rel_.pop_back();
            Et_rel_.pop_back();
            Bl_rel_.pop_back();
            Br_rel_.pop_back();
            Bt_rel_.pop_back();
            Bl_rel_t_plus_halfdt_.pop_back();
            Br_rel_t_plus_halfdt_.pop_back();
            Bt_rel_t_plus_halfdt_.pop_back();
            Bl_rel_t_minus_halfdt_.pop_back();
            Br_rel_t_minus_halfdt_.pop_back();
            Bt_rel_t_minus_halfdt_.pop_back();
            
            Ap_AM_.pop_back();

        }
        
    }  // end loop on the modes

    for( unsigned int ipatch=0 ; ipatch<this->size() ; ipatch++ ) {
        ElectroMagnAM *emAM = static_cast<ElectroMagnAM *>( ( *this )( ipatch )->EMfields );
        emAM->delete_phi_r_p_Ap( ( *this )( ipatch ) );
        emAM->delete_relativistic_fields( ( *this )( ipatch ) );
    }

    // // Exchange the fields after the addition of the relativistic species fields
    for( unsigned int imode = 0 ; imode < params.nmodes_rel_field_init ; imode++ ) {
        SyncVectorPatch::exchangeE( params, ( *this ), imode, smpi );
        SyncVectorPatch::finalizeexchangeE( params, ( *this ), imode ); // disable async, because of tags which is the same for all modes
    }
    for( unsigned int imode = 0 ; imode < params.nmodes_rel_field_init ; imode++ ) {
        SyncVectorPatch::exchangeB( params, ( *this ), imode, smpi );
        SyncVectorPatch::finalizeexchangeB( params, ( *this ), imode ); // disable async, because of tags which is the same for all modes
    }
    
    MESSAGE( 0, "Fields of relativistic species initialized" );
    //!\todo Reduce to find global max
    //if (smpi->isMaster())
    //  MESSAGE(1,"Relativistic Poisson equation solved. Maximum err = ");
    
    //ptimer.update();
    //MESSAGE("Time in Relativistic Poisson : " << ptimer.getTime() );
    
    
    //ptimer.update();
    //MESSAGE("Time in Relativistic Poisson : " << ptimer.getTime() );
    MESSAGE( "Relativistic Poisson finished" );



}

// ---------------------------------------------------------------------------------------------------------------------
// ---------------------------------------------------------------------------------------------------------------------
// ----------------------------------------------    BALANCING METHODS    ----------------------------------------------
// ---------------------------------------------------------------------------------------------------------------------
// ---------------------------------------------------------------------------------------------------------------------


void VectorPatch::loadBalance( Params &params, double time_dual, SmileiMPI *smpi, SimWindow *simWindow, unsigned int itime )
{

    // Compute new patch distribution
    smpi->recompute_patch_count( params, *this, time_dual );

    // Create empty patches according to this new distribution
    this->createPatches( params, smpi, simWindow );

    // Proceed to patch exchange, and delete patch which moved
    this->exchangePatches( smpi, params );

    // Tell that the patches moved this iteration (needed for probes)
    lastIterationPatchesMoved = itime;

}


// ---------------------------------------------------------------------------------------------------------------------
// Explicits patch movement regarding new patch distribution stored in smpi->patch_count
//   - compute send_patch_id_
//   - compute recv_patch_id_
//   - create empty (not really, created like at t0) new patch in recv_patches_
// ---------------------------------------------------------------------------------------------------------------------
void VectorPatch::createPatches( Params &params, SmileiMPI *smpi, SimWindow *simWindow )
{
    unsigned int n_moved( 0 );
    recv_patches_.resize( 0 );

    // Set Index of the 1st patch of the vector yet on current MPI rank
    // Is this really necessary ? It should be done already ...
    refHindex_ = ( *this )( 0 )->Hindex();

    // Current number of patch
    int nPatches_now = this->size() ;

    // When going to openMP, these two vectors must be stored by patch and not by vectorPatch.
    recv_patch_id_.clear();
    send_patch_id_.clear();

    // istart = Index of the futur 1st patch
    int istart( 0 );
    for( int irk=0 ; irk<smpi->getRank() ; irk++ ) {
        istart += smpi->patch_count[irk];
    }

    // recv_patch_id_ = vector of the hindex this process must own at the end of the exchange.
    for( int ipatch=0 ; ipatch<smpi->patch_count[smpi->getRank()] ; ipatch++ ) {
        recv_patch_id_.push_back( istart+ipatch );
    }


    // Loop on current patches to define patch to send
    for( int ipatch=0 ; ipatch < nPatches_now ; ipatch++ ) {
        //if  current hindex     <  future refHindex   OR      current hindex > future last hindex...
        if( ( refHindex_+ipatch < recv_patch_id_[0] ) || ( refHindex_+ipatch > recv_patch_id_.back() ) ) {
            // Put this patch in the send list.
            send_patch_id_.push_back( ipatch );
        }
    }


    // Backward loop on future patches to define suppress patch in receive list
    // before this loop, recv_patch_id_ stores all patches index define in SmileiMPI::patch_count
    int existing_patch_id = -1;
    for( int ipatch=recv_patch_id_.size()-1 ; ipatch>=0 ; ipatch-- ) {
        //if    future patch hindex  >= current refHindex AND  future patch hindex <= current last hindex
        if( ( recv_patch_id_[ipatch]>=refHindex_ ) && ( recv_patch_id_[ipatch] <= refHindex_ + nPatches_now - 1 ) ) {
            //Store an existing patch id for cloning.
            existing_patch_id = recv_patch_id_[ipatch];
            //Remove this patch from the receive list because I already own it.
            recv_patch_id_.erase( recv_patch_id_.begin()+ipatch );
        }
    }


    // Get an existing patch that will be used for cloning
    if( existing_patch_id<0 ) {
        ERROR( "No patch to clone. This should never happen!" );
    }
    Patch *existing_patch = ( *this )( existing_patch_id-refHindex_ );


    // Create new Patches
    n_moved = simWindow->getNmoved();
    // Store in local vector future patches
    // Loop on the patches I have to receive and do not already own.
    for( unsigned int ipatch=0 ; ipatch < recv_patch_id_.size() ; ipatch++ ) {
        // density profile is initializes as if t = 0 !
        // Species will be cleared when, nbr of particles will be known
        // Creation of a new patch, ready to receive its content from MPI neighbours.
        Patch *newPatch = PatchesFactory::clone( existing_patch, params, smpi, domain_decomposition_, recv_patch_id_[ipatch], n_moved, false );
        newPatch->finalizeMPIenvironment( params );
        //Store pointers to newly created patch in recv_patches_.
        recv_patches_.push_back( newPatch );
    }


} // END createPatches


// ---------------------------------------------------------------------------------------------------------------------
// Exchange patches, based on createPatches initialization
//   take care of reinitialize patch master and diag file managment
// ---------------------------------------------------------------------------------------------------------------------
void VectorPatch::exchangePatches( SmileiMPI *smpi, Params &params )
{

    int newMPIrank = smpi->getRank() -1;
    int oldMPIrank = smpi->getRank() -1;
    int istart = 0;
    int nmessage = nrequests;

    for( int irk=0 ; irk<smpi->getRank() ; irk++ ) {
        istart += smpi->patch_count[irk];
    }
    //tags keep track of the number of patches sent and received to/from the left and right.
    //This works because send and receive operations are queued in the same index increasing order.
    //left and right refers to previous and next MPI process ranks.
    int tagsend_right = 0;
    int tagsend_left = 0;
    int tagrecv_left = 0;
    int tagrecv_right = 0;
    int tag=0;


    // Send particles
    for( unsigned int ipatch=0 ; ipatch < send_patch_id_.size() ; ipatch++ ) {
        // locate rank which will own send_patch_id_[ipatch]
        // We assume patches are only exchanged with neighbours.
        // Once all patches supposed to be sent to the left are done, we send the rest to the right.
        // if hindex of patch to be sent      >  future hindex of the first patch owned by this process
        if( send_patch_id_[ipatch]+refHindex_ > istart ) {
            newMPIrank = smpi->getRank() + 1;
            tag = tagsend_right*nmessage;
            tagsend_right ++;
        } else {
            tag = tagsend_left*nmessage;
            tagsend_left ++;
        }
        int maxtag = 0;
        smpi->isend_species( ( *this )( send_patch_id_[ipatch] ), newMPIrank, maxtag, tag, params );
    }

    for( unsigned int ipatch=0 ; ipatch < recv_patch_id_.size() ; ipatch++ ) {
        //if  hindex of patch to be received > first hindex actually owned, that means it comes from the next MPI process and not from the previous anymore.
        if( recv_patch_id_[ipatch] > refHindex_ ) {
            oldMPIrank = smpi->getRank() + 1;
            tag = tagrecv_right*nmessage;
            tagrecv_right ++;
        } else {
            tag = tagrecv_left*nmessage;
            tagrecv_left ++;
        }
        smpi->recv_species( recv_patches_[ipatch], oldMPIrank, tag, params );
    }


    for( unsigned int ipatch=0 ; ipatch < send_patch_id_.size() ; ipatch++ ) {
        smpi->waitall( ( *this )( send_patch_id_[ipatch] ) );
    }

    smpi->barrier();


    // Split the exchangePatches process to avoid deadlock with OpenMPI (observed with OpenMPI on Irene and Poicnare, not with IntelMPI)
    newMPIrank = smpi->getRank() -1;
    oldMPIrank = smpi->getRank() -1;


    // Send fields
    for( unsigned int ipatch=0 ; ipatch < send_patch_id_.size() ; ipatch++ ) {
        // locate rank which will own send_patch_id_[ipatch]
        // We assume patches are only exchanged with neighbours.
        // Once all patches supposed to be sent to the left are done, we send the rest to the right.
        // if hindex of patch to be sent      >  future hindex of the first patch owned by this process
        if( send_patch_id_[ipatch]+refHindex_ > istart ) {
            newMPIrank = smpi->getRank() + 1;
            tag = tagsend_right;
            tagsend_right ++;
        } else {
            tag = tagsend_left;
            tagsend_left ++;
        }

        smpi->isend_fields( ( *this )( send_patch_id_[ipatch] ), newMPIrank, tag*nmessage, params );
    }

    for( unsigned int ipatch=0 ; ipatch < recv_patch_id_.size() ; ipatch++ ) {
        //if  hindex of patch to be received > first hindex actually owned, that means it comes from the next MPI process and not from the previous anymore.
        if( recv_patch_id_[ipatch] > refHindex_ ) {
            oldMPIrank = smpi->getRank() + 1;
            tag = tagrecv_right;
            tagrecv_right ++;
        } else {
            tag = tagrecv_left;
            tagrecv_left ++;
        }

        smpi->recv_fields( recv_patches_[ipatch], oldMPIrank, tag*nmessage, params );
    }


    for( unsigned int ipatch=0 ; ipatch < send_patch_id_.size() ; ipatch++ ) {
        smpi->waitall( ( *this )( send_patch_id_[ipatch] ) );
    }

    smpi->barrier();


    //Delete sent patches
    int nPatchSend( send_patch_id_.size() );
    for( int ipatch=nPatchSend-1 ; ipatch>=0 ; ipatch-- ) {
        //Ok while at least 1 old patch stay inon current CPU
        delete( *this )( send_patch_id_[ipatch] );
        patches_[ send_patch_id_[ipatch] ] = NULL;
        patches_.erase( patches_.begin() + send_patch_id_[ipatch] );

    }

#ifdef _VECTO
    if( params.vectorization_mode == "adaptive_mixed_sort" ) {
        // adaptive vectorization -- mixed sort
        // Recompute the cell keys before the next step and configure operators
        for( unsigned int ipatch=0 ; ipatch<recv_patch_id_.size() ; ipatch++ ) {
            for( unsigned int ispec=0 ; ispec< recv_patches_[ipatch]->vecSpecies.size() ; ispec++ ) {
                if( dynamic_cast<SpeciesVAdaptiveMixedSort *>( recv_patches_[ipatch]->vecSpecies[ispec] ) ) {
                    dynamic_cast<SpeciesVAdaptiveMixedSort *>( recv_patches_[ipatch]->vecSpecies[ispec] )->computeParticleCellKeys( params );
                    dynamic_cast<SpeciesVAdaptiveMixedSort *>( recv_patches_[ipatch]->vecSpecies[ispec] )->reconfigure_operators( params, recv_patches_[ipatch] );
                }
            }
        }
    } else if( params.vectorization_mode == "adaptive" ) {
        // adaptive vectorization --  always sort
        // Recompute the cell keys before the next step and configure operators
        for( unsigned int ipatch=0 ; ipatch<recv_patch_id_.size() ; ipatch++ ) {
            for( unsigned int ispec=0 ; ispec< recv_patches_[ipatch]->vecSpecies.size() ; ispec++ ) {
                if( dynamic_cast<SpeciesVAdaptive *>( recv_patches_[ipatch]->vecSpecies[ispec] ) ) {
                    dynamic_cast<SpeciesVAdaptive *>( recv_patches_[ipatch]->vecSpecies[ispec] )->computeParticleCellKeys( params );
                    dynamic_cast<SpeciesVAdaptive *>( recv_patches_[ipatch]->vecSpecies[ispec] )->reconfigure_operators( params, recv_patches_[ipatch] );
                }
            }
        }
    }
#endif

    //Put received patches in the global vecPatches
    for( unsigned int ipatch=0 ; ipatch<recv_patch_id_.size() ; ipatch++ ) {
        if( recv_patch_id_[ipatch] > refHindex_ ) {
            patches_.push_back( recv_patches_[ipatch] );
        } else {
            patches_.insert( patches_.begin()+ipatch, recv_patches_[ipatch] );
        }
    }
    recv_patches_.clear();

    for( unsigned int ipatch=0 ; ipatch<patches_.size() ; ipatch++ ) {
        ( *this )( ipatch )->updateMPIenv( smpi );
    }
    this->setRefHindex() ;
    updateFieldList( smpi ) ;

} // END exchangePatches

// ---------------------------------------------------------------------------------------------------------------------
// Write in a file patches communications
//   - Send/Recv MPI rank
//   - Send/Recv patch Id
// ---------------------------------------------------------------------------------------------------------------------
void VectorPatch::outputExchanges( SmileiMPI *smpi )
{
    ofstream output_file;
    ostringstream name( "" );
    name << "debug_output"<<smpi->getRank()<<".txt" ;
    output_file.open( name.str().c_str(), std::ofstream::out | std::ofstream::app );
    int newMPIrank, oldMPIrank;
    newMPIrank = smpi->getRank() -1;
    oldMPIrank = smpi->getRank() -1;
    int istart( 0 );
    for( int irk=0 ; irk<smpi->getRank() ; irk++ ) {
        istart += smpi->patch_count[irk];
    }
    for( unsigned int ipatch=0 ; ipatch < send_patch_id_.size() ; ipatch++ ) {
        if( send_patch_id_[ipatch]+refHindex_ > istart ) {
            newMPIrank = smpi->getRank() + 1;
        }
        output_file << "Rank " << smpi->getRank() << " sending patch " << send_patch_id_[ipatch]+refHindex_ << " to " << newMPIrank << endl;
    }
    for( unsigned int ipatch=0 ; ipatch < recv_patch_id_.size() ; ipatch++ ) {
        if( recv_patch_id_[ipatch] > refHindex_ ) {
            oldMPIrank = smpi->getRank() + 1;
        }
        output_file << "Rank " << smpi->getRank() << " receiving patch " << recv_patch_id_[ipatch] << " from " << oldMPIrank << endl;
    }
    output_file << "NEXT" << endl;
    output_file.close();
} // END outputExchanges

//! Resize vector of field*
void VectorPatch::updateFieldList( SmileiMPI *smpi )
{
    int nDim( 0 );
    if( !dynamic_cast<ElectroMagnAM *>( patches_[0]->EMfields ) ) {
        nDim = patches_[0]->EMfields->Ex_->dims_.size();
    } else {
        nDim = static_cast<ElectroMagnAM *>( patches_[0]->EMfields )->El_[0]->dims_.size();
    }
    densities.resize( 3*size() ) ; // Jx + Jy + Jz

    //                          1D  2D  3D
    Bs0.resize( 2*size() ) ; //  2   2   2
    Bs1.resize( 2*size() ) ; //  0   2   2
    Bs2.resize( 2*size() ) ; //  0   0   2

    densitiesLocalx.clear();
    densitiesLocaly.clear();
    densitiesLocalz.clear();
    densitiesMPIx.clear();
    densitiesMPIy.clear();
    densitiesMPIz.clear();
    LocalxIdx.clear();
    LocalyIdx.clear();
    LocalzIdx.clear();
    MPIxIdx.clear();
    MPIyIdx.clear();
    MPIzIdx.clear();

    if( !dynamic_cast<ElectroMagnAM *>( patches_[0]->EMfields ) ) {

        listJx_.resize( size() ) ;
        listJy_.resize( size() ) ;
        listJz_.resize( size() ) ;
        listrho_.resize( size() ) ;
        listEx_.resize( size() ) ;
        listEy_.resize( size() ) ;
        listEz_.resize( size() ) ;
        listBx_.resize( size() ) ;
        listBy_.resize( size() ) ;
        listBz_.resize( size() ) ;

        if( patches_[0]->EMfields->envelope != NULL ) {
            listA_.resize( size() ) ;
            listA0_.resize( size() ) ;
            listEnvEx_.resize( size() ) ;
            // listEnvE_.resize( size() ) ;
            // listEnvA_.resize( size() ) ;
            // listPhi_.resize( size() ) ;
            // listPhi0_.resize( size() ) ;
            listGradPhix_.resize( size() ) ;
            listGradPhiy_.resize( size() ) ;
            listGradPhiz_.resize( size() ) ;
            listGradPhix0_.resize( size() ) ;
            listGradPhiy0_.resize( size() ) ;
            listGradPhiz0_.resize( size() ) ;
            listEnv_Chi_.resize( size() ) ;
        }

        for( unsigned int ipatch=0 ; ipatch < size() ; ipatch++ ) {
            listJx_[ipatch] = patches_[ipatch]->EMfields->Jx_ ;
            listJy_[ipatch] = patches_[ipatch]->EMfields->Jy_ ;
            listJz_[ipatch] = patches_[ipatch]->EMfields->Jz_ ;
            listrho_[ipatch] =patches_[ipatch]->EMfields->rho_;
            listEx_[ipatch] = patches_[ipatch]->EMfields->Ex_ ;
            listEy_[ipatch] = patches_[ipatch]->EMfields->Ey_ ;
            listEz_[ipatch] = patches_[ipatch]->EMfields->Ez_ ;
            listBx_[ipatch] = patches_[ipatch]->EMfields->Bx_ ;
            listBy_[ipatch] = patches_[ipatch]->EMfields->By_ ;
            listBz_[ipatch] = patches_[ipatch]->EMfields->Bz_ ;
        }
        if( patches_[0]->EMfields->envelope != NULL ) {
            for( unsigned int ipatch=0 ; ipatch < size() ; ipatch++ ) {
                listA_[ipatch]         = patches_[ipatch]->EMfields->envelope->A_ ;
                listA0_[ipatch]        = patches_[ipatch]->EMfields->envelope->A0_ ;
                listEnvEx_[ipatch]      = patches_[ipatch]->EMfields->Env_Ex_abs_ ;
                // listEnvE_[ipatch]      = patches_[ipatch]->EMfields->Env_E_abs_ ;
                // listEnvA_[ipatch]      = patches_[ipatch]->EMfields->Env_A_abs_ ;
                // listPhi_[ipatch]       = patches_[ipatch]->EMfields->envelope->Phi_ ;
                // listPhi0_[ipatch]      = patches_[ipatch]->EMfields->envelope->Phi_m ;
                listGradPhix_[ipatch]  = patches_[ipatch]->EMfields->envelope->GradPhix_ ;
                listGradPhiy_[ipatch]  = patches_[ipatch]->EMfields->envelope->GradPhiy_ ;
                listGradPhiz_[ipatch]  = patches_[ipatch]->EMfields->envelope->GradPhiz_ ;
                listGradPhix0_[ipatch] = patches_[ipatch]->EMfields->envelope->GradPhix_m ;
                listGradPhiy0_[ipatch] = patches_[ipatch]->EMfields->envelope->GradPhiy_m ;
                listGradPhiz0_[ipatch] = patches_[ipatch]->EMfields->envelope->GradPhiz_m ;
                listEnv_Chi_[ipatch]   = patches_[ipatch]->EMfields->Env_Chi_ ;
            }
        }

    } else {
        unsigned int nmodes = static_cast<ElectroMagnAM *>( patches_[0]->EMfields )->El_.size();
        listJl_.resize( nmodes ) ;
        listJr_.resize( nmodes ) ;
        listJt_.resize( nmodes ) ;
        listrho_AM_.resize( nmodes ) ;
        if (static_cast<ElectroMagnAM *>( patches_[0]->EMfields )->rho_old_AM_[0])
            listrho_old_AM_.resize( nmodes ) ;
        listrho_AM_.resize( nmodes ) ;
        listJls_.resize( nmodes ) ;
        listJrs_.resize( nmodes ) ;
        listJts_.resize( nmodes ) ;
        listrhos_AM_.resize( nmodes ) ;
        listEl_.resize( nmodes ) ;
        listEr_.resize( nmodes ) ;
        listEt_.resize( nmodes ) ;
        listBl_.resize( nmodes ) ;
        listBr_.resize( nmodes ) ;
        listBt_.resize( nmodes ) ;

        for( unsigned int imode=0 ; imode < nmodes ; imode++ ) {
            listJl_[imode].resize( size() );
            listJr_[imode].resize( size() );
            listJt_[imode].resize( size() );
            listrho_AM_[imode].resize( size() );
            if (static_cast<ElectroMagnAM *>( patches_[0]->EMfields )->rho_old_AM_[imode])
                listrho_old_AM_[imode].resize( size() );
            listEl_[imode].resize( size() );
            listEr_[imode].resize( size() );
            listEt_[imode].resize( size() );
            listBl_[imode].resize( size() );
            listBr_[imode].resize( size() );
            listBt_[imode].resize( size() );
            for( unsigned int ipatch=0 ; ipatch < size() ; ipatch++ ) {
                listJl_[imode][ipatch]     = static_cast<ElectroMagnAM *>( patches_[ipatch]->EMfields )->Jl_[imode] ;
                listJr_[imode][ipatch]     = static_cast<ElectroMagnAM *>( patches_[ipatch]->EMfields )->Jr_[imode] ;
                listJt_[imode][ipatch]     = static_cast<ElectroMagnAM *>( patches_[ipatch]->EMfields )->Jt_[imode] ;
                listrho_AM_[imode][ipatch] =static_cast<ElectroMagnAM *>( patches_[ipatch]->EMfields )->rho_AM_[imode];
                if (static_cast<ElectroMagnAM *>( patches_[ipatch]->EMfields )->rho_old_AM_[imode])
                    listrho_old_AM_[imode][ipatch] =static_cast<ElectroMagnAM *>( patches_[ipatch]->EMfields )->rho_old_AM_[imode];
                listEl_[imode][ipatch]     = static_cast<ElectroMagnAM *>( patches_[ipatch]->EMfields )->El_[imode] ;
                listEr_[imode][ipatch]     = static_cast<ElectroMagnAM *>( patches_[ipatch]->EMfields )->Er_[imode] ;
                listEt_[imode][ipatch]     = static_cast<ElectroMagnAM *>( patches_[ipatch]->EMfields )->Et_[imode] ;
                listBl_[imode][ipatch]     = static_cast<ElectroMagnAM *>( patches_[ipatch]->EMfields )->Bl_[imode] ;
                listBr_[imode][ipatch]     = static_cast<ElectroMagnAM *>( patches_[ipatch]->EMfields )->Br_[imode] ;
                listBt_[imode][ipatch]     = static_cast<ElectroMagnAM *>( patches_[ipatch]->EMfields )->Bt_[imode] ;
            }
        }

        if( patches_[0]->EMfields->envelope != NULL ) {
            listA_.resize( size() ) ;
            listA0_.resize( size() ) ;
            listEnvEx_.resize( size() ) ;
            // listEnvE_.resize( size() ) ;
            // listEnvA_.resize( size() ) ;
            // listPhi_.resize( size() ) ;
            // listPhi0_.resize( size() ) ;
            listGradPhil_.resize( size() ) ;
            listGradPhir_.resize( size() ) ;
            listGradPhil0_.resize( size() ) ;
            listGradPhir0_.resize( size() ) ;
            listEnv_Chi_.resize( size() ) ;
        }


        if( patches_[0]->EMfields->envelope != NULL ) {
            for( unsigned int ipatch=0 ; ipatch < size() ; ipatch++ ) {
                listA_[ipatch]         = patches_[ipatch]->EMfields->envelope->A_ ;
                listA0_[ipatch]        = patches_[ipatch]->EMfields->envelope->A0_ ;
                listEnvEx_[ipatch]      = patches_[ipatch]->EMfields->Env_Ex_abs_ ;
                // listEnvE_[ipatch]      = patches_[ipatch]->EMfields->Env_E_abs_ ;
                // listEnvA_[ipatch]      = patches_[ipatch]->EMfields->Env_A_abs_ ;
                // listPhi_[ipatch]       = patches_[ipatch]->EMfields->envelope->Phi_ ;
                // listPhi0_[ipatch]      = patches_[ipatch]->EMfields->envelope->Phi_m ;
                listGradPhil_[ipatch]  = patches_[ipatch]->EMfields->envelope->GradPhil_ ;
                listGradPhir_[ipatch]  = patches_[ipatch]->EMfields->envelope->GradPhir_ ;
                listGradPhil0_[ipatch] = patches_[ipatch]->EMfields->envelope->GradPhil_m ;
                listGradPhir0_[ipatch] = patches_[ipatch]->EMfields->envelope->GradPhir_m ;
                listEnv_Chi_[ipatch]   = patches_[ipatch]->EMfields->Env_Chi_ ;
            }
        }

    }

    B_localx.clear();
    B_MPIx.clear();

    B1_localy.clear();
    B1_MPIy.clear();

    B2_localz.clear();
    B2_MPIz.clear();

    for( unsigned int ipatch=0 ; ipatch < size() ; ipatch++ ) {
        densities[ipatch         ] = patches_[ipatch]->EMfields->Jx_ ;
        densities[ipatch+  size()] = patches_[ipatch]->EMfields->Jy_ ;
        densities[ipatch+2*size()] = patches_[ipatch]->EMfields->Jz_ ;

        Bs0[ipatch       ] = patches_[ipatch]->EMfields->By_ ;
        Bs0[ipatch+size()] = patches_[ipatch]->EMfields->Bz_ ;

        // TO DO , B size depend of nDim
        // Pas grave, au pire inutil
        Bs1[ipatch       ] = patches_[ipatch]->EMfields->Bx_ ;
        Bs1[ipatch+size()] = patches_[ipatch]->EMfields->Bz_ ;

        // TO DO , B size depend of nDim
        // Pas grave, au pire inutil
        Bs2[ipatch       ] = patches_[ipatch]->EMfields->Bx_ ;
        Bs2[ipatch+size()] = patches_[ipatch]->EMfields->By_ ;
    }

    for( unsigned int ipatch=0 ; ipatch < size() ; ipatch++ ) {
        if( ( *this )( ipatch )->has_an_MPI_neighbor( 0 ) ) {
            MPIxIdx.push_back( ipatch );
        }
        if( ( *this )( ipatch )->has_an_local_neighbor( 0 ) ) {
            LocalxIdx.push_back( ipatch );
        }
    }
    if( nDim>1 ) {
        for( unsigned int ipatch=0 ; ipatch < size() ; ipatch++ ) {
            if( ( *this )( ipatch )->has_an_MPI_neighbor( 1 ) ) {
                MPIyIdx.push_back( ipatch );
            }
            if( ( *this )( ipatch )->has_an_local_neighbor( 1 ) ) {
                LocalyIdx.push_back( ipatch );
            }
        }
        if( nDim>2 ) {
            for( unsigned int ipatch=0 ; ipatch < size() ; ipatch++ ) {

                if( ( *this )( ipatch )->has_an_MPI_neighbor( 2 ) ) {
                    MPIzIdx.push_back( ipatch );
                }
                if( ( *this )( ipatch )->has_an_local_neighbor( 2 ) ) {
                    LocalzIdx.push_back( ipatch );
                }
            }
        }
    }

    B_MPIx.resize( 2*MPIxIdx.size() );
    B_localx.resize( 2*LocalxIdx.size() );
    B1_MPIy.resize( 2*MPIyIdx.size() );
    B1_localy.resize( 2*LocalyIdx.size() );
    B2_MPIz.resize( 2*MPIzIdx.size() );
    B2_localz.resize( 2*LocalzIdx.size() );

    densitiesMPIx.resize( 3*MPIxIdx.size() );
    densitiesLocalx.resize( 3*LocalxIdx.size() );
    densitiesMPIy.resize( 3*MPIyIdx.size() );
    densitiesLocaly.resize( 3*LocalyIdx.size() );
    densitiesMPIz.resize( 3*MPIzIdx.size() );
    densitiesLocalz.resize( 3*LocalzIdx.size() );

    int mpix( 0 ), locx( 0 ), mpiy( 0 ), locy( 0 ), mpiz( 0 ), locz( 0 );

    for( unsigned int ipatch=0 ; ipatch < size() ; ipatch++ ) {

        if( ( *this )( ipatch )->has_an_MPI_neighbor( 0 ) ) {
            B_MPIx[mpix               ] = patches_[ipatch]->EMfields->By_;
            B_MPIx[mpix+MPIxIdx.size()] = patches_[ipatch]->EMfields->Bz_;

            densitiesMPIx[mpix                 ] = patches_[ipatch]->EMfields->Jx_;
            densitiesMPIx[mpix+  MPIxIdx.size()] = patches_[ipatch]->EMfields->Jy_;
            densitiesMPIx[mpix+2*MPIxIdx.size()] = patches_[ipatch]->EMfields->Jz_;
            mpix++;
        }
        if( ( *this )( ipatch )->has_an_local_neighbor( 0 ) ) {
            B_localx[locx                 ] = patches_[ipatch]->EMfields->By_;
            B_localx[locx+LocalxIdx.size()] = patches_[ipatch]->EMfields->Bz_;

            densitiesLocalx[locx                   ] = patches_[ipatch]->EMfields->Jx_;
            densitiesLocalx[locx+  LocalxIdx.size()] = patches_[ipatch]->EMfields->Jy_;
            densitiesLocalx[locx+2*LocalxIdx.size()] = patches_[ipatch]->EMfields->Jz_;
            locx++;
        }
    }
    if( nDim>1 ) {
        for( unsigned int ipatch=0 ; ipatch < size() ; ipatch++ ) {
            if( ( *this )( ipatch )->has_an_MPI_neighbor( 1 ) ) {
                B1_MPIy[mpiy               ] = patches_[ipatch]->EMfields->Bx_;
                B1_MPIy[mpiy+MPIyIdx.size()] = patches_[ipatch]->EMfields->Bz_;

                densitiesMPIy[mpiy                 ] = patches_[ipatch]->EMfields->Jx_;
                densitiesMPIy[mpiy+  MPIyIdx.size()] = patches_[ipatch]->EMfields->Jy_;
                densitiesMPIy[mpiy+2*MPIyIdx.size()] = patches_[ipatch]->EMfields->Jz_;
                mpiy++;
            }
            if( ( *this )( ipatch )->has_an_local_neighbor( 1 ) ) {
                B1_localy[locy                 ] = patches_[ipatch]->EMfields->Bx_;
                B1_localy[locy+LocalyIdx.size()] = patches_[ipatch]->EMfields->Bz_;

                densitiesLocaly[locy                   ] = patches_[ipatch]->EMfields->Jx_;
                densitiesLocaly[locy+  LocalyIdx.size()] = patches_[ipatch]->EMfields->Jy_;
                densitiesLocaly[locy+2*LocalyIdx.size()] = patches_[ipatch]->EMfields->Jz_;
                locy++;
            }
        }
        if( nDim>2 ) {
            for( unsigned int ipatch=0 ; ipatch < size() ; ipatch++ ) {
                if( ( *this )( ipatch )->has_an_MPI_neighbor( 2 ) ) {
                    B2_MPIz[mpiz               ] = patches_[ipatch]->EMfields->Bx_;
                    B2_MPIz[mpiz+MPIzIdx.size()] = patches_[ipatch]->EMfields->By_;

                    densitiesMPIz[mpiz                 ] = patches_[ipatch]->EMfields->Jx_;
                    densitiesMPIz[mpiz+  MPIzIdx.size()] = patches_[ipatch]->EMfields->Jy_;
                    densitiesMPIz[mpiz+2*MPIzIdx.size()] = patches_[ipatch]->EMfields->Jz_;
                    mpiz++;
                }
                if( ( *this )( ipatch )->has_an_local_neighbor( 2 ) ) {
                    B2_localz[locz                 ] = patches_[ipatch]->EMfields->Bx_;
                    B2_localz[locz+LocalzIdx.size()] = patches_[ipatch]->EMfields->By_;

                    densitiesLocalz[locz                   ] = patches_[ipatch]->EMfields->Jx_;
                    densitiesLocalz[locz+  LocalzIdx.size()] = patches_[ipatch]->EMfields->Jy_;
                    densitiesLocalz[locz+2*LocalzIdx.size()] = patches_[ipatch]->EMfields->Jz_;
                    locz++;
                }
            }
        }

    }

    if( !dynamic_cast<ElectroMagnAM *>( patches_[0]->EMfields ) ) {
        for( unsigned int ipatch = 0 ; ipatch < size() ; ipatch++ ) {
            listJx_[ipatch]->MPIbuff.defineTags( patches_[ipatch], smpi, 1 );
            listJy_[ipatch]->MPIbuff.defineTags( patches_[ipatch], smpi, 2 );
            listJz_[ipatch]->MPIbuff.defineTags( patches_[ipatch], smpi, 3 );
            listBx_[ipatch]->MPIbuff.defineTags( patches_[ipatch], smpi, 6 );
            listBy_[ipatch]->MPIbuff.defineTags( patches_[ipatch], smpi, 7 );
            listBz_[ipatch]->MPIbuff.defineTags( patches_[ipatch], smpi, 8 );
            listrho_[ipatch]->MPIbuff.defineTags( patches_[ipatch], smpi, 4 );
        }
        if( patches_[0]->EMfields->envelope != NULL ) {
            for( unsigned int ipatch = 0 ; ipatch < size() ; ipatch++ ) {
                listA_ [ipatch]->MPIbuff.defineTags( patches_[ipatch], smpi, 0 ) ;
                listA0_[ipatch]->MPIbuff.defineTags( patches_[ipatch], smpi, 0 ) ;
                listEnvEx_[ipatch]->MPIbuff.defineTags( patches_[ipatch], smpi, 0 ) ;
                // listEnvE_[ipatch]->MPIbuff.defineTags( patches_[ipatch], smpi, 0 ) ;
                // listEnvA_[ipatch]->MPIbuff.defineTags( patches_[ipatch], smpi, 0 ) ;
                // listPhi_ [ipatch]->MPIbuff.defineTags( patches_[ipatch], smpi, 0 ) ;
                // listPhi0_ [ipatch]->MPIbuff.defineTags( patches_[ipatch], smpi, 0 ) ;
                listGradPhix_[ipatch]->MPIbuff.defineTags( patches_[ipatch], smpi, 0 ) ;
                listGradPhiy_[ipatch]->MPIbuff.defineTags( patches_[ipatch], smpi, 0 ) ;
                listGradPhiz_[ipatch]->MPIbuff.defineTags( patches_[ipatch], smpi, 0 ) ;
                listGradPhix0_[ipatch]->MPIbuff.defineTags( patches_[ipatch], smpi, 0 ) ;
                listGradPhiy0_[ipatch]->MPIbuff.defineTags( patches_[ipatch], smpi, 0 ) ;
                listGradPhiz0_[ipatch]->MPIbuff.defineTags( patches_[ipatch], smpi, 0 ) ;
                listEnv_Chi_[ipatch]->MPIbuff.defineTags( patches_[ipatch], smpi, 0 ) ;
            }

        }
    } else {
        unsigned int nmodes = static_cast<ElectroMagnAM *>( patches_[0]->EMfields )->El_.size();
        for( unsigned int imode=0 ; imode < nmodes ; imode++ ) {
            for( unsigned int ipatch = 0 ; ipatch < size() ; ipatch++ ) {
                listJl_[imode][ipatch]->MPIbuff.defineTags( patches_[ipatch], smpi, 0 );
                listJr_[imode][ipatch]->MPIbuff.defineTags( patches_[ipatch], smpi, 0 );
                listJt_[imode][ipatch]->MPIbuff.defineTags( patches_[ipatch], smpi, 0 );
                listBl_[imode][ipatch]->MPIbuff.defineTags( patches_[ipatch], smpi, 0 );
                listBr_[imode][ipatch]->MPIbuff.defineTags( patches_[ipatch], smpi, 0 );
                listBt_[imode][ipatch]->MPIbuff.defineTags( patches_[ipatch], smpi, 0 );
                listEl_[imode][ipatch]->MPIbuff.defineTags( patches_[ipatch], smpi, 0 );
                listEr_[imode][ipatch]->MPIbuff.defineTags( patches_[ipatch], smpi, 0 );
                listEt_[imode][ipatch]->MPIbuff.defineTags( patches_[ipatch], smpi, 0 );
                listrho_AM_[imode][ipatch]->MPIbuff.defineTags( patches_[ipatch], smpi, 0 );
                if (static_cast<ElectroMagnAM *>( patches_[ipatch]->EMfields )->rho_old_AM_[imode])
                    listrho_old_AM_[imode][ipatch]->MPIbuff.defineTags( patches_[ipatch], smpi, 0 );
            }
        }
        if( patches_[0]->EMfields->envelope != NULL ) {
            for( unsigned int ipatch = 0 ; ipatch < size() ; ipatch++ ) {
                listA_ [ipatch]->MPIbuff.defineTags( patches_[ipatch], smpi, 0 ) ;
                listA0_[ipatch]->MPIbuff.defineTags( patches_[ipatch], smpi, 0 ) ;
                listEnvEx_ [ipatch]->MPIbuff.defineTags( patches_[ipatch], smpi, 0 ) ;
                // listEnvE_ [ipatch]->MPIbuff.defineTags( patches_[ipatch], smpi, 0 ) ;
                // listEnvA_ [ipatch]->MPIbuff.defineTags( patches_[ipatch], smpi, 0 ) ;
                // listPhi_ [ipatch]->MPIbuff.defineTags( patches_[ipatch], smpi, 0 ) ;
                // listPhi0_ [ipatch]->MPIbuff.defineTags( patches_[ipatch], smpi, 0 ) ;
                listGradPhil_[ipatch]->MPIbuff.defineTags( patches_[ipatch], smpi, 0 ) ;
                listGradPhir_[ipatch]->MPIbuff.defineTags( patches_[ipatch], smpi, 0 ) ;
                listGradPhil0_[ipatch]->MPIbuff.defineTags( patches_[ipatch], smpi, 0 ) ;
                listGradPhir0_[ipatch]->MPIbuff.defineTags( patches_[ipatch], smpi, 0 ) ;
                listEnv_Chi_[ipatch]->MPIbuff.defineTags( patches_[ipatch], smpi, 0 ) ;
            }

        }
    }
}



void VectorPatch::updateFieldList( int ispec, SmileiMPI *smpi )
{
    #pragma omp barrier
    if( !dynamic_cast<ElectroMagnAM *>( patches_[0]->EMfields ) ) {
        #pragma omp single
        {
            if( patches_[0]->EMfields->Jx_s [ispec] )
            {
                listJxs_.resize( size() ) ;
            } else
            {
                listJxs_.clear();
            }
            if( patches_[0]->EMfields->Jy_s [ispec] )
            {
                listJys_.resize( size() ) ;
            } else
            {
                listJys_.clear();
            }
            if( patches_[0]->EMfields->Jz_s [ispec] )
            {
                listJzs_.resize( size() ) ;
            } else
            {
                listJzs_.clear();
            }
            if( patches_[0]->EMfields->rho_s[ispec] )
            {
                listrhos_.resize( size() ) ;
            } else
            {
                listrhos_.clear();
            }

            if( patches_[0]->EMfields->envelope != NULL )
            {
                if( patches_[0]->EMfields->Env_Chi_s[ispec] ) {
                    listEnv_Chis_.resize( size() ) ;
                } else {
                    listEnv_Chis_.clear();
                }
            }
        }

        #pragma omp for schedule(static)
        for( unsigned int ipatch=0 ; ipatch < size() ; ipatch++ ) {
            if( patches_[ipatch]->EMfields->Jx_s [ispec] ) {
                listJxs_ [ipatch] = patches_[ipatch]->EMfields->Jx_s [ispec];
                listJxs_ [ipatch]->MPIbuff.defineTags( patches_[ipatch], smpi, 0 );
            }
            if( patches_[ipatch]->EMfields->Jy_s [ispec] ) {
                listJys_ [ipatch] = patches_[ipatch]->EMfields->Jy_s [ispec];
                listJys_ [ipatch]->MPIbuff.defineTags( patches_[ipatch], smpi, 0 );
            }
            if( patches_[ipatch]->EMfields->Jz_s [ispec] ) {
                listJzs_ [ipatch] = patches_[ipatch]->EMfields->Jz_s [ispec];
                listJzs_ [ipatch]->MPIbuff.defineTags( patches_[ipatch], smpi, 0 );
            }
            if( patches_[ipatch]->EMfields->rho_s[ispec] ) {
                listrhos_[ipatch] = patches_[ipatch]->EMfields->rho_s[ispec];
                listrhos_[ipatch]->MPIbuff.defineTags( patches_[ipatch], smpi, 0 );
            }

            if( patches_[0]->EMfields->envelope != NULL ) {
                if( patches_[ipatch]->EMfields->Env_Chi_s[ispec] ) {
                    listEnv_Chis_[ipatch] = patches_[ipatch]->EMfields->Env_Chi_s[ispec];
                    listEnv_Chis_[ipatch]->MPIbuff.defineTags( patches_[ipatch], smpi, 0 );
                }
            }
        }
    } else { // if ( dynamic_cast<ElectroMagnAM*>(patches_[0]->EMfields) )
        ElectroMagnAM *emAM =  static_cast<ElectroMagnAM *>( patches_[0]->EMfields );
        unsigned int nmodes = emAM->El_.size();
        unsigned int n_species = emAM->n_species;
        #pragma omp single
        {
            for( unsigned int imode=0 ; imode < nmodes ; imode++ ) {
                unsigned int ifield = imode*n_species + ispec ;
                if( emAM->Jl_s [ifield] ) {
                    listJls_[imode].resize( size() ) ;
                } else {
                    listJls_[imode].clear();
                }
                if( emAM->Jr_s [ifield] ) {
                    listJrs_[imode].resize( size() ) ;
                } else {
                    listJrs_[imode].clear();
                }
                if( emAM->Jt_s [ifield] ) {
                    listJts_[imode].resize( size() ) ;
                } else {
                    listJts_[imode].clear();
                }
                if( emAM->rho_AM_s [ifield] ) {
                    listrhos_AM_[imode].resize( size() ) ;
                } else {
                    listrhos_AM_[imode].clear();
                }
            }
            if( patches_[0]->EMfields->envelope != NULL )
            {
                if( patches_[0]->EMfields->Env_Chi_s[ispec] ) {
                    listEnv_Chis_.resize( size() ) ;
                } else {
                    listEnv_Chis_.clear();
                }
            }
            
        }
        for( unsigned int imode=0 ; imode < nmodes ; imode++ ) {
            unsigned int ifield = imode*n_species + ispec ;
            #pragma omp for schedule(static)
            for( unsigned int ipatch=0 ; ipatch < size() ; ipatch++ ) {
                emAM =  static_cast<ElectroMagnAM *>( patches_[ipatch]->EMfields );
                if( emAM->Jl_s [ifield] ) {
                    listJls_[imode][ipatch] = emAM->Jl_s [ifield];
                    listJls_[imode][ipatch]->MPIbuff.defineTags( patches_[ipatch], smpi, 0 );
                }
                if( emAM->Jr_s [ifield] ) {
                    listJrs_[imode][ipatch] = emAM->Jr_s [ifield];
                    listJrs_[imode][ipatch]->MPIbuff.defineTags( patches_[ipatch], smpi, 0 );
                }
                if( emAM->Jt_s [ifield] ) {
                    listJts_[imode][ipatch] = emAM->Jt_s [ifield];
                    listJts_[imode][ipatch]->MPIbuff.defineTags( patches_[ipatch], smpi, 0 );
                }
                if( emAM->rho_AM_s [ifield] ) {
                    listrhos_AM_[imode][ipatch] = emAM->rho_AM_s [ifield];
                    listrhos_AM_[imode][ipatch]->MPIbuff.defineTags( patches_[ipatch], smpi, 0 );
                }
            }
        }
        for( unsigned int ipatch=0 ; ipatch < size() ; ipatch++ ) {
            if( patches_[0]->EMfields->envelope != NULL ) {
                if( patches_[ipatch]->EMfields->Env_Chi_s[ispec] ) {
                    listEnv_Chis_[ipatch] = patches_[ipatch]->EMfields->Env_Chi_s[ispec];
                    listEnv_Chis_[ipatch]->MPIbuff.defineTags( patches_[ipatch], smpi, 0 );
                }
            }
        }
    }



}


void VectorPatch::applyAntennas( double time )
{
#ifdef  __DEBUG
    if( nAntennas>0 ) {
        #pragma omp single
        TITLE( "Applying antennas at time t = " << time );
    }
#endif

    // Loop antennas
    for( unsigned int iAntenna=0; iAntenna<nAntennas; iAntenna++ ) {

        // Get intensity from antenna of the first patch
        #pragma omp single
        antenna_intensity = patches_[0]->EMfields->antennas[iAntenna].time_profile->valueAt( time );

        // Loop patches to apply
        #pragma omp for schedule(static)
        for( unsigned int ipatch=0 ; ipatch<size() ; ipatch++ ) {
            patches_[ipatch]->EMfields->applyAntenna( iAntenna, antenna_intensity );
        }

    }
}

// For each patch, apply the collisions
void VectorPatch::applyCollisions( Params &params, int itime, Timers &timers )
{
    timers.collisions.restart();

    if( Collisions::debye_length_required ) {
        #pragma omp for schedule(runtime)
        for( unsigned int ipatch=0 ; ipatch<size() ; ipatch++ ) {
            Collisions::calculate_debye_length( params, patches_[ipatch] );
        }
    }
    
    unsigned int ncoll = patches_[0]->vecCollisions.size();
    
    #pragma omp for schedule(runtime)
    for( unsigned int ipatch=0 ; ipatch<size() ; ipatch++ ) {
        for( unsigned int icoll=0 ; icoll<ncoll; icoll++ ) {
            patches_[ipatch]->vecCollisions[icoll]->collide( params, patches_[ipatch], itime, localDiags );
        }
    }
    
    #pragma omp single
    for( unsigned int icoll=0 ; icoll<ncoll; icoll++ ) {
        Collisions::debug( params, itime, icoll, *this );
    }
    #pragma omp barrier

    timers.collisions.update();
}

// For all patches, allocate a field if not allocated
void VectorPatch::allocateField( unsigned int ifield, Params &params )
{
    for( unsigned int ipatch=0 ; ipatch<size() ; ipatch++ ) {
        if( params.geometry != "AMcylindrical" ) {
            Field *field = emfields( ipatch )->allFields[ifield];
            if( field->data_ != NULL ) {
                continue;
            }
            if( ( field->name.substr( 0, 2 )=="Jx" ) && (!params.is_pxr) ) {
                field->allocateDims( 0, false );
            } else if( ( field->name.substr( 0, 2 )=="Jy" ) && (!params.is_pxr) ) {
                field->allocateDims( 1, false );
            } else if( ( field->name.substr( 0, 2 )=="Jz" ) && (!params.is_pxr) ) {
                field->allocateDims( 2, false );
            } else if( ( field->name.substr( 0, 2 )=="Rh" ) || (params.is_pxr) ) {
                field->allocateDims();
            }
            //MESSAGE("HNA4");
        } else {
            cField2D *field = static_cast<cField2D *>( emfields( ipatch )->allFields[ifield] );
            if( field->cdata_ != NULL ) {
                continue;
            }
            if( ( field->name.substr( 0, 2 )=="Jl" ) && (!params.is_pxr) ) {
                field->allocateDims( 0, false );
            } else if( ( field->name.substr( 0, 2 )=="Jr" ) && (!params.is_pxr) ) {
                field->allocateDims( 1, false );
            } else if( ( field->name.substr( 0, 2 )=="Jt" ) && (!params.is_pxr) ) {
                field->allocateDims( 2, false );
            } else if( ( field->name.substr( 0, 2 )=="Rh" ) || (params.is_pxr) ) {
                field->allocateDims();
            }
        }
    }
}


// For each patch, apply external fields
void VectorPatch::applyExternalFields()
{
    for( unsigned int ipatch=0 ; ipatch<size() ; ipatch++ ) {
        patches_[ipatch]->EMfields->applyExternalFields( ( *this )( ipatch ) );    // Must be patch
    }
}


// For each patch, apply external fields
void VectorPatch::applyPrescribedFields(double time)
{
    for( unsigned int ipatch=0 ; ipatch<size() ; ipatch++ ) {
        patches_[ipatch]->EMfields->applyPrescribedFields( ( *this )( ipatch ), time );
    }
}

//! Method use to reset the real value of all fields on which we imposed an external time field
void VectorPatch::resetPrescribedFields()
{
    #pragma omp for schedule(static)
    for( unsigned int ipatch=0 ; ipatch<size() ; ipatch++ ) {
        patches_[ipatch]->EMfields->resetPrescribedFields();
    }
}

// For each patch, apply external fields
void VectorPatch::saveExternalFields( Params &params )
{
    if( params.save_magnectic_fields_for_SM ) {
        for( unsigned int ipatch=0 ; ipatch<size() ; ipatch++ ) {
            patches_[ipatch]->EMfields->saveExternalFields( ( *this )( ipatch ) );    // Must be patch
        }
    }
}

// Combines info on memory from all MPI processes
string combineMemoryConsumption( SmileiMPI *smpi, long int data, string name )
{
    long int maxData( 0 );
    MPI_Reduce( &data, &maxData, 1, MPI_INT, MPI_MAX, 0, MPI_COMM_WORLD );
    
    long double globalData = ( double )data / 1024./1024./1024.;
    MPI_Reduce( smpi->isMaster()?MPI_IN_PLACE:&globalData, &globalData, 1, MPI_LONG_DOUBLE, MPI_SUM, 0, MPI_COMM_WORLD );
    
    ostringstream t("");
    t << setw(22) << name << ": "
      << "Master " << ( int )( ( double )data / 1024./1024. ) << " MB;   "
      << "Max " << ( int )( ( double )maxData / 1024./1024. ) << " MB;   "
      << "Global " << setprecision( 3 ) << globalData << " GB";
    return t.str();
}

// Print information on the memory consumption
void VectorPatch::checkMemoryConsumption( SmileiMPI *smpi, VectorPatch *region_vecpatches )
{
    // Particles memory
    long int particlesMem( 0 );
    for( unsigned int ipatch=0 ; ipatch<size() ; ipatch++ ) {
        for( unsigned int ispec=0 ; ispec<patches_[ipatch]->vecSpecies.size(); ispec++ ) {
            particlesMem += patches_[ipatch]->vecSpecies[ispec]->getMemFootPrint();
        }
    }
    string m = combineMemoryConsumption( smpi, particlesMem, "Particles" );
    MESSAGE( m );
    
    // Fields memory (including per species and averaged fields, etc)
    long int fieldsMem( 0 );
    for( unsigned int ipatch=0 ; ipatch<size() ; ipatch++ ) {
        fieldsMem += patches_[ipatch]->EMfields->getMemFootPrint();
    }
    m = combineMemoryConsumption( smpi, fieldsMem, "Fields" );
    MESSAGE( m );
    
    // Fields from SDMD grid
    if( ! region_vecpatches->patches_.empty() ) {
        long int RegionMem = region_vecpatches->patches_[0]->EMfields->getMemFootPrint();
        m = combineMemoryConsumption( smpi, RegionMem, "SDMD grid" );
        MESSAGE( m );
    }
    
    // Diags memory
    vector<Diagnostic*> allDiags( 0 );
    allDiags.insert( allDiags.end(), globalDiags.begin(), globalDiags.end() );
    allDiags.insert( allDiags.end(), localDiags.begin(), localDiags.end() );
    for( unsigned int idiags=0 ; idiags<allDiags.size() ; idiags++ ) {
        long int diagsMem = allDiags[idiags]->getMemFootPrint();
        m = combineMemoryConsumption( smpi, diagsMem, allDiags[idiags]->filename );
        MESSAGE( m );
    }
    
    // Read value in /proc/pid/status
    //Tools::printMemFootPrint( "End Initialization" );
}


void VectorPatch::saveOldRho( Params &params )
{

    cout << "save old rho. Should not be called in this test" << endl;

    //Spectral methods need the old density. This function is not called in FDTD.
    int n=0;
    if( params.geometry!="AMcylindrical" ) {
        #pragma omp for schedule(static)
        for( unsigned int ipatch=0 ; ipatch<this->size() ; ipatch++ ) {
            n = ( *this )( ipatch )->EMfields->rhoold_->dims_[0]*( *this )( ipatch )->EMfields->rhoold_->dims_[1]; //*(*this)(ipatch)->EMfields->rhoold_->dims_[2];
            if( params.nDim_field ==3 ) {
                n*=( *this )( ipatch )->EMfields->rhoold_->dims_[2];
            }
            std::memcpy( ( *this )( ipatch )->EMfields->rhoold_->data_, ( *this )( ipatch )->EMfields->rho_->data_, sizeof( double )*n );
        }
    } else {
        cField2D *rho, *rhoold;
        #pragma omp for schedule(static)
        for( unsigned int ipatch=0 ; ipatch<this->size() ; ipatch++ ) {
            ElectroMagnAM* amfield = static_cast<ElectroMagnAM *>( ( *this )( ipatch )->EMfields);
            n = amfield->rho_old_AM_[0]->dims_[0] * amfield->rho_old_AM_[0]->dims_[1];
            for( unsigned int imode=0 ; imode < params.nmodes ; imode++ ) {
                rho = amfield->rho_AM_[imode];
                rhoold = amfield->rho_old_AM_[imode];
                std::memcpy( &((*rhoold)(0,0)), &((*rho)(0,0)) , sizeof( complex<double> )*n );
            }
        }

    }
}


void VectorPatch::setMagneticFieldsForDiagnostic( Params &params )
{
    if ( !params.is_spectral ) {
        ERROR( "Should not come here for non spectral solver" );
    }

    if ( params.geometry!="AMcylindrical" ) {
        #pragma omp for schedule(static)
        for( unsigned int ipatch=0 ; ipatch<this->size() ; ipatch++ ) {
            ElectroMagn* emfield = static_cast<ElectroMagn *>( ( *this )( ipatch )->EMfields);
            if ( emfield->Bx_->data_ != emfield->Bx_m->data_ ) {
                emfield->Bx_->deallocateDataAndSetTo( emfield->Bx_m );
                emfield->By_->deallocateDataAndSetTo( emfield->By_m );
                emfield->Bz_->deallocateDataAndSetTo( emfield->Bz_m );
            }
        }
    }
    else {
        #pragma omp for schedule(static)
        for( unsigned int ipatch=0 ; ipatch<this->size() ; ipatch++ ) {
            ElectroMagnAM* amfield = static_cast<ElectroMagnAM *>( ( *this )( ipatch )->EMfields);
            if ( amfield->Bl_[0]->cdata_ != amfield->Bl_m[0]->cdata_ ) {
                for( unsigned int imode=0 ; imode < params.nmodes ; imode++ ) {
                    amfield->Bl_[imode]->deallocateDataAndSetTo( amfield->Bl_m[imode] );
                    amfield->Br_[imode]->deallocateDataAndSetTo( amfield->Br_m[imode] );
                    amfield->Bt_[imode]->deallocateDataAndSetTo( amfield->Bt_m[imode] );
                }
            }
        }
    }

}


// Print information on the memory consumption
void VectorPatch::checkExpectedDiskUsage( SmileiMPI *smpi, Params &params, Checkpoint &checkpoint )
{
    if( smpi->isMaster() ) {

        MESSAGE( 1, "WARNING: disk usage by non-uniform particles maybe strongly underestimated," );
        MESSAGE( 1, "   especially when particles are created at runtime (ionization, pair generation, etc.)" );
        MESSAGE( 1, "" );

        // Find the initial and final timesteps for this simulation
        int istart = 0, istop = params.n_time;
        // If restarting simulation define the starting point
        if( params.restart ) {
            istart = checkpoint.this_run_start_step+1;
        }
        // If leaving the simulation after dump, define the stopping point
        if( checkpoint.dump_step > 0 && checkpoint.exit_after_dump ) {
            int ncheckpoint = ( istart/( int )checkpoint.dump_step ) + 1;
            int nextdumptime = ncheckpoint * ( int )checkpoint.dump_step;
            if( nextdumptime < istop ) {
                istop = nextdumptime;
            }
        }

        MESSAGE( 1, "Expected disk usage for diagnostics:" );
        // Calculate the footprint from local then global diagnostics
        uint64_t diagnostics_footprint = 0;
        for( unsigned int idiags=0 ; idiags<localDiags.size() ; idiags++ ) {
            uint64_t footprint = localDiags[idiags]->getDiskFootPrint( istart, istop, patches_[0] );
            diagnostics_footprint += footprint;
            MESSAGE( 2, "File " << localDiags[idiags]->filename << ": " << Tools::printBytes( footprint ) );
        }
        for( unsigned int idiags=0 ; idiags<globalDiags.size() ; idiags++ ) {
            uint64_t footprint = globalDiags[idiags]->getDiskFootPrint( istart, istop, patches_[0] );
            diagnostics_footprint += footprint;
            MESSAGE( 2, "File " << globalDiags[idiags]->filename << ": " << Tools::printBytes( footprint ) );
        }
        MESSAGE( 1, "Total disk usage for diagnostics: " << Tools::printBytes( diagnostics_footprint ) );
        MESSAGE( 1, "" );

        // If checkpoints to be written, estimate their size
        if( checkpoint.dump_step > 0 || checkpoint.dump_minutes > 0 ) {
            MESSAGE( 1, "Expected disk usage for each checkpoint:" );

            // - Contribution from the grid
            ElectroMagn *EM = patches_[0]->EMfields;
            //     * Calculate first the number of grid points in total
            uint64_t n_grid_points = 1;
            for( unsigned int i=0; i<params.nDim_field; i++ ) {
                n_grid_points *= ( params.n_space[i] + 2*params.oversize[i]+1 );
            }
            n_grid_points *= params.tot_number_of_patches;
            //     * Now calculate the total number of fields
            unsigned int n_fields = 9
                                    + EM->Exfilter.size() + EM->Eyfilter.size() + EM->Ezfilter.size()
                                    + EM->Bxfilter.size() + EM->Byfilter.size() + EM->Bzfilter.size();
            for( unsigned int idiag=0; idiag<EM->allFields_avg.size(); idiag++ ) {
                n_fields += EM->allFields_avg[idiag].size();
            }
            //     * Conclude the total field disk footprint
            uint64_t checkpoint_fields_footprint = n_grid_points * ( uint64_t )( n_fields * sizeof( double ) );
            MESSAGE( 2, "For fields: " << Tools::printBytes( checkpoint_fields_footprint ) );

            // - Contribution from particles
            uint64_t checkpoint_particles_footprint = 0;
            for( unsigned int ispec=0 ; ispec<patches_[0]->vecSpecies.size() ; ispec++ ) {
                Species *s = patches_[0]->vecSpecies[ispec];
                Particles *p = s->particles;
                //     * Calculate the size of particles' individual parameters
                uint64_t one_particle_size = 0;
                one_particle_size += ( p->Position.size() + p->Momentum.size() + 1 ) * sizeof( double );
                one_particle_size += 1 * sizeof( short );
                if( p->tracked ) {
                    one_particle_size += 1 * sizeof( uint64_t );
                }
                //     * Calculate an approximate number of particles
                PeekAtSpecies peek( params, ispec );
                uint64_t number_of_particles = peek.totalNumberofParticles();
                //     * Calculate the size of the particles->first_index and particles->last_index arrays
                uint64_t b_size = ( s->particles->first_index.size() + s->particles->last_index.size() ) * params.tot_number_of_patches * sizeof( int );
                //     * Conclude the disk footprint of this species
                checkpoint_particles_footprint += one_particle_size*number_of_particles + b_size;
            }
            MESSAGE( 2, "For particles: " << Tools::printBytes( checkpoint_particles_footprint ) );

            // - Contribution from diagnostics
            uint64_t checkpoint_diags_footprint = 0;
            //     * Averaged field diagnostics
            n_fields = 0;
            for( unsigned int idiag=0; idiag<EM->allFields_avg.size(); idiag++ ) {
                n_fields += EM->allFields_avg[idiag].size();
            }
            checkpoint_diags_footprint += n_grid_points * ( uint64_t )( n_fields * sizeof( double ) );
            //     * Screen diagnostics
            for( unsigned int idiag=0; idiag<globalDiags.size(); idiag++ )
                if( DiagnosticScreen *screen = dynamic_cast<DiagnosticScreen *>( globalDiags[idiag] ) ) {
                    checkpoint_diags_footprint += screen->getData()->size() * sizeof( double );
                }
            MESSAGE( 2, "For diagnostics: " << Tools::printBytes( checkpoint_diags_footprint ) );

            uint64_t checkpoint_footprint = checkpoint_fields_footprint + checkpoint_particles_footprint + checkpoint_diags_footprint;
            MESSAGE( 1, "Total disk usage for one checkpoint: " << Tools::printBytes( checkpoint_footprint ) );
        }

    }
}

void VectorPatch::runEnvelopeModule( Params &params,
        SmileiMPI *smpi,
        SimWindow *simWindow,
        double time_dual, Timers &timers, int itime )
{
    // interpolate envelope for susceptibility deposition, project susceptibility for envelope equation, momentum advance
    ponderomotiveUpdateSusceptibilityAndMomentum( params, smpi, simWindow, time_dual, timers, itime );

    // comm and sum susceptibility
    sumSusceptibility( params, time_dual, timers, itime, simWindow, smpi );

    // solve envelope equation and comm envelope
    solveEnvelope( params, simWindow, itime, time_dual, timers, smpi );

    // interp updated envelope for position advance, update positions and currents for Maxwell's equations
    ponderomotiveUpdatePositionAndCurrents( params, smpi, simWindow, time_dual, timers, itime );

}

// ---------------------------------------------------------------------------------------------------------------------
// For all patch, update momentum for particles interacting with envelope
// ---------------------------------------------------------------------------------------------------------------------
void VectorPatch::ponderomotiveUpdateSusceptibilityAndMomentum( Params &params,
        SmileiMPI *smpi,
        SimWindow *simWindow,
        double time_dual, Timers &timers, int itime )
{

    #pragma omp single
    diag_flag = needsRhoJsNow( itime );

    timers.particles.restart();

    #pragma omp for schedule(runtime)
    for( unsigned int ipatch=0 ; ipatch<this->size() ; ipatch++ ) {
        ( *this )( ipatch )->EMfields->restartEnvChi();
        for( unsigned int ispec=0 ; ispec<( *this )( ipatch )->vecSpecies.size() ; ispec++ ) {
            if( ( *this )( ipatch )->vecSpecies[ispec]->isProj( time_dual, simWindow ) || diag_flag ) {
                if( species( ipatch, ispec )->ponderomotive_dynamics ) {
                    if( ( *this )( ipatch )->vecSpecies[ispec]->vectorized_operators || params.cell_sorting )
                        species( ipatch, ispec )->ponderomotiveUpdateSusceptibilityAndMomentum( time_dual, ispec,
                                emfields( ipatch ),
                                params, diag_flag,
                                ( *this )( ipatch ), smpi,
                                localDiags );
                    else {
                        if( params.vectorization_mode == "adaptive" ) {
                            species( ipatch, ispec )->scalarPonderomotiveUpdateSusceptibilityAndMomentum( time_dual, ispec,
                                    emfields( ipatch ),
                                    params, diag_flag,
                                    ( *this )( ipatch ), smpi,
                                    localDiags );
                        } else {
                            species( ipatch, ispec )->Species::ponderomotiveUpdateSusceptibilityAndMomentum( time_dual, ispec,
                                    emfields( ipatch ),
                                    params, diag_flag,
                                    ( *this )( ipatch ), smpi,
                                    localDiags );
                        }
                    }

                } // end condition on ponderomotive dynamics
            } // end diagnostic or projection if condition on species
        } // end loop on species
    } // end loop on patches

    timers.particles.update( );
#ifdef __DETAILED_TIMERS
    timers.interp_fields_env.update( *this, params.printNow( itime ) );
    timers.proj_susceptibility.update( *this, params.printNow( itime ) );
    timers.push_mom.update( *this, params.printNow( itime ) );
#endif

} // END ponderomotiveUpdateSusceptibilityAndMomentum

void VectorPatch::ponderomotiveUpdatePositionAndCurrents( Params &params,
        SmileiMPI *smpi,
        SimWindow *simWindow,
        double time_dual, Timers &timers, int itime )
{

    #pragma omp single
    diag_flag = needsRhoJsNow( itime );

    timers.particles.restart();

    #pragma omp for schedule(runtime)
    for( unsigned int ipatch=0 ; ipatch<this->size() ; ipatch++ ) {
        for( unsigned int ispec=0 ; ispec<( *this )( ipatch )->vecSpecies.size() ; ispec++ ) {
            if( ( *this )( ipatch )->vecSpecies[ispec]->isProj( time_dual, simWindow ) || diag_flag ) {
                if( species( ipatch, ispec )->ponderomotive_dynamics ) {
                    if( ( *this )( ipatch )->vecSpecies[ispec]->vectorized_operators || params.cell_sorting )
                        species( ipatch, ispec )->ponderomotiveUpdatePositionAndCurrents( time_dual, ispec,
                                emfields( ipatch ),
                                params, diag_flag, partwalls( ipatch ),
                                ( *this )( ipatch ), smpi,
                                localDiags );
                    else {

                        if( params.vectorization_mode == "adaptive" ) {
                            species( ipatch, ispec )->scalarPonderomotiveUpdatePositionAndCurrents( time_dual, ispec,
                                    emfields( ipatch ),
                                    params, diag_flag, partwalls( ipatch ),
                                    ( *this )( ipatch ), smpi,
                                    localDiags );
                        } else {
                            species( ipatch, ispec )->Species::ponderomotiveUpdatePositionAndCurrents( time_dual, ispec,
                                    emfields( ipatch ),
                                    params, diag_flag, partwalls( ipatch ),
                                    ( *this )( ipatch ), smpi,
                                    localDiags );
                        }
                    }

                } // end condition on ponderomotive dynamics
            } // end diagnostic or projection if condition on species
        } // end loop on species
    } // end loop on patches

    timers.particles.update( params.printNow( itime ) );
#ifdef __DETAILED_TIMERS
    timers.interp_env_old.update( *this, params.printNow( itime ) );
    timers.proj_currents.update( *this, params.printNow( itime ) );
    timers.push_pos.update( *this, params.printNow( itime ) );
    timers.cell_keys.update( *this, params.printNow( itime ) );
#endif

    timers.syncPart.restart();
    for( unsigned int ispec=0 ; ispec<( *this )( 0 )->vecSpecies.size(); ispec++ ) {
        if( ( *this )( 0 )->vecSpecies[ispec]->ponderomotive_dynamics ) {
            if( ( *this )( 0 )->vecSpecies[ispec]->isProj( time_dual, simWindow ) ) {
                SyncVectorPatch::exchangeParticles( ( *this ), ispec, params, smpi, timers, itime ); // Included sortParticles
            } // end condition on species
        } // end condition on envelope dynamics
    } // end loop on species
    timers.syncPart.update( params.printNow( itime ) );



} // END ponderomotiveUpdatePositionAndCurrents


void VectorPatch::initNewEnvelope( Params &params )
{
    if( ( *this )( 0 )->EMfields->envelope!=NULL ) {
        // for all patches, init new envelope from input namelist parameters
        for( unsigned int ipatch=0 ; ipatch<this->size() ; ipatch++ ) {
            ( *this )( ipatch )->EMfields->envelope->initEnvelope( ( *this )( ipatch ), ( *this )( ipatch )->EMfields );
        } // end loop on patches
    }
} // END initNewEnvelope

void VectorPatch::initGPU( SmileiMPI *smpi )
{
#ifdef _GPU
    int npatches = this->size();
    int nspecies =  patches_[0]->vecSpecies.size();

    int sizeofJx = patches_[0]->EMfields->Jx_->globalDims_;
    int sizeofJy = patches_[0]->EMfields->Jy_->globalDims_;
    int sizeofJz = patches_[0]->EMfields->Jz_->globalDims_;
    int sizeofRho = patches_[0]->EMfields->rho_->globalDims_;

    int sizeofBx = patches_[0]->EMfields->Bx_m->globalDims_;
    int sizeofBy = patches_[0]->EMfields->By_m->globalDims_;
    int sizeofBz = patches_[0]->EMfields->Bz_m->globalDims_;

    for( unsigned int ipatch=0 ; ipatch<npatches ; ipatch++ ) {

        // Initialize  particles data structures on GPU, and synchronize it
        for( unsigned int ispec=0 ; ispec<( *this )( ipatch )->vecSpecies.size() ; ispec++ ) {
            Species *spec = species( ipatch, ispec );
            spec->particles->initGPU();
            spec->particles_to_move->initGPU();
        }

        double* Jx = &(patches_[ipatch]->EMfields->Jx_->data_[0]);
        double* Jy = &(patches_[ipatch]->EMfields->Jy_->data_[0]);
        double* Jz = &(patches_[ipatch]->EMfields->Jz_->data_[0]);
        double* Rho = &(patches_[ipatch]->EMfields->rho_->data_[0]);
        double* Ex = &(patches_[ipatch]->EMfields->Ex_->data_[0]);
        double* Ey = &(patches_[ipatch]->EMfields->Ey_->data_[0]);
        double* Ez = &(patches_[ipatch]->EMfields->Ez_->data_[0]);
        double* Bxm = &(patches_[ipatch]->EMfields->Bx_m->data_[0]);
        double* Bym = &(patches_[ipatch]->EMfields->By_m->data_[0]);
        double* Bzm = &(patches_[ipatch]->EMfields->Bz_m->data_[0]);

        #pragma acc enter data copyin(Jx[0:sizeofJx],Jy[0:sizeofJy],Jz[0:sizeofJz],Rho[0:sizeofRho])
        #pragma acc enter data copyin(Ex[0:sizeofJx],Ey[0:sizeofJy],Ez[0:sizeofJz])
        #pragma acc enter data copyin(Bxm[0:sizeofBx],Bym[0:sizeofBy],Bzm[0:sizeofBz])

        double* Bx = &(patches_[ipatch]->EMfields->Bx_->data_[0]);
        double* By = &(patches_[ipatch]->EMfields->By_->data_[0]);
        double* Bz = &(patches_[ipatch]->EMfields->Bz_->data_[0]);

        #pragma acc enter data copyin(Bx[0:sizeofBx],By[0:sizeofBy],Bz[0:sizeofBz])

    }
#endif
}

void VectorPatch::getDataBackFromGPU()
{
#ifdef _GPU
    int npatches = this->size();
    int nspecies =  patches_[0]->vecSpecies.size();

    int sizeofEx = patches_[0]->EMfields->Ex_->globalDims_;
    int sizeofEy = patches_[0]->EMfields->Ey_->globalDims_;
    int sizeofEz = patches_[0]->EMfields->Ez_->globalDims_;
    int sizeofBx = patches_[0]->EMfields->Bx_m->globalDims_;
    int sizeofBy = patches_[0]->EMfields->By_m->globalDims_;
    int sizeofBz = patches_[0]->EMfields->Bz_m->globalDims_;

    for( unsigned int ipatch=0 ; ipatch<npatches ; ipatch++ ) {
        for( unsigned int ispec=0 ; ispec<( *this )( ipatch )->vecSpecies.size() ; ispec++ ) {
            Species *spec = species( ipatch, ispec );
            spec->particles->syncCPU();
        }

        double* Ex = &(patches_[ipatch]->EMfields->Ex_->data_[0]);
        double* Ey = &(patches_[ipatch]->EMfields->Ey_->data_[0]);
        double* Ez = &(patches_[ipatch]->EMfields->Ez_->data_[0]);
        double* Bx = &(patches_[ipatch]->EMfields->Bx_->data_[0]);
        double* By = &(patches_[ipatch]->EMfields->By_->data_[0]);
        double* Bz = &(patches_[ipatch]->EMfields->Bz_->data_[0]);
        double* Bmx = &(patches_[ipatch]->EMfields->Bx_m->data_[0]);
        double* Bmy = &(patches_[ipatch]->EMfields->By_m->data_[0]);
        double* Bmz = &(patches_[ipatch]->EMfields->Bz_m->data_[0]);
        double* Jx = &(patches_[ipatch]->EMfields->Jx_->data_[0]);
        double* Jy = &(patches_[ipatch]->EMfields->Jy_->data_[0]);
        double* Jz = &(patches_[ipatch]->EMfields->Jz_->data_[0]);

        #pragma acc update host(Ex[0:sizeofEx],Ey[0:sizeofEy],Ez[0:sizeofEz],Bmx[0:sizeofBx],Bmy[0:sizeofBy],Bmz[0:sizeofBz])
    }
#endif
}<|MERGE_RESOLUTION|>--- conflicted
+++ resolved
@@ -1140,13 +1140,9 @@
                 ( *this )( ipatch )->EMfields->centerMagneticFields();
             }
         }
-<<<<<<< HEAD
         timers.maxwellBC.update( params.printNow( itime ) );
 
-        if( params.is_spectral ) {
-=======
         if( params.is_spectral && params.geometry != "AMcylindrical" ) {
->>>>>>> 6984ba99
             saveOldRho( params );
         }
     }
