#include "VectorPatch.h"

#include <cstdlib>
#include <iostream>
#include <iomanip>
#include <fstream>
#include <cstring>
//#include <string>

#include "Collisions.h"
#include "DomainDecompositionFactory.h"
#include "PatchesFactory.h"
#include "Species.h"
#include "Particles.h"
#include "PeekAtSpecies.h"
#include "SimWindow.h"
#include "SolverFactory.h"
#include "DiagnosticFactory.h"
#include "LaserEnvelope.h"

#include "SyncVectorPatch.h"
#include "interface.h"
#include "Timers.h"

using namespace std;


VectorPatch::VectorPatch()
{
    domain_decomposition_ = NULL ;
}


VectorPatch::VectorPatch( Params& params )
{
    domain_decomposition_ = DomainDecompositionFactory::create( params );
}


VectorPatch::~VectorPatch()
{
    //if ( domain_decomposition_ != NULL )
    //    delete domain_decomposition_;
}


void VectorPatch::close(SmileiMPI * smpiData)
{
    closeAllDiags( smpiData );

    for (unsigned int idiag=0 ; idiag<localDiags.size(); idiag++)
        delete localDiags[idiag];
    localDiags.clear();

    for (unsigned int idiag=0 ; idiag<globalDiags.size(); idiag++)
        delete globalDiags[idiag];
    globalDiags.clear();

    for (unsigned int ipatch=0 ; ipatch<size(); ipatch++)
        delete patches_[ipatch];

    patches_.clear();
}

void VectorPatch::createDiags(Params& params, SmileiMPI* smpi, OpenPMDparams& openPMD)
{
    globalDiags = DiagnosticFactory::createGlobalDiagnostics(params, smpi, *this );
    localDiags  = DiagnosticFactory::createLocalDiagnostics (params, smpi, *this, openPMD );

    // Delete all unused fields
    for (unsigned int ipatch=0 ; ipatch<size() ; ipatch++) {
	if (params.geometry!="3drz"){
            for (unsigned int ifield=0 ; ifield<(*this)(ipatch)->EMfields->Jx_s.size(); ifield++) {
                if( (*this)(ipatch)->EMfields->Jx_s[ifield]->data_ == NULL ){
                    delete (*this)(ipatch)->EMfields->Jx_s[ifield];
                    (*this)(ipatch)->EMfields->Jx_s[ifield]=NULL;
                }
	        
             } 
            for (unsigned int ifield=0 ; ifield<(*this)(ipatch)->EMfields->Jy_s.size(); ifield++) {
                if( (*this)(ipatch)->EMfields->Jy_s[ifield]->data_ == NULL ){
                    delete (*this)(ipatch)->EMfields->Jy_s[ifield];
                    (*this)(ipatch)->EMfields->Jy_s[ifield]=NULL;
                }
            } 
            for (unsigned int ifield=0 ; ifield<(*this)(ipatch)->EMfields->Jz_s.size(); ifield++) {
                if( (*this)(ipatch)->EMfields->Jz_s[ifield]->data_ == NULL ){
                    delete (*this)(ipatch)->EMfields->Jz_s[ifield];
                    (*this)(ipatch)->EMfields->Jz_s[ifield]=NULL;
                }
            } 
            for (unsigned int ifield=0 ; ifield<(*this)(ipatch)->EMfields->rho_s.size(); ifield++) {
                if( (*this)(ipatch)->EMfields->rho_s[ifield]->data_ == NULL ){
                    delete (*this)(ipatch)->EMfields->rho_s[ifield];
                    (*this)(ipatch)->EMfields->rho_s[ifield]=NULL;
                }
            }
	}
        else{
            ElectroMagn3DRZ* EMfields = static_cast<ElectroMagn3DRZ*>((*this)(ipatch)->EMfields );
            for (unsigned int ifield=0 ; ifield<EMfields->Jl_s.size(); ifield++) {
                if( EMfields->Jl_s[ifield]->cdata_ == NULL ){
                    delete EMfields->Jl_s[ifield];
                    EMfields->Jl_s[ifield]=NULL;
                }
             } 
            for (unsigned int ifield=0 ; ifield<EMfields->Jr_s.size(); ifield++) {
                if( EMfields->Jr_s[ifield]->cdata_ == NULL ){
                    delete EMfields->Jr_s[ifield];
                    EMfields->Jr_s[ifield]=NULL;
                }
            } 
            for (unsigned int ifield=0 ; ifield<EMfields->Jt_s.size(); ifield++) {
                if(EMfields->Jt_s[ifield]->cdata_ == NULL ){
                    delete EMfields->Jt_s[ifield];
                    EMfields->Jt_s[ifield]=NULL;
                }
            } 
	
            for (unsigned int ifield=0 ; ifield<EMfields->rho_s.size(); ifield++) {
                cField2D * crho_s = static_cast<cField2D*>(EMfields->rho_s[ifield]);
                if( crho_s->cdata_ == NULL ){
                    delete EMfields->rho_s[ifield];
                    EMfields->rho_s[ifield]=NULL;
               }
            }
	
	    }


        if (params.Laser_Envelope_model){
            for (unsigned int ifield=0 ; ifield<(*this)(ipatch)->EMfields->Env_Chi_s.size(); ifield++) {
                if( (*this)(ipatch)->EMfields->Env_Chi_s[ifield]->data_ == NULL ){
                    delete (*this)(ipatch)->EMfields->Env_Chi_s[ifield];
                    (*this)(ipatch)->EMfields->Env_Chi_s[ifield]=NULL;
                }
            }
        }



    }

}


// ---------------------------------------------------------------------------------------------------------------------
// ---------------------------------------------------------------------------------------------------------------------
// ----------------------------------------------       INTERFACES        ----------------------------------------------
// ---------------------------------------------------------------------------------------------------------------------
// ---------------------------------------------------------------------------------------------------------------------


// ---------------------------------------------------------------------------------------------------------------------
// For all patch, move particles (restartRhoJ(s), dynamics and exchangeParticles)
// ---------------------------------------------------------------------------------------------------------------------
void VectorPatch::dynamics(Params& params,
                           SmileiMPI* smpi,
                           SimWindow* simWindow,
                           RadiationTables & RadiationTables,
                           MultiphotonBreitWheelerTables & MultiphotonBreitWheelerTables,
                           double time_dual, Timers &timers, int itime)
{

    #pragma omp single
    diag_flag = needsRhoJsNow(itime);

    timers.particles.restart();
    ostringstream t;
    #pragma omp for schedule(runtime)
    for (unsigned int ipatch=0 ; ipatch<(*this).size() ; ipatch++) {
        (*this)(ipatch)->EMfields->restartRhoJ();
        MESSAGE("restart rhoj");
        for (unsigned int ispec=0 ; ispec<(*this)(ipatch)->vecSpecies.size() ; ispec++) {
            if ( (*this)(ipatch)->vecSpecies[ispec]->isProj(time_dual, simWindow) || diag_flag  ) {
                if (!(*this)(ipatch)->vecSpecies[ispec]->ponderomotive_dynamics){
                    species(ipatch, ispec)->dynamics(time_dual, ispec,
                                                     emfields(ipatch), interp(ipatch), proj(ipatch),
                                                     params, diag_flag, partwalls(ipatch),
                                                     (*this)(ipatch), smpi,
                                                     RadiationTables,
                                                     MultiphotonBreitWheelerTables,
                                                     localDiags);

                } // end if condition on envelope dynamics
            } // end if condition on species
        } // end loop on species
<<<<<<< HEAD
       // if (params.geometry == "3drz") {
       //     ElectroMagn3DRZ* emRZ = static_cast<ElectroMagn3DRZ*>( (*this)(ipatch)->EMfields );
       //     emRZ->fold_fields(diag_flag);
       // }
=======
>>>>>>> 3724386e
        MESSAGE("species dynamics");
    } // end loop on patches

    timers.particles.update( params.printNow( itime ) );

    timers.syncPart.restart();
    for (unsigned int ispec=0 ; ispec<(*this)(0)->vecSpecies.size(); ispec++) {
        if (!(*this)(0)->vecSpecies[ispec]->ponderomotive_dynamics){
            if ( (*this)(0)->vecSpecies[ispec]->isProj(time_dual, simWindow) ){
                SyncVectorPatch::exchangeParticles((*this), ispec, params, smpi, timers, itime ); // Included sort_part
            } // end condition on species
        } // end condition on envelope dynamics
    } // end loop on species
    MESSAGE("exchange particles");
    timers.syncPart.update( params.printNow( itime ) );
} // END dynamics


void VectorPatch::finalize_and_sort_parts(Params& params, SmileiMPI* smpi, SimWindow* simWindow,
                           RadiationTables & RadiationTables,
                           MultiphotonBreitWheelerTables & MultiphotonBreitWheelerTables,
                           double time_dual, Timers &timers, int itime)
{
    timers.syncPart.restart();
    for (unsigned int ispec=0 ; ispec<(*this)(0)->vecSpecies.size(); ispec++) {
        if ( (*this)(0)->vecSpecies[ispec]->isProj(time_dual, simWindow) ){
            SyncVectorPatch::finalize_and_sort_parts((*this), ispec, params, smpi, timers, itime ); // Included sort_part
	}
    }

    #pragma omp for schedule(runtime)
    for (unsigned int ipatch=0 ; ipatch<(*this).size() ; ipatch++) {
        // Particle importation for all species
        for (unsigned int ispec=0 ; ispec<(*this)(ipatch)->vecSpecies.size() ; ispec++) {
            if ( (*this)(ipatch)->vecSpecies[ispec]->isProj(time_dual, simWindow) || diag_flag  ) {

                species(ipatch, ispec)->dynamics_import_particles(time_dual, ispec,
                                                                  params,
                                                                  (*this)(ipatch), smpi,
                                                                  RadiationTables,
                                                                  MultiphotonBreitWheelerTables,
                                                                  localDiags);
            }
        }
    }
    if (itime%params.every_clean_particles_overhead==0) {
        #pragma omp master
        for (unsigned int ipatch=0 ; ipatch<(*this).size() ; ipatch++)
            (*this)(ipatch)->cleanParticlesOverhead(params);
        #pragma omp barrier
    }
    timers.syncPart.update( params.printNow( itime ) );

} // END finalize_and_sort_parts


void VectorPatch::computeCharge()
{
    #pragma omp for schedule(runtime)
    for (unsigned int ipatch=0 ; ipatch<(*this).size() ; ipatch++) {
        (*this)(ipatch)->EMfields->restartRhoJ();
        for (unsigned int ispec=0 ; ispec<(*this)(ipatch)->vecSpecies.size() ; ispec++) {
            species(ipatch, ispec)->computeCharge(ispec, emfields(ipatch), proj(ipatch) );
        }
    }

} // END computeRho


// ---------------------------------------------------------------------------------------------------------------------
// For all patch, sum densities on ghost cells (sum per species if needed, sync per patch and MPI sync)
// ---------------------------------------------------------------------------------------------------------------------
void VectorPatch::sumDensities(Params &params, double time_dual, Timers &timers, int itime, SimWindow* simWindow )
{
    bool some_particles_are_moving = false;
    unsigned int n_species( (*this)(0)->vecSpecies.size() );
    for ( unsigned int ispec=0 ; ispec < n_species ; ispec++ ) {
        if ( (*this)(0)->vecSpecies[ispec]->isProj(time_dual, simWindow) )
            some_particles_are_moving = true;
    }
    if ( !some_particles_are_moving  && !diag_flag )
        return;

    timers.densities.restart();
    if  (diag_flag){
        #pragma omp for schedule(static)
        for (unsigned int ipatch=0 ; ipatch<(*this).size() ; ipatch++) {
             // Per species in global, Attention if output -> Sync / per species fields
            (*this)(ipatch)->EMfields->computeTotalRhoJ();
        }
    }
    timers.densities.update();

    timers.syncDens.restart();
    if ( params.geometry != "3drz" ) {
        SyncVectorPatch::sumRhoJ( params, (*this), timers, itime ); // MPI
    }
    else {
        for (unsigned int imode = 0 ; imode < static_cast<ElectroMagn3DRZ*>(patches_[0]->EMfields)->Jl_.size() ; imode++  ) {
            SyncVectorPatch::sumRhoJ( params, (*this), imode, timers, itime );
        }
    }

    if(diag_flag){
        for (unsigned int ispec=0 ; ispec<(*this)(0)->vecSpecies.size(); ispec++) {
            if( ! (*this)(0)->vecSpecies[ispec]->particles->is_test ) {
                update_field_list(ispec);
                SyncVectorPatch::sumRhoJs( params, (*this), ispec, timers, itime ); // MPI
            }
        }
    } 
    if (params.geometry == "3drz") {
        #pragma omp for schedule(static)
        for (unsigned int ipatch=0 ; ipatch<(*this).size() ; ipatch++) {
            ElectroMagn3DRZ* emRZ = static_cast<ElectroMagn3DRZ*>( (*this)(ipatch)->EMfields );
            emRZ->fold_fields(diag_flag);
        }
    }
    timers.syncDens.update( params.printNow( itime ) );
} // End sumDensities


// ---------------------------------------------------------------------------------------------------------------------
// ---------------------------------------------------------------------------------------------------------------------
void VectorPatch::sumSusceptibility(Params &params, double time_dual, Timers &timers, int itime, SimWindow* simWindow )
{
    bool some_particles_are_moving = false;
    unsigned int n_species( (*this)(0)->vecSpecies.size() );
    for ( unsigned int ispec=0 ; ispec < n_species ; ispec++ ) {
        if ( (*this)(0)->vecSpecies[ispec]->isProj(time_dual, simWindow) )
            some_particles_are_moving = true;
    }
    if ( !some_particles_are_moving  && !diag_flag )
        return;

    timers.densities.restart();
    if  (diag_flag){
        #pragma omp for schedule(static)
        for (unsigned int ipatch=0 ; ipatch<(*this).size() ; ipatch++) {
             // Per species in global, Attention if output -> Sync / per species fields
            (*this)(ipatch)->EMfields->computeTotalEnvChi();
        }
    }
    timers.densities.update();


    timers.syncDens.restart();
    if ( params.geometry == "3Dcartesian" ) {
        SyncVectorPatch::sumEnvChi( params, (*this), timers, itime ); // MPI
    }
    else { ERROR("Envelope model not yet implemented in this geometry");
        // for (unsigned int imode = 0 ; imode < static_cast<ElectroMagn3DRZ*>(patches_[0]->EMfields)->Jl_.size() ; imode++  ) {
        //     SyncVectorPatch::sumRhoJ( params, (*this), imode, timers, itime );
        // }
    }

    if(diag_flag){
        for (unsigned int ispec=0 ; ispec<(*this)(0)->vecSpecies.size(); ispec++) {
            if( ! (*this)(0)->vecSpecies[ispec]->particles->is_test ) {
                update_field_list(ispec);
                SyncVectorPatch::sumRhoJs( params, (*this), ispec, timers, itime ); // MPI
            }
        }
    }
    timers.syncDens.update( params.printNow( itime ) );

} // End sumSusceptibility



// ---------------------------------------------------------------------------------------------------------------------
// For all patch, update E and B (Ampere, Faraday, boundary conditions, exchange B and center B)
// ---------------------------------------------------------------------------------------------------------------------
void VectorPatch::solveMaxwell(Params& params, SimWindow* simWindow, int itime, double time_dual, Timers & timers)
{
    timers.maxwell.restart();

    for (unsigned int ipassfilter=0 ; ipassfilter<params.currentFilter_passes ; ipassfilter++){
        #pragma omp for schedule(static)
        for (unsigned int ipatch=0 ; ipatch<(*this).size() ; ipatch++){
            // Current spatial filtering
            (*this)(ipatch)->EMfields->binomialCurrentFilter();
        }
        SyncVectorPatch::exchangeJ( params, (*this) );
        SyncVectorPatch::finalizeexchangeJ( params, (*this) );
    }
    #pragma omp for schedule(static)
    for (unsigned int ipatch=0 ; ipatch<(*this).size() ; ipatch++){
        if (!params.is_spectral) {
            // Saving magnetic fields (to compute centered fields used in the particle pusher)
            // Stores B at time n in B_m.
            (*this)(ipatch)->EMfields->saveMagneticFields(params.is_spectral);
        }
        // Computes Ex_, Ey_, Ez_ on all points.
        // E is already synchronized because J has been synchronized before.
        (*(*this)(ipatch)->EMfields->MaxwellAmpereSolver_)((*this)(ipatch)->EMfields);
        // Computes Bx_, By_, Bz_ at time n+1 on interior points.
        //for (unsigned int ipatch=0 ; ipatch<(*this).size() ; ipatch++) {
        (*(*this)(ipatch)->EMfields->MaxwellFaradaySolver_)((*this)(ipatch)->EMfields);
    }
    //Synchronize B fields between patches.
    timers.maxwell.update( params.printNow( itime ) );


    timers.syncField.restart();
    if ( params.geometry != "3drz" ) {
        if (params.is_spectral)
            SyncVectorPatch::exchangeE( params, (*this) );
        SyncVectorPatch::exchangeB( params, (*this) );
    }
    else {
        for (unsigned int imode = 0 ; imode < static_cast<ElectroMagn3DRZ*>(patches_[0]->EMfields)->El_.size() ; imode++  ) {
            SyncVectorPatch::exchangeB( params, (*this), imode );
            SyncVectorPatch::finalizeexchangeB( params, (*this), imode ); // disable async, because of tags which is the same for all modes
        }
    }
    timers.syncField.update(  params.printNow( itime ) );


    #ifdef _PICSAR
    //if ( (params.is_spectral) && (itime!=0) && ( time_dual > params.time_fields_frozen ) ) {
    if (                           (itime!=0) && ( time_dual > params.time_fields_frozen ) ) {
        timers.syncField.restart();
        if (params.is_spectral)
            SyncVectorPatch::finalizeexchangeE( params, (*this) );

        SyncVectorPatch::finalizeexchangeB( params, (*this) );
        timers.syncField.update(  params.printNow( itime ) );

        #pragma omp for schedule(static)
        for (unsigned int ipatch=0 ; ipatch<(*this).size() ; ipatch++){
            // Applies boundary conditions on B
            (*this)(ipatch)->EMfields->boundaryConditions(itime, time_dual, (*this)(ipatch), params, simWindow);
            // Computes B at time n using B and B_m.
            if (!params.is_spectral)
                (*this)(ipatch)->EMfields->centerMagneticFields();
            else
                (*this)(ipatch)->EMfields->saveMagneticFields(params.is_spectral);
        }
        if (params.is_spectral)
            save_old_rho( params );
    }
    #endif


} // END solveMaxwell

void VectorPatch::solveEnvelope(Params& params, SimWindow* simWindow, int itime, double time_dual, Timers & timers)
{
     
    if ((*this)(0)->EMfields->envelope!=NULL) {

        // Exchange susceptibility
        SyncVectorPatch::exchangeEnvChi( params, (*this) );

        #pragma omp for schedule(static)
        for (unsigned int ipatch=0 ; ipatch<(*this).size() ; ipatch++){
            // Computes A in all points
            (*this)(ipatch)->EMfields->envelope->compute(  (*this)(ipatch)->EMfields );
            (*this)(ipatch)->EMfields->envelope->boundaryConditions(itime, time_dual, (*this)(ipatch), params, simWindow);
        }
      
        // Exchange envelope
        SyncVectorPatch::exchangeA( params, (*this) );
        SyncVectorPatch::finalizeexchangeA( params, (*this) );

        for (unsigned int ipatch=0 ; ipatch<(*this).size() ; ipatch++){
            // Computes gradients of Phi=|A|^2/2 in all points
            (*this)(ipatch)->EMfields->envelope->compute_Phi_and_gradient_Phi(  (*this)(ipatch)->EMfields );
        }
     
        // Exchange GradPhi
        SyncVectorPatch::exchangeGradPhi( params, (*this) );
        SyncVectorPatch::finalizeexchangeGradPhi( params, (*this) );
    }

} // END solveEnvelope

void VectorPatch::finalize_sync_and_bc_fields(Params& params, SmileiMPI* smpi, SimWindow* simWindow,
                           double time_dual, Timers &timers, int itime)
{
    #ifndef _PICSAR
    if ( (!params.is_spectral) && (itime!=0) && ( time_dual > params.time_fields_frozen ) ) {
        if ( params.geometry != "3drz" ) {
            timers.syncField.restart();
            SyncVectorPatch::finalizeexchangeB( params, (*this) );
            timers.syncField.update(  params.printNow( itime ) );
        }

        #pragma omp for schedule(static)
        for (unsigned int ipatch=0 ; ipatch<(*this).size() ; ipatch++){
            // Applies boundary conditions on B
            (*this)(ipatch)->EMfields->boundaryConditions(itime, time_dual, (*this)(ipatch), params, simWindow);
            // Computes B at time n using B and B_m.
            (*this)(ipatch)->EMfields->centerMagneticFields();
        }
    }
    #endif

} // END finalize_sync_and_bc_fields


void VectorPatch::initExternals(Params& params)
{
    // Init all lasers
    for( unsigned int ipatch=0; ipatch<size(); ipatch++ ) {
        // check if patch is on the border
        int iBC(-1);
        if     ( (*this)(ipatch)->isXmin() ) {
            iBC = 0;
        }
        else if( (*this)(ipatch)->isXmax() ) {
            iBC = 1;
        }
        else continue;
        // If patch is on border, then fill the fields arrays
        unsigned int nlaser = 0;
        if ( (iBC!=-1) && ( (*this)(ipatch)->EMfields->emBoundCond[iBC] != NULL ) )
            nlaser = (*this)(ipatch)->EMfields->emBoundCond[iBC]->vecLaser.size();
        for (unsigned int ilaser = 0; ilaser < nlaser; ilaser++)
             (*this)(ipatch)->EMfields->emBoundCond[iBC]->vecLaser[ilaser]->initFields(params, (*this)(ipatch));
    }

    // Init all antennas
    for( unsigned int ipatch=0; ipatch<size(); ipatch++ ) {
        (*this)(ipatch)->EMfields->initAntennas((*this)(ipatch));
    }
}


void VectorPatch::initAllDiags(Params& params, SmileiMPI* smpi)
{
    // Global diags: scalars + particles
    for (unsigned int idiag = 0 ; idiag < globalDiags.size() ; idiag++) {
        globalDiags[idiag]->init(params, smpi, *this);
        // MPI master creates the file
        if( smpi->isMaster() )
            globalDiags[idiag]->openFile( params, smpi, true );
    }
    
    // Local diags : fields, probes, tracks
    for (unsigned int idiag = 0 ; idiag < localDiags.size() ; idiag++)
        localDiags[idiag]->init(params, smpi, *this);

} // END initAllDiags


void VectorPatch::closeAllDiags(SmileiMPI* smpi)
{
    // MPI master closes all global diags
    if ( smpi->isMaster() )
        for (unsigned int idiag = 0 ; idiag < globalDiags.size() ; idiag++)
            globalDiags[idiag]->closeFile();
    
    // All MPI close local diags
    for (unsigned int idiag = 0 ; idiag < localDiags.size() ; idiag++)
        localDiags[idiag]->closeFile();
}


void VectorPatch::openAllDiags(Params& params,SmileiMPI* smpi)
{
    // MPI master opens all global diags
    if ( smpi->isMaster() )
        for (unsigned int idiag = 0 ; idiag < globalDiags.size() ; idiag++)
            globalDiags[idiag]->openFile( params, smpi, false );
    
    // All MPI open local diags
    for (unsigned int idiag = 0 ; idiag < localDiags.size() ; idiag++)
        localDiags[idiag]->openFile( params, smpi, false );
}


// ---------------------------------------------------------------------------------------------------------------------
// For all patch, Compute and Write all diags
//   - Scalars, Probes, Phases, TrackParticles, Fields, Average fields
//   - set diag_flag to 0 after write
// ---------------------------------------------------------------------------------------------------------------------
void VectorPatch::runAllDiags(Params& params, SmileiMPI* smpi, unsigned int itime, Timers & timers, SimWindow* simWindow)
{

    // Global diags: scalars + particles
    timers.diags.restart();
    for (unsigned int idiag = 0 ; idiag < globalDiags.size() ; idiag++) {
        #pragma omp single
        globalDiags[idiag]->theTimeIsNow = globalDiags[idiag]->prepare( itime );
        #pragma omp barrier
        if( globalDiags[idiag]->theTimeIsNow ) {
            // All patches run
            #pragma omp for schedule(runtime)
            for (unsigned int ipatch=0 ; ipatch<size() ; ipatch++)
                globalDiags[idiag]->run( (*this)(ipatch), itime, simWindow );
            // MPI procs gather the data and compute
            #pragma omp single
            smpi->computeGlobalDiags( globalDiags[idiag], itime);
            // MPI master writes
            #pragma omp single
            globalDiags[idiag]->write( itime , smpi );
        }
    }
    
    // Local diags : fields, probes, tracks
    for (unsigned int idiag = 0 ; idiag < localDiags.size() ; idiag++) {
        #pragma omp single
        localDiags[idiag]->theTimeIsNow = localDiags[idiag]->prepare( itime );
        #pragma omp barrier
        // All MPI run their stuff and write out
        if( localDiags[idiag]->theTimeIsNow )
            localDiags[idiag]->run( smpi, *this, itime, simWindow, timers );
    }
    
    // Manage the "diag_flag" parameter, which indicates whether Rho and Js were used
    if( diag_flag ) {
        #pragma omp barrier
        #pragma omp single
        diag_flag = false;
        #pragma omp for
        for (unsigned int ipatch=0 ; ipatch<size() ; ipatch++)
            (*this)(ipatch)->EMfields->restartRhoJs();
    }
    timers.diags.update();

} // END runAllDiags


// ---------------------------------------------------------------------------------------------------------------------
// Check if rho is null (MPI & patch sync)
// ---------------------------------------------------------------------------------------------------------------------
bool VectorPatch::isRhoNull( SmileiMPI* smpi )
{
    double norm2(0.);
    double locnorm2(0.);
    for (unsigned int ipatch=0 ; ipatch<this->size() ; ipatch++)
        locnorm2 += (*this)(ipatch)->EMfields->computeRhoNorm2();

    MPI_Allreduce(&locnorm2, &norm2, 1, MPI_DOUBLE, MPI_SUM, MPI_COMM_WORLD);

    return (norm2<=0.);
} // END isRhoNull


// ---------------------------------------------------------------------------------------------------------------------
// Solve Poisson to initialize E
//   - all steps are done locally, sync per patch, sync per MPI process
// ---------------------------------------------------------------------------------------------------------------------
void VectorPatch::solvePoisson( Params &params, SmileiMPI* smpi )
{
    Timer ptimer("global");
    ptimer.init(smpi);
    ptimer.restart();


    unsigned int iteration_max = params.poisson_max_iteration;
    double           error_max = params.poisson_max_error;
    unsigned int iteration=0;

    // Init & Store internal data (phi, r, p, Ap) per patch
    double rnew_dot_rnew_local(0.);
    double rnew_dot_rnew(0.);
    for (unsigned int ipatch=0 ; ipatch<this->size() ; ipatch++) {
        (*this)(ipatch)->EMfields->initPoisson( (*this)(ipatch) );
        rnew_dot_rnew_local += (*this)(ipatch)->EMfields->compute_r();
    }
    MPI_Allreduce(&rnew_dot_rnew_local, &rnew_dot_rnew, 1, MPI_DOUBLE, MPI_SUM, MPI_COMM_WORLD);

    std::vector<Field*> Ex_;
    std::vector<Field*> Ap_;

    for (unsigned int ipatch=0 ; ipatch<this->size() ; ipatch++) {
        Ex_.push_back( (*this)(ipatch)->EMfields->Ex_ );
        Ap_.push_back( (*this)(ipatch)->EMfields->Ap_ );
    }

    unsigned int nx_p2_global = (params.n_space_global[0]+1);
    if ( Ex_[0]->dims_.size()>1 ) {
        nx_p2_global *= (params.n_space_global[1]+1);
        if ( Ex_[0]->dims_.size()>2 ) {
            nx_p2_global *= (params.n_space_global[2]+1);
        }
    }

    // compute control parameter
    double ctrl = rnew_dot_rnew / (double)(nx_p2_global);

    // ---------------------------------------------------------
    // Starting iterative loop for the conjugate gradient method
    // ---------------------------------------------------------
    if (smpi->isMaster()) DEBUG("Starting iterative loop for CG method");
    while ( (ctrl > error_max) && (iteration<iteration_max) ) {
        iteration++;
        if (smpi->isMaster()) DEBUG("iteration " << iteration << " started with control parameter ctrl = " << ctrl*1.e14 << " x 1e-14");

        // scalar product of the residual
        double r_dot_r = rnew_dot_rnew;

        for (unsigned int ipatch=0 ; ipatch<this->size() ; ipatch++)
            (*this)(ipatch)->EMfields->compute_Ap( (*this)(ipatch) );

        // Exchange Ap_ (intra & extra MPI)
        SyncVectorPatch::exchange_along_all_directions          ( Ap_, *this );
        SyncVectorPatch::finalize_exchange_along_all_directions ( Ap_, *this );

       // scalar product p.Ap
        double p_dot_Ap       = 0.0;
        double p_dot_Ap_local = 0.0;
        for (unsigned int ipatch=0 ; ipatch<this->size() ; ipatch++) {
            p_dot_Ap_local += (*this)(ipatch)->EMfields->compute_pAp();
        }
        MPI_Allreduce(&p_dot_Ap_local, &p_dot_Ap, 1, MPI_DOUBLE, MPI_SUM, MPI_COMM_WORLD);


        // compute new potential and residual
        for (unsigned int ipatch=0 ; ipatch<this->size() ; ipatch++) {
            (*this)(ipatch)->EMfields->update_pand_r( r_dot_r, p_dot_Ap );
        }

        // compute new residual norm
        rnew_dot_rnew       = 0.0;
        rnew_dot_rnew_local = 0.0;
        for (unsigned int ipatch=0 ; ipatch<this->size() ; ipatch++) {
            rnew_dot_rnew_local += (*this)(ipatch)->EMfields->compute_r();
        }
        MPI_Allreduce(&rnew_dot_rnew_local, &rnew_dot_rnew, 1, MPI_DOUBLE, MPI_SUM, MPI_COMM_WORLD);
        if (smpi->isMaster()) DEBUG("new residual norm: rnew_dot_rnew = " << rnew_dot_rnew);

        // compute new directio
        for (unsigned int ipatch=0 ; ipatch<this->size() ; ipatch++) {
            (*this)(ipatch)->EMfields->update_p( rnew_dot_rnew, r_dot_r );
        }

        // compute control parameter
        ctrl = rnew_dot_rnew / (double)(nx_p2_global);
        if (smpi->isMaster()) DEBUG("iteration " << iteration << " done, exiting with control parameter ctrl = " << ctrl);

    }//End of the iterative loop


    // --------------------------------
    // Status of the solver convergence
    // --------------------------------
    if (iteration_max>0 && iteration == iteration_max) {
        if (smpi->isMaster())
            WARNING("Poisson solver did not converge: reached maximum iteration number: " << iteration
                    << ", relative err is ctrl = " << 1.0e14*ctrl << " x 1e-14");
    }
    else {
        if (smpi->isMaster())
            MESSAGE(1,"Poisson solver converged at iteration: " << iteration
                    << ", relative err is ctrl = " << 1.0e14*ctrl << " x 1e-14");
    }

    // ------------------------------------------
    // Compute the electrostatic fields Ex and Ey
    // ------------------------------------------
    for (unsigned int ipatch=0 ; ipatch<this->size() ; ipatch++)
        (*this)(ipatch)->EMfields->initE( (*this)(ipatch) );

    SyncVectorPatch::exchangeE( params, *this );
    SyncVectorPatch::finalizeexchangeE( params, *this );

    // Centering of the electrostatic fields
    // -------------------------------------
    vector<double> E_Add(Ex_[0]->dims_.size(),0.);
    if ( Ex_[0]->dims_.size()==3 ) {
        double Ex_avg_local(0.), Ex_avg(0.), Ey_avg_local(0.), Ey_avg(0.), Ez_avg_local(0.), Ez_avg(0.);
        for (unsigned int ipatch=0 ; ipatch<this->size() ; ipatch++) {
            Ex_avg_local += (*this)(ipatch)->EMfields->computeExSum();
            Ey_avg_local += (*this)(ipatch)->EMfields->computeEySum();
            Ez_avg_local += (*this)(ipatch)->EMfields->computeEzSum();
        }

        MPI_Allreduce(&Ex_avg_local, &Ex_avg, 1, MPI_DOUBLE, MPI_SUM, MPI_COMM_WORLD);
        MPI_Allreduce(&Ey_avg_local, &Ey_avg, 1, MPI_DOUBLE, MPI_SUM, MPI_COMM_WORLD);
        MPI_Allreduce(&Ez_avg_local, &Ez_avg, 1, MPI_DOUBLE, MPI_SUM, MPI_COMM_WORLD);

        E_Add[0] = -Ex_avg/((params.n_space[0]+2)*(params.n_space[1]+1)*(params.n_space[2]+1));
        E_Add[1] = -Ey_avg/((params.n_space[0]+1)*(params.n_space[1]+2)*(params.n_space[2]+1));;
        E_Add[2] = -Ez_avg/((params.n_space[0]+1)*(params.n_space[1]+1)*(params.n_space[2]+2));;
    }
    else if ( Ex_[0]->dims_.size()==2 ) {
        double Ex_XminYmax = 0.0;
        double Ey_XminYmax = 0.0;
        double Ex_XmaxYmin = 0.0;
        double Ey_XmaxYmin = 0.0;

        //The YmaxXmin patch has Patch coordinates X=0, Y=2^m1-1= number_of_patches[1]-1.
        std::vector<int> xcall( 2, 0 );
        xcall[0] = 0;
        xcall[1] = params.number_of_patches[1]-1;
        int patch_YmaxXmin = domain_decomposition_->getDomainId( xcall );
        //The MPI rank owning it is
        int rank_XminYmax = smpi->hrank(patch_YmaxXmin);
        //The YminXmax patch has Patch coordinates X=2^m0-1= number_of_patches[0]-1, Y=0.
        //Its hindex is
        xcall[0] = params.number_of_patches[0]-1;
        xcall[1] = 0;
        int patch_YminXmax = domain_decomposition_->getDomainId( xcall );
        //The MPI rank owning it is
        int rank_XmaxYmin = smpi->hrank(patch_YminXmax);


        //cout << patch_YmaxXmin << " " << rank_XminYmax << " " << patch_YminXmax << " " << rank_XmaxYmin << endl;

        if ( smpi->getRank() == rank_XminYmax ) {
            Ex_XminYmax = (*this)(patch_YmaxXmin-((*this).refHindex_))->EMfields->getEx_XminYmax();
            Ey_XminYmax = (*this)(patch_YmaxXmin-((*this).refHindex_))->EMfields->getEy_XminYmax();
        }

        // Xmax-Ymin corner
        if ( smpi->getRank() == rank_XmaxYmin ) {
            Ex_XmaxYmin = (*this)(patch_YminXmax-((*this).refHindex_))->EMfields->getEx_XmaxYmin();
            Ey_XmaxYmin = (*this)(patch_YminXmax-((*this).refHindex_))->EMfields->getEy_XmaxYmin();
        }

        MPI_Bcast(&Ex_XminYmax, 1, MPI_DOUBLE, rank_XminYmax, MPI_COMM_WORLD);
        MPI_Bcast(&Ey_XminYmax, 1, MPI_DOUBLE, rank_XminYmax, MPI_COMM_WORLD);

        MPI_Bcast(&Ex_XmaxYmin, 1, MPI_DOUBLE, rank_XmaxYmin, MPI_COMM_WORLD);
        MPI_Bcast(&Ey_XmaxYmin, 1, MPI_DOUBLE, rank_XmaxYmin, MPI_COMM_WORLD);

        //This correction is always done, independantly of the periodicity. Is this correct ?
        E_Add[0] = -0.5*(Ex_XminYmax+Ex_XmaxYmin);
        E_Add[1] = -0.5*(Ey_XminYmax+Ey_XmaxYmin);

#ifdef _3D_LIKE_CENTERING
        double Ex_avg_local(0.), Ex_avg(0.), Ey_avg_local(0.), Ey_avg(0.);
        for (unsigned int ipatch=0 ; ipatch<this->size() ; ipatch++) {
            Ex_avg_local += (*this)(ipatch)->EMfields->computeExSum();
            Ey_avg_local += (*this)(ipatch)->EMfields->computeEySum();
        }

        MPI_Allreduce(&Ex_avg_local, &Ex_avg, 1, MPI_DOUBLE, MPI_SUM, MPI_COMM_WORLD);
        MPI_Allreduce(&Ey_avg_local, &Ey_avg, 1, MPI_DOUBLE, MPI_SUM, MPI_COMM_WORLD);

        E_Add[0] = -Ex_avg/((params.n_space[0]+2)*(params.n_space[1]+1));
        E_Add[1] = -Ey_avg/((params.n_space[0]+1)*(params.n_space[1]+2));;
#endif

    }
    else if( Ex_[0]->dims_.size()==1 ) {
        double Ex_Xmin = 0.0;
        double Ex_Xmax = 0.0;

        unsigned int rankXmin = 0;
        if ( smpi->getRank() == 0 ) {
            //Ex_Xmin = (*Ex1D)(index_bc_min[0]);
            Ex_Xmin = (*this)( (0)-((*this).refHindex_))->EMfields->getEx_Xmin();
        }
        MPI_Bcast(&Ex_Xmin, 1, MPI_DOUBLE, rankXmin, MPI_COMM_WORLD);

        unsigned int rankXmax = smpi->getSize()-1;
        if ( smpi->getRank() == smpi->getSize()-1 ) {
            //Ex_Xmax = (*Ex1D)(index_bc_max[0]);
            Ex_Xmax = (*this)( (params.number_of_patches[0]-1)-((*this).refHindex_))->EMfields->getEx_Xmax();
        }
        MPI_Bcast(&Ex_Xmax, 1, MPI_DOUBLE, rankXmax, MPI_COMM_WORLD);
        E_Add[0] = -0.5*(Ex_Xmin+Ex_Xmax);

#ifdef _3D_LIKE_CENTERING
        double Ex_avg_local(0.), Ex_avg(0.);
        for (unsigned int ipatch=0 ; ipatch<this->size() ; ipatch++) {
            Ex_avg_local += (*this)(ipatch)->EMfields->computeExSum();
        }

        MPI_Allreduce(&Ex_avg_local, &Ex_avg, 1, MPI_DOUBLE, MPI_SUM, MPI_COMM_WORLD);

        E_Add[0] = -Ex_avg/((params.n_space[0]+2));
#endif

    }

    // Centering electrostatic fields
    for (unsigned int ipatch=0 ; ipatch<this->size() ; ipatch++)
        (*this)(ipatch)->EMfields->centeringE( E_Add );


    // Compute error on the Poisson equation
    double deltaPoisson_max = 0.0;
    int i_deltaPoisson_max  = -1;

#ifdef _A_FINALISER
    for (unsigned int i=0; i<nx_p; i++) {
        double deltaPoisson = abs( ((*Ex1D)(i+1)-(*Ex1D)(i))/dx - (*rho1D)(i) );
        if (deltaPoisson > deltaPoisson_max) {
            deltaPoisson_max   = deltaPoisson;
            i_deltaPoisson_max = i;
        }
    }
#endif

    //!\todo Reduce to find global max
    if (smpi->isMaster())
        MESSAGE(1,"Poisson equation solved. Maximum err = " << deltaPoisson_max << " at i= " << i_deltaPoisson_max);

    ptimer.update();
    MESSAGE("Time in Poisson : " << ptimer.getTime() );

} // END solvePoisson


// ---------------------------------------------------------------------------------------------------------------------
// ---------------------------------------------------------------------------------------------------------------------
// ----------------------------------------------    BALANCING METHODS    ----------------------------------------------
// ---------------------------------------------------------------------------------------------------------------------
// ---------------------------------------------------------------------------------------------------------------------


void VectorPatch::load_balance(Params& params, double time_dual, SmileiMPI* smpi, SimWindow* simWindow, unsigned int itime)
{

    // Compute new patch distribution
    smpi->recompute_patch_count( params, *this, time_dual );

    // Create empty patches according to this new distribution
    this->createPatches(params, smpi, simWindow);

    // Proceed to patch exchange, and delete patch which moved
    this->exchangePatches(smpi, params);

    // Tell that the patches moved this iteration (needed for probes)
    lastIterationPatchesMoved = itime;

}


// ---------------------------------------------------------------------------------------------------------------------
// Explicits patch movement regarding new patch distribution stored in smpi->patch_count
//   - compute send_patch_id_
//   - compute recv_patch_id_
//   - create empty (not really, created like at t0) new patch in recv_patches_
// ---------------------------------------------------------------------------------------------------------------------
void VectorPatch::createPatches(Params& params, SmileiMPI* smpi, SimWindow* simWindow)
{
    unsigned int n_moved(0);
    recv_patches_.resize(0);

    // Set Index of the 1st patch of the vector yet on current MPI rank
    // Is this really necessary ? It should be done already ...
    refHindex_ = (*this)(0)->Hindex();

    // Current number of patch
    int nPatches_now = this->size() ;

    // When going to openMP, these two vectors must be stored by patch and not by vectorPatch.
    recv_patch_id_.clear();
    send_patch_id_.clear();

    // istart = Index of the futur 1st patch
    int istart( 0 );
    for (int irk=0 ; irk<smpi->getRank() ; irk++) istart += smpi->patch_count[irk];

    // recv_patch_id_ = vector of the hindex this process must own at the end of the exchange.
    for (int ipatch=0 ; ipatch<smpi->patch_count[smpi->getRank()] ; ipatch++)
        recv_patch_id_.push_back( istart+ipatch );


    // Loop on current patches to define patch to send
    for (int ipatch=0 ; ipatch < nPatches_now ; ipatch++) {
        //if  current hindex     <  future refHindex   OR      current hindex > future last hindex...
        if ( ( refHindex_+ipatch < recv_patch_id_[0] ) || ( refHindex_+ipatch > recv_patch_id_.back() ) ) {
            // Put this patch in the send list.
            send_patch_id_.push_back( ipatch );
        }
    }


    // Backward loop on future patches to define suppress patch in receive list
    // before this loop, recv_patch_id_ stores all patches index define in SmileiMPI::patch_count
    int existing_patch_id = -1;
    for ( int ipatch=recv_patch_id_.size()-1 ; ipatch>=0 ; ipatch--) {
        //if    future patch hindex  >= current refHindex AND  future patch hindex <= current last hindex
        if ( ( recv_patch_id_[ipatch]>=refHindex_ ) && ( recv_patch_id_[ipatch] <= refHindex_ + nPatches_now - 1 ) ) {
            //Store an existing patch id for cloning.
            existing_patch_id = recv_patch_id_[ipatch];
            //Remove this patch from the receive list because I already own it.
            recv_patch_id_.erase( recv_patch_id_.begin()+ipatch );
        }
    }


    // Get an existing patch that will be used for cloning
    if( existing_patch_id<0 )
        ERROR("No patch to clone. This should never happen!");
    Patch * existing_patch = (*this)(existing_patch_id-refHindex_);


    // Create new Patches
    n_moved = simWindow->getNmoved();
    // Store in local vector future patches
    // Loop on the patches I have to receive and do not already own.
    for (unsigned int ipatch=0 ; ipatch < recv_patch_id_.size() ; ipatch++) {
        // density profile is initializes as if t = 0 !
        // Species will be cleared when, nbr of particles will be known
        // Creation of a new patch, ready to receive its content from MPI neighbours.
        Patch* newPatch = PatchesFactory::clone(existing_patch, params, smpi, domain_decomposition_, recv_patch_id_[ipatch], n_moved, false );
        newPatch->finalizeMPIenvironment(params);
        //Store pointers to newly created patch in recv_patches_.
        recv_patches_.push_back( newPatch );
    }


} // END createPatches


// ---------------------------------------------------------------------------------------------------------------------
// Exchange patches, based on createPatches initialization
//   take care of reinitialize patch master and diag file managment
// ---------------------------------------------------------------------------------------------------------------------
void VectorPatch::exchangePatches(SmileiMPI* smpi, Params& params)
{

    //int newMPIrankbis, oldMPIrankbis, tmp;
    int newMPIrank = smpi->getRank() -1;
    int oldMPIrank = smpi->getRank() -1;
    int istart = 0;
    int nmessage = nrequests;

    for (int irk=0 ; irk<smpi->getRank() ; irk++) istart += smpi->patch_count[irk];


    // Send particles
    for (unsigned int ipatch=0 ; ipatch < send_patch_id_.size() ; ipatch++) {
        // locate rank which will own send_patch_id_[ipatch]
        // We assume patches are only exchanged with neighbours.
        // Once all patches supposed to be sent to the left are done, we send the rest to the right.
        // if hindex of patch to be sent      >  future hindex of the first patch owned by this process
        if (send_patch_id_[ipatch]+refHindex_ > istart ) newMPIrank = smpi->getRank() + 1;

        smpi->isend( (*this)(send_patch_id_[ipatch]), newMPIrank, (refHindex_+send_patch_id_[ipatch])*nmessage, params );
    }

    for (unsigned int ipatch=0 ; ipatch < recv_patch_id_.size() ; ipatch++) {
        //if  hindex of patch to be received > first hindex actually owned, that means it comes from the next MPI process and not from the previous anymore.
        if(recv_patch_id_[ipatch] > refHindex_ ) oldMPIrank = smpi->getRank() + 1;

        smpi->recv( recv_patches_[ipatch], oldMPIrank, recv_patch_id_[ipatch]*nmessage, params );
    }


    for (unsigned int ipatch=0 ; ipatch < send_patch_id_.size() ; ipatch++)
        smpi->waitall( (*this)(send_patch_id_[ipatch]) );

    smpi->barrier();
    //Delete sent patches
    int nPatchSend(send_patch_id_.size());
    for (int ipatch=nPatchSend-1 ; ipatch>=0 ; ipatch--) {
        //Ok while at least 1 old patch stay inon current CPU
        delete (*this)(send_patch_id_[ipatch]);
        patches_[ send_patch_id_[ipatch] ] = NULL;
        patches_.erase( patches_.begin() + send_patch_id_[ipatch] );

    }


    //Put received patches in the global vecPatches
    for (unsigned int ipatch=0 ; ipatch<recv_patch_id_.size() ; ipatch++) {
        if ( recv_patch_id_[ipatch] > refHindex_ )
            patches_.push_back( recv_patches_[ipatch] );
        else
            patches_.insert( patches_.begin()+ipatch, recv_patches_[ipatch] );
    }
    recv_patches_.clear();


    for (unsigned int ipatch=0 ; ipatch<patches_.size() ; ipatch++ ) {
        (*this)(ipatch)->updateMPIenv(smpi);
        if ((*this)(ipatch)->has_an_MPI_neighbor())
            (*this)(ipatch)->createType(params);
         else
            (*this)(ipatch)->cleanType();
    }
    (*this).set_refHindex() ;
    update_field_list() ;

} // END exchangePatches

// ---------------------------------------------------------------------------------------------------------------------
// Write in a file patches communications
//   - Send/Recv MPI rank
//   - Send/Recv patch Id
// ---------------------------------------------------------------------------------------------------------------------
void VectorPatch::output_exchanges(SmileiMPI* smpi)
{
    ofstream output_file;
    ostringstream name("");
    name << "debug_output"<<smpi->getRank()<<".txt" ;
    output_file.open(name.str().c_str(), std::ofstream::out | std::ofstream::app);
    int newMPIrank, oldMPIrank;
    newMPIrank = smpi->getRank() -1;
    oldMPIrank = smpi->getRank() -1;
    int istart( 0 );
    for (int irk=0 ; irk<smpi->getRank() ; irk++) istart += smpi->patch_count[irk];
    for (unsigned int ipatch=0 ; ipatch < send_patch_id_.size() ; ipatch++) {
        if(send_patch_id_[ipatch]+refHindex_ > istart ) newMPIrank = smpi->getRank() + 1;
        output_file << "Rank " << smpi->getRank() << " sending patch " << send_patch_id_[ipatch]+refHindex_ << " to " << newMPIrank << endl;
    }
    for (unsigned int ipatch=0 ; ipatch < recv_patch_id_.size() ; ipatch++) {
        if(recv_patch_id_[ipatch] > refHindex_ ) oldMPIrank = smpi->getRank() + 1;
        output_file << "Rank " << smpi->getRank() << " receiving patch " << recv_patch_id_[ipatch] << " from " << oldMPIrank << endl;
    }
    output_file << "NEXT" << endl;
    output_file.close();
} // END output_exchanges

//! Resize vector of field*
void VectorPatch::update_field_list()
{
    int nDim(0);
    if ( !dynamic_cast<ElectroMagn3DRZ*>(patches_[0]->EMfields) )
        nDim = patches_[0]->EMfields->Ex_->dims_.size();
    else
        nDim = static_cast<ElectroMagn3DRZ*>(patches_[0]->EMfields)->El_[0]->dims_.size();
    densities.resize( 3*size() ) ; // Jx + Jy + Jz

    //                          1D  2D  3D
    Bs0.resize( 2*size() ) ; //  2   2   2
    Bs1.resize( 2*size() ) ; //  0   2   2
    Bs2.resize( 2*size() ) ; //  0   0   2

    densitiesLocalx.clear();
    densitiesLocaly.clear();
    densitiesLocalz.clear();
    densitiesMPIx.clear();
    densitiesMPIy.clear();
    densitiesMPIz.clear();
    LocalxIdx.clear();
    LocalyIdx.clear();
    LocalzIdx.clear();
    MPIxIdx.clear();
    MPIyIdx.clear();
    MPIzIdx.clear();

    listJx_.resize( size() ) ;
    listJy_.resize( size() ) ;
    listJz_.resize( size() ) ;
    listrho_.resize( size() ) ;
    listEx_.resize( size() ) ;
    listEy_.resize( size() ) ;
    listEz_.resize( size() ) ;
    listBx_.resize( size() ) ;
    listBy_.resize( size() ) ;
    listBz_.resize( size() ) ;
    
    if (patches_[0]->EMfields->envelope != NULL){
      listA_.resize ( size() ) ;
      listA0_.resize( size() ) ;
      listGradPhix_.resize( size() ) ;
      listGradPhiy_.resize( size() ) ;
      listGradPhiz_.resize( size() ) ;
      listEnv_Chi_.resize( size() ) ;
                                                      }

    for (unsigned int ipatch=0 ; ipatch < size() ; ipatch++) {
        listJx_[ipatch] = patches_[ipatch]->EMfields->Jx_ ;
        listJy_[ipatch] = patches_[ipatch]->EMfields->Jy_ ;
        listJz_[ipatch] = patches_[ipatch]->EMfields->Jz_ ;
        listrho_[ipatch] =patches_[ipatch]->EMfields->rho_;
        listEx_[ipatch] = patches_[ipatch]->EMfields->Ex_ ;
        listEy_[ipatch] = patches_[ipatch]->EMfields->Ey_ ;
        listEz_[ipatch] = patches_[ipatch]->EMfields->Ez_ ;
        listBx_[ipatch] = patches_[ipatch]->EMfields->Bx_ ;
        listBy_[ipatch] = patches_[ipatch]->EMfields->By_ ;
        listBz_[ipatch] = patches_[ipatch]->EMfields->Bz_ ;
        if (patches_[ipatch]->EMfields->envelope != NULL){
          listA_[ipatch]  = patches_[ipatch]->EMfields->envelope->A_ ;
          listA0_[ipatch] = patches_[ipatch]->EMfields->envelope->A0_ ;
          listGradPhix_[ipatch] = patches_[ipatch]->EMfields->envelope->GradPhix_ ;
          listGradPhiy_[ipatch] = patches_[ipatch]->EMfields->envelope->GradPhiy_ ;
          listGradPhiz_[ipatch] = patches_[ipatch]->EMfields->envelope->GradPhiz_ ;
          listEnv_Chi_[ipatch] = patches_[ipatch]->EMfields->Env_Chi_ ;
                                                        }
    }


    #ifdef _TODO_RZ
    // Manage RZ & cartesian
    #endif

    if ( dynamic_cast<ElectroMagn3DRZ*>(patches_[0]->EMfields) ) {
        unsigned int nmodes = static_cast<ElectroMagn3DRZ*>(patches_[0]->EMfields)->El_.size();
        listJl_.resize( nmodes ) ;
        listJr_.resize( nmodes ) ;
        listJt_.resize( nmodes ) ;
        listrho_RZ_.resize( nmodes ) ;
        listEl_.resize( nmodes ) ;
        listEr_.resize( nmodes ) ;
        listEt_.resize( nmodes ) ;
        listBl_.resize( nmodes ) ;
        listBr_.resize( nmodes ) ;
        listBt_.resize( nmodes ) ;
    
        for (unsigned int imode=0 ; imode < nmodes ; imode++) {
            listJl_[imode].resize( size() );
            listJr_[imode].resize( size() );
            listJt_[imode].resize( size() );
            listrho_RZ_[imode].resize( size() );
            listEl_[imode].resize( size() );
            listEr_[imode].resize( size() );
            listEt_[imode].resize( size() );
            listBl_[imode].resize( size() );
            listBr_[imode].resize( size() );
            listBt_[imode].resize( size() );
            for (unsigned int ipatch=0 ; ipatch < size() ; ipatch++) {
                listJl_[imode][ipatch] = static_cast<ElectroMagn3DRZ*>(patches_[ipatch]->EMfields)->Jl_[imode] ;
                listJr_[imode][ipatch] = static_cast<ElectroMagn3DRZ*>(patches_[ipatch]->EMfields)->Jr_[imode] ;
                listJt_[imode][ipatch] = static_cast<ElectroMagn3DRZ*>(patches_[ipatch]->EMfields)->Jt_[imode] ;
                listrho_RZ_[imode][ipatch] =static_cast<ElectroMagn3DRZ*>(patches_[ipatch]->EMfields)->rho_RZ_[imode];
                listEl_[imode][ipatch] = static_cast<ElectroMagn3DRZ*>(patches_[ipatch]->EMfields)->El_[imode] ;
                listEr_[imode][ipatch] = static_cast<ElectroMagn3DRZ*>(patches_[ipatch]->EMfields)->Er_[imode] ;
                listEt_[imode][ipatch] = static_cast<ElectroMagn3DRZ*>(patches_[ipatch]->EMfields)->Et_[imode] ;
                listBl_[imode][ipatch] = static_cast<ElectroMagn3DRZ*>(patches_[ipatch]->EMfields)->Bl_[imode] ;
                listBr_[imode][ipatch] = static_cast<ElectroMagn3DRZ*>(patches_[ipatch]->EMfields)->Br_[imode] ;
                listBt_[imode][ipatch] = static_cast<ElectroMagn3DRZ*>(patches_[ipatch]->EMfields)->Bt_[imode] ;
            }
        }
    }
    #ifdef _TODO_RZ
    // Manage RZ & cartesian
    #endif


    B_localx.clear();
    B_MPIx.clear();

    B1_localy.clear();
    B1_MPIy.clear();

    B2_localz.clear();
    B2_MPIz.clear();

    for (unsigned int ipatch=0 ; ipatch < size() ; ipatch++) {
        densities[ipatch         ] = patches_[ipatch]->EMfields->Jx_ ;
        densities[ipatch+  size()] = patches_[ipatch]->EMfields->Jy_ ;
        densities[ipatch+2*size()] = patches_[ipatch]->EMfields->Jz_ ;

        Bs0[ipatch       ] = patches_[ipatch]->EMfields->By_ ;
        Bs0[ipatch+size()] = patches_[ipatch]->EMfields->Bz_ ;

        // TO DO , B size depend of nDim
        // Pas grave, au pire inutil
        Bs1[ipatch       ] = patches_[ipatch]->EMfields->Bx_ ;
        Bs1[ipatch+size()] = patches_[ipatch]->EMfields->Bz_ ;

        // TO DO , B size depend of nDim
        // Pas grave, au pire inutil
        Bs2[ipatch       ] = patches_[ipatch]->EMfields->Bx_ ;
        Bs2[ipatch+size()] = patches_[ipatch]->EMfields->By_ ;
    }

    for (unsigned int ipatch=0 ; ipatch < size() ; ipatch++) {
        if ( (*this)(ipatch)->has_an_MPI_neighbor( 0 ) ) {
            MPIxIdx.push_back(ipatch);
        }
        if ( (*this)(ipatch)->has_an_local_neighbor( 0 ) ) {
            LocalxIdx.push_back(ipatch);
        }
    }
    if (nDim>1) {
        for (unsigned int ipatch=0 ; ipatch < size() ; ipatch++) {
            if ( (*this)(ipatch)->has_an_MPI_neighbor( 1 ) ) {
                MPIyIdx.push_back(ipatch);
            }
            if ( (*this)(ipatch)->has_an_local_neighbor( 1 ) ) {
                LocalyIdx.push_back(ipatch);
            }
        }
        if (nDim>2) {
            for (unsigned int ipatch=0 ; ipatch < size() ; ipatch++) {

                if ( (*this)(ipatch)->has_an_MPI_neighbor( 2 ) ) {
                    MPIzIdx.push_back(ipatch);
                }
                if ( (*this)(ipatch)->has_an_local_neighbor( 2 ) ) {
                    LocalzIdx.push_back(ipatch);
                }
            }
        }
    }

    B_MPIx.resize( 2*MPIxIdx.size() );
    B_localx.resize( 2*LocalxIdx.size() );
    B1_MPIy.resize( 2*MPIyIdx.size() );
    B1_localy.resize( 2*LocalyIdx.size() );
    B2_MPIz.resize( 2*MPIzIdx.size() );
    B2_localz.resize( 2*LocalzIdx.size() );

    densitiesMPIx.resize( 3*MPIxIdx.size() );
    densitiesLocalx.resize( 3*LocalxIdx.size() );
    densitiesMPIy.resize( 3*MPIyIdx.size() );
    densitiesLocaly.resize( 3*LocalyIdx.size() );
    densitiesMPIz.resize( 3*MPIzIdx.size() );
    densitiesLocalz.resize( 3*LocalzIdx.size() );

    int mpix(0), locx(0), mpiy(0), locy(0), mpiz(0), locz(0);

    for (unsigned int ipatch=0 ; ipatch < size() ; ipatch++) {

        if ( (*this)(ipatch)->has_an_MPI_neighbor( 0 ) ) {
            B_MPIx[mpix               ] = patches_[ipatch]->EMfields->By_;
            B_MPIx[mpix+MPIxIdx.size()] = patches_[ipatch]->EMfields->Bz_;

            densitiesMPIx[mpix                 ] = patches_[ipatch]->EMfields->Jx_;
            densitiesMPIx[mpix+  MPIxIdx.size()] = patches_[ipatch]->EMfields->Jy_;
            densitiesMPIx[mpix+2*MPIxIdx.size()] = patches_[ipatch]->EMfields->Jz_;
            mpix++;
        }
        if ( (*this)(ipatch)->has_an_local_neighbor( 0 ) ) {
            B_localx[locx                 ] = patches_[ipatch]->EMfields->By_;
            B_localx[locx+LocalxIdx.size()] = patches_[ipatch]->EMfields->Bz_;

            densitiesLocalx[locx                   ] = patches_[ipatch]->EMfields->Jx_;
            densitiesLocalx[locx+  LocalxIdx.size()] = patches_[ipatch]->EMfields->Jy_;
            densitiesLocalx[locx+2*LocalxIdx.size()] = patches_[ipatch]->EMfields->Jz_;
            locx++;
        }
    }
    if (nDim>1) {
        for (unsigned int ipatch=0 ; ipatch < size() ; ipatch++) {
            if ( (*this)(ipatch)->has_an_MPI_neighbor( 1 ) ) {
                B1_MPIy[mpiy               ] = patches_[ipatch]->EMfields->Bx_;
                B1_MPIy[mpiy+MPIyIdx.size()] = patches_[ipatch]->EMfields->Bz_;

                densitiesMPIy[mpiy                 ] = patches_[ipatch]->EMfields->Jx_;
                densitiesMPIy[mpiy+  MPIyIdx.size()] = patches_[ipatch]->EMfields->Jy_;
                densitiesMPIy[mpiy+2*MPIyIdx.size()] = patches_[ipatch]->EMfields->Jz_;
                mpiy++;
            }
            if ( (*this)(ipatch)->has_an_local_neighbor( 1 ) ) {
                B1_localy[locy                 ] = patches_[ipatch]->EMfields->Bx_;
                B1_localy[locy+LocalyIdx.size()] = patches_[ipatch]->EMfields->Bz_;

                densitiesLocaly[locy                   ] = patches_[ipatch]->EMfields->Jx_;
                densitiesLocaly[locy+  LocalyIdx.size()] = patches_[ipatch]->EMfields->Jy_;
                densitiesLocaly[locy+2*LocalyIdx.size()] = patches_[ipatch]->EMfields->Jz_;
                locy++;
            }
        }
        if (nDim>2) {
            for (unsigned int ipatch=0 ; ipatch < size() ; ipatch++) {
                if ( (*this)(ipatch)->has_an_MPI_neighbor( 2 ) ) {
                    B2_MPIz[mpiz               ] = patches_[ipatch]->EMfields->Bx_;
                    B2_MPIz[mpiz+MPIzIdx.size()] = patches_[ipatch]->EMfields->By_;

                    densitiesMPIz[mpiz                 ] = patches_[ipatch]->EMfields->Jx_;
                    densitiesMPIz[mpiz+  MPIzIdx.size()] = patches_[ipatch]->EMfields->Jy_;
                    densitiesMPIz[mpiz+2*MPIzIdx.size()] = patches_[ipatch]->EMfields->Jz_;
                    mpiz++;
                }
                if ( (*this)(ipatch)->has_an_local_neighbor( 2 ) ) {
                    B2_localz[locz                 ] = patches_[ipatch]->EMfields->Bx_;
                    B2_localz[locz+LocalzIdx.size()] = patches_[ipatch]->EMfields->By_;

                    densitiesLocalz[locz                   ] = patches_[ipatch]->EMfields->Jx_;
                    densitiesLocalz[locz+  LocalzIdx.size()] = patches_[ipatch]->EMfields->Jy_;
                    densitiesLocalz[locz+2*LocalzIdx.size()] = patches_[ipatch]->EMfields->Jz_;
                    locz++;
                }
            }
        }

    }

    if ( !dynamic_cast<ElectroMagn3DRZ*>(patches_[0]->EMfields) ) {
        for ( unsigned int ifields = 0 ; ifields < listBx_.size() ; ifields++ ) {
            listJx_[ifields]->MPIbuff.defineTags( patches_[ifields], 1 );
            listJy_[ifields]->MPIbuff.defineTags( patches_[ifields], 2 );
            listJz_[ifields]->MPIbuff.defineTags( patches_[ifields], 3 );
            listBx_[ifields]->MPIbuff.defineTags( patches_[ifields], 6 );
            listBy_[ifields]->MPIbuff.defineTags( patches_[ifields], 7 );
            listBz_[ifields]->MPIbuff.defineTags( patches_[ifields], 8 );

            listrho_[ifields]->MPIbuff.defineTags( patches_[ifields], 4 );
        }
    }
    else {
        unsigned int nmodes = static_cast<ElectroMagn3DRZ*>(patches_[0]->EMfields)->El_.size();
        for (unsigned int imode=0 ; imode < nmodes ; imode++) {
            for ( unsigned int ifields = 0 ; ifields < listBl_[imode].size() ; ifields++ ) {
                listJl_[imode][ifields]->MPIbuff.defineTags( patches_[ifields], 0 );
                listJr_[imode][ifields]->MPIbuff.defineTags( patches_[ifields], 0 );
                listJt_[imode][ifields]->MPIbuff.defineTags( patches_[ifields], 0 );
                listBl_[imode][ifields]->MPIbuff.defineTags( patches_[ifields], 0 );
                listBr_[imode][ifields]->MPIbuff.defineTags( patches_[ifields], 0 );
                listBt_[imode][ifields]->MPIbuff.defineTags( patches_[ifields], 0 );

                listrho_RZ_[imode][ifields]->MPIbuff.defineTags( patches_[ifields], 0 );
            }
        }
    }
    if (patches_[0]->EMfields->envelope != NULL){
        for ( unsigned int ifields = 0 ; ifields < listA_.size() ; ifields++ ) {
            listA_ [ifields]->MPIbuff.defineTags( patches_[ifields], 0 ) ;
            listA0_[ifields]->MPIbuff.defineTags( patches_[ifields], 0 ) ;
            listGradPhix_[ifields]->MPIbuff.defineTags( patches_[ifields], 0 ) ;
            listGradPhiy_[ifields]->MPIbuff.defineTags( patches_[ifields], 0 ) ;
            listGradPhiz_[ifields]->MPIbuff.defineTags( patches_[ifields], 0 ) ;
            listEnv_Chi_[ifields]->MPIbuff.defineTags( patches_[ifields], 0 ) ;
        }
    }
}



void VectorPatch::update_field_list(int ispec)
{
    #pragma omp barrier
    #pragma omp single
    {
        if(patches_[0]->EMfields->Jx_s [ispec]) listJxs_.resize( size() ) ;
        else
            listJxs_.clear();
        if(patches_[0]->EMfields->Jy_s [ispec]) listJys_.resize( size() ) ;
        else
            listJys_.clear();
        if(patches_[0]->EMfields->Jz_s [ispec]) listJzs_.resize( size() ) ;
        else
            listJzs_.clear();
        if(patches_[0]->EMfields->rho_s[ispec]) listrhos_.resize( size() ) ;
        else
            listrhos_.clear();

        if (patches_[0]->EMfields->envelope != NULL){
             if(patches_[0]->EMfields->Env_Chi_s[ispec]) listEnv_Chis_.resize( size() ) ;
             else
                 listEnv_Chis_.clear();
                                                    }
    }

    #pragma omp for schedule(static)
    for (unsigned int ipatch=0 ; ipatch < size() ; ipatch++) {
        if(patches_[ipatch]->EMfields->Jx_s [ispec]) {
            listJxs_ [ipatch] = patches_[ipatch]->EMfields->Jx_s [ispec];
            listJxs_ [ipatch]->MPIbuff.defineTags( patches_[ipatch], 0 );
        }
        if(patches_[ipatch]->EMfields->Jy_s [ispec]) {
            listJys_ [ipatch] = patches_[ipatch]->EMfields->Jy_s [ispec];
            listJys_ [ipatch]->MPIbuff.defineTags( patches_[ipatch], 0 );
        }
        if(patches_[ipatch]->EMfields->Jz_s [ispec]) {
            listJzs_ [ipatch] = patches_[ipatch]->EMfields->Jz_s [ispec];
            listJzs_ [ipatch]->MPIbuff.defineTags( patches_[ipatch], 0 );
        }
        if(patches_[ipatch]->EMfields->rho_s[ispec]) {
            listrhos_[ipatch] = patches_[ipatch]->EMfields->rho_s[ispec];
            listrhos_[ipatch]->MPIbuff.defineTags( patches_[ipatch], 0 );
        }

        if (patches_[0]->EMfields->envelope != NULL){
             if(patches_[ipatch]->EMfields->Env_Chi_s[ispec]) {
                 listEnv_Chis_[ipatch] = patches_[ipatch]->EMfields->Env_Chi_s[ispec];
                 listEnv_Chis_[ipatch]->MPIbuff.defineTags( patches_[ipatch], 0 );
             }
                                                    }



    }




}


void VectorPatch::applyAntennas(double time)
{
#ifdef  __DEBUG
    if( nAntennas>0 ) {
        #pragma omp single
        TITLE("Applying antennas at time t = " << time);
    }
#endif

    // Loop antennas
    for(unsigned int iAntenna=0; iAntenna<nAntennas; iAntenna++) {

        // Get intensity from antenna of the first patch
        #pragma omp single
        antenna_intensity = patches_[0]->EMfields->antennas[iAntenna].time_profile->valueAt(time);

        // Loop patches to apply
        #pragma omp for schedule(static)
        for (unsigned int ipatch=0 ; ipatch<size() ; ipatch++) {
            patches_[ipatch]->EMfields->applyAntenna(iAntenna, antenna_intensity);
        }

    }
}

// For each patch, apply the collisions
void VectorPatch::applyCollisions(Params& params, int itime, Timers & timers)
{
    timers.collisions.restart();

    if (Collisions::debye_length_required)
        #pragma omp for schedule(static)
        for (unsigned int ipatch=0 ; ipatch<size() ; ipatch++)
            Collisions::calculate_debye_length(params,patches_[ipatch]);

    unsigned int ncoll = patches_[0]->vecCollisions.size();

    #pragma omp for schedule(static)
    for (unsigned int ipatch=0 ; ipatch<size() ; ipatch++)
        for (unsigned int icoll=0 ; icoll<ncoll; icoll++)
            patches_[ipatch]->vecCollisions[icoll]->collide(params,patches_[ipatch],itime, localDiags);

    #pragma omp single
    for (unsigned int icoll=0 ; icoll<ncoll; icoll++)
        Collisions::debug(params, itime, icoll, *this);
    #pragma omp barrier

    timers.collisions.update();
}


// For each patch, apply external fields
void VectorPatch::applyExternalFields()
{
    for (unsigned int ipatch=0 ; ipatch<size() ; ipatch++)
        patches_[ipatch]->EMfields->applyExternalFields( (*this)(ipatch) ); // Must be patch
}


// Print information on the memory consumption
void VectorPatch::check_memory_consumption(SmileiMPI* smpi)
{
    long int particlesMem(0);
    for (unsigned int ipatch=0 ; ipatch<size() ; ipatch++)
        for (unsigned int ispec=0 ; ispec<patches_[ipatch]->vecSpecies.size(); ispec++)
            particlesMem += patches_[ipatch]->vecSpecies[ispec]->getMemFootPrint();
    MESSAGE( 1, "(Master) Species part = " << (int)( (double)particlesMem / 1024./1024.) << " MB" );

    long double dParticlesMem = (double)particlesMem / 1024./1024./1024.;
    MPI_Reduce( smpi->isMaster()?MPI_IN_PLACE:&dParticlesMem, &dParticlesMem, 1, MPI_LONG_DOUBLE, MPI_SUM, 0, MPI_COMM_WORLD );
    MESSAGE( 1, setprecision(3) << "Global Species part = " << dParticlesMem << " GB" );

    MPI_Reduce( smpi->isMaster()?MPI_IN_PLACE:&particlesMem, &particlesMem, 1, MPI_INT, MPI_MAX, 0, MPI_COMM_WORLD );
    MESSAGE( 1, "Max Species part = " << (int)( (double)particlesMem / 1024./1024.) << " MB" );

    // fieldsMem contains field per species and average fields
    long int fieldsMem(0);
    for (unsigned int ipatch=0 ; ipatch<size() ; ipatch++)
        fieldsMem += patches_[ipatch]->EMfields->getMemFootPrint();
    MESSAGE( 1, "(Master) Fields part = " << (int)( (double)fieldsMem / 1024./1024.) << " MB" );

    long double dFieldsMem = (double)fieldsMem / 1024./1024./1024.;
    MPI_Reduce( smpi->isMaster()?MPI_IN_PLACE:&dFieldsMem, &dFieldsMem, 1, MPI_LONG_DOUBLE, MPI_SUM, 0, MPI_COMM_WORLD );
    MESSAGE( 1, setprecision(3) << "Global Fields part = " << dFieldsMem << " GB" );

    MPI_Reduce( smpi->isMaster()?MPI_IN_PLACE:&fieldsMem, &fieldsMem, 1, MPI_INT, MPI_MAX, 0, MPI_COMM_WORLD );
    MESSAGE( 1, "Max Fields part = " << (int)( (double)fieldsMem / 1024./1024.) << " MB" );


    for (unsigned int idiags=0 ; idiags<globalDiags.size() ; idiags++) {
        // fieldsMem contains field per species
        long int diagsMem(0);
        diagsMem += globalDiags[idiags]->getMemFootPrint();

        long double dDiagsMem = (double)diagsMem / 1024./1024./1024.;
        MPI_Reduce( smpi->isMaster()?MPI_IN_PLACE:&dDiagsMem, &dDiagsMem, 1, MPI_LONG_DOUBLE, MPI_SUM, 0, MPI_COMM_WORLD );
        if (dDiagsMem>0.) {
            MESSAGE( 1, "(Master) " <<  globalDiags[idiags]->filename << "  = " << (int)( (double)diagsMem / 1024./1024.) << " MB" );
            MESSAGE( 1, setprecision(3) << "Global " <<  globalDiags[idiags]->filename << " = " << dDiagsMem << " GB" );
        }

        MPI_Reduce( smpi->isMaster()?MPI_IN_PLACE:&diagsMem, &diagsMem, 1, MPI_INT, MPI_MAX, 0, MPI_COMM_WORLD );
        if (dDiagsMem>0.)
            MESSAGE( 1, "Max " <<  globalDiags[idiags]->filename << " = " << (int)( (double)diagsMem / 1024./1024.) << " MB" );
    }

    for (unsigned int idiags=0 ; idiags<localDiags.size() ; idiags++) {
        // fieldsMem contains field per species
        long int diagsMem(0);
        diagsMem += localDiags[idiags]->getMemFootPrint();

        long double dDiagsMem = (double)diagsMem / 1024./1024./1024.;
        MPI_Reduce( smpi->isMaster()?MPI_IN_PLACE:&dDiagsMem, &dDiagsMem, 1, MPI_LONG_DOUBLE, MPI_SUM, 0, MPI_COMM_WORLD );
        if (dDiagsMem>0.) {
            MESSAGE( 1, "(Master) " <<  localDiags[idiags]->filename << "  = " << (int)( (double)diagsMem / 1024./1024.) << " MB" );
            MESSAGE( 1, setprecision(3) << "Global " <<  localDiags[idiags]->filename << " = " << dDiagsMem << " GB" );
        }

        MPI_Reduce( smpi->isMaster()?MPI_IN_PLACE:&diagsMem, &diagsMem, 1, MPI_INT, MPI_MAX, 0, MPI_COMM_WORLD );
        if (dDiagsMem>0.)
            MESSAGE( 1, "Max " <<  localDiags[idiags]->filename << " = " << (int)( (double)diagsMem / 1024./1024.) << " MB" );
    }

    // Read value in /proc/pid/status
    //Tools::printMemFootPrint( "End Initialization" );
}


void VectorPatch::save_old_rho(Params &params)
{
        int n=0;
        #pragma omp for schedule(static)
        for (unsigned int ipatch=0 ; ipatch<(*this).size() ; ipatch++){
        n =  (*this)(ipatch)->EMfields->rhoold_->dims_[0]*(*this)(ipatch)->EMfields->rhoold_->dims_[1];//*(*this)(ipatch)->EMfields->rhoold_->dims_[2];
        if(params.nDim_field ==3) n*=(*this)(ipatch)->EMfields->rhoold_->dims_[2];
                std::memcpy((*this)(ipatch)->EMfields->rhoold_->data_,(*this)(ipatch)->EMfields->rho_->data_,sizeof(double)*n);
        }
}
        


// Print information on the memory consumption
void VectorPatch::check_expected_disk_usage( SmileiMPI* smpi, Params& params, Checkpoint& checkpoint)
{
    if( smpi->isMaster() ){
        
        MESSAGE(1, "WARNING: disk usage by non-uniform particles maybe strongly underestimated," );
        MESSAGE(1, "   especially when particles are created at runtime (ionization, pair generation, etc.)" );
        MESSAGE(1, "" );
        
        // Find the initial and final timesteps for this simulation
        int istart = 0, istop = params.n_time;
        // If restarting simulation define the starting point
        if( params.restart ) {
            istart = checkpoint.this_run_start_step+1;
        }
        // If leaving the simulation after dump, define the stopping point
        if( checkpoint.dump_step > 0 && checkpoint.exit_after_dump ) {
            int ncheckpoint = (istart/(int)checkpoint.dump_step) + 1;
            int nextdumptime = ncheckpoint * (int)checkpoint.dump_step;
            if( nextdumptime < istop ) istop = nextdumptime;
        }
        
        MESSAGE(1, "Expected disk usage for diagnostics:" );
        // Calculate the footprint from local then global diagnostics
        uint64_t diagnostics_footprint = 0;
        for (unsigned int idiags=0 ; idiags<localDiags.size() ; idiags++) {
            uint64_t footprint = localDiags[idiags]->getDiskFootPrint(istart, istop, patches_[0]);
            diagnostics_footprint += footprint;
            MESSAGE(2, "File " << localDiags[idiags]->filename << ": " << Tools::printBytes(footprint));
        }
        for (unsigned int idiags=0 ; idiags<globalDiags.size() ; idiags++) {
            uint64_t footprint = globalDiags[idiags]->getDiskFootPrint(istart, istop, patches_[0]);
            diagnostics_footprint += footprint;
            MESSAGE(2, "File " << globalDiags[idiags]->filename << ": " << Tools::printBytes(footprint));
        }
        MESSAGE(1, "Total disk usage for diagnostics: " << Tools::printBytes(diagnostics_footprint) );
        MESSAGE(1, "" );
        
        // If checkpoints to be written, estimate their size
        if( checkpoint.dump_step > 0 || checkpoint.dump_minutes > 0 ) {
            MESSAGE(1, "Expected disk usage for each checkpoint:");
            
            // - Contribution from the grid
            ElectroMagn* EM = patches_[0]->EMfields;
            //     * Calculate first the number of grid points in total
            uint64_t n_grid_points = 1;
            for (unsigned int i=0; i<params.nDim_field; i++)
                n_grid_points *= (params.n_space[i] + 2*params.oversize[i]+1);
            n_grid_points *= params.tot_number_of_patches;
            //     * Now calculate the total number of fields
            unsigned int n_fields = 9
              + EM->Exfilter.size() + EM->Eyfilter.size() + EM->Ezfilter.size()
              + EM->Bxfilter.size() + EM->Byfilter.size() + EM->Bzfilter.size();
            for( unsigned int idiag=0; idiag<EM->allFields_avg.size(); idiag++ )
                n_fields += EM->allFields_avg[idiag].size();
            //     * Conclude the total field disk footprint
            uint64_t checkpoint_fields_footprint = n_grid_points * (uint64_t)(n_fields * sizeof(double));
            MESSAGE(2, "For fields: " << Tools::printBytes(checkpoint_fields_footprint));
            
            // - Contribution from particles
            uint64_t checkpoint_particles_footprint = 0;
            for (unsigned int ispec=0 ; ispec<patches_[0]->vecSpecies.size() ; ispec++) {
                Species *s = patches_[0]->vecSpecies[ispec];
                Particles *p = s->particles;
            //     * Calculate the size of particles' individual parameters
                uint64_t one_particle_size = 0;
                one_particle_size += (p->Position.size() + p->Momentum.size() + 1) * sizeof(double);
                one_particle_size += 1 * sizeof(short);
                if (p->tracked)
                    one_particle_size += 1 * sizeof(uint64_t);
            //     * Calculate an approximate number of particles
                PeekAtSpecies peek(params, ispec);
                uint64_t number_of_particles = peek.totalNumberofParticles();
            //     * Calculate the size of the bmin and bmax arrays
                uint64_t b_size = (s->bmin.size() + s->bmax.size()) * params.tot_number_of_patches * sizeof(int);
            //     * Conclude the disk footprint of this species
                checkpoint_particles_footprint += one_particle_size*number_of_particles + b_size;
            }
            MESSAGE(2, "For particles: " << Tools::printBytes(checkpoint_particles_footprint));
            
            // - Contribution from diagnostics
            uint64_t checkpoint_diags_footprint = 0;
            //     * Averaged field diagnostics
            n_fields = 0;
            for( unsigned int idiag=0; idiag<EM->allFields_avg.size(); idiag++ )
                n_fields += EM->allFields_avg[idiag].size();
            checkpoint_diags_footprint += n_grid_points * (uint64_t)(n_fields * sizeof(double));
            //     * Screen diagnostics
            for( unsigned int idiag=0; idiag<globalDiags.size(); idiag++ )
                if( DiagnosticScreen* screen = dynamic_cast<DiagnosticScreen*>(globalDiags[idiag]) )
                    checkpoint_diags_footprint += screen->data_sum.size() * sizeof(double);
            MESSAGE(2, "For diagnostics: " << Tools::printBytes(checkpoint_diags_footprint));
            
            uint64_t checkpoint_footprint = checkpoint_fields_footprint + checkpoint_particles_footprint + checkpoint_diags_footprint;
            MESSAGE(1, "Total disk usage for one checkpoint: " << Tools::printBytes(checkpoint_footprint) );
        }
        
    }
}

// ---------------------------------------------------------------------------------------------------------------------
// For all patch, update momentum for particles interacting with envelope
// ---------------------------------------------------------------------------------------------------------------------
void VectorPatch::ponderomotive_update_susceptibilty_and_momentum(Params& params,
                           SmileiMPI* smpi,
                           SimWindow* simWindow,
                           double time_dual, Timers &timers, int itime)
{
    
    #pragma omp single
    diag_flag = needsRhoJsNow(itime);
    
    #pragma omp for schedule(runtime)
    for (unsigned int ipatch=0 ; ipatch<(*this).size() ; ipatch++) {
        for (unsigned int ispec=0 ; ispec<(*this)(ipatch)->vecSpecies.size() ; ispec++) {
            if ( (*this)(ipatch)->vecSpecies[ispec]->isProj(time_dual, simWindow) || diag_flag  ) {
                if (species(ipatch, ispec)->ponderomotive_dynamics){
                species(ipatch, ispec)->ponderomotive_update_susceptibilty_and_momentum(time_dual, ispec,
                                                 emfields(ipatch), interp_envelope(ipatch),proj_susceptibility(ipatch),
                                                 params, diag_flag,
                                                 (*this)(ipatch), smpi,
                                                 localDiags);
                                                                    } // end condition on ponderomotive dynamics
            } // end diagnostic or projection if condition on species
        } // end loop on species
    } // end loop on patches
 
} // END ponderomotive_update_susceptibilty_and_momentum

void VectorPatch::ponderomotive_update_position_and_currents(Params& params,
                           SmileiMPI* smpi,
                           SimWindow* simWindow,
                           double time_dual, Timers &timers, int itime)
{

    #pragma omp single
    diag_flag = needsRhoJsNow(itime);
    
    #pragma omp for schedule(runtime)
    for (unsigned int ipatch=0 ; ipatch<(*this).size() ; ipatch++) {
        for (unsigned int ispec=0 ; ispec<(*this)(ipatch)->vecSpecies.size() ; ispec++) {
            if ( (*this)(ipatch)->vecSpecies[ispec]->isProj(time_dual, simWindow) || diag_flag  ) {
                if (species(ipatch, ispec)->ponderomotive_dynamics){
                species(ipatch, ispec)->ponderomotive_update_position_and_currents(time_dual, ispec,
                                                 emfields(ipatch), interp_envelope(ipatch), proj(ipatch),
                                                 params, diag_flag, partwalls(ipatch),
                                                 (*this)(ipatch), smpi,
                                                 localDiags);
                                                                    } // end condition on ponderomotive dynamics
            } // end diagnostic or projection if condition on species
        } // end loop on species
    } // end loop on patches
  
    timers.particles.update( params.printNow( itime ) );

    timers.syncPart.restart();
    for (unsigned int ispec=0 ; ispec<(*this)(0)->vecSpecies.size(); ispec++) {
        if ((*this)(0)->vecSpecies[ispec]->ponderomotive_dynamics){
            if ( (*this)(0)->vecSpecies[ispec]->isProj(time_dual, simWindow) ){
                SyncVectorPatch::exchangeParticles((*this), ispec, params, smpi, timers, itime ); // Included sort_part
            } // end condition on species
        } // end condition on envelope dynamics
    } // end loop on species
    timers.syncPart.update( params.printNow( itime ) );



} // END ponderomotive_update_position_and_currents<|MERGE_RESOLUTION|>--- conflicted
+++ resolved
@@ -185,13 +185,6 @@
                 } // end if condition on envelope dynamics
             } // end if condition on species
         } // end loop on species
-<<<<<<< HEAD
-       // if (params.geometry == "3drz") {
-       //     ElectroMagn3DRZ* emRZ = static_cast<ElectroMagn3DRZ*>( (*this)(ipatch)->EMfields );
-       //     emRZ->fold_fields(diag_flag);
-       // }
-=======
->>>>>>> 3724386e
         MESSAGE("species dynamics");
     } // end loop on patches
 
