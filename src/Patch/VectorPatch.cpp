#include "VectorPatch.h"

#include <cstdlib>
#include <iostream>
#include <iomanip>
#include <fstream>

#include "Hilbert_functions.h"
#include "PatchesFactory.h"
#include "Species.h"
#include "Particles.h"
#include "SmileiIOFactory.h"
#include <cstring>
//#include <string>

using namespace std;

VectorPatch::VectorPatch()
{
}

VectorPatch::~VectorPatch()
{
}

#ifdef _NOTFORNOW
void VectorPatch::exchangeParticles(int ispec, Params &params)
{
    Patch* mypatch, *lpatch;
    Particles* my_particles, *lparticles;
    int lshift(0), rshift(0), nlshift, nrshift, lpatch_indice, ii, iPart;
    int nmove, lmove, n_particles;
    int nbins((*this)(0)->vecSpecies[ispec]->bmax.size());
    int bin_shift[nbins+1];
    std::vector<int>* cubmax;
    std::vector<int>* cubmin;
    double dbin = params.cell_length[0]*params.clrw; //width of a bin.
    #pragma omp for schedule(runtime)
    for (unsigned int ipatch=0 ; ipatch<this->size() ; ipatch++) {
        mypatch =  (*this)(ipatch);
        mypatch->lost_particles[0].clear();
        mypatch->lost_particles[1].clear();
    }
    #pragma omp for schedule(runtime)
    for (unsigned int ipatch=0 ; ipatch<this->size() ; ipatch++) {
        //Exchange along direction 0. Is optimized because we can use bin structure.
        mypatch =  (*this)(ipatch);
        my_particles = mypatch->vecSpecies[ispec]->particles;
        //Take particles from my right neighbour and push_them back on me
        if (mypatch->MPI_neighborhood_[2+3*(params.nDim_field >= 2)+9*(params.nDim_field == 3)] == mypatch->MPI_neighborhood_[1+3*(params.nDim_field >= 2)+9*(params.nDim_field == 3)]) {
            lpatch_indice = mypatch->patch_neighborhood_[2+3*(params.nDim_field >= 2)+9*(params.nDim_field == 3)] - refHindex_ ;
            lpatch =  (*this)(lpatch_indice);
            lparticles = lpatch->vecSpecies[ispec]->particles;
            //Explore the first bin of my right neighbour where all particles possibly going to the left are located and put them at the end of my particle vector.
            for(unsigned int ipart = lpatch->vecSpecies[ispec]->bmin[0]; ipart < lpatch->vecSpecies[ispec]->bmax[0]  ; ipart++){
                if ( lparticles->position(0,ipart) < lpatch->min_local[0] ){
                    lparticles->cp_particle(ipart, *my_particles);
                    lpatch->lost_particles[0].push_back(ipart);
                }
            }
         }
         //Take particles from my left neighbour and push_them back on me
        if (mypatch->MPI_neighborhood_[3*(params.nDim_field >= 2)+9*(params.nDim_field == 3)] == mypatch->MPI_neighborhood_[1+3*(params.nDim_field >= 2)+9*(params.nDim_field == 3)]) {
            lpatch_indice = mypatch->patch_neighborhood_[3*(params.nDim_field >= 2)+9*(params.nDim_field == 3)] - refHindex_ ;
            lpatch =  (*this)(lpatch_indice);
            lparticles = lpatch->vecSpecies[ispec]->particles;
            //Explore the last bin of my left neighbour where all particles possibly going to the right are located and put them at the end of my particle vector.
            for(unsigned int ipart = lpatch->vecSpecies[ispec]->bmin.back(); ipart < lpatch->vecSpecies[ispec]->bmax.back()  ; ipart++){
                if ( lparticles->position(0,ipart) >= lpatch->max_local[0] ){
                    lparticles->cp_particle(ipart, *my_particles);
                    lpatch->lost_particles[1].push_back(ipart);
                }
            }
        }
    }//Sync
    //Lost particles are erased, received particles from left and right are now put in place, bmin bmax are adjusted.
    #pragma omp for schedule(runtime)
    for (unsigned int ipatch=0 ; ipatch<this->size() ; ipatch++) {
        mypatch =  (*this)(ipatch);
        my_particles = mypatch->vecSpecies[ispec]->particles;
        cubmax = (&mypatch->vecSpecies[ispec]->bmax);
        cubmin = (&mypatch->vecSpecies[ispec]->bmin);

        //Gather lost particles list in one vector and sort it.
        mypatch->lost_particles[0].insert(mypatch->lost_particles[0].end(), mypatch->lost_particles[1].begin(),mypatch->lost_particles[1].end());
        std::sort(mypatch->lost_particles[0].begin(),mypatch->lost_particles[0].end());

        //if (mypatch->lost_particles[0].size() > 0) cout <<" Particles are lost X " << endl; 

        //Clean up lost particles.
        mypatch->cleanup_sent_particles(ispec, &mypatch->lost_particles[0]);
        //Compute number of particles received from left and right.
        if (mypatch->MPI_neighborhood_[2+3*(params.nDim_field >= 2)+9*(params.nDim_field == 3)] == mypatch->MPI_neighborhood_[1+3*(params.nDim_field >= 2)+9*(params.nDim_field == 3)]) {
              lpatch_indice = mypatch->patch_neighborhood_[2+3*(params.nDim_field >= 2)+9*(params.nDim_field == 3)] - refHindex_ ;
              lpatch =  (*this)(lpatch_indice);
              nrshift = lpatch->lost_particles[0].size();
         }else{
              nrshift = 0;
         }
         nlshift = my_particles->size()-((*cubmax).back()+nrshift);

         //copy the nlshift last particles of my_particles (particles coming from the left, to bin 0.
         my_particles->cp_particles((*cubmax).back()+nrshift,nlshift, *my_particles, (*cubmax)[0]);
         (*cubmax)[0] += nlshift;
         for (unsigned int ibin = 1 ; ibin < (*cubmax).size() ; ibin++ ){
            (*cubmax)[ibin] += nlshift;
            (*cubmin)[ibin] += nlshift;
         }
         (*cubmax).back() += nrshift;
         my_particles->erase_particle_trail((*cubmax).back());
      
    }//Sync
    //Now redo the operation for north-south comm.
    #pragma omp for schedule(runtime)
    for (unsigned int ipatch=0 ; ipatch<this->size() ; ipatch++) {
        mypatch =  (*this)(ipatch);
        mypatch->lost_particles[0].clear();
        mypatch->lost_particles[1].clear();
    }

    #pragma omp for schedule(runtime)
    for (unsigned int ipatch=0 ; ipatch<this->size() ; ipatch++) {
        for(unsigned int i=0; i< nbins+1; i++) bin_shift[i] = 0;
        //Take particles from my south neighbour and push_them back on me
        if (mypatch->MPI_neighborhood_[1+9*(params.nDim_field == 3)] == mypatch->MPI_neighborhood_[1+3*(params.nDim_field >= 2)+9*(params.nDim_field == 3)]) {
            lpatch_indice = mypatch->patch_neighborhood_[1+9*(params.nDim_field == 3)] - refHindex_ ;
            lpatch =  (*this)(lpatch_indice);
            lparticles = lpatch->vecSpecies[ispec]->particles;
            //Explore the all bins of my south neighbour and put them at the end of my particle vector.
            for(unsigned int ipart = lpatch->vecSpecies[ispec]->bmin[0]; ipart < lpatch->vecSpecies[ispec]->bmax.back()  ; ipart++){
                if ( lparticles->position(1,ipart) >= lpatch->max_local[1] ){
                    lparticles->cp_particle(ipart, *my_particles);
                    lpatch->lost_particles[0].push_back(ipart);
	            ii = int((lparticles->position(0,ipart)-mypatch->min_local[0])/dbin);//bin in which the particle goes.
	            bin_shift[ii+1]++; // It makes the next bins shift.
                }
            }
        }
        //Take particles from my north neighbour and push_them back on me
        if (mypatch->MPI_neighborhood_[7+9*(params.nDim_field == 3)] == mypatch->MPI_neighborhood_[1+3*(params.nDim_field >= 2)+9*(params.nDim_field == 3)]) {
            lpatch_indice = mypatch->patch_neighborhood_[7+9*(params.nDim_field == 3)] - refHindex_ ;
            lpatch =  (*this)(lpatch_indice);
            lparticles = lpatch->vecSpecies[ispec]->particles;
            //Explore the all bins of my north neighbour and put them at the end of my particle vector.
            for(unsigned int ipart = lpatch->vecSpecies[ispec]->bmin[0]; ipart < lpatch->vecSpecies[ispec]->bmax.back()  ; ipart++){
                if ( lparticles->position(1,ipart) < lpatch->min_local[1] ){
                    lparticles->cp_particle(ipart, *my_particles);
                    lpatch->lost_particles[1].push_back(ipart);
	            ii = int((lparticles->position(0,ipart)-mypatch->min_local[0])/dbin);//bin in which the particle goes.
	            bin_shift[ii+1]++; // It makes the next bins shift.
                }
            }
        }
    } //sync.
    //Lost particles are erased, received particles from north and south are now put in place, bmin bmax are adjusted. 
    #pragma omp for schedule(runtime)
    for (unsigned int ipatch=0 ; ipatch<this->size() ; ipatch++) {
        mypatch =  (*this)(ipatch);
        my_particles = mypatch->vecSpecies[ispec]->particles;
        cubmax = (&mypatch->vecSpecies[ispec]->bmax);
        cubmin = (&mypatch->vecSpecies[ispec]->bmin);

        //Gather lost particles list in one vector and sort it.
        mypatch->lost_particles[0].insert(mypatch->lost_particles[0].end(), mypatch->lost_particles[1].begin(),mypatch->lost_particles[1].end());
        std::sort(mypatch->lost_particles[0].begin(),mypatch->lost_particles[0].end());

        //if (mypatch->lost_particles[0].size() > 0) cout <<" Particles are lost Y " << endl; 
        //Clean up lost particles.
        mypatch->cleanup_sent_particles(ispec, &mypatch->lost_particles[0]);
        //Shift the bins as necessary
     
        //Computes the real shift of each bin.
	for (unsigned int j=1; j<(*cubmax).size()+1;j++){ //bin 0 is not shifted.Last element of shift stores total number of arriving particles.
	    bin_shift[j] += bin_shift[j-1];
	}
	//Make room for new particles
	my_particles->initialize( my_particles->size()+bin_shift[nbins], my_particles->dimension() );
        //Move new particles at the end of the larger vector.
        my_particles->overwrite_part2D((*cubmax).back(), (*cubmax).back()+bin_shift[nbins], bin_shift[nbins]);
	
	//Shift bins, must be done sequentially
	for (unsigned int j=(*cubmax).size()-1; j>=1; j--){
	    n_particles = (*cubmax)[j]-(*cubmin)[j]; //Nbr of particle in this bin
	    nmove = min(n_particles,bin_shift[j]); //Nbr of particles to move
	    lmove = max(n_particles,bin_shift[j]); //How far particles must be shifted
	    if (nmove>0) my_particles->overwrite_part2D((*cubmin)[j], (*cubmin)[j]+lmove, nmove);
	    (*cubmin)[j] += bin_shift[j];
	    (*cubmax)[j] += bin_shift[j];
	}
	
	//Space has been made now to write the arriving particles into the correct bins
	for (unsigned int j=(*cubmax).back(); j<my_particles->size(); j++){
	    ii = int((my_particles->position(0,j)-mypatch->min_local[0])/dbin);//bin in which the particle goes.
            my_particles->overwrite_part2D(j, (*cubmax)[ii]);
            (*cubmax)[ii] ++ ;
        }

         my_particles->erase_particle_trail((*cubmax).back());
      
    }//Sync

}
#endif

void VectorPatch::exchangeParticles(int ispec, Params &params, SmileiMPI* smpi)
{
    #pragma omp for schedule(runtime)
    for (unsigned int ipatch=0 ; ipatch<this->size() ; ipatch++) {
      (*this)(ipatch)->initExchParticles(smpi, ispec, params);
    }

    //cout << "init exch done" << endl;

    // Per direction
    for (unsigned int iDim=0 ; iDim<params.nDim_particle ; iDim++) {
        //cout << "initExchParticles done for " << iDim << endl;
        #pragma omp for schedule(runtime)
        for (unsigned int ipatch=0 ; ipatch<this->size() ; ipatch++) {
            (*this)(ipatch)->initCommParticles(smpi, ispec, params, iDim, this);
        }
        #pragma omp for schedule(runtime)
        for (unsigned int ipatch=0 ; ipatch<this->size() ; ipatch++) {
            (*this)(ipatch)->CommParticles(smpi, ispec, params, iDim, this);
        }
        //cout << "init comm done for dim " << iDim << endl;
        //cout << "initCommParticles done for " << iDim << endl;
        #pragma omp for schedule(runtime)
        for (unsigned int ipatch=0 ; ipatch<this->size() ; ipatch++) {
            (*this)(ipatch)->finalizeCommParticles(smpi, ispec, params, iDim, this);
        }
        //cout << "final comm done for dim " << iDim << endl;
    }

    #pragma omp for schedule(runtime)
    for (unsigned int ipatch=0 ; ipatch<this->size() ; ipatch++)
	(*this)(ipatch)->vecSpecies[ispec]->sort_part();

}

void VectorPatch::sumRhoJ(unsigned int diag_flag )
{

    //#pragma omp single
    //{
    //    Jx_.resize(this->size());
    //    Jy_.resize(this->size());
    //    Jz_.resize(this->size());
    //    rho_.resize(this->size());
    //}
    #pragma omp for schedule(static)
    for (int ipatch=0 ; ipatch<this->size() ; ipatch++){
        Jx_[ipatch]= (*this)(ipatch)->EMfields->Jx_ ;
        Jy_[ipatch]= (*this)(ipatch)->EMfields->Jy_ ;
        Jz_[ipatch]= (*this)(ipatch)->EMfields->Jz_ ;
        rho_[ipatch]= (*this)(ipatch)->EMfields->rho_ ;
    }
    sum( Jx_ );
    sum( Jy_ );
    sum( Jz_ );
    if(diag_flag) sum( rho_ );
}

void VectorPatch::sumRhoJs( int ispec )
{
    //#pragma omp single
    //{
    //    Jx_.resize(this->size());
    //    Jy_.resize(this->size());
    //    Jz_.resize(this->size());
    //    rho_.resize(this->size());
    //}
    #pragma omp for schedule(static)
    for (int ipatch=0 ; ipatch<this->size() ; ipatch++) {
        Jx_[ipatch]= (*this)(ipatch)->EMfields->Jx_s[ispec] ;
        Jy_[ipatch]= (*this)(ipatch)->EMfields->Jy_s[ispec] ;
        Jz_[ipatch]= (*this)(ipatch)->EMfields->Jz_s[ispec] ;
        rho_[ipatch]= (*this)(ipatch)->EMfields->rho_s[ispec] ;
    }

    sum( Jx_ );
    sum( Jy_ );
    sum( Jz_ );
    sum( rho_ );
}

void VectorPatch::exchangeE( )
{
    //#pragma omp single
    //{
    //    Ex_.resize(this->size());
    //    Ey_.resize(this->size());
    //    Ez_.resize(this->size());
    //}
    #pragma omp for schedule(static)
    for (int ipatch=0 ; ipatch<this->size() ; ipatch++) {
        Ex_[ipatch]= (*this)(ipatch)->EMfields->Ex_ ;
        Ey_[ipatch]= (*this)(ipatch)->EMfields->Ey_ ;
        Ez_[ipatch]= (*this)(ipatch)->EMfields->Ez_ ;
    }

    exchange( Ex_ );
    exchange( Ey_ );
    exchange( Ez_ );
}

void VectorPatch::exchangeB( )
{
    //#pragma omp single
    //{
    //    Bx_.resize(this->size());
    //    By_.resize(this->size());
    //    Bz_.resize(this->size());
    //}
    #pragma omp for schedule(static)
    for (int ipatch=0 ; ipatch<this->size() ; ipatch++) {
        Bx_[ipatch]= (*this)(ipatch)->EMfields->Bx_ ;
        By_[ipatch]= (*this)(ipatch)->EMfields->By_ ;
        Bz_[ipatch]= (*this)(ipatch)->EMfields->Bz_ ;
    }

    if ( Bx_[0]->dims_.size()>1 ) {
	exchange1( Bx_ );
	exchange0( By_  );
	exchange ( Bz_ );
    }
    else if (Bx_[0]->dims_.size()==1) {
	exchange0( By_  );
	exchange0( Bz_ );
    }

}

void VectorPatch::computeGlobalDiags(int timestep)
{
    
    computeScalarsDiags(timestep);
    //computeGlobalDiags(probes); // HDF5 write done per patch in DiagProbes::*
    computePhaseSpace();
}

void VectorPatch::computeScalarsDiags(int timestep)
{
    //cout << "In Global Compute Scalar Diags " << (*this)(0)->Diags->scalars.every << " \t timestep = " << timestep << endl;
    int scalars_every( (*this)(0)->Diags->scalars.every );
    if (timestep % scalars_every != 0) return;

    //cout << "In Global Compute Scalar Daigs\n";

    //std::vector<std::pair<std::string,double> > out_list;
    //std::vector<std::string> out_key;
    //std::vector<double>      out_value;
    //std::vector<unsigned int> out_width;
    //std::vector<std::pair<std::string,double> >::iterator itDiagScalar;


    int nDiags( (*this)(0)->Diags->scalars.out_value.size() );
    // Initialize scalars iterator on 1st diag
    for (unsigned int ipatch=0 ; ipatch<this->size() ; ipatch++) {
	(*this)(ipatch)->Diags->scalars.itDiagScalarName  =  (*this)(ipatch)->Diags->scalars.out_key.begin();
	(*this)(ipatch)->Diags->scalars.itDiagScalarValue =  (*this)(ipatch)->Diags->scalars.out_value.begin();
    }


    for (int idiags = 0 ; idiags<nDiags ; idiags++) {
	string diagName( *(*this)(0)->Diags->scalars.itDiagScalarName );

	if ( ( diagName.find("Min") == std::string::npos ) && ( diagName.find("Max") == std::string::npos ) ) {
	    double sum(0.);
	    for (unsigned int ipatch=0 ; ipatch<this->size() ; ipatch++) {
		sum += *(*this)(ipatch)->Diags->scalars.itDiagScalarValue;
		if (ipatch) {
		    (*this)(ipatch)->Diags->scalars.itDiagScalarName++;
		    (*this)(ipatch)->Diags->scalars.itDiagScalarValue++;
		}
	    }
	    *(*this)(0)->Diags->scalars.itDiagScalarValue = sum;
	    (*this)(0)->Diags->scalars.itDiagScalarName++;
	    (*this)(0)->Diags->scalars.itDiagScalarValue++;
	}
	else if ( diagName.find("MinCell") != std::string::npos ) {
	    vector<double>::iterator iterVal    = (*this)(0)->Diags->scalars.itDiagScalarValue-1;
	    vector<double>::iterator iterValRef = (*this)(0)->Diags->scalars.itDiagScalarValue-1;
	    double min( *iterValRef );

	    for (unsigned int ipatch=1 ; ipatch<this->size() ; ipatch++) {
		if ( *(*this)(ipatch)->Diags->scalars.itDiagScalarValue < min ) {
		    min = *(*this)(ipatch)->Diags->scalars.itDiagScalarValue;
		    iterVal = (*this)(ipatch)->Diags->scalars.itDiagScalarValue-1;
		}
		if (ipatch) {
		    (*this)(ipatch)->Diags->scalars.itDiagScalarName++;
		    (*this)(ipatch)->Diags->scalars.itDiagScalarValue++;
		}
	    }
	    *(*this)(0)->Diags->scalars.itDiagScalarValue = min;
	    iterValRef = iterVal;

	    (*this)(0)->Diags->scalars.itDiagScalarName++;	    
	    (*this)(0)->Diags->scalars.itDiagScalarValue++;	    
	}
	else if ( diagName.find("MaxCell") != std::string::npos ) {
	    vector<double>::iterator iterVal    = (*this)(0)->Diags->scalars.itDiagScalarValue-1;
	    vector<double>::iterator iterValRef = (*this)(0)->Diags->scalars.itDiagScalarValue-1;
	    double max( *iterValRef );

	    for (unsigned int ipatch=1 ; ipatch<this->size() ; ipatch++) {
		if ( *(*this)(ipatch)->Diags->scalars.itDiagScalarValue > max ) {
		    max = *(*this)(ipatch)->Diags->scalars.itDiagScalarValue;
		    iterVal = (*this)(ipatch)->Diags->scalars.itDiagScalarValue-1;
		}
		if (ipatch) {
		    (*this)(ipatch)->Diags->scalars.itDiagScalarName++;
		    (*this)(ipatch)->Diags->scalars.itDiagScalarValue++;
		}
	    }
	    *(*this)(0)->Diags->scalars.itDiagScalarValue = max;
	    iterValRef = iterVal;

	    (*this)(0)->Diags->scalars.itDiagScalarName++;	    
	    (*this)(0)->Diags->scalars.itDiagScalarValue++;	    
	}

	// Go to next diag
    }

    // After MPI sync
    //(*this)(0)->Diags->scalars.write(timestep);

}

void VectorPatch::computePhaseSpace()
{
    // A définir : DiagPhaseSpace::itDiagPhase

    int nDiags( (*this)(0)->Diags->phases.vecDiagPhaseToRun.size() );

    // Initialize scalars iterator on 1st diag
    for (unsigned int ipatch=0 ; ipatch<this->size() ; ipatch++)
	(*this)(ipatch)->Diags->phases.itDiagPhase =  (*this)(ipatch)->Diags->phases.vecDiagPhaseToRun.begin();
    
    for (int idiags = 0 ; idiags<nDiags ; idiags++) {
	vector<unsigned int> diagSize = (*(*this)(0)->Diags->phases.itDiagPhase)->my_data.dims_;
	for (unsigned int ipatch=1 ; ipatch<this->size() ; ipatch++) {
	    for (int i=0 ; i<diagSize[0] ; i++)
		for (int j=0 ; j<diagSize[1] ; j++)
		    (*(*this)(0)->Diags->phases.itDiagPhase)->my_data(i,j) += (*(*this)(ipatch)->Diags->phases.itDiagPhase)->my_data(i,j);
	    (*this)(ipatch)->Diags->phases.itDiagPhase++;
	} // for ipatch
	(*this)(0)->Diags->phases.itDiagPhase++;

    } // for idiags

}


void VectorPatch::initProbesDiags(Params& params, int timestep)
{
    (*this)(0)->Diags->probes.createFile();
    // Start at 0, cause of setFile set probesStart (locate writing point in h5 file)
    for (unsigned int ipatch=0 ; ipatch<this->size() ; ipatch++) {
	(*this)(ipatch)->Diags->probes.setFile( (*this)(0)->Diags->probes.fileId, (*this)(ipatch), params );
    }
    //cout << " File created " << endl;
    for (unsigned int ipatch=0 ; ipatch<this->size() ; ipatch++) {
	//cout << "Data written for " << ipatch << endl;
	(*this)(ipatch)->Diags->probes.writePositionIn(params);
	//cout << "End of Data written for " << ipatch << endl;
    }
}

void VectorPatch::finalizeProbesDiags(Params& params, int timestep)
{
    for (unsigned int ipatch=1 ; ipatch<this->size() ; ipatch++) {
	(*this)(ipatch)->Diags->probes.setFile( 0 );
    }

}

void VectorPatch::initDumpFields(Params& params, int timestep)
{
    (*this)(0)->sio->createFiles(params, (*this)(0));
    for (unsigned int ipatch=0 ; ipatch<this->size() ; ipatch++) {
	(*this)(ipatch)->sio->setFiles( (*this)(0)->sio->global_file_id_, (*this)(0)->sio->global_file_id_avg );
    }
}

void VectorPatch::finalizeDumpFields(Params& params, int timestep)
{
    for (unsigned int ipatch=1 ; ipatch<this->size() ; ipatch++) {
	(*this)(ipatch)->sio->setFiles( 0, 0 );
    }

}

void VectorPatch::createPatches(Params& params, SmileiMPI* smpi, SimWindow* simWindow)
{
    unsigned int n_moved(0), nPatches_now;
    recv_patches_.resize(0);

    // Set Index of the 1st patch of the vector yet on current MPI rank
    // Is this really necessary ? It should be done already ...
    refHindex_ = (*this)(0)->Hindex();

    //When going to openMP, these two vectors must be stored by patch and not by vectorPatch.
    recv_patch_id_.clear();
    send_patch_id_.clear();
    
    
    // define recv_patches_ parsing patch_count
    // Go to 1st patch to recv (maybe yet on current CPU)
    // istart = Index of the futur 1st patch
    // recv : store real Hindex
    int istart( 0 );
    for (int irk=0 ; irk<smpi->getRank() ; irk++) istart += smpi->patch_count[irk];
    //recv_patch_id stores all the hindex this process must own at the end of the exchange.
    for (int ipatch=0 ; ipatch<smpi->patch_count[smpi->getRank()] ; ipatch++)
	recv_patch_id_.push_back( istart+ipatch );


    // define send_patches_ parsing patch_count
    // send_patch_id_ stores indices from 0 to current npatch(before exchange)
    //for (unsigned int ipatch=0 ; ipatch<this->size() ; ipatch++) {
    //    send_patch_id_.push_back( ipatch );
    //}
    //Current number of patch
    nPatches_now = this->size() ;


    //std::vector<int> tmp(0);
    //Loop on current patches...
    //for (unsigned int ipatch=0 ; ipatch<send_patch_id_.size() ; ipatch++)
    for (unsigned int ipatch=0 ; ipatch < nPatches_now ; ipatch++)
      //if        current hindex        <  future refHindex  OR current hindex > future last hindex...
	if ( ( refHindex_+ipatch < recv_patch_id_[0] ) || ( refHindex_+ipatch > recv_patch_id_.back() ) )
      //    put this patch in tmp. We will have to send it away.
	    //tmp.push_back( ipatch );
	    send_patch_id_.push_back( ipatch );

    //  nPatches <- future number of patches owned.
    // Backward loop on future patches...
    for ( int ipatch=recv_patch_id_.size()-1 ; ipatch>=0 ; ipatch--) {
      //if      future patch hindex  >= current refHindex             AND    future patch hindex <= current last hindex
	//if ( ( recv_patch_id_[ipatch]>=refHindex_+send_patch_id_[0] ) && ( recv_patch_id_[ipatch]<=refHindex_+send_patch_id_[send_patch_id_.size()-1] ) ) {
	//                                          send_patch_id_[0] should be equal to 0 ??
	if ( ( recv_patch_id_[ipatch]>=refHindex_ ) && ( recv_patch_id_[ipatch] <= refHindex_ + nPatches_now - 1 ) ) {
            //Remove this patch from the receive list because I already own it.
	    recv_patch_id_.erase( recv_patch_id_.begin()+ipatch );
	}
    }

    //send_patch_id_ = tmp;

    if (simWindow) n_moved = simWindow->getNmoved(); 
    // Store in local vector future patches
    // Loop on the patches I have to receive and do not already own.
    for (unsigned int ipatch=0 ; ipatch < recv_patch_id_.size() ; ipatch++) {
	// density profile is initializes as if t = 0 !
	// Species will be cleared when, nbr of particles will be known
        //Creation of a new patch, ready to receive its content from MPI neighbours.
	Patch* newPatch = PatchesFactory::create(params, smpi, recv_patch_id_[ipatch], n_moved );
        //Store pointers to newly created patch in recv_patches_.
	recv_patches_.push_back( newPatch );
    }

}

void VectorPatch::setNbrParticlesToExch(SmileiMPI* smpi, Params& params)
{
    int nSpecies( (*this)(0)->vecSpecies.size() );
    int nDim_Parts( (*this)(0)->vecSpecies[0]->particles->dimension() );

    // Send particles
    for (unsigned int ipatch=0 ; ipatch<send_patch_id_.size() ; ipatch++) {

	int newMPIrank(0);
	// locate rank which will own send_patch_id_[ipatch]
	int tmp( smpi->patch_count[newMPIrank] );
	while ( tmp <= send_patch_id_[ipatch]+refHindex_ ) {
	    newMPIrank++;
	    tmp += smpi->patch_count[newMPIrank];
	}

	vector<int> nbrOfPartsSend(nSpecies,0);
	for (int ispec=0 ; ispec<nSpecies ; ispec++) {
	    nbrOfPartsSend[ispec] = (*this)(send_patch_id_[ipatch])->vecSpecies[ispec]->getNbrOfParticles();
	}
#ifdef _DEBUGPATCH
	cout << smpi->getRank() << " send to " << newMPIrank << " with tag " << refHindex_+send_patch_id_[ipatch] << endl;
	for (int ispec=0;ispec<nSpecies;ispec++)
	  cout << "n part send = " << nbrOfPartsSend[ispec] << endl;
#endif
	smpi->send( nbrOfPartsSend, newMPIrank, refHindex_+send_patch_id_[ipatch] );
    }


    // Recv part
    for (unsigned int ipatch=0 ; ipatch<recv_patch_id_.size() ; ipatch++) {

	vector<int> nbrOfPartsRecv(nSpecies,0);
	int oldMPIrank(0); // Comparing recv_patch_id_[ipatch] to 1st yet on current MPI rank
	if ( recv_patch_id_[ipatch] > refHindex_ )
	    oldMPIrank = smpi->getRank()+1;
	else
	    oldMPIrank = smpi->getRank()-1;

#ifdef _DEBUGPATCH
	cout << smpi->getRank() << " recv from " << oldMPIrank << " with tag " << recv_patch_id_[ipatch] << endl;
	for (int ispec=0;ispec<nSpecies;ispec++)
	  cout << "n part recv = " << nbrOfPartsRecv[ispec] << endl;
#endif
	smpi->recv( &nbrOfPartsRecv, oldMPIrank, recv_patch_id_[ipatch] );
#ifdef _DEBUGPATCH
	for (int ispec=0;ispec<nSpecies;ispec++)
	  cout << "n part recv = " << nbrOfPartsRecv[ispec] << endl;
#endif
	for (int ispec=0 ; ispec<nSpecies ; ispec++)
	    recv_patches_[ipatch]->vecSpecies[ispec]->particles->initialize( nbrOfPartsRecv[ispec], (*(*this)(0)->vecSpecies[0]->particles) );
    }

    //Synchro, send/recv must be non-blocking !!!
    smpi->barrier();
}


//void VectorPatch::exchangePatches(SmileiMPI* smpi)
//{
//    int nSpecies( (*this)(0)->vecSpecies.size() );
//
//    // Send part
//    for (unsigned int ipatch=0 ; ipatch<send_patch_id_.size() ; ipatch++) {
//
//	int newMPIrank(0);
//	// locate rank which owns send_patch_id_[ipatch]
//	int tmp( smpi->patch_count[newMPIrank] );
//	while ( tmp <= send_patch_id_[ipatch]+refHindex_ ) {
//	    newMPIrank++;
//	    tmp += smpi->patch_count[newMPIrank];
//	}
//#ifdef _DEBUGPATCH
//	cout << smpi->getRank() << " send to " << newMPIrank << " with tag " << send_patch_id_[ipatch] << endl;
//#endif
//	smpi->send( (*this)(send_patch_id_[ipatch]), newMPIrank, refHindex_+send_patch_id_[ipatch] );
//
//    }
//
//
//    // Recv part
//    // recv_patch_id_ must be sorted !
//    // Loop / This, check this->hindex is/not recv_patch_id
//    for (unsigned int ipatch=0 ; ipatch<recv_patch_id_.size() ; ipatch++) {
//	int oldMPIrank(0); // Comparing recv_patch_id_[ipatch] to 1st yet on current MPI rank
//	if ( recv_patch_id_[ipatch] > refHindex_ )
//	    oldMPIrank = smpi->getRank()+1;
//	else
//	    oldMPIrank = smpi->getRank()-1;
//#ifdef _DEBUGPATCH
//	cout << smpi->getRank() << " recv from " << oldMPIrank << " with tag " << recv_patch_id_[ipatch] << endl;
//#endif
//	smpi->recv( recv_patches_[ipatch], oldMPIrank, recv_patch_id_[ipatch] );
//    }
//
//    //Synchro, send/recv must be non-blocking !!!
//
//    /*for (unsigned int ipatch=0 ; ipatch<send_patch_id_.size() ; ipatch++) {
//	delete (*this)(send_patch_id_[ipatch]-refHindex_);
//	patches_[ send_patch_id_[ipatch]-refHindex_ ] = NULL;
//	patches_.erase( patches_.begin() + send_patch_id_[ipatch] - refHindex_ );
//	
//    }*/
//    int nPatchSend(send_patch_id_.size());
//    for (int ipatch=nPatchSend-1 ; ipatch>=0 ; ipatch--) {
//	//Ok while at least 1 old patch stay inon current CPU
//	(*this)(send_patch_id_[ipatch])->Diags->probes.setFile(0);
//	(*this)(send_patch_id_[ipatch])->sio->setFiles(0,0);
//	delete (*this)(send_patch_id_[ipatch]);
//	patches_[ send_patch_id_[ipatch] ] = NULL;
//	patches_.erase( patches_.begin() + send_patch_id_[ipatch] );
//	
//    }
//
//    for (unsigned int ipatch=0 ; ipatch<recv_patch_id_.size() ; ipatch++) {
//	if ( recv_patch_id_[ipatch] > refHindex_ )
//	    patches_.push_back( recv_patches_[ipatch] );
//	else
//	    patches_.insert( patches_.begin()+ipatch, recv_patches_[ipatch] );
//    }
//    recv_patches_.clear();
//
//#ifdef _DEBUGPATCH
//    cout << smpi->getRank() << " number of patches " << this->size() << endl;
//#endif
//    for (int ipatch=0 ; ipatch<patches_.size() ; ipatch++ ) { 
//	(*this)(ipatch)->updateMPIenv(smpi);
//    }
//
//    definePatchDiagsMaster();
//
//}
void VectorPatch::output_exchanges(SmileiMPI* smpi)
{
    ofstream output_file;
    ostringstream name("");
    name << "debug_output"<<smpi->smilei_rk<<".txt" ;
    output_file.open(name.str().c_str(), std::ofstream::out | std::ofstream::app);
    int newMPIrank, oldMPIrank;
    newMPIrank = smpi->smilei_rk -1;
    oldMPIrank = smpi->smilei_rk -1;
    int istart( 0 );
    for (int irk=0 ; irk<smpi->getRank() ; irk++) istart += smpi->patch_count[irk];
    for (unsigned int ipatch=0 ; ipatch < send_patch_id_.size() ; ipatch++) {
        if(send_patch_id_[ipatch]+refHindex_ > istart ) newMPIrank = smpi->smilei_rk + 1;
        output_file << "Rank " << smpi->smilei_rk << " sending patch " << send_patch_id_[ipatch]+refHindex_ << " to " << newMPIrank << endl; 
    }
    for (unsigned int ipatch=0 ; ipatch < recv_patch_id_.size() ; ipatch++) {
        if(recv_patch_id_[ipatch] > refHindex_ ) oldMPIrank = smpi->smilei_rk + 1;
        output_file << "Rank " << smpi->smilei_rk << " receiving patch " << recv_patch_id_[ipatch] << " from " << oldMPIrank << endl; 
    }
    output_file << "NEXT" << endl;
    output_file.close();
}

<<<<<<< HEAD
void VectorPatch::exchangePatches_new(SmileiMPI* smpi, Params& params)
=======

void VectorPatch::exchangePatches(SmileiMPI* smpi)
>>>>>>> 94c8aa3f
{
    int nSpecies( (*this)(0)->vecSpecies.size() );
    int newMPIrank, oldMPIrank;
    //int newMPIrankbis, oldMPIrankbis, tmp;
    int nDim_Parts( (*this)(0)->vecSpecies[0]->particles->dimension() );
    newMPIrank = smpi->smilei_rk -1;
    oldMPIrank = smpi->smilei_rk -1;
    int istart( 0 );
    int nmessage = 2*nSpecies+10;
    for (int irk=0 ; irk<smpi->getRank() ; irk++) istart += smpi->patch_count[irk];
    // Send part
    // Send particles
    for (unsigned int ipatch=0 ; ipatch < send_patch_id_.size() ; ipatch++) {
	// locate rank which will own send_patch_id_[ipatch]
	// We assume patches are only exchanged with neighbours.
	// Once all patches supposed to be sent to the left are done, we send the rest to the right.
      //if   hindex of patch to be sent              >  future hindex of the first patch owned by this process 
        if(send_patch_id_[ipatch]+refHindex_ > istart ) newMPIrank = smpi->smilei_rk + 1;
        //cout << "Rank " << smpi->smilei_rk << " sending patch " << send_patch_id_[ipatch]+refHindex_ << " to " << newMPIrank << endl; 
	//newMPIrankbis = 0 ;
	//tmp = smpi->patch_count[newMPIrankbis];
	//while ( tmp <= send_patch_id_[ipatch]+refHindex_ ) {
	//    newMPIrankbis++;
	//    tmp += smpi->patch_count[newMPIrankbis];
	//}
        
        //if (newMPIrank != newMPIrankbis){
        //    cout << "newMIPrank problem ! " << newMPIrank << endl;
        //    newMPIrank = newMPIrankbis ;
        //}

	smpi->isend( (*this)(send_patch_id_[ipatch]), newMPIrank, (refHindex_+send_patch_id_[ipatch])*nmessage );
    }

    for (unsigned int ipatch=0 ; ipatch < recv_patch_id_.size() ; ipatch++) {
      //if   hindex of patch to be received > first hindex actually owned, that means it comes from the next MPI process and not from the previous anymore. 
        if(recv_patch_id_[ipatch] > refHindex_ ) oldMPIrank = smpi->smilei_rk + 1;
        //cout << "Rank " << smpi->smilei_rk << " receiving patch " << recv_patch_id_[ipatch] << " from " << oldMPIrank << endl; 
	//oldMPIrankbis = 0 ; // Comparing recv_patch_id_[ipatch] to 1st yet on current MPI rank
	//if ( recv_patch_id_[ipatch] > refHindex_ )
	//    oldMPIrankbis = smpi->getRank()+1;
	//else
	//    oldMPIrankbis = smpi->getRank()-1;

        //if (oldMPIrank != oldMPIrankbis){
        //    cout << "oldMIPrank problem ! " << oldMPIrank << endl;
        //    oldMPIrank = oldMPIrankbis ;
        //}
        smpi->new_recv( recv_patches_[ipatch], oldMPIrank, recv_patch_id_[ipatch]*nmessage, params );
    }

    smpi->barrier();
    //Delete sent patches
    int nPatchSend(send_patch_id_.size());
    for (int ipatch=nPatchSend-1 ; ipatch>=0 ; ipatch--) {
	//Ok while at least 1 old patch stay inon current CPU
	(*this)(send_patch_id_[ipatch])->Diags->probes.setFile(0);
	(*this)(send_patch_id_[ipatch])->sio->setFiles(0,0);
	delete (*this)(send_patch_id_[ipatch]);
	patches_[ send_patch_id_[ipatch] ] = NULL;
	patches_.erase( patches_.begin() + send_patch_id_[ipatch] );
	
    }
    //Put received patches in the global vecPatches
    for (unsigned int ipatch=0 ; ipatch<recv_patch_id_.size() ; ipatch++) {
	if ( recv_patch_id_[ipatch] > refHindex_ )
	    patches_.push_back( recv_patches_[ipatch] );
	else
	    patches_.insert( patches_.begin()+ipatch, recv_patches_[ipatch] );
    }
    recv_patches_.clear();

    for (int ipatch=0 ; ipatch<patches_.size() ; ipatch++ ) { 
	(*this)(ipatch)->updateMPIenv(smpi);
    }

    definePatchDiagsMaster();
    refHindex_ = (*this)(0)->Hindex();
    resizeFields();   

}

void VectorPatch::definePatchDiagsMaster(hid_t globalFile, hid_t globalFileAvg)
{
    for (unsigned int ipatch=0 ; ipatch<this->size() ; ipatch++) {
        (*this)(ipatch)->sio->setFiles( globalFile, globalFileAvg );
    }

}

void VectorPatch::definePatchDiagsMaster()
{
    int patchIdMaster(0);
    for (patchIdMaster=0 ; patchIdMaster<patches_.size() ; patchIdMaster++ )
	if ( (*this)(patchIdMaster)->Diags->probes.fileId != 0 ) break;

    for (unsigned int ipatch=0 ; ipatch<this->size() ; ipatch++) {
	if ((ipatch!=patchIdMaster) && (patchIdMaster!=patches_.size()) ) { // patchIdMaster!=patches_.size() 
		(*this)(ipatch)->Diags->probes.setFile( (*this)(patchIdMaster)->Diags->probes.fileId );
	}
    }

    for (patchIdMaster=0 ; patchIdMaster<patches_.size() ; patchIdMaster++ )
	if ( (*this)(patchIdMaster)->sio->global_file_id_ != 0 ) break;

    for (unsigned int ipatch=0 ; ipatch<this->size() ; ipatch++) {
	if ((ipatch!=patchIdMaster) && (patchIdMaster!=patches_.size()) ) { // patchIdMaster!=patches_.size() 
	    (*this)(ipatch)->sio->setFiles( (*this)(patchIdMaster)->sio->global_file_id_, (*this)(patchIdMaster)->sio->global_file_id_avg );
	}
    }

}

void VectorPatch::updatePatchFieldDump( Params& params )
{
    for (unsigned int ipatch=0 ; ipatch<this->size() ; ipatch++) {
	if ( (*this)(ipatch)->Pcoordinates[0]!=params.number_of_patches[0]-1 )
	    (*this)(ipatch)->sio->updatePattern( params, (*this)(ipatch) );
    }
    
}


void VectorPatch::solvePoisson( Params &params, SmileiMPI* smpi )
{
    unsigned int nx_p2_global = (params.n_space_global[0]+1) * (params.n_space_global[1]+1);

    unsigned int iteration_max = 50000;
    double       error_max     = 1.e-14;
    unsigned int iteration=0;

    // Init & Store internal data (phi, r, p, Ap) per patch
    double rnew_dot_rnew_local(0.);
    double rnew_dot_rnew(0.);    
    for (unsigned int ipatch=0 ; ipatch<this->size() ; ipatch++) {
	(*this)(ipatch)->EMfields->initPoisson( (*this)(ipatch) );
	rnew_dot_rnew_local += (*this)(ipatch)->EMfields->compute_r();
    }
    MPI_Allreduce(&rnew_dot_rnew_local, &rnew_dot_rnew, 1, MPI_DOUBLE, MPI_SUM, MPI_COMM_WORLD);

    Ap_.resize(0);
    for (int ipatch=0 ; ipatch<this->size() ; ipatch++)
	Ap_.push_back( (*this)(ipatch)->EMfields->Ap_ );

    // compute control parameter
    double ctrl = rnew_dot_rnew / (double)(nx_p2_global);
	
    // ---------------------------------------------------------
    // Starting iterative loop for the conjugate gradient method
    // ---------------------------------------------------------
    if (smpi->isMaster()) DEBUG("Starting iterative loop for CG method");
    while ( (ctrl > error_max) && (iteration<iteration_max) ) {
        
        iteration++;
        if (smpi->isMaster()) DEBUG("iteration " << iteration << " started with control parameter ctrl = " << ctrl*1.e14 << " x 1e-14");

        // scalar product of the residual
        double r_dot_r = rnew_dot_rnew;

	for (unsigned int ipatch=0 ; ipatch<this->size() ; ipatch++) 
	    (*this)(ipatch)->EMfields->compute_Ap( (*this)(ipatch) );

	// Exchange Ap_ (intra & extra MPI)
	exchange( Ap_ );

       // scalar product p.Ap
        double p_dot_Ap       = 0.0;
        double p_dot_Ap_local = 0.0;
	for (unsigned int ipatch=0 ; ipatch<this->size() ; ipatch++) {
	    p_dot_Ap_local += (*this)(ipatch)->EMfields->compute_pAp();
	}
        MPI_Allreduce(&p_dot_Ap_local, &p_dot_Ap, 1, MPI_DOUBLE, MPI_SUM, MPI_COMM_WORLD);


        // compute new potential and residual
	for (unsigned int ipatch=0 ; ipatch<this->size() ; ipatch++) {
	    (*this)(ipatch)->EMfields->update_pand_r( r_dot_r, p_dot_Ap );
	}

        // compute new residual norm
        rnew_dot_rnew       = 0.0;
        rnew_dot_rnew_local = 0.0;
	for (unsigned int ipatch=0 ; ipatch<this->size() ; ipatch++) {
	    rnew_dot_rnew_local += (*this)(ipatch)->EMfields->compute_r();
	}
	MPI_Allreduce(&rnew_dot_rnew_local, &rnew_dot_rnew, 1, MPI_DOUBLE, MPI_SUM, MPI_COMM_WORLD);
        if (smpi->isMaster()) DEBUG("new residual norm: rnew_dot_rnew = " << rnew_dot_rnew);

        // compute new directio
	for (unsigned int ipatch=0 ; ipatch<this->size() ; ipatch++) {
	    (*this)(ipatch)->EMfields->update_p( rnew_dot_rnew, r_dot_r );
	}

        // compute control parameter
        ctrl = rnew_dot_rnew / (double)(nx_p2_global);
        if (smpi->isMaster()) DEBUG("iteration " << iteration << " done, exiting with control parameter ctrl = " << ctrl);

    }//End of the iterative loop
    
    
    // --------------------------------
    // Status of the solver convergence
    // --------------------------------
    if (iteration == iteration_max) {
        if (smpi->isMaster())
            WARNING("Poisson solver did not converge: reached maximum iteration number: " << iteration
                    << ", relative error is ctrl = " << 1.0e14*ctrl << " x 1e-14");
    }
    else {
        if (smpi->isMaster()) 
            MESSAGE(1,"Poisson solver converged at iteration: " << iteration
                    << ", relative error is ctrl = " << 1.0e14*ctrl << " x 1e-14");
    }

    Ap_.clear();

    // ------------------------------------------
    // Compute the electrostatic fields Ex and Ey
    // ------------------------------------------
    for (unsigned int ipatch=0 ; ipatch<this->size() ; ipatch++)
	(*this)(ipatch)->EMfields->initE( (*this)(ipatch) );

    exchangeE();    
    
    // Centering of the electrostatic fields
    // -------------------------------------

    vector<double> E_Add(Ex_[0]->dims_.size(),0.);
    if ( Ex_[0]->dims_.size()>1 ) {
	double Ex_WestNorth = 0.0;
	double Ey_WestNorth = 0.0;
	double Ex_EastSouth = 0.0;
	double Ey_EastSouth = 0.0;

	//The NorthWest patch has Patch coordinates X=0, Y=2^m1-1= number_of_patches[1]-1.
	//Its hindex is
	int patch_NorthWest = generalhilbertindex(params.mi[0], params.mi[1], 0,  params.number_of_patches[1]-1);
	//The MPI rank owning it is
	int rank_WestNorth = smpi->hrank(patch_NorthWest);
	//The SouthEast patch has Patch coordinates X=2^m0-1= number_of_patches[0]-1, Y=0.
	//Its hindex is
	int patch_SouthEast = generalhilbertindex(params.mi[0], params.mi[1], params.number_of_patches[0]-1, 0);
	//The MPI rank owning it is
	int rank_EastSouth = smpi->hrank(patch_SouthEast);


	//cout << params.mi[0] << " " << params.mi[1] << " " << params.number_of_patches[0] << " " << params.number_of_patches[1] << endl;
	//cout << patch_NorthWest << " " << rank_WestNorth << " " << patch_SouthEast << " " << rank_EastSouth << endl;

	if ( smpi->smilei_rk == rank_WestNorth ) {
	    Ex_WestNorth = (*this)(patch_NorthWest-((*this).refHindex_))->EMfields->getEx_WestNorth();
	    Ey_WestNorth = (*this)(patch_NorthWest-((*this).refHindex_))->EMfields->getEy_WestNorth();
	}
    
	// East-South corner
	if ( smpi->smilei_rk == rank_EastSouth ) {
	    Ex_EastSouth = (*this)(patch_SouthEast-((*this).refHindex_))->EMfields->getEx_EastSouth();
	    Ey_EastSouth = (*this)(patch_SouthEast-((*this).refHindex_))->EMfields->getEy_EastSouth();
	}

	MPI_Bcast(&Ex_WestNorth, 1, MPI_DOUBLE, rank_WestNorth, MPI_COMM_WORLD);
	MPI_Bcast(&Ey_WestNorth, 1, MPI_DOUBLE, rank_WestNorth, MPI_COMM_WORLD);

	MPI_Bcast(&Ex_EastSouth, 1, MPI_DOUBLE, rank_EastSouth, MPI_COMM_WORLD);
	MPI_Bcast(&Ey_EastSouth, 1, MPI_DOUBLE, rank_EastSouth, MPI_COMM_WORLD);

	//This correction is always done, independantly of the periodicity. Is this correct ?
	E_Add[0] = -0.5*(Ex_WestNorth+Ex_EastSouth);
	E_Add[1] = -0.5*(Ey_WestNorth+Ey_EastSouth);
    
    }
    else if( Ex_[0]->dims_.size()==1 ) {
	double Ex_West = 0.0;
	double Ex_East = 0.0;
    
	unsigned int rankWest = 0;
	if ( smpi->smilei_rk == 0 ) {
	    //Ex_West = (*Ex1D)(index_bc_min[0]);
	    Ex_West = (*this)( (0)-((*this).refHindex_))->EMfields->getEx_West();
	}
	MPI_Bcast(&Ex_West, 1, MPI_DOUBLE, rankWest, MPI_COMM_WORLD);
    
	unsigned int rankEast = smpi->smilei_sz-1;
	if ( smpi->smilei_rk == smpi->smilei_sz-1 ) {
	    //Ex_East = (*Ex1D)(index_bc_max[0]);
	    Ex_East = (*this)( (params.number_of_patches[0]-1)-((*this).refHindex_))->EMfields->getEx_East();
	}
	MPI_Bcast(&Ex_East, 1, MPI_DOUBLE, rankEast, MPI_COMM_WORLD);
	E_Add[0] = -0.5*(Ex_West+Ex_East);

    }

    // Centering electrostatic fields
    for (unsigned int ipatch=0 ; ipatch<this->size() ; ipatch++)
	(*this)(ipatch)->EMfields->centeringE( E_Add );


    // Compute error on the Poisson equation
    double deltaPoisson_max = 0.0;
    int i_deltaPoisson_max  = -1;

#ifdef _A_FINALISER
    for (unsigned int i=0; i<nx_p; i++) {
        double deltaPoisson = abs( ((*Ex1D)(i+1)-(*Ex1D)(i))/dx - (*rho1D)(i) );
        if (deltaPoisson > deltaPoisson_max) {
            deltaPoisson_max   = deltaPoisson;
            i_deltaPoisson_max = i;
        }
    }
#endif
    
    //!\todo Reduce to find global max
    if (smpi->isMaster())
        MESSAGE(1,"Poisson equation solved. Maximum error = " << deltaPoisson_max << " at i= " << i_deltaPoisson_max);

}

bool VectorPatch::isRhoNull( SmileiMPI* smpi )
{
    double norm2(0.);
    double locnorm2(0.);
    for (unsigned int ipatch=0 ; ipatch<this->size() ; ipatch++)
	locnorm2 += (*this)(ipatch)->EMfields->computeRhoNorm2();

    MPI_Allreduce(&locnorm2, &norm2, 1, MPI_DOUBLE, MPI_SUM, MPI_COMM_WORLD);

    return (norm2<=0.);
}


void VectorPatch::exchange( std::vector<Field*> fields )
{
    unsigned int nx_, ny_, h0, oversize[2], n_space[2],gsp[2];
    double *pt1,*pt2;
    h0 = (*this)(0)->hindex;

    oversize[0] = (*this)(0)->EMfields->oversize[0];
    oversize[1] = (*this)(0)->EMfields->oversize[1];

    n_space[0] = (*this)(0)->EMfields->n_space[0];
    n_space[1] = (*this)(0)->EMfields->n_space[1];

    nx_ = fields[0]->dims_[0];
    ny_ = 1;
    if (fields[0]->dims_.size()>1)
      ny_ = fields[0]->dims_[1];

    gsp[0] = 2*oversize[0]+fields[0]->isDual_[0]; //Ghost size primal

    #pragma omp for schedule(dynamic) private(pt1,pt2)
    for (unsigned int ipatch=0 ; ipatch<this->size() ; ipatch++) {

	if ((*this)(ipatch)->MPI_me_ == (*this)(ipatch)->MPI_neighbor_[0][0]){
	    pt1 = &(*fields[(*this)(ipatch)->neighbor_[0][0]-h0])((n_space[0])*ny_);
	    pt2 = &(*fields[ipatch])(0);
	    memcpy( pt2, pt1, ny_*sizeof(double)); 
	    memcpy( pt1+gsp[0]*ny_, pt2+gsp[0]*ny_, ny_*sizeof(double)); 
	} // End if ( MPI_me_ == MPI_neighbor_[0][0] ) 

	if (fields[0]->dims_.size()>1) {
	    gsp[1] = 2*oversize[1]+fields[0]->isDual_[1]; //Ghost size primal
	    if ((*this)(ipatch)->MPI_me_ == (*this)(ipatch)->MPI_neighbor_[1][0]){
		pt1 = &(*fields[(*this)(ipatch)->neighbor_[1][0]-h0])(n_space[1]);
		pt2 = &(*fields[ipatch])(0);
		for (unsigned int i = 0 ; i < nx_*ny_ ; i += ny_){
		    pt2[i] = pt1[i] ;
		    pt1[i+gsp[1]] = pt2[i+gsp[1]] ;
		} 
	    } // End if ( MPI_me_ == MPI_neighbor_[1][0] ) 
	}

    } // End for( ipatch )

    #pragma omp for
    for (unsigned int ipatch=0 ; ipatch<this->size() ; ipatch++)
	(*this)(ipatch)->initExchange( fields[ipatch], 0 );

    #pragma omp for
    for (unsigned int ipatch=0 ; ipatch<this->size() ; ipatch++)
	(*this)(ipatch)->finalizeExchange( fields[ipatch], 0 );

    if (fields[0]->dims_.size()>1) {
        #pragma omp for
	for (unsigned int ipatch=0 ; ipatch<this->size() ; ipatch++)
	    (*this)(ipatch)->initExchange( fields[ipatch], 1 );

        #pragma omp for
	for (unsigned int ipatch=0 ; ipatch<this->size() ; ipatch++)
	    (*this)(ipatch)->finalizeExchange( fields[ipatch], 1 );
    }

}

void VectorPatch::exchange0( std::vector<Field*> fields )
{
    unsigned int nx_, ny_, h0, oversize[2], n_space[2],gsp[2];
    double *pt1,*pt2;
    h0 = (*this)(0)->hindex;

    oversize[0] = (*this)(0)->EMfields->oversize[0];
    oversize[1] = (*this)(0)->EMfields->oversize[1];

    n_space[0] = (*this)(0)->EMfields->n_space[0];
    n_space[1] = (*this)(0)->EMfields->n_space[1];

    nx_ = fields[0]->dims_[0];
    ny_ = 1;
    if (fields[0]->dims_.size()>1)
	ny_ = fields[0]->dims_[1];

    gsp[0] = 2*oversize[0]+fields[0]->isDual_[0]; //Ghost size primal

    #pragma omp for schedule(dynamic) private(pt1,pt2)
    for (unsigned int ipatch=0 ; ipatch<this->size() ; ipatch++) {

	if ((*this)(ipatch)->MPI_me_ == (*this)(ipatch)->MPI_neighbor_[0][0]){
	    pt1 = &(*fields[(*this)(ipatch)->neighbor_[0][0]-h0])((n_space[0])*ny_);
	    pt2 = &(*fields[ipatch])(0);
	    memcpy( pt2, pt1, ny_*sizeof(double)); 
	    memcpy( pt1+gsp[0]*ny_, pt2+gsp[0]*ny_, ny_*sizeof(double)); 
	} // End if ( MPI_me_ == MPI_neighbor_[0][0] ) 


    } // End for( ipatch )

    #pragma omp for
    for (unsigned int ipatch=0 ; ipatch<this->size() ; ipatch++)
	(*this)(ipatch)->initExchange( fields[ipatch], 0 );

    #pragma omp for
    for (unsigned int ipatch=0 ; ipatch<this->size() ; ipatch++)
	(*this)(ipatch)->finalizeExchange( fields[ipatch], 0 );


}

void VectorPatch::exchange1( std::vector<Field*> fields )
{
    unsigned int nx_, ny_, h0, oversize[2], n_space[2],gsp[2];
    double *pt1,*pt2;
    h0 = (*this)(0)->hindex;

    oversize[0] = (*this)(0)->EMfields->oversize[0];
    oversize[1] = (*this)(0)->EMfields->oversize[1];

    n_space[0] = (*this)(0)->EMfields->n_space[0];
    n_space[1] = (*this)(0)->EMfields->n_space[1];

    nx_ = fields[0]->dims_[0];
    ny_ = fields[0]->dims_[1];

    gsp[0] = 2*oversize[0]+fields[0]->isDual_[0]; //Ghost size primal
    gsp[1] = 2*oversize[1]+fields[0]->isDual_[1]; //Ghost size primal

    #pragma omp for schedule(runtime) private(pt1,pt2)
    for (unsigned int ipatch=0 ; ipatch<this->size() ; ipatch++) {

	if ((*this)(ipatch)->MPI_me_ == (*this)(ipatch)->MPI_neighbor_[1][0]){
	    pt1 = &(*fields[(*this)(ipatch)->neighbor_[1][0]-h0])(n_space[1]);
	    pt2 = &(*fields[ipatch])(0);
	    for (unsigned int i = 0 ; i < nx_*ny_ ; i += ny_){
		pt2[i] = pt1[i] ;
		pt1[i+gsp[1]] = pt2[i+gsp[1]] ;
	    } 
	} // End if ( MPI_me_ == MPI_neighbor_[1][0] ) 

    } // End for( ipatch )

    #pragma omp for schedule(runtime)
    for (unsigned int ipatch=0 ; ipatch<this->size() ; ipatch++)
	(*this)(ipatch)->initExchange( fields[ipatch], 1 );

    #pragma omp for schedule(runtime)
    for (unsigned int ipatch=0 ; ipatch<this->size() ; ipatch++)
	(*this)(ipatch)->finalizeExchange( fields[ipatch], 1 );


}

void VectorPatch::sum( std::vector<Field*> fields )
{
    unsigned int nx_,ny_, h0, oversize[2], n_space[2],gsp[2];
    double *pt1,*pt2;
    h0 = (*this)(0)->hindex;

    oversize[0] = (*this)(0)->EMfields->oversize[0];
    oversize[1] = (*this)(0)->EMfields->oversize[1];
    
    n_space[0] = (*this)(0)->EMfields->n_space[0];
    n_space[1] = (*this)(0)->EMfields->n_space[1];
    
    nx_ = fields[0]->dims_[0];
    ny_ = 1;
    if (fields[0]->dims_.size()>1)
        ny_ = fields[0]->dims_[1];
    
    gsp[0] = 1+2*oversize[0]+fields[0]->isDual_[0]; //Ghost size primal


    #pragma omp for schedule(runtime) private(pt1,pt2)
    for (unsigned int ipatch=0 ; ipatch<this->size() ; ipatch++) {

        if ((*this)(ipatch)->MPI_me_ == (*this)(ipatch)->MPI_neighbor_[0][0]){
	    //The patch on my left belongs to the same MPI process than I.
	    pt1 = &(*fields[(*this)(ipatch)->neighbor_[0][0]-h0])(n_space[0]*ny_);
	    pt2 = &(*fields[ipatch])(0);
	    for (unsigned int i = 0; i < gsp[0]* ny_ ; i++) pt1[i] += pt2[i];
	    memcpy( pt2, pt1, gsp[0]*ny_*sizeof(double)); 
                    
	}

    }
    
    for (int iDim=0;iDim<1;iDim++) {
        #pragma omp for schedule(runtime)
        for (unsigned int ipatch=0 ; ipatch<this->size() ; ipatch++) {
    	(*this)(ipatch)->initSumField( fields[ipatch], iDim ); // initialize
        }
    
        #pragma omp for schedule(runtime)
        for (unsigned int ipatch=0 ; ipatch<this->size() ; ipatch++) {
    	(*this)(ipatch)->finalizeSumField( fields[ipatch], iDim ); // finalize (waitall + sum)
        }
    }


    if (fields[0]->dims_.size()>1) {
	gsp[1] = 1+2*oversize[1]+fields[0]->isDual_[1]; //Ghost size primal
        #pragma omp for schedule(runtime) private(pt1,pt2)
	for (unsigned int ipatch=0 ; ipatch<this->size() ; ipatch++) {

	    if ((*this)(ipatch)->MPI_me_ == (*this)(ipatch)->MPI_neighbor_[1][0]){
		//The patch below me belongs to the same MPI process than I.
		pt1 = &(*fields[(*this)(ipatch)->neighbor_[1][0]-h0])(n_space[1]);
		pt2 = &(*fields[ipatch])(0);
		for (unsigned int j = 0; j < nx_ ; j++){
		    for (unsigned int i = 0; i < gsp[1] ; i++) pt1[i] += pt2[i];
		    memcpy( pt2, pt1, gsp[1]*sizeof(double)); 
		    pt1 += ny_;
		    pt2 += ny_;
		}
	    }
	}

	for (int iDim=1;iDim<2;iDim++) {
            #pragma omp for schedule(runtime)
	    for (unsigned int ipatch=0 ; ipatch<this->size() ; ipatch++) {
	        (*this)(ipatch)->initSumField( fields[ipatch], iDim ); // initialize
	    }

            #pragma omp for schedule(runtime)
	    for (unsigned int ipatch=0 ; ipatch<this->size() ; ipatch++) {
	        (*this)(ipatch)->finalizeSumField( fields[ipatch], iDim ); // finalize (waitall + sum)
	    }
	}
    }
}

void VectorPatch::resizeFields()
{
        Jx_.resize( size());
        Jy_.resize( size());
        Jz_.resize( size());
        rho_.resize(size());
        Ex_.resize( size());
        Ey_.resize( size());
        Ez_.resize( size());
        Bx_.resize( size());
        By_.resize( size());
        Bz_.resize( size());
}<|MERGE_RESOLUTION|>--- conflicted
+++ resolved
@@ -564,7 +564,7 @@
 
 }
 
-void VectorPatch::setNbrParticlesToExch(SmileiMPI* smpi, Params& params)
+void VectorPatch::setNbrParticlesToExch(SmileiMPI* smpi)
 {
     int nSpecies( (*this)(0)->vecSpecies.size() );
     int nDim_Parts( (*this)(0)->vecSpecies[0]->particles->dimension() );
@@ -719,12 +719,7 @@
     output_file.close();
 }
 
-<<<<<<< HEAD
-void VectorPatch::exchangePatches_new(SmileiMPI* smpi, Params& params)
-=======
-
-void VectorPatch::exchangePatches(SmileiMPI* smpi)
->>>>>>> 94c8aa3f
+void VectorPatch::exchangePatches(SmileiMPI* smpi, Params& params)
 {
     int nSpecies( (*this)(0)->vecSpecies.size() );
     int newMPIrank, oldMPIrank;
