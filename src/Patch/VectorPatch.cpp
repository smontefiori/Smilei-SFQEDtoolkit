#include "VectorPatch.h"

#include <cstdlib>
#include <iostream>
#include <iomanip>
#include <fstream>
#include <cstring>
#include <math.h>
//#include <string>

#include "Collisions.h"
#include "DomainDecompositionFactory.h"
#include "PatchesFactory.h"
#include "Species.h"
#include "Particles.h"
#include "PeekAtSpecies.h"
#include "SimWindow.h"
#include "SolverFactory.h"
#include "DiagnosticFactory.h"
#include "LaserEnvelope.h"

#include "SyncVectorPatch.h"
#include "interface.h"
#include "Timers.h"

using namespace std;


VectorPatch::VectorPatch()
{
    domain_decomposition_ = NULL ;
}


VectorPatch::VectorPatch( Params& params )
{
    domain_decomposition_ = DomainDecompositionFactory::create( params );
}


VectorPatch::~VectorPatch()
{
    //if ( domain_decomposition_ != NULL )
    //    delete domain_decomposition_;
}


void VectorPatch::close(SmileiMPI * smpiData)
{
    closeAllDiags( smpiData );


    if ( diag_timers.size() )
        MESSAGE( "\n\tDiagnostics profile :" );
    for ( unsigned int idiag = 0 ;  idiag < diag_timers.size() ; idiag++ ) {
        double sum(0);
        MPI_Reduce( &diag_timers[idiag]->time_acc_, &sum, 1, MPI_DOUBLE, MPI_SUM, 0, MPI_COMM_WORLD );
        MESSAGE( "\t\t" << setw(20) << diag_timers[idiag]->name_ << "\t" << sum/(double)smpiData->getSize() );
    }

    for ( unsigned int idiag = 0 ;  idiag < diag_timers.size() ; idiag++ )
        delete diag_timers[idiag];
    diag_timers.clear();


    for (unsigned int idiag=0 ; idiag<localDiags.size(); idiag++)
        delete localDiags[idiag];
    localDiags.clear();

    for (unsigned int idiag=0 ; idiag<globalDiags.size(); idiag++)
        delete globalDiags[idiag];
    globalDiags.clear();

    for (unsigned int ipatch=0 ; ipatch<size(); ipatch++)
        delete patches_[ipatch];

    patches_.clear();
}

void VectorPatch::createDiags(Params& params, SmileiMPI* smpi, OpenPMDparams& openPMD)
{
    globalDiags = DiagnosticFactory::createGlobalDiagnostics(params, smpi, *this );
    localDiags  = DiagnosticFactory::createLocalDiagnostics (params, smpi, *this, openPMD );

    // Delete all unused fields
    for (unsigned int ipatch=0 ; ipatch<size() ; ipatch++) {
        for (unsigned int ifield=0 ; ifield<(*this)(ipatch)->EMfields->Jx_s.size(); ifield++) {
            if( (*this)(ipatch)->EMfields->Jx_s[ifield]->data_ == NULL ){
                delete (*this)(ipatch)->EMfields->Jx_s[ifield];
                (*this)(ipatch)->EMfields->Jx_s[ifield]=NULL;
            }
        }
        for (unsigned int ifield=0 ; ifield<(*this)(ipatch)->EMfields->Jy_s.size(); ifield++) {
            if( (*this)(ipatch)->EMfields->Jy_s[ifield]->data_ == NULL ){
                delete (*this)(ipatch)->EMfields->Jy_s[ifield];
                (*this)(ipatch)->EMfields->Jy_s[ifield]=NULL;
            }
        }
        for (unsigned int ifield=0 ; ifield<(*this)(ipatch)->EMfields->Jz_s.size(); ifield++) {
            if( (*this)(ipatch)->EMfields->Jz_s[ifield]->data_ == NULL ){
                delete (*this)(ipatch)->EMfields->Jz_s[ifield];
                (*this)(ipatch)->EMfields->Jz_s[ifield]=NULL;
            }
        }
        for (unsigned int ifield=0 ; ifield<(*this)(ipatch)->EMfields->rho_s.size(); ifield++) {
            if( (*this)(ipatch)->EMfields->rho_s[ifield]->data_ == NULL ){
                delete (*this)(ipatch)->EMfields->rho_s[ifield];
                (*this)(ipatch)->EMfields->rho_s[ifield]=NULL;
            }
        }

        if (params.Laser_Envelope_model){
            for (unsigned int ifield=0 ; ifield<(*this)(ipatch)->EMfields->Env_Chi_s.size(); ifield++) {
                if( (*this)(ipatch)->EMfields->Env_Chi_s[ifield]->data_ == NULL ){
                        delete (*this)(ipatch)->EMfields->Env_Chi_s[ifield];
                        (*this)(ipatch)->EMfields->Env_Chi_s[ifield]=NULL;
                }
            }
        }



    }

    for ( unsigned int idiag = 0 ;  idiag < globalDiags.size() ; idiag++ )
        diag_timers.push_back( new Timer( globalDiags[idiag]->filename ) );
    for ( unsigned int idiag = 0 ;  idiag < localDiags.size() ; idiag++ )
        diag_timers.push_back( new Timer( localDiags[idiag]->filename ) );

    for ( unsigned int idiag = 0 ;  idiag < diag_timers.size() ; idiag++ )
        diag_timers[idiag]->init(smpi);



}


// ---------------------------------------------------------------------------------------------------------------------
// ---------------------------------------------------------------------------------------------------------------------
// ----------------------------------------------       INTERFACES        ----------------------------------------------
// ---------------------------------------------------------------------------------------------------------------------
// ---------------------------------------------------------------------------------------------------------------------

// ---------------------------------------------------------------------------------------------------------------------
// Configure all patches for the new time step
// ---------------------------------------------------------------------------------------------------------------------
void VectorPatch::configuration(Params& params, Timers &timers, int itime)
{

    //if (params.has_dynamic_vectorization)
    //{

    timers.reconfiguration.restart();

    unsigned int npatches = (*this).size();

    // Clean buffers
    #pragma omp master
    {
        for (unsigned int ipatch=0 ; ipatch< npatches; ipatch++) {
            // For all species
            for (unsigned int ispec=0 ; ispec<(*this)(ipatch)->vecSpecies.size() ; ispec++) {
                (*this)(ipatch)->cleanMPIBuffers(ispec, params);
            }
        }
    }
    #pragma omp barrier

    // Species reconfiguration for best performance
    // Change the status to use vectorized or not-vectorized operators
    // as a function of the metrics

    #pragma omp for schedule(runtime)
    for (unsigned int ipatch=0 ; ipatch<npatches ; ipatch++) {
        // Particle importation for all species
        for (unsigned int ispec=0 ; ispec<(*this)(ipatch)->vecSpecies.size() ; ispec++) {
            species(ipatch, ispec)->configuration(params, (*this)(ipatch));
        }
    }

    timers.reconfiguration.update( params.printNow( itime ) );
    //}

}
<<<<<<< HEAD

// ---------------------------------------------------------------------------------------------------------------------
// Reconfigure all patches for the new time step
// ---------------------------------------------------------------------------------------------------------------------
void VectorPatch::reconfiguration(Params& params, Timers &timers, int itime)
{
    //if (params.has_dynamic_vectorization)
    //{

        timers.reconfiguration.restart();

        unsigned int npatches = (*this).size();

        // Clean buffers
        #pragma omp master
        {
            for (unsigned int ipatch=0 ; ipatch < npatches ; ipatch++) {
                // For all species
                for (unsigned int ispec=0 ; ispec<(*this)(ipatch)->vecSpecies.size() ; ispec++) {
                    (*this)(ipatch)->cleanMPIBuffers(ispec, params);
                }
            }
        }
        #pragma omp barrier

        // Species reconfiguration for best performance
        // Change the status to use vectorized or not-vectorized operators
        // as a function of the metrics
        #pragma omp for schedule(runtime)
        for (unsigned int ipatch=0 ; ipatch < npatches ; ipatch++) {
            // Particle importation for all species
            for (unsigned int ispec=0 ; ispec<(*this)(ipatch)->vecSpecies.size() ; ispec++) {
                species(ipatch, ispec)->reconfiguration(params, (*this)(ipatch));
            }
        }

        timers.reconfiguration.update( params.printNow( itime ) );
    //}
}

// ---------------------------------------------------------------------------------------------------------------------
=======

// ---------------------------------------------------------------------------------------------------------------------
// Reconfigure all patches for the new time step
// ---------------------------------------------------------------------------------------------------------------------
void VectorPatch::reconfiguration(Params& params, Timers &timers, int itime)
{
    //if (params.has_dynamic_vectorization)
    //{

        timers.reconfiguration.restart();

        unsigned int npatches = (*this).size();

        // Clean buffers
        #pragma omp master
        {
            for (unsigned int ipatch=0 ; ipatch < npatches ; ipatch++) {
                // For all species
                for (unsigned int ispec=0 ; ispec<(*this)(ipatch)->vecSpecies.size() ; ispec++) {
                    (*this)(ipatch)->cleanMPIBuffers(ispec, params);
                }
            }
        }
        #pragma omp barrier

        // Species reconfiguration for best performance
        // Change the status to use vectorized or not-vectorized operators
        // as a function of the metrics
        #pragma omp for schedule(runtime)
        for (unsigned int ipatch=0 ; ipatch < npatches ; ipatch++) {
            // Particle importation for all species
            for (unsigned int ispec=0 ; ispec<(*this)(ipatch)->vecSpecies.size() ; ispec++) {
                species(ipatch, ispec)->reconfiguration(params, (*this)(ipatch));
            }
        }

        timers.reconfiguration.update( params.printNow( itime ) );
    //}
}

// ---------------------------------------------------------------------------------------------------------------------
>>>>>>> ef86c7e9
// For all patches, move particles (restartRhoJ(s), dynamics and exchangeParticles)
// ---------------------------------------------------------------------------------------------------------------------
void VectorPatch::dynamics(Params& params,
                           SmileiMPI* smpi,
                           SimWindow* simWindow,
                           RadiationTables & RadiationTables,
                           MultiphotonBreitWheelerTables & MultiphotonBreitWheelerTables,
                           double time_dual, Timers &timers, int itime)
{

    #pragma omp single
    diag_flag = needsRhoJsNow(itime);

    timers.particles.restart();
    ostringstream t;
    #pragma omp for schedule(runtime)
    for (unsigned int ipatch=0 ; ipatch<(*this).size() ; ipatch++) {
        (*this)(ipatch)->EMfields->restartRhoJ();
        for (unsigned int ispec=0 ; ispec<(*this)(ipatch)->vecSpecies.size() ; ispec++) {
            if ( (*this)(ipatch)->vecSpecies[ispec]->isProj(time_dual, simWindow) || diag_flag  ) {
                // Dynamics with vectorized operators
                if (((*this)(ipatch)->vecSpecies[ispec]->vectorized_operators)&&(!(*this)(ipatch)->vecSpecies[ispec]->ponderomotive_dynamics))
                {
                    species(ipatch, ispec)->dynamics(time_dual, ispec,
                                                     emfields(ipatch),
                                                     params, diag_flag, partwalls(ipatch),
                                                     (*this)(ipatch), smpi,
                                                     RadiationTables,
                                                     MultiphotonBreitWheelerTables,
                                                     localDiags);
                }
                // Dynamics with scalar operators
                else
                {
                    if (params.vectorization_mode == "dynamic2")
                    {
                        species(ipatch, ispec)->scalar_dynamics(time_dual, ispec,
                                                      emfields(ipatch),
                                                      params, diag_flag, partwalls(ipatch),
                                                      (*this)(ipatch), smpi,
                                                      RadiationTables,
                                                      MultiphotonBreitWheelerTables,
                                                      localDiags);
                    }
                    else if (!(*this)(ipatch)->vecSpecies[ispec]->ponderomotive_dynamics)
                    {
                        species(ipatch, ispec)->Species::dynamics(time_dual, ispec,
                                                         emfields(ipatch),
                                                         params, diag_flag, partwalls(ipatch),
                                                         (*this)(ipatch), smpi,
                                                         RadiationTables,
                                                         MultiphotonBreitWheelerTables,
                                                         localDiags);
                    }
                } // end if condition on envelope dynamics
            } // end if condition on species
        } // end loop on species
    } // end loop on patches


    timers.particles.update( params.printNow( itime ) );
#ifdef __DETAILED_TIMERS
    timers.interpolator.update( *this, params.printNow( itime ) );
    timers.pusher.update( *this, params.printNow( itime ) );
    timers.projector.update( *this, params.printNow( itime ) );
    timers.particles_boundaries.update( *this, params.printNow( itime ) );
    timers.ionization.update( *this, params.printNow( itime ) );
    timers.radiation.update( *this, params.printNow( itime ) );
    timers.multiphoton_Breit_Wheeler_timer.update( *this, params.printNow( itime ) );
#endif

    timers.syncPart.restart();
    for (unsigned int ispec=0 ; ispec<(*this)(0)->vecSpecies.size(); ispec++) {
        if (!(*this)(0)->vecSpecies[ispec]->ponderomotive_dynamics){
            if ( (*this)(0)->vecSpecies[ispec]->isProj(time_dual, simWindow) ){
                SyncVectorPatch::exchangeParticles((*this), ispec, params, smpi, timers, itime ); // Included sort_part
            } // end condition on species
        } // end condition on envelope dynamics
    } // end loop on species
    timers.syncPart.update( params.printNow( itime ) );
} // END dynamics

// ---------------------------------------------------------------------------------------------------------------------
// For all patches, project charge and current densities with standard scheme for diag purposes at t=0 
// ---------------------------------------------------------------------------------------------------------------------
void VectorPatch::projection_for_diags(Params& params,
                           SmileiMPI* smpi,
                           SimWindow* simWindow,
                           double time_dual, Timers &timers, int itime)
{

    #pragma omp single
    diag_flag = needsRhoJsNow(itime);

    #pragma omp for schedule(runtime)
    for (unsigned int ipatch=0 ; ipatch<(*this).size() ; ipatch++) {
        (*this)(ipatch)->EMfields->restartRhoJ();
        for (unsigned int ispec=0 ; ispec<(*this)(ipatch)->vecSpecies.size() ; ispec++) {
            if ( (*this)(ipatch)->vecSpecies[ispec]->isProj(time_dual, simWindow) || diag_flag  ) {
                species(ipatch, ispec)->projection_for_diags(time_dual, ispec,
                                                 emfields(ipatch),
                                                 params, diag_flag,
                                                 (*this)(ipatch), smpi);
            }
        }

    }
<<<<<<< HEAD
=======
 
    // if Envelope is used, project the susceptibility of the particles interacting with the envelope
    if (params.Laser_Envelope_model){
        #pragma omp for schedule(runtime)
        for (unsigned int ipatch=0 ; ipatch<(*this).size() ; ipatch++) {
            (*this)(ipatch)->EMfields->restartEnvChi();
            for (unsigned int ispec=0 ; ispec<(*this)(ipatch)->vecSpecies.size() ; ispec++) {
                if ( (*this)(ipatch)->vecSpecies[ispec]->isProj(time_dual, simWindow) || diag_flag  ) {
                    if (species(ipatch, ispec)->ponderomotive_dynamics){
                    species(ipatch, ispec)->ponderomotive_project_susceptibility(time_dual, ispec,
                                                 emfields(ipatch), interp_envelope(ipatch),
                                                 params, diag_flag,
                                                 (*this)(ipatch), smpi,
                                                 localDiags);
                                                                        } // end condition on ponderomotive dynamics
                } // end diagnostic or projection if condition on species
            } // end loop on species
        } // end loop on patches
    }
>>>>>>> ef86c7e9

} // END projection for diags

void VectorPatch::finalize_and_sort_parts(Params& params, SmileiMPI* smpi, SimWindow* simWindow,
                           RadiationTables & RadiationTables,
                           MultiphotonBreitWheelerTables & MultiphotonBreitWheelerTables,
                           double time_dual, Timers &timers, int itime)
{
    timers.syncPart.restart();
    for (unsigned int ispec=0 ; ispec<(*this)(0)->vecSpecies.size(); ispec++) {
        if ( (*this)(0)->vecSpecies[ispec]->isProj(time_dual, simWindow) ){
            SyncVectorPatch::finalize_and_sort_parts((*this), ispec, params, smpi, timers, itime ); // Included sort_part
        }
    }

    #pragma omp for schedule(runtime)
    for (unsigned int ipatch=0 ; ipatch<(*this).size() ; ipatch++) {
        // Particle importation for all species
        for (unsigned int ispec=0 ; ispec<(*this)(ipatch)->vecSpecies.size() ; ispec++) {
            if ( (*this)(ipatch)->vecSpecies[ispec]->isProj(time_dual, simWindow) || diag_flag  ) {
                if ((*this)(ipatch)->vecSpecies[ispec]->vectorized_operators)
                {
                    species(ipatch, ispec)->dynamics_import_particles(time_dual, ispec,
                                                                      params,
                                                                      (*this)(ipatch), smpi,
                                                                      RadiationTables,
                                                                      MultiphotonBreitWheelerTables,
                                                                      localDiags);
                }
                else
                {
                    species(ipatch, ispec)->Species::dynamics_import_particles(time_dual, ispec,
                                                                      params,
                                                                      (*this)(ipatch), smpi,
                                                                      RadiationTables,
                                                                      MultiphotonBreitWheelerTables,
                                                                      localDiags);
                }
            }
        }
    }

    // Species reconfiguration for best performance
    // Change the status to use vectorized or not-vectorized operators
    // as a function of the metrics
    /*#pragma omp for schedule(runtime)
    for (unsigned int ipatch=0 ; ipatch<(*this).size() ; ipatch++) {
        // Particle importation for all species
        for (unsigned int ispec=0 ; ispec<(*this)(ipatch)->vecSpecies.size() ; ispec++) {
            species(ipatch, ispec)->reconfiguration(params, (*this)(ipatch));
        }
    }*/

    if (itime%params.every_clean_particles_overhead==0) {
        #pragma omp master
        for (unsigned int ipatch=0 ; ipatch<(*this).size() ; ipatch++)
            (*this)(ipatch)->cleanParticlesOverhead(params);
        #pragma omp barrier
    }

    timers.syncPart.update( params.printNow( itime ) );

} // END finalize_and_sort_parts


void VectorPatch::computeCharge()
{
    #pragma omp for schedule(runtime)
    for (unsigned int ipatch=0 ; ipatch<(*this).size() ; ipatch++) {
        (*this)(ipatch)->EMfields->restartRhoJ();
        for (unsigned int ispec=0 ; ispec<(*this)(ipatch)->vecSpecies.size() ; ispec++) {
            if ((*this)(ipatch)->vecSpecies[ispec]->vectorized_operators)
            {
                species(ipatch, ispec)->computeCharge(ispec, emfields(ipatch));
            }
            else
            {
                species(ipatch, ispec)->Species::computeCharge(ispec, emfields(ipatch));
            }
        }
    }

} // END computeRho

void VectorPatch::computeChargeRelativisticSpecies(double time_primal)
{
    #pragma omp for schedule(runtime)
    for (unsigned int ipatch=0 ; ipatch<(*this).size() ; ipatch++) {
        (*this)(ipatch)->EMfields->restartRhoJ();
        for (unsigned int ispec=0 ; ispec<(*this)(ipatch)->vecSpecies.size() ; ispec++) {
            // project only if species needs relativistic initialization and it is the right time to initialize its fields
            if ( ( species(ipatch, ispec)->relativistic_field_initialization               ) &&
                 ( time_primal == species(ipatch, ispec)->time_relativistic_initialization ) ) {
                 if ((*this)(ipatch)->vecSpecies[ispec]->vectorized_operators)
                 {
                     species(ipatch, ispec)->computeCharge(ispec, emfields(ipatch));
                 }
                 else
                 {
                     species(ipatch, ispec)->Species::computeCharge(ispec, emfields(ipatch));
                 }
            }
        }
    }
} // END computeRho

void VectorPatch::resetRhoJ()
{
    #pragma omp for schedule(runtime)
    for (unsigned int ipatch=0 ; ipatch<(*this).size() ; ipatch++) {
        (*this)(ipatch)->EMfields->restartRhoJ();
    }
}

// ---------------------------------------------------------------------------------------------------------------------
// For all patch, sum densities on ghost cells (sum per species if needed, sync per patch and MPI sync)
// ---------------------------------------------------------------------------------------------------------------------
void VectorPatch::sumDensities(Params &params, double time_dual, Timers &timers, int itime, SimWindow* simWindow )
{
    bool some_particles_are_moving = false;
    unsigned int n_species( (*this)(0)->vecSpecies.size() );
    for ( unsigned int ispec=0 ; ispec < n_species ; ispec++ ) {
        if ( (*this)(0)->vecSpecies[ispec]->isProj(time_dual, simWindow) )
            some_particles_are_moving = true;
    }
    if ( !some_particles_are_moving  && !diag_flag )
        return;

    timers.densities.restart();
    if  (diag_flag){
        #pragma omp for schedule(static)
        for (unsigned int ipatch=0 ; ipatch<(*this).size() ; ipatch++) {
             // Per species in global, Attention if output -> Sync / per species fields
            (*this)(ipatch)->EMfields->computeTotalRhoJ();
        }
    }
    timers.densities.update();


    timers.syncDens.restart();
    if ( params.geometry != "3drz" ) {
        SyncVectorPatch::sumRhoJ( params, (*this), timers, itime ); // MPI
    }
    else {
        for (unsigned int imode = 0 ; imode < static_cast<ElectroMagn3DRZ*>(patches_[0]->EMfields)->Jl_.size() ; imode++  ) {
            SyncVectorPatch::sumRhoJ( params, (*this), imode, timers, itime );
        }
    }

    if(diag_flag){
        for (unsigned int ispec=0 ; ispec<(*this)(0)->vecSpecies.size(); ispec++) {
            if( ! (*this)(0)->vecSpecies[ispec]->particles->is_test ) {
                update_field_list(ispec);
                SyncVectorPatch::sumRhoJs( params, (*this), ispec, timers, itime ); // MPI
            }
        }
    }
    timers.syncDens.update( params.printNow( itime ) );

} // End sumDensities


// ---------------------------------------------------------------------------------------------------------------------
// For all patch, sum densities on ghost cells (sum per species if needed, sync per patch and MPI sync)
// ---------------------------------------------------------------------------------------------------------------------
void VectorPatch::sumSusceptibility(Params &params, double time_dual, Timers &timers, int itime, SimWindow* simWindow )
{
    bool some_particles_are_moving = false;
    unsigned int n_species( (*this)(0)->vecSpecies.size() );
    for ( unsigned int ispec=0 ; ispec < n_species ; ispec++ ) {
        if ( (*this)(0)->vecSpecies[ispec]->isProj(time_dual, simWindow) )
            some_particles_are_moving = true;
    }
    if ( !some_particles_are_moving  && !diag_flag )
        return;

    timers.susceptibility.restart();
    if  (diag_flag){
       #pragma omp for schedule(static)
       for (unsigned int ipatch=0 ; ipatch<(*this).size() ; ipatch++) {
            // Per species in global, Attention if output -> Sync / per species fields
           (*this)(ipatch)->EMfields->computeTotalEnvChi();
       }
    }

    if(diag_flag){
        for (unsigned int ispec=0 ; ispec<(*this)(0)->vecSpecies.size(); ispec++) {
            if( ! (*this)(0)->vecSpecies[ispec]->particles->is_test ) {
                if (species(0, ispec)->ponderomotive_dynamics){
                update_field_list(ispec);
                SyncVectorPatch::sumEnvChis( params, (*this), ispec, timers, itime );
                                                                                     } // MPI
            }
        }
    }

    timers.susceptibility.update();

    timers.susceptibility.restart();
    if ( params.geometry == "3Dcartesian" ) {
        SyncVectorPatch::sumEnvChi( params, (*this), timers, itime ); // MPI
    }
    else { ERROR("Envelope model not yet implemented in this geometry");
        // for (unsigned int imode = 0 ; imode < static_cast<ElectroMagn3DRZ*>(patches_[0]->EMfields)->Jl_.size() ; imode++  ) {
        //     SyncVectorPatch::sumRhoJ( params, (*this), imode, timers, itime );
        // }
    }

    timers.susceptibility.update();

} // End sumSusceptibility



// ---------------------------------------------------------------------------------------------------------------------
// For all patch, update E and B (Ampere, Faraday, boundary conditions, exchange B and center B)
// ---------------------------------------------------------------------------------------------------------------------
void VectorPatch::solveMaxwell(Params& params, SimWindow* simWindow, int itime, double time_dual, Timers & timers)
{
    timers.maxwell.restart();

    for (unsigned int ipassfilter=0 ; ipassfilter<params.currentFilter_passes ; ipassfilter++){
        #pragma omp for schedule(static)
        for (unsigned int ipatch=0 ; ipatch<(*this).size() ; ipatch++){
            // Current spatial filtering
            (*this)(ipatch)->EMfields->binomialCurrentFilter();
        }
        SyncVectorPatch::exchangeJ( params, (*this) );
        SyncVectorPatch::finalizeexchangeJ( params, (*this) );
    }
    #pragma omp for schedule(static)
    for (unsigned int ipatch=0 ; ipatch<(*this).size() ; ipatch++){
        if (!params.is_spectral) {
            // Saving magnetic fields (to compute centered fields used in the particle pusher)
            // Stores B at time n in B_m.
            (*this)(ipatch)->EMfields->saveMagneticFields(params.is_spectral);
        }
        // Computes Ex_, Ey_, Ez_ on all points.
        // E is already synchronized because J has been synchronized before.
        (*(*this)(ipatch)->EMfields->MaxwellAmpereSolver_)((*this)(ipatch)->EMfields);
        // Computes Bx_, By_, Bz_ at time n+1 on interior points.
        //for (unsigned int ipatch=0 ; ipatch<(*this).size() ; ipatch++) {
        (*(*this)(ipatch)->EMfields->MaxwellFaradaySolver_)((*this)(ipatch)->EMfields);
    }
    //Synchronize B fields between patches.
    timers.maxwell.update( params.printNow( itime ) );


    timers.syncField.restart();
    if ( params.geometry != "3drz" ) {
        if (params.is_spectral)
            SyncVectorPatch::exchangeE( params, (*this) );
        SyncVectorPatch::exchangeB( params, (*this) );
    }
    else {
        for (unsigned int imode = 0 ; imode < static_cast<ElectroMagn3DRZ*>(patches_[0]->EMfields)->El_.size() ; imode++  ) {
            SyncVectorPatch::exchangeB( params, (*this), imode );
            SyncVectorPatch::finalizeexchangeB( params, (*this), imode ); // disable async, because of tags which is the same for all modes
        }
    }
    timers.syncField.update(  params.printNow( itime ) );


    #ifdef _PICSAR
    //if ( (params.is_spectral) && (itime!=0) && ( time_dual > params.time_fields_frozen ) ) {
    if (                           (itime!=0) && ( time_dual > params.time_fields_frozen ) ) {
        timers.syncField.restart();
        if (params.is_spectral)
            SyncVectorPatch::finalizeexchangeE( params, (*this) );

        SyncVectorPatch::finalizeexchangeB( params, (*this) );
        timers.syncField.update(  params.printNow( itime ) );

        #pragma omp for schedule(static)
        for (unsigned int ipatch=0 ; ipatch<(*this).size() ; ipatch++){
            // Applies boundary conditions on B
            (*this)(ipatch)->EMfields->boundaryConditions(itime, time_dual, (*this)(ipatch), params, simWindow);
            // Computes B at time n using B and B_m.
            if (!params.is_spectral)
                (*this)(ipatch)->EMfields->centerMagneticFields();
            else
                (*this)(ipatch)->EMfields->saveMagneticFields(params.is_spectral);
        }
        if (params.is_spectral)
            save_old_rho( params );
    }
    #endif


} // END solveMaxwell

void VectorPatch::solveEnvelope(Params& params, SimWindow* simWindow, int itime, double time_dual, Timers & timers)
{

    if ((*this)(0)->EMfields->envelope!=NULL) {

        timers.envelope.restart();
        // Exchange susceptibility
        SyncVectorPatch::exchangeEnvChi( params, (*this) );

        #pragma omp for schedule(static)
        for (unsigned int ipatch=0 ; ipatch<(*this).size() ; ipatch++){
            // Computes A in all points
            (*this)(ipatch)->EMfields->envelope->compute(  (*this)(ipatch)->EMfields );
            (*this)(ipatch)->EMfields->envelope->boundaryConditions(itime, time_dual, (*this)(ipatch), params, simWindow);
        }

        // Exchange envelope A
        SyncVectorPatch::exchangeA( params, (*this) );
        SyncVectorPatch::finalizeexchangeA( params, (*this) );


        // Compute ponderomotive potential Phi=|A|^2/2
        for (unsigned int ipatch=0 ; ipatch<(*this).size() ; ipatch++){
            (*this)(ipatch)->EMfields->envelope->compute_Phi(  (*this)(ipatch)->EMfields );
        }

        // Exchange Phi
        SyncVectorPatch::exchangePhi(params, (*this));
        SyncVectorPatch::finalizeexchangePhi( params, (*this) );


        // Compute gradients of Phi
        for (unsigned int ipatch=0 ; ipatch<(*this).size() ; ipatch++){
            (*this)(ipatch)->EMfields->envelope->compute_gradient_Phi(  (*this)(ipatch)->EMfields );
        }

        // Exchange GradPhi
        SyncVectorPatch::exchangeGradPhi( params, (*this) );
        SyncVectorPatch::finalizeexchangeGradPhi( params, (*this) );
        timers.envelope.update();
    }

} // END solveEnvelope

void VectorPatch::finalize_sync_and_bc_fields(Params& params, SmileiMPI* smpi, SimWindow* simWindow,
                           double time_dual, Timers &timers, int itime)
{
    #ifndef _PICSAR
    if ( (!params.is_spectral) && (itime!=0) && ( time_dual > params.time_fields_frozen ) ) {
        if ( params.geometry != "3drz" ) {
            timers.syncField.restart();
            SyncVectorPatch::finalizeexchangeB( params, (*this) );
            timers.syncField.update(  params.printNow( itime ) );
        }

        #pragma omp for schedule(static)
        for (unsigned int ipatch=0 ; ipatch<(*this).size() ; ipatch++){
            // Applies boundary conditions on B
            (*this)(ipatch)->EMfields->boundaryConditions(itime, time_dual, (*this)(ipatch), params, simWindow);
            // Computes B at time n using B and B_m.
            (*this)(ipatch)->EMfields->centerMagneticFields();
        }
    }
    #endif

} // END finalize_sync_and_bc_fields


void VectorPatch::initExternals(Params& params)
{
    // Init all lasers
    for( unsigned int ipatch=0; ipatch<size(); ipatch++ ) {
        if( (*this)(ipatch)->isXmin() && (*this)(ipatch)->EMfields->emBoundCond[0] != NULL ) {
            unsigned int nlaser = (*this)(ipatch)->EMfields->emBoundCond[0]->vecLaser.size();
            for (unsigned int ilaser = 0; ilaser < nlaser; ilaser++)
                (*this)(ipatch)->EMfields->emBoundCond[0]->vecLaser[ilaser]->initFields(params, (*this)(ipatch));
        }

        if( (*this)(ipatch)->isXmax() && (*this)(ipatch)->EMfields->emBoundCond[1] != NULL ) {
            unsigned int nlaser = (*this)(ipatch)->EMfields->emBoundCond[1]->vecLaser.size();
            for (unsigned int ilaser = 0; ilaser < nlaser; ilaser++)
                (*this)(ipatch)->EMfields->emBoundCond[1]->vecLaser[ilaser]->initFields(params, (*this)(ipatch));
        }
    }

    // Init all antennas
    for( unsigned int ipatch=0; ipatch<size(); ipatch++ ) {
        (*this)(ipatch)->EMfields->initAntennas((*this)(ipatch));
    }
}


void VectorPatch::initAllDiags(Params& params, SmileiMPI* smpi)
{
    // Global diags: scalars + particles
    for (unsigned int idiag = 0 ; idiag < globalDiags.size() ; idiag++) {
        globalDiags[idiag]->init(params, smpi, *this);
        // MPI master creates the file
        if( smpi->isMaster() )
            globalDiags[idiag]->openFile( params, smpi, true );
    }

    // Local diags : fields, probes, tracks
    for (unsigned int idiag = 0 ; idiag < localDiags.size() ; idiag++)
        localDiags[idiag]->init(params, smpi, *this);

} // END initAllDiags


void VectorPatch::closeAllDiags(SmileiMPI* smpi)
{
    // MPI master closes all global diags
    if ( smpi->isMaster() )
        for (unsigned int idiag = 0 ; idiag < globalDiags.size() ; idiag++)
            globalDiags[idiag]->closeFile();

    // All MPI close local diags
    for (unsigned int idiag = 0 ; idiag < localDiags.size() ; idiag++)
        localDiags[idiag]->closeFile();
}


void VectorPatch::openAllDiags(Params& params,SmileiMPI* smpi)
{
    // MPI master opens all global diags
    if ( smpi->isMaster() )
        for (unsigned int idiag = 0 ; idiag < globalDiags.size() ; idiag++)
            globalDiags[idiag]->openFile( params, smpi, false );

    // All MPI open local diags
    for (unsigned int idiag = 0 ; idiag < localDiags.size() ; idiag++)
        localDiags[idiag]->openFile( params, smpi, false );
}


// ---------------------------------------------------------------------------------------------------------------------
// For all patch, Compute and Write all diags
//   - Scalars, Probes, Phases, TrackParticles, Fields, Average fields
//   - set diag_flag to 0 after write
// ---------------------------------------------------------------------------------------------------------------------
void VectorPatch::runAllDiags(Params& params, SmileiMPI* smpi, unsigned int itime, Timers & timers, SimWindow* simWindow)
{
    // Global diags: scalars + particles
    timers.diags.restart();
    for (unsigned int idiag = 0 ; idiag < globalDiags.size() ; idiag++) {
        diag_timers[idiag]->restart();

        #pragma omp single
        globalDiags[idiag]->theTimeIsNow = globalDiags[idiag]->prepare( itime );
        #pragma omp barrier
        if( globalDiags[idiag]->theTimeIsNow ) {
            // All patches run
            #pragma omp for schedule(runtime)
            for (unsigned int ipatch=0 ; ipatch<size() ; ipatch++)
                globalDiags[idiag]->run( (*this)(ipatch), itime, simWindow );
            // MPI procs gather the data and compute
            #pragma omp single
            smpi->computeGlobalDiags( globalDiags[idiag], itime);
            // MPI master writes
            #pragma omp single
            globalDiags[idiag]->write( itime , smpi );
        }

        diag_timers[idiag]->update();
    }

    // Local diags : fields, probes, tracks
    for (unsigned int idiag = 0 ; idiag < localDiags.size() ; idiag++) {
        diag_timers[globalDiags.size()+idiag]->restart();

        #pragma omp single
        localDiags[idiag]->theTimeIsNow = localDiags[idiag]->prepare( itime );
        #pragma omp barrier
        // All MPI run their stuff and write out
        if( localDiags[idiag]->theTimeIsNow )
            localDiags[idiag]->run( smpi, *this, itime, simWindow, timers );

        diag_timers[globalDiags.size()+idiag]->update();
    }

    // Manage the "diag_flag" parameter, which indicates whether Rho and Js were used
    if( diag_flag ) {
        #pragma omp barrier
        #pragma omp single
        diag_flag = false;
        #pragma omp for
        for (unsigned int ipatch=0 ; ipatch<size() ; ipatch++)
            (*this)(ipatch)->EMfields->restartRhoJs();
    }
    timers.diags.update();

} // END runAllDiags


// ---------------------------------------------------------------------------------------------------------------------
// Check if rho is null (MPI & patch sync)
// ---------------------------------------------------------------------------------------------------------------------
bool VectorPatch::isRhoNull( SmileiMPI* smpi )
{
    double norm2(0.);
    double locnorm2(0.);
    for (unsigned int ipatch=0 ; ipatch<this->size() ; ipatch++)
        locnorm2 += (*this)(ipatch)->EMfields->computeRhoNorm2();

    MPI_Allreduce(&locnorm2, &norm2, 1, MPI_DOUBLE, MPI_SUM, MPI_COMM_WORLD);

    return (norm2<=0.);
} // END isRhoNull


// ---------------------------------------------------------------------------------------------------------------------
// Solve Poisson to initialize E
//   - all steps are done locally, sync per patch, sync per MPI process
// ---------------------------------------------------------------------------------------------------------------------
void VectorPatch::solvePoisson( Params &params, SmileiMPI* smpi )
{
    Timer ptimer("global");
    ptimer.init(smpi);
    ptimer.restart();


    unsigned int iteration_max = params.poisson_max_iteration;
    double           error_max = params.poisson_max_error;
    unsigned int iteration=0;

    // Init & Store internal data (phi, r, p, Ap) per patch
    double rnew_dot_rnew_local(0.);
    double rnew_dot_rnew(0.);
    for (unsigned int ipatch=0 ; ipatch<this->size() ; ipatch++) {
        (*this)(ipatch)->EMfields->initPoisson( (*this)(ipatch) );
        rnew_dot_rnew_local += (*this)(ipatch)->EMfields->compute_r();
    }
    MPI_Allreduce(&rnew_dot_rnew_local, &rnew_dot_rnew, 1, MPI_DOUBLE, MPI_SUM, MPI_COMM_WORLD);

    std::vector<Field*> Ex_;
    std::vector<Field*> Ap_;

    for (unsigned int ipatch=0 ; ipatch<this->size() ; ipatch++) {
        Ex_.push_back( (*this)(ipatch)->EMfields->Ex_ );
        Ap_.push_back( (*this)(ipatch)->EMfields->Ap_ );
    }

    unsigned int nx_p2_global = (params.n_space_global[0]+1);
    if ( Ex_[0]->dims_.size()>1 ) {
        nx_p2_global *= (params.n_space_global[1]+1);
        if ( Ex_[0]->dims_.size()>2 ) {
            nx_p2_global *= (params.n_space_global[2]+1);
        }
    }

    // compute control parameter
    double ctrl = rnew_dot_rnew / (double)(nx_p2_global);

    // ---------------------------------------------------------
    // Starting iterative loop for the conjugate gradient method
    // ---------------------------------------------------------
    if (smpi->isMaster()) DEBUG("Starting iterative loop for CG method");
    while ( (ctrl > error_max) && (iteration<iteration_max) ) {
        iteration++;
        if (smpi->isMaster()) DEBUG("iteration " << iteration << " started with control parameter ctrl = " << ctrl*1.e14 << " x 1e-14");

        // scalar product of the residual
        double r_dot_r = rnew_dot_rnew;

        for (unsigned int ipatch=0 ; ipatch<this->size() ; ipatch++)
            (*this)(ipatch)->EMfields->compute_Ap( (*this)(ipatch) );

        // Exchange Ap_ (intra & extra MPI)
        SyncVectorPatch::exchange_along_all_directions          ( Ap_, *this );
        SyncVectorPatch::finalize_exchange_along_all_directions ( Ap_, *this );

       // scalar product p.Ap
        double p_dot_Ap       = 0.0;
        double p_dot_Ap_local = 0.0;
        for (unsigned int ipatch=0 ; ipatch<this->size() ; ipatch++) {
            p_dot_Ap_local += (*this)(ipatch)->EMfields->compute_pAp();
        }
        MPI_Allreduce(&p_dot_Ap_local, &p_dot_Ap, 1, MPI_DOUBLE, MPI_SUM, MPI_COMM_WORLD);


        // compute new potential and residual
        for (unsigned int ipatch=0 ; ipatch<this->size() ; ipatch++) {
            (*this)(ipatch)->EMfields->update_pand_r( r_dot_r, p_dot_Ap );
        }

        // compute new residual norm
        rnew_dot_rnew       = 0.0;
        rnew_dot_rnew_local = 0.0;
        for (unsigned int ipatch=0 ; ipatch<this->size() ; ipatch++) {
            rnew_dot_rnew_local += (*this)(ipatch)->EMfields->compute_r();
        }
        MPI_Allreduce(&rnew_dot_rnew_local, &rnew_dot_rnew, 1, MPI_DOUBLE, MPI_SUM, MPI_COMM_WORLD);
        if (smpi->isMaster()) DEBUG("new residual norm: rnew_dot_rnew = " << rnew_dot_rnew);

        // compute new directio
        for (unsigned int ipatch=0 ; ipatch<this->size() ; ipatch++) {
            (*this)(ipatch)->EMfields->update_p( rnew_dot_rnew, r_dot_r );
        }

        // compute control parameter
        ctrl = rnew_dot_rnew / (double)(nx_p2_global);
        if (smpi->isMaster()) DEBUG("iteration " << iteration << " done, exiting with control parameter ctrl = " << ctrl);

    }//End of the iterative loop


    // --------------------------------
    // Status of the solver convergence
    // --------------------------------
    if (iteration_max>0 && iteration == iteration_max) {
        if (smpi->isMaster())
            WARNING("Poisson solver did not converge: reached maximum iteration number: " << iteration
                    << ", relative err is ctrl = " << 1.0e14*ctrl << " x 1e-14");
    }
    else {
        if (smpi->isMaster())
            MESSAGE(1,"Poisson solver converged at iteration: " << iteration
                    << ", relative err is ctrl = " << 1.0e14*ctrl << " x 1e-14");
    }

    // ------------------------------------------
    // Compute the electrostatic fields Ex and Ey
    // ------------------------------------------
    for (unsigned int ipatch=0 ; ipatch<this->size() ; ipatch++)
        (*this)(ipatch)->EMfields->initE( (*this)(ipatch) );

    SyncVectorPatch::exchangeE( params, *this );
    SyncVectorPatch::finalizeexchangeE( params, *this );

    // Centering of the electrostatic fields
    // -------------------------------------
    vector<double> E_Add(Ex_[0]->dims_.size(),0.);
    if ( Ex_[0]->dims_.size()==3 ) {
        double Ex_avg_local(0.), Ex_avg(0.), Ey_avg_local(0.), Ey_avg(0.), Ez_avg_local(0.), Ez_avg(0.);
        for (unsigned int ipatch=0 ; ipatch<this->size() ; ipatch++) {
            Ex_avg_local += (*this)(ipatch)->EMfields->computeExSum();
            Ey_avg_local += (*this)(ipatch)->EMfields->computeEySum();
            Ez_avg_local += (*this)(ipatch)->EMfields->computeEzSum();
        }

        MPI_Allreduce(&Ex_avg_local, &Ex_avg, 1, MPI_DOUBLE, MPI_SUM, MPI_COMM_WORLD);
        MPI_Allreduce(&Ey_avg_local, &Ey_avg, 1, MPI_DOUBLE, MPI_SUM, MPI_COMM_WORLD);
        MPI_Allreduce(&Ez_avg_local, &Ez_avg, 1, MPI_DOUBLE, MPI_SUM, MPI_COMM_WORLD);

        E_Add[0] = -Ex_avg/((params.n_space[0]+2)*(params.n_space[1]+1)*(params.n_space[2]+1));
        E_Add[1] = -Ey_avg/((params.n_space[0]+1)*(params.n_space[1]+2)*(params.n_space[2]+1));;
        E_Add[2] = -Ez_avg/((params.n_space[0]+1)*(params.n_space[1]+1)*(params.n_space[2]+2));;
    }
    else if ( Ex_[0]->dims_.size()==2 ) {
        double Ex_XminYmax = 0.0;
        double Ey_XminYmax = 0.0;
        double Ex_XmaxYmin = 0.0;
        double Ey_XmaxYmin = 0.0;

        //The YmaxXmin patch has Patch coordinates X=0, Y=2^m1-1= number_of_patches[1]-1.
        std::vector<int> xcall( 2, 0 );
        xcall[0] = 0;
        xcall[1] = params.number_of_patches[1]-1;
        int patch_YmaxXmin = domain_decomposition_->getDomainId( xcall );
        //The MPI rank owning it is
        int rank_XminYmax = smpi->hrank(patch_YmaxXmin);
        //The YminXmax patch has Patch coordinates X=2^m0-1= number_of_patches[0]-1, Y=0.
        //Its hindex is
        xcall[0] = params.number_of_patches[0]-1;
        xcall[1] = 0;
        int patch_YminXmax = domain_decomposition_->getDomainId( xcall );
        //The MPI rank owning it is
        int rank_XmaxYmin = smpi->hrank(patch_YminXmax);


        //cout << patch_YmaxXmin << " " << rank_XminYmax << " " << patch_YminXmax << " " << rank_XmaxYmin << endl;

        if ( smpi->getRank() == rank_XminYmax ) {
            Ex_XminYmax = (*this)(patch_YmaxXmin-((*this).refHindex_))->EMfields->getEx_XminYmax();
            Ey_XminYmax = (*this)(patch_YmaxXmin-((*this).refHindex_))->EMfields->getEy_XminYmax();
        }

        // Xmax-Ymin corner
        if ( smpi->getRank() == rank_XmaxYmin ) {
            Ex_XmaxYmin = (*this)(patch_YminXmax-((*this).refHindex_))->EMfields->getEx_XmaxYmin();
            Ey_XmaxYmin = (*this)(patch_YminXmax-((*this).refHindex_))->EMfields->getEy_XmaxYmin();
        }

        MPI_Bcast(&Ex_XminYmax, 1, MPI_DOUBLE, rank_XminYmax, MPI_COMM_WORLD);
        MPI_Bcast(&Ey_XminYmax, 1, MPI_DOUBLE, rank_XminYmax, MPI_COMM_WORLD);

        MPI_Bcast(&Ex_XmaxYmin, 1, MPI_DOUBLE, rank_XmaxYmin, MPI_COMM_WORLD);
        MPI_Bcast(&Ey_XmaxYmin, 1, MPI_DOUBLE, rank_XmaxYmin, MPI_COMM_WORLD);

        //This correction is always done, independantly of the periodicity. Is this correct ?
        E_Add[0] = -0.5*(Ex_XminYmax+Ex_XmaxYmin);
        E_Add[1] = -0.5*(Ey_XminYmax+Ey_XmaxYmin);

#ifdef _3D_LIKE_CENTERING
        double Ex_avg_local(0.), Ex_avg(0.), Ey_avg_local(0.), Ey_avg(0.);
        for (unsigned int ipatch=0 ; ipatch<this->size() ; ipatch++) {
            Ex_avg_local += (*this)(ipatch)->EMfields->computeExSum();
            Ey_avg_local += (*this)(ipatch)->EMfields->computeEySum();
        }

        MPI_Allreduce(&Ex_avg_local, &Ex_avg, 1, MPI_DOUBLE, MPI_SUM, MPI_COMM_WORLD);
        MPI_Allreduce(&Ey_avg_local, &Ey_avg, 1, MPI_DOUBLE, MPI_SUM, MPI_COMM_WORLD);

        E_Add[0] = -Ex_avg/((params.n_space[0]+2)*(params.n_space[1]+1));
        E_Add[1] = -Ey_avg/((params.n_space[0]+1)*(params.n_space[1]+2));;
#endif

    }
    else if( Ex_[0]->dims_.size()==1 ) {
        double Ex_Xmin = 0.0;
        double Ex_Xmax = 0.0;

        unsigned int rankXmin = 0;
        if ( smpi->getRank() == 0 ) {
            //Ex_Xmin = (*Ex1D)(index_bc_min[0]);
            Ex_Xmin = (*this)( (0)-((*this).refHindex_))->EMfields->getEx_Xmin();
        }
        MPI_Bcast(&Ex_Xmin, 1, MPI_DOUBLE, rankXmin, MPI_COMM_WORLD);

        unsigned int rankXmax = smpi->getSize()-1;
        if ( smpi->getRank() == smpi->getSize()-1 ) {
            //Ex_Xmax = (*Ex1D)(index_bc_max[0]);
            Ex_Xmax = (*this)( (params.number_of_patches[0]-1)-((*this).refHindex_))->EMfields->getEx_Xmax();
        }
        MPI_Bcast(&Ex_Xmax, 1, MPI_DOUBLE, rankXmax, MPI_COMM_WORLD);
        E_Add[0] = -0.5*(Ex_Xmin+Ex_Xmax);

#ifdef _3D_LIKE_CENTERING
        double Ex_avg_local(0.), Ex_avg(0.);
        for (unsigned int ipatch=0 ; ipatch<this->size() ; ipatch++) {
            Ex_avg_local += (*this)(ipatch)->EMfields->computeExSum();
        }

        MPI_Allreduce(&Ex_avg_local, &Ex_avg, 1, MPI_DOUBLE, MPI_SUM, MPI_COMM_WORLD);

        E_Add[0] = -Ex_avg/((params.n_space[0]+2));
#endif

    }

    // Centering electrostatic fields
    for (unsigned int ipatch=0 ; ipatch<this->size() ; ipatch++)
        (*this)(ipatch)->EMfields->centeringE( E_Add );


    // Compute error on the Poisson equation
    double deltaPoisson_max = 0.0;
    int i_deltaPoisson_max  = -1;

#ifdef _A_FINALISER
    for (unsigned int i=0; i<nx_p; i++) {
        double deltaPoisson = abs( ((*Ex1D)(i+1)-(*Ex1D)(i))/dx - (*rho1D)(i) );
        if (deltaPoisson > deltaPoisson_max) {
            deltaPoisson_max   = deltaPoisson;
            i_deltaPoisson_max = i;
        }
    }
#endif

    //!\todo Reduce to find global max
    if (smpi->isMaster())
        MESSAGE(1,"Poisson equation solved. Maximum err = " << deltaPoisson_max << " at i= " << i_deltaPoisson_max);

    ptimer.update();
    MESSAGE("Time in Poisson : " << ptimer.getTime() );

} // END solvePoisson


void VectorPatch::solveRelativisticPoisson( Params &params, SmileiMPI* smpi, double time_primal )
{


    //Timer ptimer("global");
    //ptimer.init(smpi);
    //ptimer.restart();

    // Assumption: one or more species move in vacuum with mean lorentz gamma factor gamma_mean in the x direction,
    // with low energy spread.
    // The electromagnetic fields of this species can be initialized solving a Poisson-like problem (here informally
    // referred to as "relativistic Poisson problem") and then performing a Lorentz back-transformation to find the
    // electromagnetic fields of the species in the lab frame.
    // See for example https://doi.org/10.1016/j.nima.2016.02.043 for more details
    // In case of non-monoenergetic relativistic distribution (NOT IMPLEMENTED AT THE MOMENT), the linearity of Maxwell's equations can be exploited:
    // divide the species in quasi-monoenergetic bins with gamma_i and repeat the same procedure for described above
    // for all bins. Finally, in the laboratory frame sum all the fields of the various energy-bin ensembles of particles.

    // All the parameters for the Poisson problem (e.g. maximum iteration) are the same used in the namelist
    // for the traditional Poisson problem

    // compute gamma_mean for the species for which the field is initialized
    double s_gamma(0.);
    uint64_t nparticles(0);
    for (unsigned int ispec=0 ; ispec<(*this)(0)->vecSpecies.size() ; ispec++) {
        if (species(0, ispec)->relativistic_field_initialization){
            for (unsigned int ipatch=0 ; ipatch<(*this).size() ; ipatch++) {
                if (time_primal==species(ipatch, ispec)->time_relativistic_initialization){
                    s_gamma += species(ipatch, ispec)->sum_gamma();
                    nparticles += species(ipatch, ispec)->getNbrOfParticles();
                                                                                          }
            }
        }
    }
    double gamma_global(0.);
    MPI_Allreduce(&s_gamma, &gamma_global, 1, MPI_DOUBLE, MPI_SUM, MPI_COMM_WORLD);
    uint64_t nparticles_global(0);
    MPI_Allreduce(&nparticles, &nparticles_global, 1, MPI_UNSIGNED_LONG_LONG, MPI_SUM, MPI_COMM_WORLD);
    MESSAGE( "GAMMA = " << gamma_global/(double)nparticles_global);

    //Timer ptimer("global");
    //ptimer.init(smpi);
    //ptimer.restart();

    double gamma_mean = gamma_global/(double)nparticles_global;

    unsigned int iteration_max = params.relativistic_poisson_max_iteration;
    double           error_max = params.relativistic_poisson_max_error;
    unsigned int iteration=0;

    // Init & Store internal data (phi, r, p, Ap) per patch
    double rnew_dot_rnew_local(0.);
    double rnew_dot_rnew(0.);
    for (unsigned int ipatch=0 ; ipatch<this->size() ; ipatch++) {
        (*this)(ipatch)->EMfields->initPoisson( (*this)(ipatch) );
        rnew_dot_rnew_local += (*this)(ipatch)->EMfields->compute_r();
        //cout << std::scientific << "rnew_dot_rnew_local = " << rnew_dot_rnew_local << endl;
        (*this)(ipatch)->EMfields->initRelativisticPoissonFields( (*this)(ipatch) );
    }
    //cout << std::scientific << "rnew_dot_rnew_local = " << rnew_dot_rnew_local << endl;
    MPI_Allreduce(&rnew_dot_rnew_local, &rnew_dot_rnew, 1, MPI_DOUBLE, MPI_SUM, MPI_COMM_WORLD);

    std::vector<Field*> Ex_;
    std::vector<Field*> Ey_;
    std::vector<Field*> Ez_;
    std::vector<Field*> Bx_;
    std::vector<Field*> By_;
    std::vector<Field*> Bz_;
    std::vector<Field*> Bx_m;
    std::vector<Field*> By_m;
    std::vector<Field*> Bz_m;

    std::vector<Field*> Ex_rel_;
    std::vector<Field*> Ey_rel_;
    std::vector<Field*> Ez_rel_;
    std::vector<Field*> Bx_rel_;
    std::vector<Field*> By_rel_;
    std::vector<Field*> Bz_rel_;

    std::vector<Field*> Bx_rel_t_plus_halfdt_;
    std::vector<Field*> By_rel_t_plus_halfdt_;
    std::vector<Field*> Bz_rel_t_plus_halfdt_;
    std::vector<Field*> Bx_rel_t_minus_halfdt_;
    std::vector<Field*> By_rel_t_minus_halfdt_;
    std::vector<Field*> Bz_rel_t_minus_halfdt_;
    

    std::vector<Field*> Ap_;

    for (unsigned int ipatch=0 ; ipatch<this->size() ; ipatch++) {
        Ex_.push_back( (*this)(ipatch)->EMfields->Ex_ );
        Ey_.push_back( (*this)(ipatch)->EMfields->Ey_ );
        Ez_.push_back( (*this)(ipatch)->EMfields->Ez_ );
        Bx_.push_back( (*this)(ipatch)->EMfields->Bx_ );
        By_.push_back( (*this)(ipatch)->EMfields->By_ );
        Bz_.push_back( (*this)(ipatch)->EMfields->Bz_ );
        Bx_m.push_back( (*this)(ipatch)->EMfields->Bx_m );
        By_m.push_back( (*this)(ipatch)->EMfields->By_m );
        Bz_m.push_back( (*this)(ipatch)->EMfields->Bz_m );
        Ex_rel_.push_back( (*this)(ipatch)->EMfields->Ex_rel_ );
        Ey_rel_.push_back( (*this)(ipatch)->EMfields->Ey_rel_ );
        Ez_rel_.push_back( (*this)(ipatch)->EMfields->Ez_rel_ );
        Bx_rel_.push_back( (*this)(ipatch)->EMfields->Bx_rel_ );
        By_rel_.push_back( (*this)(ipatch)->EMfields->By_rel_ );
        Bz_rel_.push_back( (*this)(ipatch)->EMfields->Bz_rel_ );
        Bx_rel_t_plus_halfdt_.push_back( (*this)(ipatch)->EMfields->Bx_rel_t_plus_halfdt_ );
        By_rel_t_plus_halfdt_.push_back( (*this)(ipatch)->EMfields->By_rel_t_plus_halfdt_ );
        Bz_rel_t_plus_halfdt_.push_back( (*this)(ipatch)->EMfields->Bz_rel_t_plus_halfdt_ );
        Bx_rel_t_minus_halfdt_.push_back( (*this)(ipatch)->EMfields->Bx_rel_t_minus_halfdt_ );
        By_rel_t_minus_halfdt_.push_back( (*this)(ipatch)->EMfields->By_rel_t_minus_halfdt_ );
        Bz_rel_t_minus_halfdt_.push_back( (*this)(ipatch)->EMfields->Bz_rel_t_minus_halfdt_ );
       
        Ap_.push_back( (*this)(ipatch)->EMfields->Ap_ );
    }

    unsigned int nx_p2_global = (params.n_space_global[0]+1);
    //if ( Ex_[0]->dims_.size()>1 ) {
    if ( Ex_rel_[0]->dims_.size()>1 ) {
        nx_p2_global *= (params.n_space_global[1]+1);
        if ( Ex_rel_[0]->dims_.size()>2 ) {
            nx_p2_global *= (params.n_space_global[2]+1);
        }
    }


    // compute control parameter
    double norm2_source_term = sqrt(rnew_dot_rnew);
    //double ctrl = rnew_dot_rnew / (double)(nx_p2_global);
    double ctrl = sqrt(rnew_dot_rnew) / norm2_source_term; // initially is equal to one

    // ---------------------------------------------------------
    // Starting iterative loop for the conjugate gradient method
    // ---------------------------------------------------------
    if (smpi->isMaster()) DEBUG("Starting iterative loop for CG method");
    //cout << std::scientific << ctrl << "\t" << error_max << "\t" << iteration << "\t" << iteration_max << endl;
    while ( (ctrl > error_max) && (iteration<iteration_max) ) {
        iteration++;

        if ( (smpi->isMaster()) && (iteration%1000==0) ) {
            MESSAGE("iteration " << iteration << " started with control parameter ctrl = " << 1.0e22*ctrl << " x 1.e-22");
        }

        // scalar product of the residual
        double r_dot_r = rnew_dot_rnew;

        for (unsigned int ipatch=0 ; ipatch<this->size() ; ipatch++)
            (*this)(ipatch)->EMfields->compute_Ap_relativistic_Poisson( (*this)(ipatch), gamma_mean );

        // Exchange Ap_ (intra & extra MPI)
        SyncVectorPatch::exchange_along_all_directions_noomp          ( Ap_, *this );
        SyncVectorPatch::finalize_exchange_along_all_directions_noomp ( Ap_, *this );


       // scalar product p.Ap
        double p_dot_Ap       = 0.0;
        double p_dot_Ap_local = 0.0;
        for (unsigned int ipatch=0 ; ipatch<this->size() ; ipatch++) {
            p_dot_Ap_local += (*this)(ipatch)->EMfields->compute_pAp();
        }
        MPI_Allreduce(&p_dot_Ap_local, &p_dot_Ap, 1, MPI_DOUBLE, MPI_SUM, MPI_COMM_WORLD);


        // compute new potential and residual
        for (unsigned int ipatch=0 ; ipatch<this->size() ; ipatch++) {
            (*this)(ipatch)->EMfields->update_pand_r( r_dot_r, p_dot_Ap );
        }

        // compute new residual norm
        rnew_dot_rnew       = 0.0;
        rnew_dot_rnew_local = 0.0;
        for (unsigned int ipatch=0 ; ipatch<this->size() ; ipatch++) {
            rnew_dot_rnew_local += (*this)(ipatch)->EMfields->compute_r();
        }
        MPI_Allreduce(&rnew_dot_rnew_local, &rnew_dot_rnew, 1, MPI_DOUBLE, MPI_SUM, MPI_COMM_WORLD);
        if (smpi->isMaster()) DEBUG("new residual norm: rnew_dot_rnew = " << rnew_dot_rnew);

        // compute new directio
        for (unsigned int ipatch=0 ; ipatch<this->size() ; ipatch++) {
            (*this)(ipatch)->EMfields->update_p( rnew_dot_rnew, r_dot_r );
        }

        // compute control parameter
        //ctrl = rnew_dot_rnew / (double)(nx_p2_global);
        ctrl = sqrt(rnew_dot_rnew)/norm2_source_term;
        if (smpi->isMaster()) {
            DEBUG("iteration " << iteration << " done, exiting with control parameter ctrl = " << 1.0e22*ctrl << " x 1.e-22");
        }

    }//End of the iterative loop


    // --------------------------------
    // Status of the solver convergence
    // --------------------------------
    if (iteration_max>0 && iteration == iteration_max) {
        if (smpi->isMaster())
            WARNING("Relativistic Poisson solver did not converge: reached maximum iteration number: " << iteration
                    << ", relative err is ctrl = " << 1.0e22*ctrl << "x 1.e-22" );
    }
    else {
        if (smpi->isMaster())
            MESSAGE(1,"Relativistic Poisson solver converged at iteration: " << iteration
                    << ", relative err is ctrl = " << 1.0e22*ctrl << " x 1.e-22" );
    }

    // ------------------------------------------
    // Compute the electromagnetic fields E and B
    // ------------------------------------------

    // sync the potential
    //SyncVectorPatch::exchange( (*this)(ipatch)->EMfields->phi_, *this );
    //SyncVectorPatch::finalizeexchange( (*this)(ipatch)->EMfields->phi_, *this );

    // compute E and sync
    for (unsigned int ipatch=0 ; ipatch<this->size() ; ipatch++)
        { // begin loop on patches
        (*this)(ipatch)->EMfields->initE_relativistic_Poisson( (*this)(ipatch), gamma_mean );
        } // end loop on patches

    SyncVectorPatch::exchange_along_all_directions_noomp          ( Ex_rel_, *this );
    SyncVectorPatch::finalize_exchange_along_all_directions_noomp ( Ex_rel_, *this );
    SyncVectorPatch::exchange_along_all_directions_noomp          ( Ey_rel_, *this );
    SyncVectorPatch::finalize_exchange_along_all_directions_noomp ( Ey_rel_, *this );
    SyncVectorPatch::exchange_along_all_directions_noomp          ( Ez_rel_, *this );
    SyncVectorPatch::finalize_exchange_along_all_directions_noomp ( Ez_rel_, *this );
    //SyncVectorPatch::exchangeE( params, *this );
    //SyncVectorPatch::finalizeexchangeE( params, *this );

    // Force to zero the average value of electric field, as in traditional Poisson solver
    //// -------------------------------------
    vector<double> E_Add(Ex_rel_[0]->dims_.size(),0.);
    if ( Ex_rel_[0]->dims_.size()==3 ) {
        double Ex_avg_local(0.), Ex_avg(0.), Ey_avg_local(0.), Ey_avg(0.), Ez_avg_local(0.), Ez_avg(0.);
        for (unsigned int ipatch=0 ; ipatch<this->size() ; ipatch++) {
            Ex_avg_local += (*this)(ipatch)->EMfields->computeExrelSum();
            Ey_avg_local += (*this)(ipatch)->EMfields->computeEyrelSum();
            Ez_avg_local += (*this)(ipatch)->EMfields->computeEzrelSum();
        }

        MPI_Allreduce(&Ex_avg_local, &Ex_avg, 1, MPI_DOUBLE, MPI_SUM, MPI_COMM_WORLD);
        MPI_Allreduce(&Ey_avg_local, &Ey_avg, 1, MPI_DOUBLE, MPI_SUM, MPI_COMM_WORLD);
        MPI_Allreduce(&Ez_avg_local, &Ez_avg, 1, MPI_DOUBLE, MPI_SUM, MPI_COMM_WORLD);

        E_Add[0] = -Ex_avg/((params.n_space[0]+2)*(params.n_space[1]+1)*(params.n_space[2]+1));
        E_Add[1] = -Ey_avg/((params.n_space[0]+1)*(params.n_space[1]+2)*(params.n_space[2]+1));;
        E_Add[2] = -Ez_avg/((params.n_space[0]+1)*(params.n_space[1]+1)*(params.n_space[2]+2));;
    }
    else if ( Ex_rel_[0]->dims_.size()==2 ) {
        double Ex_XminYmax = 0.0;
        double Ey_XminYmax = 0.0;
        double Ex_XmaxYmin = 0.0;
        double Ey_XmaxYmin = 0.0;

    //The YmaxXmin patch has Patch coordinates X=0, Y=2^m1-1= number_of_patches[1]-1.
    std::vector<int> xcall( 2, 0 );
    xcall[0] = 0;
    xcall[1] = params.number_of_patches[1]-1;
    int patch_YmaxXmin = domain_decomposition_->getDomainId( xcall );
    //The MPI rank owning it is
    int rank_XminYmax = smpi->hrank(patch_YmaxXmin);
    //The YminXmax patch has Patch coordinates X=2^m0-1= number_of_patches[0]-1, Y=0.
    //Its hindex is
    xcall[0] = params.number_of_patches[0]-1;
    xcall[1] = 0;
    int patch_YminXmax = domain_decomposition_->getDomainId( xcall );
    //The MPI rank owning it is
    int rank_XmaxYmin = smpi->hrank(patch_YminXmax);


    //cout << patch_YmaxXmin << " " << rank_XminYmax << " " << patch_YminXmax << " " << rank_XmaxYmin << endl;

    if ( smpi->getRank() == rank_XminYmax ) {
            Ex_XminYmax = (*this)(patch_YmaxXmin-((*this).refHindex_))->EMfields->getExrel_XminYmax();
            Ey_XminYmax = (*this)(patch_YmaxXmin-((*this).refHindex_))->EMfields->getEyrel_XminYmax();
        }

    // Xmax-Ymin corner
    if ( smpi->getRank() == rank_XmaxYmin ) {
            Ex_XmaxYmin = (*this)(patch_YminXmax-((*this).refHindex_))->EMfields->getExrel_XmaxYmin();
            Ey_XmaxYmin = (*this)(patch_YminXmax-((*this).refHindex_))->EMfields->getEyrel_XmaxYmin();
        }

    MPI_Bcast(&Ex_XminYmax, 1, MPI_DOUBLE, rank_XminYmax, MPI_COMM_WORLD);
    MPI_Bcast(&Ey_XminYmax, 1, MPI_DOUBLE, rank_XminYmax, MPI_COMM_WORLD);

    MPI_Bcast(&Ex_XmaxYmin, 1, MPI_DOUBLE, rank_XmaxYmin, MPI_COMM_WORLD);
    MPI_Bcast(&Ey_XmaxYmin, 1, MPI_DOUBLE, rank_XmaxYmin, MPI_COMM_WORLD);

    //This correction is always done, independantly of the periodicity. Is this correct ?
    E_Add[0] = -0.5*(Ex_XminYmax+Ex_XmaxYmin);
    E_Add[1] = -0.5*(Ey_XminYmax+Ey_XmaxYmin);

#ifdef _3D_LIKE_CENTERING
        double Ex_avg_local(0.), Ex_avg(0.), Ey_avg_local(0.), Ey_avg(0.);
        for (unsigned int ipatch=0 ; ipatch<this->size() ; ipatch++) {
            Ex_avg_local += (*this)(ipatch)->EMfields->computeExrelSum();
            Ey_avg_local += (*this)(ipatch)->EMfields->computeEyrelSum();
        }

        MPI_Allreduce(&Ex_avg_local, &Ex_avg, 1, MPI_DOUBLE, MPI_SUM, MPI_COMM_WORLD);
        MPI_Allreduce(&Ey_avg_local, &Ey_avg, 1, MPI_DOUBLE, MPI_SUM, MPI_COMM_WORLD);

        E_Add[0] = -Ex_avg/((params.n_space[0]+2)*(params.n_space[1]+1));
        E_Add[1] = -Ey_avg/((params.n_space[0]+1)*(params.n_space[1]+2));;
#endif

    }

    else if( Ex_rel_[0]->dims_.size()==1 ) {
        double Ex_Xmin = 0.0;
        double Ex_Xmax = 0.0;

        unsigned int rankXmin = 0;
        if ( smpi->getRank() == 0 ) {
            //Ex_Xmin = (*Ex1D)(index_bc_min[0]);
            Ex_Xmin = (*this)( (0)-((*this).refHindex_))->EMfields->getExrel_Xmin();
        }
        MPI_Bcast(&Ex_Xmin, 1, MPI_DOUBLE, rankXmin, MPI_COMM_WORLD);

        unsigned int rankXmax = smpi->getSize()-1;
        if ( smpi->getRank() == smpi->getSize()-1 ) {
            //Ex_Xmax = (*Ex1D)(index_bc_max[0]);
            Ex_Xmax = (*this)( (params.number_of_patches[0]-1)-((*this).refHindex_))->EMfields->getExrel_Xmax();
        }
        MPI_Bcast(&Ex_Xmax, 1, MPI_DOUBLE, rankXmax, MPI_COMM_WORLD);
        E_Add[0] = -0.5*(Ex_Xmin+Ex_Xmax);

#ifdef _3D_LIKE_CENTERING
        double Ex_avg_local(0.), Ex_avg(0.);
        for (unsigned int ipatch=0 ; ipatch<this->size() ; ipatch++) {
            Ex_avg_local += (*this)(ipatch)->EMfields->computeExrelSum();
        }

        MPI_Allreduce(&Ex_avg_local, &Ex_avg, 1, MPI_DOUBLE, MPI_SUM, MPI_COMM_WORLD);

        E_Add[0] = -Ex_avg/((params.n_space[0]+2));
#endif

    }

    // Centering electrostatic fields
    for (unsigned int ipatch=0 ; ipatch<this->size() ; ipatch++)
        (*this)(ipatch)->EMfields->centeringErel( E_Add );

    // compute B and sync
    for (unsigned int ipatch=0 ; ipatch<this->size() ; ipatch++)
        { // begin loop on patches
        (*this)(ipatch)->EMfields->initB_relativistic_Poisson( (*this)(ipatch), gamma_mean );
        } // end loop on patches

    SyncVectorPatch::exchange_along_all_directions_noomp          ( Bx_rel_, *this );
    SyncVectorPatch::finalize_exchange_along_all_directions_noomp ( Bx_rel_, *this );
    SyncVectorPatch::exchange_along_all_directions_noomp          ( By_rel_, *this );
    SyncVectorPatch::finalize_exchange_along_all_directions_noomp ( By_rel_, *this );
    SyncVectorPatch::exchange_along_all_directions_noomp          ( Bz_rel_, *this );
    SyncVectorPatch::finalize_exchange_along_all_directions_noomp ( Bz_rel_, *this );  


    // Proper spatial centering of the B fields in the Yee Cell through interpolation 
    // (from B_rel to B_rel_t_plus_halfdt and B_rel_t_minus_halfdt)    
    for (unsigned int ipatch=0 ; ipatch<this->size() ; ipatch++)
        { // begin loop on patches
            (*this)(ipatch)->EMfields->center_fields_from_relativistic_Poisson( (*this)(ipatch));
        } // end loop on patches
    
    // Re-exchange the properly spatially centered B field
    SyncVectorPatch::exchange_along_all_directions_noomp          ( Bx_rel_t_plus_halfdt_, *this );
    SyncVectorPatch::finalize_exchange_along_all_directions_noomp ( Bx_rel_t_plus_halfdt_, *this );
    SyncVectorPatch::exchange_along_all_directions_noomp          ( By_rel_t_plus_halfdt_, *this );
    SyncVectorPatch::finalize_exchange_along_all_directions_noomp ( By_rel_t_plus_halfdt_, *this );  
    SyncVectorPatch::exchange_along_all_directions_noomp          ( Bz_rel_t_plus_halfdt_, *this );
    SyncVectorPatch::finalize_exchange_along_all_directions_noomp ( Bz_rel_t_plus_halfdt_, *this );  

    SyncVectorPatch::exchange_along_all_directions_noomp          ( Bx_rel_t_minus_halfdt_, *this );
    SyncVectorPatch::finalize_exchange_along_all_directions_noomp ( Bx_rel_t_minus_halfdt_, *this );
    SyncVectorPatch::exchange_along_all_directions_noomp          ( By_rel_t_minus_halfdt_, *this );
    SyncVectorPatch::finalize_exchange_along_all_directions_noomp ( By_rel_t_minus_halfdt_, *this );  
    SyncVectorPatch::exchange_along_all_directions_noomp          ( Bz_rel_t_minus_halfdt_, *this );
    SyncVectorPatch::finalize_exchange_along_all_directions_noomp ( Bz_rel_t_minus_halfdt_, *this );  
        
    
   
   MESSAGE(0,"Summing fields of relativistic species to the grid fields");
   // sum the fields found  by relativistic Poisson solver to the existing em fields
   // E  = E  + E_rel
   // B  = B  + B_rel_t_plus_halfdt
   // Bm = Bm + B_rel_t_minus_halfdt

   for (unsigned int ipatch=0 ; ipatch<this->size() ; ipatch++)
       { // begin loop on patches
       (*this)(ipatch)->EMfields->sum_rel_fields_to_em_fields( (*this)(ipatch));
       } // end loop on patches

    // Exchange the fields after the addition of the relativistic species fields
    SyncVectorPatch::exchange_along_all_directions_noomp          ( Ex_, *this );
    SyncVectorPatch::finalize_exchange_along_all_directions_noomp ( Ex_, *this );
    SyncVectorPatch::exchange_along_all_directions_noomp          ( Ey_, *this );
    SyncVectorPatch::finalize_exchange_along_all_directions_noomp ( Ey_, *this );
    SyncVectorPatch::exchange_along_all_directions_noomp          ( Ez_, *this );
    SyncVectorPatch::finalize_exchange_along_all_directions_noomp ( Ez_, *this );
    SyncVectorPatch::exchange_along_all_directions_noomp          ( Bx_, *this );
    SyncVectorPatch::finalize_exchange_along_all_directions_noomp ( Bx_, *this );
    SyncVectorPatch::exchange_along_all_directions_noomp          ( By_, *this );
    SyncVectorPatch::finalize_exchange_along_all_directions_noomp ( By_, *this );
    SyncVectorPatch::exchange_along_all_directions_noomp          ( Bz_, *this );
    SyncVectorPatch::finalize_exchange_along_all_directions_noomp ( Bz_, *this );
    SyncVectorPatch::exchange_along_all_directions_noomp          ( Bx_m, *this );
    SyncVectorPatch::finalize_exchange_along_all_directions_noomp ( Bx_m, *this );
    SyncVectorPatch::exchange_along_all_directions_noomp          ( By_m, *this );
    SyncVectorPatch::finalize_exchange_along_all_directions_noomp ( By_m, *this );
    SyncVectorPatch::exchange_along_all_directions_noomp          ( Bz_m, *this );
    SyncVectorPatch::finalize_exchange_along_all_directions_noomp ( Bz_m, *this );
    
    MESSAGE(0,"Fields of relativistic species initialized");
    //!\todo Reduce to find global max
    //if (smpi->isMaster())
    //  MESSAGE(1,"Relativistic Poisson equation solved. Maximum err = ");

    //ptimer.update();
    //MESSAGE("Time in Relativistic Poisson : " << ptimer.getTime() );


    //ptimer.update();
    //MESSAGE("Time in Relativistic Poisson : " << ptimer.getTime() );
    MESSAGE("Relativistic Poisson finished" );

} // END solveRelativisticPoisson


// ---------------------------------------------------------------------------------------------------------------------
// ---------------------------------------------------------------------------------------------------------------------
// ----------------------------------------------    BALANCING METHODS    ----------------------------------------------
// ---------------------------------------------------------------------------------------------------------------------
// ---------------------------------------------------------------------------------------------------------------------


void VectorPatch::load_balance(Params& params, double time_dual, SmileiMPI* smpi, SimWindow* simWindow, unsigned int itime)
{

    // Compute new patch distribution
    smpi->recompute_patch_count( params, *this, time_dual );

    // Create empty patches according to this new distribution
    this->createPatches(params, smpi, simWindow);

    // Proceed to patch exchange, and delete patch which moved
    this->exchangePatches(smpi, params);

    // Tell that the patches moved this iteration (needed for probes)
    lastIterationPatchesMoved = itime;

}


// ---------------------------------------------------------------------------------------------------------------------
// Explicits patch movement regarding new patch distribution stored in smpi->patch_count
//   - compute send_patch_id_
//   - compute recv_patch_id_
//   - create empty (not really, created like at t0) new patch in recv_patches_
// ---------------------------------------------------------------------------------------------------------------------
void VectorPatch::createPatches(Params& params, SmileiMPI* smpi, SimWindow* simWindow)
{
    unsigned int n_moved(0);
    recv_patches_.resize(0);

    // Set Index of the 1st patch of the vector yet on current MPI rank
    // Is this really necessary ? It should be done already ...
    refHindex_ = (*this)(0)->Hindex();

    // Current number of patch
    int nPatches_now = this->size() ;

    // When going to openMP, these two vectors must be stored by patch and not by vectorPatch.
    recv_patch_id_.clear();
    send_patch_id_.clear();

    // istart = Index of the futur 1st patch
    int istart( 0 );
    for (int irk=0 ; irk<smpi->getRank() ; irk++) istart += smpi->patch_count[irk];

    // recv_patch_id_ = vector of the hindex this process must own at the end of the exchange.
    for (int ipatch=0 ; ipatch<smpi->patch_count[smpi->getRank()] ; ipatch++)
        recv_patch_id_.push_back( istart+ipatch );


    // Loop on current patches to define patch to send
    for (int ipatch=0 ; ipatch < nPatches_now ; ipatch++) {
        //if  current hindex     <  future refHindex   OR      current hindex > future last hindex...
        if ( ( refHindex_+ipatch < recv_patch_id_[0] ) || ( refHindex_+ipatch > recv_patch_id_.back() ) ) {
            // Put this patch in the send list.
            send_patch_id_.push_back( ipatch );
        }
    }


    // Backward loop on future patches to define suppress patch in receive list
    // before this loop, recv_patch_id_ stores all patches index define in SmileiMPI::patch_count
    int existing_patch_id = -1;
    for ( int ipatch=recv_patch_id_.size()-1 ; ipatch>=0 ; ipatch--) {
        //if    future patch hindex  >= current refHindex AND  future patch hindex <= current last hindex
        if ( ( recv_patch_id_[ipatch]>=refHindex_ ) && ( recv_patch_id_[ipatch] <= refHindex_ + nPatches_now - 1 ) ) {
            //Store an existing patch id for cloning.
            existing_patch_id = recv_patch_id_[ipatch];
            //Remove this patch from the receive list because I already own it.
            recv_patch_id_.erase( recv_patch_id_.begin()+ipatch );
        }
    }


    // Get an existing patch that will be used for cloning
    if( existing_patch_id<0 )
        ERROR("No patch to clone. This should never happen!");
    Patch * existing_patch = (*this)(existing_patch_id-refHindex_);


    // Create new Patches
    n_moved = simWindow->getNmoved();
    // Store in local vector future patches
    // Loop on the patches I have to receive and do not already own.
    for (unsigned int ipatch=0 ; ipatch < recv_patch_id_.size() ; ipatch++) {
        // density profile is initializes as if t = 0 !
        // Species will be cleared when, nbr of particles will be known
        // Creation of a new patch, ready to receive its content from MPI neighbours.
        Patch* newPatch = PatchesFactory::clone(existing_patch, params, smpi, domain_decomposition_, recv_patch_id_[ipatch], n_moved, false );
        newPatch->finalizeMPIenvironment(params);
        //Store pointers to newly created patch in recv_patches_.
        recv_patches_.push_back( newPatch );
    }


} // END createPatches


// ---------------------------------------------------------------------------------------------------------------------
// Exchange patches, based on createPatches initialization
//   take care of reinitialize patch master and diag file managment
// ---------------------------------------------------------------------------------------------------------------------
void VectorPatch::exchangePatches(SmileiMPI* smpi, Params& params)
{

    //int newMPIrankbis, oldMPIrankbis, tmp;
    int newMPIrank = smpi->getRank() -1;
    int oldMPIrank = smpi->getRank() -1;
    int istart = 0;
    int nmessage = nrequests;

    for (int irk=0 ; irk<smpi->getRank() ; irk++) istart += smpi->patch_count[irk];


    // Send particles
    for (unsigned int ipatch=0 ; ipatch < send_patch_id_.size() ; ipatch++) {
        // locate rank which will own send_patch_id_[ipatch]
        // We assume patches are only exchanged with neighbours.
        // Once all patches supposed to be sent to the left are done, we send the rest to the right.
        // if hindex of patch to be sent      >  future hindex of the first patch owned by this process
        if (send_patch_id_[ipatch]+refHindex_ > istart ) newMPIrank = smpi->getRank() + 1;

        smpi->isend( (*this)(send_patch_id_[ipatch]), newMPIrank, (refHindex_+send_patch_id_[ipatch])*nmessage, params );
    }

    for (unsigned int ipatch=0 ; ipatch < recv_patch_id_.size() ; ipatch++) {
        //if  hindex of patch to be received > first hindex actually owned, that means it comes from the next MPI process and not from the previous anymore.
        if(recv_patch_id_[ipatch] > refHindex_ ) oldMPIrank = smpi->getRank() + 1;

        smpi->recv( recv_patches_[ipatch], oldMPIrank, recv_patch_id_[ipatch]*nmessage, params );
    }


    for (unsigned int ipatch=0 ; ipatch < send_patch_id_.size() ; ipatch++)
        smpi->waitall( (*this)(send_patch_id_[ipatch]) );

    smpi->barrier();
    //Delete sent patches
    int nPatchSend(send_patch_id_.size());
    for (int ipatch=nPatchSend-1 ; ipatch>=0 ; ipatch--) {
        //Ok while at least 1 old patch stay inon current CPU
        delete (*this)(send_patch_id_[ipatch]);
        patches_[ send_patch_id_[ipatch] ] = NULL;
        patches_.erase( patches_.begin() + send_patch_id_[ipatch] );

    }

#ifdef _VECTO
    if (params.vectorization_mode == "dynamic")
    {
        // Dynamic vecto
        // Recompute the cell keys before the next step and configure operators
        for (unsigned int ipatch=0 ; ipatch<recv_patch_id_.size() ; ipatch++) {
            for (unsigned int ispec=0 ; ispec< recv_patches_[ipatch]->vecSpecies.size() ; ispec++)
            {
                if ( dynamic_cast<SpeciesDynamicV*>(recv_patches_[ipatch]->vecSpecies[ispec]) )
                {
                    dynamic_cast<SpeciesDynamicV*>(recv_patches_[ipatch]->vecSpecies[ispec])->compute_part_cell_keys(params);
                    dynamic_cast<SpeciesDynamicV*>(recv_patches_[ipatch]->vecSpecies[ispec])->reconfigure_operators(params, recv_patches_[ipatch]);
                }
            }
        }
    }
    else if (params.vectorization_mode == "dynamic2")
    {
        // Dynamic vecto mode 2
        // Recompute the cell keys before the next step and configure operators
        for (unsigned int ipatch=0 ; ipatch<recv_patch_id_.size() ; ipatch++) {
            for (unsigned int ispec=0 ; ispec< recv_patches_[ipatch]->vecSpecies.size() ; ispec++)
            {
                if ( dynamic_cast<SpeciesDynamicV2*>(recv_patches_[ipatch]->vecSpecies[ispec]) )
                {
                    dynamic_cast<SpeciesDynamicV2*>(recv_patches_[ipatch]->vecSpecies[ispec])->compute_part_cell_keys(params);
                    dynamic_cast<SpeciesDynamicV2*>(recv_patches_[ipatch]->vecSpecies[ispec])->reconfigure_operators(params, recv_patches_[ipatch]);
                }
            }
        }
    }
#endif

    //Put received patches in the global vecPatches
    for (unsigned int ipatch=0 ; ipatch<recv_patch_id_.size() ; ipatch++) {
        if ( recv_patch_id_[ipatch] > refHindex_ )
            patches_.push_back( recv_patches_[ipatch] );
        else
            patches_.insert( patches_.begin()+ipatch, recv_patches_[ipatch] );
    }
    recv_patches_.clear();


    for (unsigned int ipatch=0 ; ipatch<patches_.size() ; ipatch++ ) {
        (*this)(ipatch)->updateMPIenv(smpi);
        if ((*this)(ipatch)->has_an_MPI_neighbor())
            (*this)(ipatch)->createType(params);
         else
            (*this)(ipatch)->cleanType();
    }
    (*this).set_refHindex() ;
    update_field_list() ;

} // END exchangePatches

// ---------------------------------------------------------------------------------------------------------------------
// Write in a file patches communications
//   - Send/Recv MPI rank
//   - Send/Recv patch Id
// ---------------------------------------------------------------------------------------------------------------------
void VectorPatch::output_exchanges(SmileiMPI* smpi)
{
    ofstream output_file;
    ostringstream name("");
    name << "debug_output"<<smpi->getRank()<<".txt" ;
    output_file.open(name.str().c_str(), std::ofstream::out | std::ofstream::app);
    int newMPIrank, oldMPIrank;
    newMPIrank = smpi->getRank() -1;
    oldMPIrank = smpi->getRank() -1;
    int istart( 0 );
    for (int irk=0 ; irk<smpi->getRank() ; irk++) istart += smpi->patch_count[irk];
    for (unsigned int ipatch=0 ; ipatch < send_patch_id_.size() ; ipatch++) {
        if(send_patch_id_[ipatch]+refHindex_ > istart ) newMPIrank = smpi->getRank() + 1;
        output_file << "Rank " << smpi->getRank() << " sending patch " << send_patch_id_[ipatch]+refHindex_ << " to " << newMPIrank << endl;
    }
    for (unsigned int ipatch=0 ; ipatch < recv_patch_id_.size() ; ipatch++) {
        if(recv_patch_id_[ipatch] > refHindex_ ) oldMPIrank = smpi->getRank() + 1;
        output_file << "Rank " << smpi->getRank() << " receiving patch " << recv_patch_id_[ipatch] << " from " << oldMPIrank << endl;
    }
    output_file << "NEXT" << endl;
    output_file.close();
} // END output_exchanges

//! Resize vector of field*
void VectorPatch::update_field_list()
{
    int nDim(0);
    if ( !dynamic_cast<ElectroMagn3DRZ*>(patches_[0]->EMfields) )
        nDim = patches_[0]->EMfields->Ex_->dims_.size();
    else
        nDim = static_cast<ElectroMagn3DRZ*>(patches_[0]->EMfields)->El_[0]->dims_.size();
    densities.resize( 3*size() ) ; // Jx + Jy + Jz

    //                          1D  2D  3D
    Bs0.resize( 2*size() ) ; //  2   2   2
    Bs1.resize( 2*size() ) ; //  0   2   2
    Bs2.resize( 2*size() ) ; //  0   0   2

    densitiesLocalx.clear();
    densitiesLocaly.clear();
    densitiesLocalz.clear();
    densitiesMPIx.clear();
    densitiesMPIy.clear();
    densitiesMPIz.clear();
    LocalxIdx.clear();
    LocalyIdx.clear();
    LocalzIdx.clear();
    MPIxIdx.clear();
    MPIyIdx.clear();
    MPIzIdx.clear();

    if ( !dynamic_cast<ElectroMagn3DRZ*>(patches_[0]->EMfields) ) {

        listJx_.resize( size() ) ;
        listJy_.resize( size() ) ;
        listJz_.resize( size() ) ;
        listrho_.resize( size() ) ;
        listEx_.resize( size() ) ;
        listEy_.resize( size() ) ;
        listEz_.resize( size() ) ;
        listBx_.resize( size() ) ;
        listBy_.resize( size() ) ;
        listBz_.resize( size() ) ;
        
        if (patches_[0]->EMfields->envelope != NULL){
          listA_.resize ( size() ) ;
          listA0_.resize( size() ) ;
          listPhi_.resize ( size() ) ;
          listPhi0_.resize ( size() ) ;
          listGradPhix_.resize( size() ) ;
          listGradPhiy_.resize( size() ) ;
          listGradPhiz_.resize( size() ) ;
          listGradPhix0_.resize( size() ) ;
          listGradPhiy0_.resize( size() ) ;
          listGradPhiz0_.resize( size() ) ;
          listEnv_Chi_.resize( size() ) ;
        }

        for (unsigned int ipatch=0 ; ipatch < size() ; ipatch++) {
            listJx_[ipatch] = patches_[ipatch]->EMfields->Jx_ ;
            listJy_[ipatch] = patches_[ipatch]->EMfields->Jy_ ;
            listJz_[ipatch] = patches_[ipatch]->EMfields->Jz_ ;
            listrho_[ipatch] =patches_[ipatch]->EMfields->rho_;
            listEx_[ipatch] = patches_[ipatch]->EMfields->Ex_ ;
            listEy_[ipatch] = patches_[ipatch]->EMfields->Ey_ ;
            listEz_[ipatch] = patches_[ipatch]->EMfields->Ez_ ;
            listBx_[ipatch] = patches_[ipatch]->EMfields->Bx_ ;
            listBy_[ipatch] = patches_[ipatch]->EMfields->By_ ;
            listBz_[ipatch] = patches_[ipatch]->EMfields->Bz_ ;
        }
        if (patches_[0]->EMfields->envelope != NULL){
            for (unsigned int ipatch=0 ; ipatch < size() ; ipatch++) {
                listA_[ipatch]         = patches_[ipatch]->EMfields->envelope->A_ ;
                listA0_[ipatch]        = patches_[ipatch]->EMfields->envelope->A0_ ;
                listPhi_[ipatch]       = patches_[ipatch]->EMfields->envelope->Phi_ ;
                listPhi0_[ipatch]      = patches_[ipatch]->EMfields->envelope->Phiold_ ;
                listGradPhix_[ipatch]  = patches_[ipatch]->EMfields->envelope->GradPhix_ ;
                listGradPhiy_[ipatch]  = patches_[ipatch]->EMfields->envelope->GradPhiy_ ;
                listGradPhiz_[ipatch]  = patches_[ipatch]->EMfields->envelope->GradPhiz_ ;
                listGradPhix0_[ipatch] = patches_[ipatch]->EMfields->envelope->GradPhixold_ ;
                listGradPhiy0_[ipatch] = patches_[ipatch]->EMfields->envelope->GradPhiyold_ ;
                listGradPhiz0_[ipatch] = patches_[ipatch]->EMfields->envelope->GradPhizold_ ;
                listEnv_Chi_[ipatch]   = patches_[ipatch]->EMfields->Env_Chi_ ;
           }
        }

    } else {
        unsigned int nmodes = static_cast<ElectroMagn3DRZ*>(patches_[0]->EMfields)->El_.size();
        listJl_.resize( nmodes ) ;
        listJr_.resize( nmodes ) ;
        listJt_.resize( nmodes ) ;
        listrho_RZ_.resize( nmodes ) ;
        listEl_.resize( nmodes ) ;
        listEr_.resize( nmodes ) ;
        listEt_.resize( nmodes ) ;
        listBl_.resize( nmodes ) ;
        listBr_.resize( nmodes ) ;
        listBt_.resize( nmodes ) ;
    
        for (unsigned int imode=0 ; imode < nmodes ; imode++) {
            listJl_[imode].resize( size() );
            listJr_[imode].resize( size() );
            listJt_[imode].resize( size() );
            listrho_RZ_[imode].resize( size() );
            listEl_[imode].resize( size() );
            listEr_[imode].resize( size() );
            listEt_[imode].resize( size() );
            listBl_[imode].resize( size() );
            listBr_[imode].resize( size() );
            listBt_[imode].resize( size() );
            for (unsigned int ipatch=0 ; ipatch < size() ; ipatch++) {
                listJl_[imode][ipatch]     = static_cast<ElectroMagn3DRZ*>(patches_[ipatch]->EMfields)->Jl_[imode] ;
                listJr_[imode][ipatch]     = static_cast<ElectroMagn3DRZ*>(patches_[ipatch]->EMfields)->Jr_[imode] ;
                listJt_[imode][ipatch]     = static_cast<ElectroMagn3DRZ*>(patches_[ipatch]->EMfields)->Jt_[imode] ;
                listrho_RZ_[imode][ipatch] =static_cast<ElectroMagn3DRZ*>(patches_[ipatch]->EMfields)->rho_RZ_[imode];
                listEl_[imode][ipatch]     = static_cast<ElectroMagn3DRZ*>(patches_[ipatch]->EMfields)->El_[imode] ;
                listEr_[imode][ipatch]     = static_cast<ElectroMagn3DRZ*>(patches_[ipatch]->EMfields)->Er_[imode] ;
                listEt_[imode][ipatch]     = static_cast<ElectroMagn3DRZ*>(patches_[ipatch]->EMfields)->Et_[imode] ;
                listBl_[imode][ipatch]     = static_cast<ElectroMagn3DRZ*>(patches_[ipatch]->EMfields)->Bl_[imode] ;
                listBr_[imode][ipatch]     = static_cast<ElectroMagn3DRZ*>(patches_[ipatch]->EMfields)->Br_[imode] ;
                listBt_[imode][ipatch]     = static_cast<ElectroMagn3DRZ*>(patches_[ipatch]->EMfields)->Bt_[imode] ;
            }
        }
    }

    B_localx.clear();
    B_MPIx.clear();

    B1_localy.clear();
    B1_MPIy.clear();

    B2_localz.clear();
    B2_MPIz.clear();

    for (unsigned int ipatch=0 ; ipatch < size() ; ipatch++) {
        densities[ipatch         ] = patches_[ipatch]->EMfields->Jx_ ;
        densities[ipatch+  size()] = patches_[ipatch]->EMfields->Jy_ ;
        densities[ipatch+2*size()] = patches_[ipatch]->EMfields->Jz_ ;

        Bs0[ipatch       ] = patches_[ipatch]->EMfields->By_ ;
        Bs0[ipatch+size()] = patches_[ipatch]->EMfields->Bz_ ;

        // TO DO , B size depend of nDim
        // Pas grave, au pire inutil
        Bs1[ipatch       ] = patches_[ipatch]->EMfields->Bx_ ;
        Bs1[ipatch+size()] = patches_[ipatch]->EMfields->Bz_ ;

        // TO DO , B size depend of nDim
        // Pas grave, au pire inutil
        Bs2[ipatch       ] = patches_[ipatch]->EMfields->Bx_ ;
        Bs2[ipatch+size()] = patches_[ipatch]->EMfields->By_ ;
    }

    for (unsigned int ipatch=0 ; ipatch < size() ; ipatch++) {
        if ( (*this)(ipatch)->has_an_MPI_neighbor( 0 ) ) {
            MPIxIdx.push_back(ipatch);
        }
        if ( (*this)(ipatch)->has_an_local_neighbor( 0 ) ) {
            LocalxIdx.push_back(ipatch);
        }
    }
    if (nDim>1) {
        for (unsigned int ipatch=0 ; ipatch < size() ; ipatch++) {
            if ( (*this)(ipatch)->has_an_MPI_neighbor( 1 ) ) {
                MPIyIdx.push_back(ipatch);
            }
            if ( (*this)(ipatch)->has_an_local_neighbor( 1 ) ) {
                LocalyIdx.push_back(ipatch);
            }
        }
        if (nDim>2) {
            for (unsigned int ipatch=0 ; ipatch < size() ; ipatch++) {

                if ( (*this)(ipatch)->has_an_MPI_neighbor( 2 ) ) {
                    MPIzIdx.push_back(ipatch);
                }
                if ( (*this)(ipatch)->has_an_local_neighbor( 2 ) ) {
                    LocalzIdx.push_back(ipatch);
                }
            }
        }
    }

    B_MPIx.resize( 2*MPIxIdx.size() );
    B_localx.resize( 2*LocalxIdx.size() );
    B1_MPIy.resize( 2*MPIyIdx.size() );
    B1_localy.resize( 2*LocalyIdx.size() );
    B2_MPIz.resize( 2*MPIzIdx.size() );
    B2_localz.resize( 2*LocalzIdx.size() );

    densitiesMPIx.resize( 3*MPIxIdx.size() );
    densitiesLocalx.resize( 3*LocalxIdx.size() );
    densitiesMPIy.resize( 3*MPIyIdx.size() );
    densitiesLocaly.resize( 3*LocalyIdx.size() );
    densitiesMPIz.resize( 3*MPIzIdx.size() );
    densitiesLocalz.resize( 3*LocalzIdx.size() );

    int mpix(0), locx(0), mpiy(0), locy(0), mpiz(0), locz(0);

    for (unsigned int ipatch=0 ; ipatch < size() ; ipatch++) {

        if ( (*this)(ipatch)->has_an_MPI_neighbor( 0 ) ) {
            B_MPIx[mpix               ] = patches_[ipatch]->EMfields->By_;
            B_MPIx[mpix+MPIxIdx.size()] = patches_[ipatch]->EMfields->Bz_;

            densitiesMPIx[mpix                 ] = patches_[ipatch]->EMfields->Jx_;
            densitiesMPIx[mpix+  MPIxIdx.size()] = patches_[ipatch]->EMfields->Jy_;
            densitiesMPIx[mpix+2*MPIxIdx.size()] = patches_[ipatch]->EMfields->Jz_;
            mpix++;
        }
        if ( (*this)(ipatch)->has_an_local_neighbor( 0 ) ) {
            B_localx[locx                 ] = patches_[ipatch]->EMfields->By_;
            B_localx[locx+LocalxIdx.size()] = patches_[ipatch]->EMfields->Bz_;

            densitiesLocalx[locx                   ] = patches_[ipatch]->EMfields->Jx_;
            densitiesLocalx[locx+  LocalxIdx.size()] = patches_[ipatch]->EMfields->Jy_;
            densitiesLocalx[locx+2*LocalxIdx.size()] = patches_[ipatch]->EMfields->Jz_;
            locx++;
        }
    }
    if (nDim>1) {
        for (unsigned int ipatch=0 ; ipatch < size() ; ipatch++) {
            if ( (*this)(ipatch)->has_an_MPI_neighbor( 1 ) ) {
                B1_MPIy[mpiy               ] = patches_[ipatch]->EMfields->Bx_;
                B1_MPIy[mpiy+MPIyIdx.size()] = patches_[ipatch]->EMfields->Bz_;

                densitiesMPIy[mpiy                 ] = patches_[ipatch]->EMfields->Jx_;
                densitiesMPIy[mpiy+  MPIyIdx.size()] = patches_[ipatch]->EMfields->Jy_;
                densitiesMPIy[mpiy+2*MPIyIdx.size()] = patches_[ipatch]->EMfields->Jz_;
                mpiy++;
            }
            if ( (*this)(ipatch)->has_an_local_neighbor( 1 ) ) {
                B1_localy[locy                 ] = patches_[ipatch]->EMfields->Bx_;
                B1_localy[locy+LocalyIdx.size()] = patches_[ipatch]->EMfields->Bz_;

                densitiesLocaly[locy                   ] = patches_[ipatch]->EMfields->Jx_;
                densitiesLocaly[locy+  LocalyIdx.size()] = patches_[ipatch]->EMfields->Jy_;
                densitiesLocaly[locy+2*LocalyIdx.size()] = patches_[ipatch]->EMfields->Jz_;
                locy++;
            }
        }
        if (nDim>2) {
            for (unsigned int ipatch=0 ; ipatch < size() ; ipatch++) {
                if ( (*this)(ipatch)->has_an_MPI_neighbor( 2 ) ) {
                    B2_MPIz[mpiz               ] = patches_[ipatch]->EMfields->Bx_;
                    B2_MPIz[mpiz+MPIzIdx.size()] = patches_[ipatch]->EMfields->By_;

                    densitiesMPIz[mpiz                 ] = patches_[ipatch]->EMfields->Jx_;
                    densitiesMPIz[mpiz+  MPIzIdx.size()] = patches_[ipatch]->EMfields->Jy_;
                    densitiesMPIz[mpiz+2*MPIzIdx.size()] = patches_[ipatch]->EMfields->Jz_;
                    mpiz++;
                }
                if ( (*this)(ipatch)->has_an_local_neighbor( 2 ) ) {
                    B2_localz[locz                 ] = patches_[ipatch]->EMfields->Bx_;
                    B2_localz[locz+LocalzIdx.size()] = patches_[ipatch]->EMfields->By_;

                    densitiesLocalz[locz                   ] = patches_[ipatch]->EMfields->Jx_;
                    densitiesLocalz[locz+  LocalzIdx.size()] = patches_[ipatch]->EMfields->Jy_;
                    densitiesLocalz[locz+2*LocalzIdx.size()] = patches_[ipatch]->EMfields->Jz_;
                    locz++;
                }
            }
        }

    }

    if ( !dynamic_cast<ElectroMagn3DRZ*>(patches_[0]->EMfields) ) {
        for ( unsigned int ipatch = 0 ; ipatch < size() ; ipatch++ ) {
            listJx_[ipatch]->MPIbuff.defineTags( patches_[ipatch], 1 );
            listJy_[ipatch]->MPIbuff.defineTags( patches_[ipatch], 2 );
            listJz_[ipatch]->MPIbuff.defineTags( patches_[ipatch], 3 );
            listBx_[ipatch]->MPIbuff.defineTags( patches_[ipatch], 6 );
            listBy_[ipatch]->MPIbuff.defineTags( patches_[ipatch], 7 );
            listBz_[ipatch]->MPIbuff.defineTags( patches_[ipatch], 8 );
            listrho_[ipatch]->MPIbuff.defineTags( patches_[ipatch], 4 );
        }
        if (patches_[0]->EMfields->envelope != NULL){
            for ( unsigned int ipatch = 0 ; ipatch < size() ; ipatch++ ) {
                listA_ [ipatch]->MPIbuff.defineTags( patches_[ipatch], 0 ) ;
                listA0_[ipatch]->MPIbuff.defineTags( patches_[ipatch], 0 ) ;
                listPhi_ [ipatch]->MPIbuff.defineTags( patches_[ipatch], 0 ) ;
                listPhi0_ [ipatch]->MPIbuff.defineTags( patches_[ipatch], 0 ) ;
                listGradPhix_[ipatch]->MPIbuff.defineTags( patches_[ipatch], 0 ) ;
                listGradPhiy_[ipatch]->MPIbuff.defineTags( patches_[ipatch], 0 ) ;
                listGradPhiz_[ipatch]->MPIbuff.defineTags( patches_[ipatch], 0 ) ;
                listGradPhix0_[ipatch]->MPIbuff.defineTags( patches_[ipatch], 0 ) ;
                listGradPhiy0_[ipatch]->MPIbuff.defineTags( patches_[ipatch], 0 ) ;
                listGradPhiz0_[ipatch]->MPIbuff.defineTags( patches_[ipatch], 0 ) ;
                listEnv_Chi_[ipatch]->MPIbuff.defineTags( patches_[ipatch], 0 ) ;
            }
<<<<<<< HEAD
=======

>>>>>>> ef86c7e9
        }
    }
    else {
        unsigned int nmodes = static_cast<ElectroMagn3DRZ*>(patches_[0]->EMfields)->El_.size();
        for (unsigned int imode=0 ; imode < nmodes ; imode++) {
            for ( unsigned int ipatch = 0 ; ipatch < size() ; ipatch++ ) {
                listJl_[imode][ipatch]->MPIbuff.defineTags( patches_[ipatch], 0 );
                listJr_[imode][ipatch]->MPIbuff.defineTags( patches_[ipatch], 0 );
                listJt_[imode][ipatch]->MPIbuff.defineTags( patches_[ipatch], 0 );
                listBl_[imode][ipatch]->MPIbuff.defineTags( patches_[ipatch], 0 );
                listBr_[imode][ipatch]->MPIbuff.defineTags( patches_[ipatch], 0 );
                listBt_[imode][ipatch]->MPIbuff.defineTags( patches_[ipatch], 0 );
                listrho_RZ_[imode][ipatch]->MPIbuff.defineTags( patches_[ipatch], 0 );
            }
        }
    }
}



void VectorPatch::update_field_list(int ispec)
{
    #pragma omp barrier
    #pragma omp single
    {
        if(patches_[0]->EMfields->Jx_s [ispec]) listJxs_.resize( size() ) ;
        else
            listJxs_.clear();
        if(patches_[0]->EMfields->Jy_s [ispec]) listJys_.resize( size() ) ;
        else
            listJys_.clear();
        if(patches_[0]->EMfields->Jz_s [ispec]) listJzs_.resize( size() ) ;
        else
            listJzs_.clear();
        if(patches_[0]->EMfields->rho_s[ispec]) listrhos_.resize( size() ) ;
        else
            listrhos_.clear();

        if (patches_[0]->EMfields->envelope != NULL){
             if(patches_[0]->EMfields->Env_Chi_s[ispec]) listEnv_Chis_.resize( size() ) ;
             else
                 listEnv_Chis_.clear();
                                                    }
    }

    #pragma omp for schedule(static)
    for (unsigned int ipatch=0 ; ipatch < size() ; ipatch++) {
        if(patches_[ipatch]->EMfields->Jx_s [ispec]) {
            listJxs_ [ipatch] = patches_[ipatch]->EMfields->Jx_s [ispec];
            listJxs_ [ipatch]->MPIbuff.defineTags( patches_[ipatch], 0 );
        }
        if(patches_[ipatch]->EMfields->Jy_s [ispec]) {
            listJys_ [ipatch] = patches_[ipatch]->EMfields->Jy_s [ispec];
            listJys_ [ipatch]->MPIbuff.defineTags( patches_[ipatch], 0 );
        }
        if(patches_[ipatch]->EMfields->Jz_s [ispec]) {
            listJzs_ [ipatch] = patches_[ipatch]->EMfields->Jz_s [ispec];
            listJzs_ [ipatch]->MPIbuff.defineTags( patches_[ipatch], 0 );
        }
        if(patches_[ipatch]->EMfields->rho_s[ispec]) {
            listrhos_[ipatch] = patches_[ipatch]->EMfields->rho_s[ispec];
            listrhos_[ipatch]->MPIbuff.defineTags( patches_[ipatch], 0 );
        }

        if (patches_[0]->EMfields->envelope != NULL){
             if(patches_[ipatch]->EMfields->Env_Chi_s[ispec]) {
                 listEnv_Chis_[ipatch] = patches_[ipatch]->EMfields->Env_Chi_s[ispec];
                 listEnv_Chis_[ipatch]->MPIbuff.defineTags( patches_[ipatch], 0 );
             }
                                                    }



    }




}


void VectorPatch::applyAntennas(double time)
{
#ifdef  __DEBUG
    if( nAntennas>0 ) {
        #pragma omp single
        TITLE("Applying antennas at time t = " << time);
    }
#endif

    // Loop antennas
    for(unsigned int iAntenna=0; iAntenna<nAntennas; iAntenna++) {

        // Get intensity from antenna of the first patch
        #pragma omp single
        antenna_intensity = patches_[0]->EMfields->antennas[iAntenna].time_profile->valueAt(time);

        // Loop patches to apply
        #pragma omp for schedule(static)
        for (unsigned int ipatch=0 ; ipatch<size() ; ipatch++) {
            patches_[ipatch]->EMfields->applyAntenna(iAntenna, antenna_intensity);
        }

    }
}

// For each patch, apply the collisions
void VectorPatch::applyCollisions(Params& params, int itime, Timers & timers)
{
    timers.collisions.restart();

    if (Collisions::debye_length_required)
        #pragma omp for schedule(static)
        for (unsigned int ipatch=0 ; ipatch<size() ; ipatch++)
            Collisions::calculate_debye_length(params,patches_[ipatch]);

    unsigned int ncoll = patches_[0]->vecCollisions.size();

    #pragma omp for schedule(static)
    for (unsigned int ipatch=0 ; ipatch<size() ; ipatch++)
        for (unsigned int icoll=0 ; icoll<ncoll; icoll++)
            patches_[ipatch]->vecCollisions[icoll]->collide(params,patches_[ipatch],itime, localDiags);

    #pragma omp single
    for (unsigned int icoll=0 ; icoll<ncoll; icoll++)
        Collisions::debug(params, itime, icoll, *this);
    #pragma omp barrier

    timers.collisions.update();
}


// For each patch, apply external fields
void VectorPatch::applyExternalFields()
{
    for (unsigned int ipatch=0 ; ipatch<size() ; ipatch++)
        patches_[ipatch]->EMfields->applyExternalFields( (*this)(ipatch) ); // Must be patch
}


// For each patch, apply external fields
void VectorPatch::saveExternalFields( Params &params )
{
    if (params.save_magnectic_fields_for_SM) {
        for (unsigned int ipatch=0 ; ipatch<size() ; ipatch++)
            patches_[ipatch]->EMfields->saveExternalFields( (*this)(ipatch) ); // Must be patch
    }
}


// Print information on the memory consumption
void VectorPatch::check_memory_consumption(SmileiMPI* smpi)
{
    long int particlesMem(0);
    for (unsigned int ipatch=0 ; ipatch<size() ; ipatch++)
        for (unsigned int ispec=0 ; ispec<patches_[ipatch]->vecSpecies.size(); ispec++)
            particlesMem += patches_[ipatch]->vecSpecies[ispec]->getMemFootPrint();
    MESSAGE( 1, "(Master) Species part = " << (int)( (double)particlesMem / 1024./1024.) << " MB" );

    long double dParticlesMem = (double)particlesMem / 1024./1024./1024.;
    MPI_Reduce( smpi->isMaster()?MPI_IN_PLACE:&dParticlesMem, &dParticlesMem, 1, MPI_LONG_DOUBLE, MPI_SUM, 0, MPI_COMM_WORLD );
    MESSAGE( 1, setprecision(3) << "Global Species part = " << dParticlesMem << " GB" );

    MPI_Reduce( smpi->isMaster()?MPI_IN_PLACE:&particlesMem, &particlesMem, 1, MPI_INT, MPI_MAX, 0, MPI_COMM_WORLD );
    MESSAGE( 1, "Max Species part = " << (int)( (double)particlesMem / 1024./1024.) << " MB" );

    // fieldsMem contains field per species and average fields
    long int fieldsMem(0);
    for (unsigned int ipatch=0 ; ipatch<size() ; ipatch++)
        fieldsMem += patches_[ipatch]->EMfields->getMemFootPrint();
    MESSAGE( 1, "(Master) Fields part = " << (int)( (double)fieldsMem / 1024./1024.) << " MB" );

    long double dFieldsMem = (double)fieldsMem / 1024./1024./1024.;
    MPI_Reduce( smpi->isMaster()?MPI_IN_PLACE:&dFieldsMem, &dFieldsMem, 1, MPI_LONG_DOUBLE, MPI_SUM, 0, MPI_COMM_WORLD );
    MESSAGE( 1, setprecision(3) << "Global Fields part = " << dFieldsMem << " GB" );

    MPI_Reduce( smpi->isMaster()?MPI_IN_PLACE:&fieldsMem, &fieldsMem, 1, MPI_INT, MPI_MAX, 0, MPI_COMM_WORLD );
    MESSAGE( 1, "Max Fields part = " << (int)( (double)fieldsMem / 1024./1024.) << " MB" );


    for (unsigned int idiags=0 ; idiags<globalDiags.size() ; idiags++) {
        // fieldsMem contains field per species
        long int diagsMem(0);
        diagsMem += globalDiags[idiags]->getMemFootPrint();

        long double dDiagsMem = (double)diagsMem / 1024./1024./1024.;
        MPI_Reduce( smpi->isMaster()?MPI_IN_PLACE:&dDiagsMem, &dDiagsMem, 1, MPI_LONG_DOUBLE, MPI_SUM, 0, MPI_COMM_WORLD );
        if (dDiagsMem>0.) {
            MESSAGE( 1, "(Master) " <<  globalDiags[idiags]->filename << "  = " << (int)( (double)diagsMem / 1024./1024.) << " MB" );
            MESSAGE( 1, setprecision(3) << "Global " <<  globalDiags[idiags]->filename << " = " << dDiagsMem << " GB" );
        }

        MPI_Reduce( smpi->isMaster()?MPI_IN_PLACE:&diagsMem, &diagsMem, 1, MPI_INT, MPI_MAX, 0, MPI_COMM_WORLD );
        if (dDiagsMem>0.)
            MESSAGE( 1, "Max " <<  globalDiags[idiags]->filename << " = " << (int)( (double)diagsMem / 1024./1024.) << " MB" );
    }

    for (unsigned int idiags=0 ; idiags<localDiags.size() ; idiags++) {
        // fieldsMem contains field per species
        long int diagsMem(0);
        diagsMem += localDiags[idiags]->getMemFootPrint();

        long double dDiagsMem = (double)diagsMem / 1024./1024./1024.;
        MPI_Reduce( smpi->isMaster()?MPI_IN_PLACE:&dDiagsMem, &dDiagsMem, 1, MPI_LONG_DOUBLE, MPI_SUM, 0, MPI_COMM_WORLD );
        if (dDiagsMem>0.) {
            MESSAGE( 1, "(Master) " <<  localDiags[idiags]->filename << "  = " << (int)( (double)diagsMem / 1024./1024.) << " MB" );
            MESSAGE( 1, setprecision(3) << "Global " <<  localDiags[idiags]->filename << " = " << dDiagsMem << " GB" );
        }

        MPI_Reduce( smpi->isMaster()?MPI_IN_PLACE:&diagsMem, &diagsMem, 1, MPI_INT, MPI_MAX, 0, MPI_COMM_WORLD );
        if (dDiagsMem>0.)
            MESSAGE( 1, "Max " <<  localDiags[idiags]->filename << " = " << (int)( (double)diagsMem / 1024./1024.) << " MB" );
    }

    // Read value in /proc/pid/status
    //Tools::printMemFootPrint( "End Initialization" );
}


void VectorPatch::save_old_rho(Params &params)
{
        int n=0;
        #pragma omp for schedule(static)
        for (unsigned int ipatch=0 ; ipatch<(*this).size() ; ipatch++){
        n =  (*this)(ipatch)->EMfields->rhoold_->dims_[0]*(*this)(ipatch)->EMfields->rhoold_->dims_[1];//*(*this)(ipatch)->EMfields->rhoold_->dims_[2];
        if(params.nDim_field ==3) n*=(*this)(ipatch)->EMfields->rhoold_->dims_[2];
                std::memcpy((*this)(ipatch)->EMfields->rhoold_->data_,(*this)(ipatch)->EMfields->rho_->data_,sizeof(double)*n);
        }
}



// Print information on the memory consumption
void VectorPatch::check_expected_disk_usage( SmileiMPI* smpi, Params& params, Checkpoint& checkpoint)
{
    if( smpi->isMaster() ){

        MESSAGE(1, "WARNING: disk usage by non-uniform particles maybe strongly underestimated," );
        MESSAGE(1, "   especially when particles are created at runtime (ionization, pair generation, etc.)" );
        MESSAGE(1, "" );

        // Find the initial and final timesteps for this simulation
        int istart = 0, istop = params.n_time;
        // If restarting simulation define the starting point
        if( params.restart ) {
            istart = checkpoint.this_run_start_step+1;
        }
        // If leaving the simulation after dump, define the stopping point
        if( checkpoint.dump_step > 0 && checkpoint.exit_after_dump ) {
            int ncheckpoint = (istart/(int)checkpoint.dump_step) + 1;
            int nextdumptime = ncheckpoint * (int)checkpoint.dump_step;
            if( nextdumptime < istop ) istop = nextdumptime;
        }

        MESSAGE(1, "Expected disk usage for diagnostics:" );
        // Calculate the footprint from local then global diagnostics
        uint64_t diagnostics_footprint = 0;
        for (unsigned int idiags=0 ; idiags<localDiags.size() ; idiags++) {
            uint64_t footprint = localDiags[idiags]->getDiskFootPrint(istart, istop, patches_[0]);
            diagnostics_footprint += footprint;
            MESSAGE(2, "File " << localDiags[idiags]->filename << ": " << Tools::printBytes(footprint));
        }
        for (unsigned int idiags=0 ; idiags<globalDiags.size() ; idiags++) {
            uint64_t footprint = globalDiags[idiags]->getDiskFootPrint(istart, istop, patches_[0]);
            diagnostics_footprint += footprint;
            MESSAGE(2, "File " << globalDiags[idiags]->filename << ": " << Tools::printBytes(footprint));
        }
        MESSAGE(1, "Total disk usage for diagnostics: " << Tools::printBytes(diagnostics_footprint) );
        MESSAGE(1, "" );

        // If checkpoints to be written, estimate their size
        if( checkpoint.dump_step > 0 || checkpoint.dump_minutes > 0 ) {
            MESSAGE(1, "Expected disk usage for each checkpoint:");

            // - Contribution from the grid
            ElectroMagn* EM = patches_[0]->EMfields;
            //     * Calculate first the number of grid points in total
            uint64_t n_grid_points = 1;
            for (unsigned int i=0; i<params.nDim_field; i++)
                n_grid_points *= (params.n_space[i] + 2*params.oversize[i]+1);
            n_grid_points *= params.tot_number_of_patches;
            //     * Now calculate the total number of fields
            unsigned int n_fields = 9
              + EM->Exfilter.size() + EM->Eyfilter.size() + EM->Ezfilter.size()
              + EM->Bxfilter.size() + EM->Byfilter.size() + EM->Bzfilter.size();
            for( unsigned int idiag=0; idiag<EM->allFields_avg.size(); idiag++ )
                n_fields += EM->allFields_avg[idiag].size();
            //     * Conclude the total field disk footprint
            uint64_t checkpoint_fields_footprint = n_grid_points * (uint64_t)(n_fields * sizeof(double));
            MESSAGE(2, "For fields: " << Tools::printBytes(checkpoint_fields_footprint));

            // - Contribution from particles
            uint64_t checkpoint_particles_footprint = 0;
            for (unsigned int ispec=0 ; ispec<patches_[0]->vecSpecies.size() ; ispec++) {
                Species *s = patches_[0]->vecSpecies[ispec];
                Particles *p = s->particles;
            //     * Calculate the size of particles' individual parameters
                uint64_t one_particle_size = 0;
                one_particle_size += (p->Position.size() + p->Momentum.size() + 1) * sizeof(double);
                one_particle_size += 1 * sizeof(short);
                if (p->tracked)
                    one_particle_size += 1 * sizeof(uint64_t);
            //     * Calculate an approximate number of particles
                PeekAtSpecies peek(params, ispec);
                uint64_t number_of_particles = peek.totalNumberofParticles();
            //     * Calculate the size of the bmin and bmax arrays
                uint64_t b_size = (s->bmin.size() + s->bmax.size()) * params.tot_number_of_patches * sizeof(int);
            //     * Conclude the disk footprint of this species
                checkpoint_particles_footprint += one_particle_size*number_of_particles + b_size;
            }
            MESSAGE(2, "For particles: " << Tools::printBytes(checkpoint_particles_footprint));

            // - Contribution from diagnostics
            uint64_t checkpoint_diags_footprint = 0;
            //     * Averaged field diagnostics
            n_fields = 0;
            for( unsigned int idiag=0; idiag<EM->allFields_avg.size(); idiag++ )
                n_fields += EM->allFields_avg[idiag].size();
            checkpoint_diags_footprint += n_grid_points * (uint64_t)(n_fields * sizeof(double));
            //     * Screen diagnostics
            for( unsigned int idiag=0; idiag<globalDiags.size(); idiag++ )
                if( DiagnosticScreen* screen = dynamic_cast<DiagnosticScreen*>(globalDiags[idiag]) )
                    checkpoint_diags_footprint += screen->data_sum.size() * sizeof(double);
            MESSAGE(2, "For diagnostics: " << Tools::printBytes(checkpoint_diags_footprint));

            uint64_t checkpoint_footprint = checkpoint_fields_footprint + checkpoint_particles_footprint + checkpoint_diags_footprint;
            MESSAGE(1, "Total disk usage for one checkpoint: " << Tools::printBytes(checkpoint_footprint) );
        }

    }
}

// ---------------------------------------------------------------------------------------------------------------------
// For all patch, update momentum for particles interacting with envelope
// ---------------------------------------------------------------------------------------------------------------------
void VectorPatch::ponderomotive_update_susceptibility_and_momentum(Params& params,
                           SmileiMPI* smpi,
                           SimWindow* simWindow,
                           double time_dual, Timers &timers, int itime)
{

    #pragma omp single
    diag_flag = needsRhoJsNow(itime);

    timers.particles.restart();

    #pragma omp for schedule(runtime)
    for (unsigned int ipatch=0 ; ipatch<(*this).size() ; ipatch++) {
        (*this)(ipatch)->EMfields->restartEnvChi();
        for (unsigned int ispec=0 ; ispec<(*this)(ipatch)->vecSpecies.size() ; ispec++) {
            if ( (*this)(ipatch)->vecSpecies[ispec]->isProj(time_dual, simWindow) || diag_flag  ) {
                if (species(ipatch, ispec)->ponderomotive_dynamics){
                species(ipatch, ispec)->ponderomotive_update_susceptibility_and_momentum(time_dual, ispec,
<<<<<<< HEAD
                                                                                        emfields(ipatch), interp_envelope(ipatch),
=======
                                                 emfields(ipatch), interp_envelope(ipatch),
>>>>>>> ef86c7e9
                                                 params, diag_flag,
                                                 (*this)(ipatch), smpi,
                                                 localDiags);
                                                                    } // end condition on ponderomotive dynamics
            } // end diagnostic or projection if condition on species
        } // end loop on species
    } // end loop on patches

    timers.particles.update( );
#ifdef __DETAILED_TIMERS
    timers.interp_fields_env.update( *this, params.printNow( itime ) );
    timers.proj_susceptibility.update( *this, params.printNow( itime ) );
    timers.push_mom.update( *this, params.printNow( itime ) );
#endif

} // END ponderomotive_update_susceptibility_and_momentum

void VectorPatch::ponderomotive_update_position_and_currents(Params& params,
                           SmileiMPI* smpi,
                           SimWindow* simWindow,
                           double time_dual, Timers &timers, int itime)
{

    #pragma omp single
    diag_flag = needsRhoJsNow(itime);

    timers.particles.restart();

    #pragma omp for schedule(runtime)
    for (unsigned int ipatch=0 ; ipatch<(*this).size() ; ipatch++) {
        for (unsigned int ispec=0 ; ispec<(*this)(ipatch)->vecSpecies.size() ; ispec++) {
            if ( (*this)(ipatch)->vecSpecies[ispec]->isProj(time_dual, simWindow) || diag_flag  ) {
                if (species(ipatch, ispec)->ponderomotive_dynamics){
                species(ipatch, ispec)->ponderomotive_update_position_and_currents(time_dual, ispec,
<<<<<<< HEAD
                                                                                   emfields(ipatch), interp_envelope(ipatch), proj(ipatch,ispec),
=======
                                                 emfields(ipatch), interp_envelope(ipatch), proj(ipatch,ispec),
>>>>>>> ef86c7e9
                                                 params, diag_flag, partwalls(ipatch),
                                                 (*this)(ipatch), smpi,
                                                 localDiags);
                                                                    } // end condition on ponderomotive dynamics
            } // end diagnostic or projection if condition on species
        } // end loop on species
    } // end loop on patches

    timers.particles.update( params.printNow( itime ) );
#ifdef __DETAILED_TIMERS
    timers.interp_env_old.update( *this, params.printNow( itime ) );
    timers.proj_currents.update( *this, params.printNow( itime ) );
    timers.push_pos.update( *this, params.printNow( itime ) );
    timers.particles_boundaries.update( *this, params.printNow( itime ) );
#endif

    timers.syncPart.restart();
    for (unsigned int ispec=0 ; ispec<(*this)(0)->vecSpecies.size(); ispec++) {
        if ((*this)(0)->vecSpecies[ispec]->ponderomotive_dynamics){
            if ( (*this)(0)->vecSpecies[ispec]->isProj(time_dual, simWindow) ){
                SyncVectorPatch::exchangeParticles((*this), ispec, params, smpi, timers, itime ); // Included sort_part
            } // end condition on species
        } // end condition on envelope dynamics
    } // end loop on species
    timers.syncPart.update( params.printNow( itime ) );



} // END ponderomotive_update_position_and_currents


void VectorPatch::init_new_envelope(Params& params)
{
    if ((*this)(0)->EMfields->envelope!=NULL) {
        // for all patches, init new envelope from input namelist parameters
        for (unsigned int ipatch=0 ; ipatch<(*this).size() ; ipatch++) {
            (*this)(ipatch)->EMfields->envelope->initEnvelope( (*this)(ipatch), (*this)(ipatch)->EMfields );
        } // end loop on patches
    }
} // END init_new_envelope<|MERGE_RESOLUTION|>--- conflicted
+++ resolved
@@ -182,7 +182,6 @@
     //}
 
 }
-<<<<<<< HEAD
 
 // ---------------------------------------------------------------------------------------------------------------------
 // Reconfigure all patches for the new time step
@@ -224,49 +223,6 @@
 }
 
 // ---------------------------------------------------------------------------------------------------------------------
-=======
-
-// ---------------------------------------------------------------------------------------------------------------------
-// Reconfigure all patches for the new time step
-// ---------------------------------------------------------------------------------------------------------------------
-void VectorPatch::reconfiguration(Params& params, Timers &timers, int itime)
-{
-    //if (params.has_dynamic_vectorization)
-    //{
-
-        timers.reconfiguration.restart();
-
-        unsigned int npatches = (*this).size();
-
-        // Clean buffers
-        #pragma omp master
-        {
-            for (unsigned int ipatch=0 ; ipatch < npatches ; ipatch++) {
-                // For all species
-                for (unsigned int ispec=0 ; ispec<(*this)(ipatch)->vecSpecies.size() ; ispec++) {
-                    (*this)(ipatch)->cleanMPIBuffers(ispec, params);
-                }
-            }
-        }
-        #pragma omp barrier
-
-        // Species reconfiguration for best performance
-        // Change the status to use vectorized or not-vectorized operators
-        // as a function of the metrics
-        #pragma omp for schedule(runtime)
-        for (unsigned int ipatch=0 ; ipatch < npatches ; ipatch++) {
-            // Particle importation for all species
-            for (unsigned int ispec=0 ; ispec<(*this)(ipatch)->vecSpecies.size() ; ispec++) {
-                species(ipatch, ispec)->reconfiguration(params, (*this)(ipatch));
-            }
-        }
-
-        timers.reconfiguration.update( params.printNow( itime ) );
-    //}
-}
-
-// ---------------------------------------------------------------------------------------------------------------------
->>>>>>> ef86c7e9
 // For all patches, move particles (restartRhoJ(s), dynamics and exchangeParticles)
 // ---------------------------------------------------------------------------------------------------------------------
 void VectorPatch::dynamics(Params& params,
@@ -374,8 +330,6 @@
         }
 
     }
-<<<<<<< HEAD
-=======
  
     // if Envelope is used, project the susceptibility of the particles interacting with the envelope
     if (params.Laser_Envelope_model){
@@ -395,7 +349,6 @@
             } // end loop on species
         } // end loop on patches
     }
->>>>>>> ef86c7e9
 
 } // END projection for diags
 
@@ -2108,10 +2061,7 @@
                 listGradPhiz0_[ipatch]->MPIbuff.defineTags( patches_[ipatch], 0 ) ;
                 listEnv_Chi_[ipatch]->MPIbuff.defineTags( patches_[ipatch], 0 ) ;
             }
-<<<<<<< HEAD
-=======
-
->>>>>>> ef86c7e9
+
         }
     }
     else {
@@ -2465,11 +2415,7 @@
             if ( (*this)(ipatch)->vecSpecies[ispec]->isProj(time_dual, simWindow) || diag_flag  ) {
                 if (species(ipatch, ispec)->ponderomotive_dynamics){
                 species(ipatch, ispec)->ponderomotive_update_susceptibility_and_momentum(time_dual, ispec,
-<<<<<<< HEAD
-                                                                                        emfields(ipatch), interp_envelope(ipatch),
-=======
                                                  emfields(ipatch), interp_envelope(ipatch),
->>>>>>> ef86c7e9
                                                  params, diag_flag,
                                                  (*this)(ipatch), smpi,
                                                  localDiags);
@@ -2504,11 +2450,7 @@
             if ( (*this)(ipatch)->vecSpecies[ispec]->isProj(time_dual, simWindow) || diag_flag  ) {
                 if (species(ipatch, ispec)->ponderomotive_dynamics){
                 species(ipatch, ispec)->ponderomotive_update_position_and_currents(time_dual, ispec,
-<<<<<<< HEAD
-                                                                                   emfields(ipatch), interp_envelope(ipatch), proj(ipatch,ispec),
-=======
                                                  emfields(ipatch), interp_envelope(ipatch), proj(ipatch,ispec),
->>>>>>> ef86c7e9
                                                  params, diag_flag, partwalls(ipatch),
                                                  (*this)(ipatch), smpi,
                                                  localDiags);
