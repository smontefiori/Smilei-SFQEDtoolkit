--- conflicted
+++ resolved
@@ -894,11 +894,7 @@
 
 } // END computeRho
 
-<<<<<<< HEAD
-void VectorPatch::computeChargeRelativisticSpecies( double time_primal , Params &params )
-=======
 void VectorPatch::computeChargeRelativisticSpecies( double time_primal, Params &params )
->>>>>>> 8cdae638
 {
     #pragma omp for schedule(runtime)
     for( unsigned int ipatch=0 ; ipatch<this->size() ; ipatch++ ) {
