#include "VectorPatch.h"

#include <cmath>

#include <cstdlib>
#include <cstring>
#include <fstream>
#include <iomanip>
#include <iostream>

#include "BinaryProcesses.h"
#include "DiagnosticFactory.h"
#include "DomainDecompositionFactory.h"
#include "ElectroMagnBC.h"
#include "ElectroMagnBC2D_PML.h"
#include "ElectroMagnBC3D_PML.h"
#include "ElectroMagnBCAM_PML.h"

#include "Laser.h"
#include "LaserEnvelope.h"
#include "Particles.h"
#include "PatchesFactory.h"
#include "PeekAtSpecies.h"
#include "SimWindow.h"
#include "SolverFactory.h"
#include "Species.h"

#include "EnvelopeBC2D_PML.h"
#include "EnvelopeBC3D_PML.h"
#include "EnvelopeBCAM_PML.h"

#include "SyncVectorPatch.h"
#include "Timers.h"
#include "gpu.h"
#include "interface.h"

using namespace std;

VectorPatch::VectorPatch()
{
    domain_decomposition_ = NULL ;
}


VectorPatch::VectorPatch( Params &params )
{
    domain_decomposition_ = DomainDecompositionFactory::create( params );
}


VectorPatch::~VectorPatch()
{
    if( domain_decomposition_ != NULL ) {
        delete domain_decomposition_;
    }
}


void VectorPatch::close( SmileiMPI *smpiData )
{
    // Close collision debug files
    for( unsigned int icoll = 0; icoll < patches_[0]->vecBPs.size(); icoll++ ) {
        if( patches_[0]->vecBPs[icoll]->debug_file_ ) {
            delete patches_[0]->vecBPs[icoll]->debug_file_;
        }
    }

    // Close diagnostics
    closeAllDiags( smpiData );

    if( diag_timers_.size() ) {
        MESSAGE( "\n\tDiagnostics profile :" );
    }
    for( unsigned int idiag = 0 ;  idiag < diag_timers_.size() ; idiag++ ) {
        double sum( 0 );
        MPI_Reduce( &diag_timers_[idiag]->time_acc_, &sum, 1, MPI_DOUBLE, MPI_SUM, 0, MPI_COMM_WORLD );
        MESSAGE( "\t\t" << setw( 20 ) << diag_timers_[idiag]->name_ << "\t" << sum/( double )smpiData->getSize() );
    }

    for( unsigned int idiag = 0 ;  idiag < diag_timers_.size() ; idiag++ ) {
        delete diag_timers_[idiag];
    }
    diag_timers_.clear();

    for( unsigned int idiag=0 ; idiag<localDiags.size(); idiag++ ) {
        delete localDiags[idiag];
    }
    localDiags.clear();

    for( unsigned int idiag=0 ; idiag<globalDiags.size(); idiag++ ) {
        delete globalDiags[idiag];
    }
    globalDiags.clear();

    for( unsigned int ipatch=0 ; ipatch<size(); ipatch++ ) {
        delete patches_[ipatch];
    }

    patches_.clear();
}

void VectorPatch::createDiags( Params &params, SmileiMPI *smpi, OpenPMDparams &openPMD, RadiationTables * radiation_tables_ )
{
    globalDiags = DiagnosticFactory::createGlobalDiagnostics( params, smpi, *this, radiation_tables_ );
    localDiags  = DiagnosticFactory::createLocalDiagnostics( params, smpi, *this, openPMD );

    // Verify that diagnostic names are not duplicated
    vector<string> names( 0 );
    for( unsigned int i=0; i<globalDiags.size(); i++ ) {
        if( globalDiags[i]->name().empty() ) continue;
        if( std::find(names.begin(), names.end(), globalDiags[i]->name()) != names.end() ) {
            ERROR( "Two diagnostics have the same label " << globalDiags[i]->name() );
        }
        names.push_back( globalDiags[i]->name() );
    }
    for( unsigned int i=0; i<localDiags.size(); i++ ) {
        if( localDiags[i]->name().empty() ) continue;
        if( std::find(names.begin(), names.end(), localDiags[i]->name()) != names.end() ) {
            ERROR( "Two diagnostics have the same label " << localDiags[i]->name() );
        }
        names.push_back( localDiags[i]->name() );
    }

    // Delete all unused fields
    for( unsigned int ipatch=0 ; ipatch<size() ; ipatch++ ) {
        if( params.geometry!="AMcylindrical" ) {
            for( unsigned int ifield=0 ; ifield<( *this )( ipatch )->EMfields->Jx_s.size(); ifield++ ) {
                if( ( *this )( ipatch )->EMfields->Jx_s[ifield]->data_ == NULL ) {
                    delete( *this )( ipatch )->EMfields->Jx_s[ifield];
                    ( *this )( ipatch )->EMfields->Jx_s[ifield]=NULL;
                }

            }
            for( unsigned int ifield=0 ; ifield<( *this )( ipatch )->EMfields->Jy_s.size(); ifield++ ) {
                if( ( *this )( ipatch )->EMfields->Jy_s[ifield]->data_ == NULL ) {
                    delete( *this )( ipatch )->EMfields->Jy_s[ifield];
                    ( *this )( ipatch )->EMfields->Jy_s[ifield]=NULL;
                }
            }
            for( unsigned int ifield=0 ; ifield<( *this )( ipatch )->EMfields->Jz_s.size(); ifield++ ) {
                if( ( *this )( ipatch )->EMfields->Jz_s[ifield]->data_ == NULL ) {
                    delete( *this )( ipatch )->EMfields->Jz_s[ifield];
                    ( *this )( ipatch )->EMfields->Jz_s[ifield]=NULL;
                }
            }
            for( unsigned int ifield=0 ; ifield<( *this )( ipatch )->EMfields->rho_s.size(); ifield++ ) {
                if( ( *this )( ipatch )->EMfields->rho_s[ifield]->data_ == NULL ) {
                    delete( *this )( ipatch )->EMfields->rho_s[ifield];
                    ( *this )( ipatch )->EMfields->rho_s[ifield]=NULL;
                }
            }

        } else {

            ElectroMagnAM *EMfields = static_cast<ElectroMagnAM *>( ( *this )( ipatch )->EMfields );
            for( unsigned int ifield=0 ; ifield<EMfields->Jl_s.size(); ifield++ ) {
                if( EMfields->Jl_s[ifield]->cdata_ == NULL ) {
                    delete EMfields->Jl_s[ifield];
                    EMfields->Jl_s[ifield]=NULL;
                }
            }
            for( unsigned int ifield=0 ; ifield<EMfields->Jr_s.size(); ifield++ ) {
                if( EMfields->Jr_s[ifield]->cdata_ == NULL ) {
                    delete EMfields->Jr_s[ifield];
                    EMfields->Jr_s[ifield]=NULL;
                }
            }
            for( unsigned int ifield=0 ; ifield<EMfields->Jt_s.size(); ifield++ ) {
                if( EMfields->Jt_s[ifield]->cdata_ == NULL ) {
                    delete EMfields->Jt_s[ifield];
                    EMfields->Jt_s[ifield]=NULL;
                }
            }

            for( unsigned int ifield=0 ; ifield<EMfields->rho_AM_s.size(); ifield++ ) {
                if( EMfields->rho_AM_s[ifield]->cdata_ == NULL ) {
                    delete EMfields->rho_AM_s[ifield];
                    EMfields->rho_AM_s[ifield]=NULL;
                }
            }

            if (params.Laser_Envelope_model){
                for( unsigned int ifield=0 ; ifield<EMfields->Env_Chi_s.size(); ifield++ ) {
                if( EMfields->Env_Chi_s[ifield]->data_ == NULL ) {
                    delete EMfields->Env_Chi_s[ifield];
                    EMfields->Env_Chi_s[ifield]=NULL;
                    }
                }
            }
        }


        if( (params.Laser_Envelope_model) && (params.geometry != "AMcylindrical")) {
            for( unsigned int ifield=0 ; ifield<( *this )( ipatch )->EMfields->Env_Chi_s.size(); ifield++ ) {
                if( ( *this )( ipatch )->EMfields->Env_Chi_s[ifield]->data_ == NULL ) {
                    delete( *this )( ipatch )->EMfields->Env_Chi_s[ifield];
                    ( *this )( ipatch )->EMfields->Env_Chi_s[ifield]=NULL;
                }
            }
        }



    }

    for( unsigned int idiag = 0 ;  idiag < globalDiags.size() ; idiag++ ) {
        diag_timers_.push_back( new Timer( globalDiags[idiag]->filename ) );
    }
    for( unsigned int idiag = 0 ;  idiag < localDiags.size() ; idiag++ ) {
        diag_timers_.push_back( new Timer( localDiags[idiag]->filename ) );
    }

    for( unsigned int idiag = 0 ;  idiag < diag_timers_.size() ; idiag++ ) {
        diag_timers_[idiag]->init( smpi );
    }

}


// ---------------------------------------------------------------------------------------------------------------------
// ---------------------------------------------------------------------------------------------------------------------
// ----------------------------------------------       INTERFACES        ----------------------------------------------
// ---------------------------------------------------------------------------------------------------------------------
// ---------------------------------------------------------------------------------------------------------------------

// ---------------------------------------------------------------------------------------------------------------------
// Configure all patches for the new time step
// ---------------------------------------------------------------------------------------------------------------------
void VectorPatch::configuration( Params &params, Timers &timers, int itime )
{

    timers.reconfiguration.restart();

    unsigned int npatches = this->size();

    // Clean buffers
    #pragma omp master
    {
        for( unsigned int ipatch=0 ; ipatch< npatches; ipatch++ ) {
            // For all species
            for( unsigned int ispec=0 ; ispec<( *this )( ipatch )->vecSpecies.size() ; ispec++ ) {
                ( *this )( ipatch )->cleanMPIBuffers( ispec, params );
            }
        }
    }
    #pragma omp barrier

    // Species configuration according to the default mode

    #pragma omp for schedule(runtime)
    for( unsigned int ipatch=0 ; ipatch<npatches ; ipatch++ ) {
        // Particle importation for all species
        for( unsigned int ispec=0 ; ispec<( *this )( ipatch )->vecSpecies.size() ; ispec++ ) {
            species( ipatch, ispec )->defaultConfigure( params, ( *this )( ipatch ) );
        }
    }

    timers.reconfiguration.update( params.printNow( itime ) );

}

// ---------------------------------------------------------------------------------------------------------------------
// Reconfigure all patches for the new time step
// ---------------------------------------------------------------------------------------------------------------------
void VectorPatch::reconfiguration( Params &params, Timers &timers, int itime )
{

    timers.reconfiguration.restart();

    unsigned int npatches = this->size();

    // Clean buffers
    #pragma omp master
    {
        for( unsigned int ipatch=0 ; ipatch < npatches ; ipatch++ ) {
            // For all species
            for( unsigned int ispec=0 ; ispec<( *this )( ipatch )->vecSpecies.size() ; ispec++ ) {
                ( *this )( ipatch )->cleanMPIBuffers( ispec, params );
            }
        }
    }
    #pragma omp barrier

    // Species reconfiguration for best performance
    // Change the status to use vectorized or not-vectorized operators
    // as a function of the metrics
    #pragma omp for schedule(runtime)
    for( unsigned int ipatch=0 ; ipatch < npatches ; ipatch++ ) {
        // Particle importation for all species
        for( unsigned int ispec=0 ; ispec<( *this )( ipatch )->vecSpecies.size() ; ispec++ ) {
            species( ipatch, ispec )->reconfiguration( params, ( *this )( ipatch ) );
        }
    }

    timers.reconfiguration.update( params.printNow( itime ) );
}


// ---------------------------------------------------------------------------------------------------------------------
// Sort all patches for the new time step
// ---------------------------------------------------------------------------------------------------------------------
void VectorPatch::initialParticleSorting( Params &params )
{
#if defined( SMILEI_ACCELERATOR_GPU_OMP )
    // Initially I wanted to control the GPU particle sorting/bin initialization
    // here. In the end it was put in initializeDataOnDevice which is more
    // meaningful.
    // On that note, maybe the _VECTO/cell sorting
    // code should probably also be encapsulated in the particle class
    // (or a vectorized variant).
#else
    if( params.cell_sorting_ ) {
        //Need to sort because particles are not well sorted at creation
        for( unsigned int ipatch=0 ; ipatch < size() ; ipatch++ ) {
            for( unsigned int ispec=0 ; ispec<patches_[ipatch]->vecSpecies.size(); ispec++ ) {
                patches_[ipatch]->vecSpecies[ispec]->computeParticleCellKeys( params );
                patches_[ipatch]->vecSpecies[ispec]->sortParticles( params );
            }
        }
    }
#endif
}

// ---------------------------------------------------------------------------------------------------------------------
// For all patches, move particles (restartRhoJ(s), dynamics and exchangeParticles)
// ---------------------------------------------------------------------------------------------------------------------
void VectorPatch::dynamics( Params &params,
                            SmileiMPI *smpi,
                            SimWindow *simWindow,
                            RadiationTables &RadiationTables,
                            MultiphotonBreitWheelerTables &MultiphotonBreitWheelerTables,
                            double time_dual, Timers &timers, int itime )
{

    #pragma omp single
    {
        diag_flag = ( needsRhoJsNow( itime ) || params.is_spectral );
    }

    timers.particles.restart();
    ostringstream t;
#ifdef _PARTEVENTTRACING
    bool diag_PartEventTracing {false};
    double reference_time;
#endif

#ifdef _OMPTASKS
    #pragma omp single
    {
        int n_buffers = (( *this ).size()) * (( *this )( 0 )->vecSpecies.size());
        smpi->resizeBuffers(n_buffers,params.geometry=="AMcylindrical"); // there will be Npatches*Nspecies buffers for dynamics with tasks
    }

    #pragma omp for schedule(static)
    for( unsigned int ipatch=0 ; ipatch<this->size() ; ipatch++ ) {
        ( *this )( ipatch )->EMfields->restartRhoJ();
        if(diag_flag) ( *this )( ipatch )->EMfields->restartRhoJs();
    }
#endif

#ifdef _PARTEVENTTRACING
    bool diag_PartEventTracing {false};
    if( !params.Laser_Envelope_model ) {
        diag_PartEventTracing = smpi->diagPartEventTracing( time_dual, params.timestep);
        if (diag_PartEventTracing) smpi->reference_time = MPI_Wtime();
    }
#endif

#ifndef _OMPTASKS
    // if tasks are not activated
    dynamicsWithoutTasks( params, smpi, simWindow, RadiationTables,
                          MultiphotonBreitWheelerTables,
                          time_dual, timers, itime );
#else
    // if tasks are activated
    dynamicsWithTasks(    params, smpi, simWindow, RadiationTables,
                          MultiphotonBreitWheelerTables,
                          time_dual, timers, itime );
#endif

#ifdef _PARTEVENTTRACING
    #ifdef _OMPTASKS
    #pragma omp taskwait
    #endif
    if (!params.Laser_Envelope_model){
        #pragma omp single
        {
        int iteration = int((time_dual-0.5*params.timestep)/params.timestep);
        if(diag_PartEventTracing) writeParticleEventTracingOutput(params, smpi, iteration);
        } // end single
    } // end if Laser envelope model
#  endif

    timers.particles.update( params.printNow( itime ) );
#ifdef __DETAILED_TIMERS
    timers.interpolator.updateThreaded( *this, params.printNow( itime ) );
    timers.pusher.updateThreaded( *this, params.printNow( itime ) );
    timers.projector.updateThreaded( *this, params.printNow( itime ) );
    timers.cell_keys.updateThreaded( *this, params.printNow( itime ) );
    timers.ionization.updateThreaded( *this, params.printNow( itime ) );
    timers.radiation.updateThreaded( *this, params.printNow( itime ) );
    timers.multiphoton_Breit_Wheeler_timer.updateThreaded( *this, params.printNow( itime ) );
#endif

    timers.syncPart.restart();
    for( unsigned int ispec=0 ; ispec<( *this )( 0 )->vecSpecies.size(); ispec++ ) {
        Species *spec = species( 0, ispec );
        if ( (!params.Laser_Envelope_model) && (spec->isProj( time_dual, simWindow )) ){
            SyncVectorPatch::exchangeParticles( ( *this ), ispec, params, smpi ); // Included sortParticles
        } // end condition on Species and on envelope model
    } // end loop on species
    //MESSAGE("exchange particles");
    timers.syncPart.update( params.printNow( itime ) );

#ifdef __DETAILED_TIMERS
    timers.sorting.update( *this, params.printNow( itime ) );
#endif
} // END dynamics

// ---------------------------------------------------------------------------------------------------------------------
// For all patches, project charge and current densities with standard scheme for diag purposes at t=0
// ---------------------------------------------------------------------------------------------------------------------
void VectorPatch::projectionForDiags( Params &params,
                                        SmileiMPI *smpi,
                                        SimWindow *simWindow,
                                        double time_dual, Timers &, int itime )
{

    #pragma omp single
    diag_flag = needsRhoJsNow( itime );

    #pragma omp for schedule(runtime)
    for( unsigned int ipatch=0 ; ipatch<this->size() ; ipatch++ ) {
        ( *this )( ipatch )->EMfields->restartRhoJ();
        for( unsigned int ispec=0 ; ispec<( *this )( ipatch )->vecSpecies.size() ; ispec++ ) {
            if( ( *this )( ipatch )->vecSpecies[ispec]->isProj( time_dual, simWindow ) || diag_flag ) {
                species( ipatch, ispec )->projectionForDiags( ispec,
                        emfields( ipatch ),
                        params, diag_flag,
                        ( *this )( ipatch ) );
            }
        }

    }

    // if Envelope is used, project the susceptibility of the particles interacting with the envelope
    if( params.Laser_Envelope_model ) {
        #pragma omp for schedule(runtime)
        for( unsigned int ipatch=0 ; ipatch<this->size() ; ipatch++ ) {
            ( *this )( ipatch )->EMfields->restartEnvChi();
            for( unsigned int ispec=0 ; ispec<( *this )( ipatch )->vecSpecies.size() ; ispec++ ) {
                if( ( *this )( ipatch )->vecSpecies[ispec]->isProj( time_dual, simWindow ) || diag_flag ) {
                    species( ipatch, ispec )->ponderomotiveProjectSusceptibility( time_dual,
                             emfields( ipatch ),
                             params,
                             ( *this )( ipatch ), smpi );
                } // end diagnostic or projection if condition on species
            } // end loop on species
        } // end loop on patches
    }

} // END projection for diags

// ---------------------------------------------------------------------------------------------------------------------
//! For all patches, exchange particles and sort them.
// ---------------------------------------------------------------------------------------------------------------------
void VectorPatch::finalizeAndSortParticles( Params &params, SmileiMPI *smpi, SimWindow *simWindow,
        double time_dual, Timers &timers, int itime )
{
    timers.syncPart.restart();


    // Particle synchronization and sorting
    // ----------------------------------------

    for( unsigned int ispec=0 ; ispec<( *this )( 0 )->vecSpecies.size(); ispec++ ) {
        if( ( *this )( 0 )->vecSpecies[ispec]->isProj( time_dual, simWindow ) ) {
            SyncVectorPatch::finalizeAndSortParticles( ( *this ), ispec, params, smpi ); // Included sortParticles
        }

    }

    // Particle importation from physical mechanisms
    // ----------------------------------------

    #pragma omp for schedule(runtime)
    for( unsigned int ipatch=0 ; ipatch<this->size() ; ipatch++ ) {
        // Particle importation for all species
        for( unsigned int ispec=0 ; ispec<( *this )( ipatch )->vecSpecies.size() ; ispec++ ) {
            if( ( *this )( ipatch )->vecSpecies[ispec]->isProj( time_dual, simWindow ) || diag_flag ) {
                species( ipatch, ispec )->dynamicsImportParticles( time_dual, params, ( *this )( ipatch ), localDiags );
            }
        }
    }

    timers.syncPart.update( params.printNow( itime ) );

} // END finalizeAndSortParticles


//! Perform the particles merging on all patches
void VectorPatch::mergeParticles(Params &params, double time_dual,Timers &timers, int itime )
{
    timers.particleMerging.restart();

    #pragma omp for schedule(runtime)
    for( unsigned int ipatch=0 ; ipatch<this->size() ; ipatch++ ) {
        // Particle importation for all species
        for( unsigned int ispec=0 ; ispec<( *this )( ipatch )->vecSpecies.size() ; ispec++ ) {
            // Check if the particle merging is activated for this species
            if (species( ipatch, ispec )->has_merging_) {

                // Check the time selection
                if( species( ipatch, ispec )->merging_time_selection_->theTimeIsNow( itime ) ) {
                    species( ipatch, ispec )->mergeParticles( time_dual );
                }
            }
        }
    }

    timers.particleMerging.update( params.printNow( itime ) );

}

//! Clean MPI buffers and resize particle arrays to save memory
void VectorPatch::cleanParticlesOverhead(Params &params, Timers &timers, int itime )
{
    timers.syncPart.restart();

    if( itime%params.every_clean_particles_overhead==0 ) {
        #pragma omp master
        for( unsigned int ipatch=0 ; ipatch<this->size() ; ipatch++ ) {
            ( *this )( ipatch )->cleanParticlesOverhead( params );
        }
        #pragma omp barrier
    }

    timers.syncPart.update( params.printNow( itime ) );
}

//! Particle injection from the boundaries
void VectorPatch::injectParticlesFromBoundaries(Params &params, Timers &timers, unsigned int itime )
{

    timers.particleInjection.restart();

    //#pragma omp for schedule(runtime)
    #pragma omp single
    for( unsigned int ipatch=0 ; ipatch<this->size() ; ipatch++ ) {

        Patch * patch = ( *this )( ipatch );

        // Only for patch at the domain boundary
        if( ! patch->isAnyBoundary() ) continue;

        // Local buffer of particles
        vector<Particles> local_particles_vector( patch->particle_injector_vector_.size() );

        // Creation of the new particles for all injectors
        // Create particles as if t0 with ParticleCreator
        for( unsigned int i_injector=0 ; i_injector<patch->particle_injector_vector_.size() ; i_injector++ ) {

            // Pointer to the current particle injector
            ParticleInjector * particle_injector = patch->particle_injector_vector_[i_injector];

            unsigned int axis = particle_injector->axis();
            unsigned int min_max = particle_injector->min_max();

            if( !patch->isBoundary( axis, min_max ) ) continue;

            // Area for injection
            struct SubSpace init_space;
            init_space.cell_index_[0] = 0;
            init_space.cell_index_[1] = 0;
            init_space.cell_index_[2] = 0;
            init_space.box_size_[0]   = params.patch_size_[0];
            init_space.box_size_[1]   = params.patch_size_[1];
            init_space.box_size_[2]   = params.patch_size_[2];

            // Box size of 1 cell
            init_space.box_size_[axis] = 1;

            // If injection from the max boundary
            if( min_max == 1 ) {
                init_space.cell_index_[axis] = params.patch_size_[axis]-1;
            }

            // We first get the species id associated to this injector
            unsigned int i_species = particle_injector->getSpeciesNumber();
            Species * injector_species = patch->vecSpecies[i_species];

            // No particles at the begining
            local_particles_vector[i_injector].initialize( 0, *injector_species->particles );

            // Particle creator object
            ParticleCreator particle_creator;
            particle_creator.associate( particle_injector, &local_particles_vector[i_injector], injector_species );

            // Creation of the particles in local_particles_vector
            particle_creator.create( init_space, params, patch, itime );


            // suppress all particles in the thermalized region
            //int * mask = new int[injector_species->particles->size()];
            // std::vector<int> mask(injector_species->particles->size());
            // for( int icell = 0 ; icell < injector_species->particles->first_index.size(); icell++ ) {
            //     for ( int ip = injector_species->particles->first_index[icell] ; ip < injector_species->particles->last_index[icell] ; ip-- ){
            //         if ( ( patch->isXmin() && (injector_species->particles->Position[0][ip] < (init_space.cell_index_[0] + init_space.box_size_[0])*params.cell_length[0]) ) ||
            //             (  patch->isXmax() && ( injector_species->particles->Position[0][ip] > (init_space.cell_index_[0]*params.cell_length[0]) ) ) ) {
            //             mask[ip] = -1;
            //             injector_species->count[icell] --;
            //         } else {
            //             mask[ip] = 1;
            //         }
            //     }
            // }
            //
            // injector_species->particles->eraseParticlesWithMask(0, injector_species->particles->size(), mask );
            //
            // // Update of first and last cell indexes
            // injector_species->particles->first_index[0] = 0;
            // injector_species->particles->last_index[0] = injector_species->particles->size();
            // for( int scell = 1 ; scell < particles->first_index.size(); scell++ ) {
            //     injector_species->particles->first_index[scell] = particles->last_index[scell-1];
            //     injector_species->particles->last_index[scell] = particles->first_index[scell] + injector_species->count[scell];
            // }
            //delete [] mask;

            // Update positions from momentum
            // Particle not created at the same position of another species
            if( !particle_injector->position_initialization_on_injector_ ) {

                unsigned int number_of_particles = local_particles_vector[i_injector].size();

                // Shift to update the positions
                double position_shift[3] = {0., 0., 0.};
                if( min_max == 0 ) {
                    position_shift[axis] = -params.cell_length[axis];
                } else {
                    position_shift[axis] = params.cell_length[axis];
                }

                double * __restrict__ position_x = local_particles_vector[i_injector].getPtrPosition( 0 );
                double * __restrict__ position_y = local_particles_vector[i_injector].getPtrPosition( 1 );
                double * __restrict__ position_z = local_particles_vector[i_injector].getPtrPosition( 2 );

                double * __restrict__ momentum_x = local_particles_vector[i_injector].getPtrMomentum( 0 );
                double * __restrict__ momentum_y = local_particles_vector[i_injector].getPtrMomentum( 1 );
                double * __restrict__ momentum_z = local_particles_vector[i_injector].getPtrMomentum( 2 );

                if (params.nDim_field == 1) {

                    #pragma omp simd
                    for ( unsigned int ip = 0; ip < number_of_particles ; ip++ ) {
                        double inverse_gamma = params.timestep/std::sqrt(1. + momentum_x[ip]*momentum_x[ip] + momentum_y[ip]*momentum_y[ip]
                        + momentum_z[ip]*momentum_z[ip]);

                        position_x[ip] += ( momentum_x[ip]
                                                    * inverse_gamma + position_shift[0]);
                    }

                } else if (params.nDim_field == 2) {

                    #pragma omp simd
                    for ( unsigned int ip = 0; ip < number_of_particles ; ip++ ) {
                        double inverse_gamma = params.timestep/sqrt(1. + momentum_x[ip]*momentum_x[ip] + momentum_y[ip]*momentum_y[ip]
                        + momentum_z[ip]*momentum_z[ip]);

                        position_x[ip] += ( momentum_x[ip]
                                                    * inverse_gamma + position_shift[0]);
                        position_y[ip] += ( momentum_y[ip]
                                                    * inverse_gamma + position_shift[1]);
                    }


                } else if (params.nDim_field == 3) {

                    #pragma omp simd
                    for ( unsigned int ip = 0; ip < number_of_particles ; ip++ ) {
                        double inverse_gamma = params.timestep/std::sqrt(1. + momentum_x[ip]*momentum_x[ip]
                            + momentum_y[ip]*momentum_y[ip] + momentum_z[ip]*momentum_z[ip]);

                        position_x[ip] += ( momentum_x[ip]
                                                    * inverse_gamma + position_shift[0]);
                        position_y[ip] += ( momentum_y[ip]
                                                    * inverse_gamma + position_shift[1]);
                        position_z[ip] += ( momentum_z[ip]
                                                    * inverse_gamma + position_shift[2]);
                    }

                } // end if ndim_field
            } // end if new particle positions
        } // end loop injector

        // Update positions with copy from another species
        for (unsigned int i_injector=0 ; i_injector<patch->particle_injector_vector_.size() ; i_injector++) {

            // Pointer to the current particle injector
            ParticleInjector * particle_injector = patch->particle_injector_vector_[i_injector];

            // Particle created at the same position of another species
            if (particle_injector->position_initialization_on_injector_) {

                // We first get the species id associated to this injector
                unsigned int i_injector_2 = particle_injector->position_initialization_on_injector_index_;

                const unsigned int particle_number    = local_particles_vector[i_injector].size();
                // Pointers injector 1
                double *const __restrict__ px         = local_particles_vector[i_injector].getPtrPosition(0);
                double *const __restrict__ py         = local_particles_vector[i_injector].getPtrPosition(1);
                double *const __restrict__ pz         = local_particles_vector[i_injector].getPtrPosition(2);
                // Pointers injector 2
                const double *const __restrict__ lpvx = local_particles_vector[i_injector_2].getPtrPosition(0);
                const double *const __restrict__ lpvy = local_particles_vector[i_injector_2].getPtrPosition(1);
                const double *const __restrict__ lpvz = local_particles_vector[i_injector_2].getPtrPosition(2);

                if (params.nDim_field == 3) {
                    #pragma omp simd
                    for ( unsigned int ip = 0; ip < particle_number ; ip++ ) {
                        px[ip] = lpvx[ip];
                        py[ip] = lpvy[ip];
                        pz[ip] = lpvz[ip];
                    }
                }
                else if (params.nDim_field == 2) {
                    #pragma omp simd
                    for ( unsigned int ip = 0; ip < particle_number ; ip++ ) {
                        px[ip] = lpvx[ip];
                        py[ip] = lpvy[ip];
                    }
                }
                else if (params.nDim_field == 1) {
                    #pragma omp simd
                    for ( unsigned int ip = 0; ip < particle_number ; ip++ ) {
                        px[ip] = lpvx[ip];
                    }
                } // if nDim_field
            } // if particle positions

            // Filter particles when initialized on different position
            if( local_particles_vector[i_injector].size() > 0 ) {

                // We first get the species id associated to this injector
                unsigned int i_species = particle_injector->getSpeciesNumber();
                Species * injector_species = species( ipatch, i_species );
                Particles* particles = &local_particles_vector[i_injector];

                // Then the new number of particles in species
                int new_particle_number = particles->size() - 1;

                // Suppr not interesting parts ...
                for( int ip = new_particle_number ; ip >= 0 ; ip-- ) {
                    for( unsigned int axis = 0; axis<params.nDim_field; axis++ ) {
                        if( particles->Position[axis][ip] < 0. || particles->Position[axis][ip] >= params.cell_length[axis]*params.global_size_[axis]  ) {
                            if( new_particle_number > ip ) {
                                particles->overwriteParticle( new_particle_number, ip );
                            }
                            new_particle_number--;
                        }
                    }
                }

                new_particle_number += 1;

                // New energy from particles
                double energy = 0.;
                // Matter particle case
                if( injector_species->mass_ > 0 ) {
                    for( int ip = 0; ip<new_particle_number; ip++ ) {
                        energy += particles->weight( ip )*( particles->LorentzFactor( ip )-1.0 );
                    }
                    injector_species->nrj_new_part_ += injector_species->mass_ * energy;
                }
                // Photon case
                else if( injector_species->mass_ == 0 ) {
                    for( int ip=0; ip<new_particle_number; ip++ ) {
                        energy += particles->weight( ip )*( particles->momentumNorm( ip ) );
                    }
                    injector_species->nrj_new_part_ += energy;
                }

                // Insertion of the particles as a group in the vector of species
                if( new_particle_number > 0 ) {

                    particles->eraseParticleTrail( new_particle_number );
                    injector_species->importParticles( params, patches_[ipatch], *particles, localDiags );

                }
            } // if particles > 0
        } // end for i_injector
    } // end for ipatch

    timers.particleInjection.update( params.printNow( itime ) );
}

//! Computation of the total charge
void VectorPatch::computeCharge(bool old /*=false*/)
{
    #pragma omp for schedule(runtime)
    for( unsigned int ipatch=0 ; ipatch<this->size() ; ipatch++ ) {
        if (old) {
            static_cast<ElectroMagnAM *>( ( *this )( ipatch )->EMfields)->restartRhoold();
        } else {
            ( *this )( ipatch )->EMfields->restartRhoJ();
        }
        for( unsigned int ispec=0 ; ispec<( *this )( ipatch )->vecSpecies.size() ; ispec++ ) {
            if( ( *this )( ipatch )->vecSpecies[ispec]->vectorized_operators ) {
                species( ipatch, ispec )->computeCharge( emfields( ipatch ), old );
            } else {
                species( ipatch, ispec )->Species::computeCharge( emfields( ipatch ), old );
            }
        }
    }

} // END computeRho

void VectorPatch::computeChargeRelativisticSpecies( double time_primal, Params &params )
{
    #pragma omp for schedule(runtime)
    for( unsigned int ipatch=0 ; ipatch<this->size() ; ipatch++ ) {
        ( *this )( ipatch )->EMfields->restartRhoJ();
        for( unsigned int ispec=0 ; ispec<( *this )( ipatch )->vecSpecies.size() ; ispec++ ) {
            // project only if species needs relativistic initialization and it is the right time to initialize its fields
            if( ( species( ipatch, ispec )->relativistic_field_initialization_ ) &&
                    ( (int)(time_primal/params.timestep) == species( ipatch, ispec )->iter_relativistic_initialization_ ) ) {
                if( ( *this )( ipatch )->vecSpecies[ispec]->vectorized_operators ) {
                    species( ipatch, ispec )->computeCharge( emfields( ipatch ) );
                } else {
                    species( ipatch, ispec )->Species::computeCharge( emfields( ipatch ) );
                }
            }
        }
    }
} // END computeRho

void VectorPatch::resetRhoJ(bool old/*=false*/)
{
    #pragma omp for schedule(runtime)
    for( unsigned int ipatch=0 ; ipatch<this->size() ; ipatch++ ) {
        ( *this )( ipatch )->EMfields->restartRhoJ();
        if (old)
            static_cast<ElectroMagnAM *>( ( *this )( ipatch )->EMfields)->restartRhoold();
    }
}

// ---------------------------------------------------------------------------------------------------------------------
// For all patch, sum densities on ghost cells (sum per species if needed, sync per patch and MPI sync)
// ---------------------------------------------------------------------------------------------------------------------
void VectorPatch::sumDensities( Params &params, double time_dual, Timers &timers, int itime, SimWindow *simWindow, SmileiMPI *smpi )
{
    bool some_particles_are_moving = false;
    unsigned int n_species( ( *this )( 0 )->vecSpecies.size() );
    for( unsigned int ispec=0 ; ispec < n_species ; ispec++ ) {
        if( ( *this )( 0 )->vecSpecies[ispec]->isProj( time_dual, simWindow ) ) {
            some_particles_are_moving = true;
            break;
        }
    }
    if( !some_particles_are_moving  && !diag_flag ) {
        return;
    }

    timers.densities.restart();
    if( diag_flag ) {
        #pragma omp for schedule(static)
        for( unsigned int ipatch=0 ; ipatch<this->size() ; ipatch++ ) {
            // Per species in global, Attention if output -> Sync / per species fields
#if defined( SMILEI_ACCELERATOR_MODE )
            // At itime == 0, data is still located on the Host
            if (itime == 0) {
                ( *this )( ipatch )->EMfields->computeTotalRhoJ();
            }
            // Else, data is loaded permanently on Device
            else
            {
                ( *this )( ipatch )->EMfields->computeTotalRhoJOnDevice();
            }
#else
            ( *this )( ipatch )->EMfields->computeTotalRhoJ();
#endif
        }
    }
    timers.densities.update();

    timers.syncDens.restart();
    if( params.geometry != "AMcylindrical" ) {
        if ( (!params.multiple_decomposition)||(itime==0) )
            SyncVectorPatch::sumRhoJ( params, ( *this ), smpi ); // MPI
    } else {

        if ( (!params.multiple_decomposition)||(itime==0) )
            for( unsigned int imode = 0 ; imode < static_cast<ElectroMagnAM *>( patches_[0]->EMfields )->Jl_.size() ; imode++ ) {
                SyncVectorPatch::sumRhoJ( params, ( *this ), imode, smpi );
            }
    }

    if( diag_flag ) {
        for( unsigned int ispec=0 ; ispec<( *this )( 0 )->vecSpecies.size(); ispec++ ) {
            if( !( *this )( 0 )->vecSpecies[ispec]->particles->is_test ) {
                updateFieldList( ispec, smpi );
                if( params.geometry != "AMcylindrical" ) {
                    SyncVectorPatch::sumRhoJs( params, ( *this ), smpi ); // MPI
                } else {
                    for( unsigned int imode = 0 ; imode < static_cast<ElectroMagnAM *>( patches_[0]->EMfields )->Jl_.size() ; imode++ ) {
                        SyncVectorPatch::sumRhoJs( params, ( *this ), imode, smpi );
                    }
                }
            }
        }
    }
    //Apply boundary conditions for rho and J on axis
    if ( ( params.geometry == "AMcylindrical" ) && (( *this )( 0 )->vecSpecies.size() > 0) ) {
        #pragma omp for schedule(runtime)
        for( unsigned int ipatch=0 ; ipatch<this->size() ; ipatch++ ) {
            ElectroMagnAM *emAM = static_cast<ElectroMagnAM *>( ( *this )( ipatch )->EMfields );
            if (emAM->isYmin){
                ( *this )( ipatch )->vecSpecies[0]->Proj->axisBC( emAM, diag_flag );
            }
        }
    }
    timers.syncDens.update( params.printNow( itime ) );
} // End sumDensities


// ---------------------------------------------------------------------------------------------------------------------
// ---------------------------------------------------------------------------------------------------------------------
void VectorPatch::sumSusceptibility( Params &params, double time_dual, Timers &timers, int /*itime*/, SimWindow *simWindow, SmileiMPI *smpi )
{
    bool some_particles_are_moving = false;
    unsigned int n_species( ( *this )( 0 )->vecSpecies.size() );
    for( unsigned int ispec=0 ; ispec < n_species ; ispec++ ) {
        if( ( *this )( 0 )->vecSpecies[ispec]->isProj( time_dual, simWindow ) ) {
            some_particles_are_moving = true;
        }
    }
    if( !some_particles_are_moving  && !diag_flag ) {
        return;
    }

    timers.susceptibility.restart();
    if( diag_flag ) {
        #pragma omp for schedule(static)
        for( unsigned int ipatch=0 ; ipatch<this->size() ; ipatch++ ) {
            // Per species in global, Attention if output -> Sync / per species fields
            ( *this )( ipatch )->EMfields->computeTotalEnvChi();
        }
    }

    if( diag_flag ) {
        for( unsigned int ispec=0 ; ispec<( *this )( 0 )->vecSpecies.size(); ispec++ ) {
            if( !( *this )( 0 )->vecSpecies[ispec]->particles->is_test ) {
                updateFieldList( ispec, smpi );
                SyncVectorPatch::sumEnvChis( params, ( *this ), smpi );
            }
        }
    }

    timers.susceptibility.update();

    timers.susceptibility.restart();

    SyncVectorPatch::sumEnvChi( params, ( *this ), smpi ); // MPI


    //Apply boundary conditions for Env_Chi, only mode 0
    if ( ( params.geometry == "AMcylindrical" ) && (( *this )( 0 )->vecSpecies.size() > 0) ) {
        #pragma omp for schedule(runtime)
        for( unsigned int ipatch=0 ; ipatch<this->size() ; ipatch++ ) {
            ElectroMagnAM *emAM = static_cast<ElectroMagnAM *>( ( *this )( ipatch )->EMfields );
            if (emAM->isYmin){
                ( *this )( ipatch )->vecSpecies[0]->Proj->axisBCEnvChi( &( *emAM->Env_Chi_ )( 0 ) );
                //Also apply BC on axis on species diagnostics
                if (diag_flag) {
                    unsigned int n_species = ( *this )( 0 )->vecSpecies.size();
                        int imode =0;
                        for( unsigned int ispec = 0 ; ispec < n_species ; ispec++ ) {
                            unsigned int ifield = imode*n_species+ispec;
                            double *EnvChi = emAM->Env_Chi_s    [ifield] ? &( * ( emAM->Env_Chi_s[ifield] ) )( 0 ) : NULL ;
                            ( *this )( ipatch )->vecSpecies[ispec]->Proj->axisBCEnvChi( EnvChi );
                        }
                }
            }
        }
    }

    timers.susceptibility.update();

} // End sumSusceptibility



// ---------------------------------------------------------------------------------------------------------------------
// For all patch, update E and B (Ampere, Faraday, boundary conditions, exchange B and center B)
// ---------------------------------------------------------------------------------------------------------------------
void VectorPatch::solveMaxwell( Params &params, SimWindow *simWindow, int itime, double time_dual, Timers &timers, SmileiMPI *smpi )
{
    timers.maxwell.restart();

    // Current filter in intermediate space
    if (params.currentFilter_passes.size() > 0){
        for( unsigned int ipassfilter=0 ; ipassfilter<*std::max_element(std::begin(params.currentFilter_passes), std::end(params.currentFilter_passes)) ; ipassfilter++ ) {
            #pragma omp for schedule(static)
            for( unsigned int ipatch=0 ; ipatch<this->size() ; ipatch++ ) {
                // Current spatial filtering
                if (params.currentFilter_model=="binomial"){
                    ( *this )( ipatch )->EMfields->binomialCurrentFilter(ipassfilter, params.currentFilter_passes);
                }
                if (params.currentFilter_model=="customFIR"){
                    ( *this )( ipatch )->EMfields->customFIRCurrentFilter(ipassfilter, params.currentFilter_passes, params.currentFilter_kernelFIR);
                }
            }
            if (params.geometry != "AMcylindrical"){
                if (params.currentFilter_model=="customFIR"){
                    SyncVectorPatch::exchangeSynchronizedPerDirection<double,Field>( listJx_, *this, smpi );
                    SyncVectorPatch::exchangeSynchronizedPerDirection<double,Field>( listJy_, *this, smpi );
                    SyncVectorPatch::exchangeSynchronizedPerDirection<double,Field>( listJz_, *this, smpi );
                } else {
                    SyncVectorPatch::exchangeAlongAllDirections<double,Field>( listJx_, *this, smpi );
                    SyncVectorPatch::finalizeExchangeAlongAllDirections( listJx_, *this );
                    SyncVectorPatch::exchangeAlongAllDirections<double,Field>( listJy_, *this, smpi );
                    SyncVectorPatch::finalizeExchangeAlongAllDirections( listJy_, *this );
                    SyncVectorPatch::exchangeAlongAllDirections<double,Field>( listJz_, *this, smpi );
                    SyncVectorPatch::finalizeExchangeAlongAllDirections( listJz_, *this );
                }
            } else {
                for (unsigned int imode=0 ; imode < params.nmodes; imode++) {
                    SyncVectorPatch::exchangeAlongAllDirections<complex<double>,cField>( listJl_[imode], *this, smpi );
                    SyncVectorPatch::finalizeExchangeAlongAllDirections( listJl_[imode], *this );
                    SyncVectorPatch::exchangeAlongAllDirections<complex<double>,cField>( listJr_[imode], *this, smpi );
                    SyncVectorPatch::finalizeExchangeAlongAllDirections( listJr_[imode], *this );
                    SyncVectorPatch::exchangeAlongAllDirections<complex<double>,cField>( listJt_[imode], *this, smpi );
                    SyncVectorPatch::finalizeExchangeAlongAllDirections( listJt_[imode], *this );
                }
            }
        }
    }

    #pragma omp for schedule(static)
    for( unsigned int ipatch=0 ; ipatch<this->size() ; ipatch++ ) {
        if( !params.is_spectral ) {
            // Saving magnetic fields (to compute centered fields used in the particle pusher)
            // Stores B at time n in B_m.
            ( *this )( ipatch )->EMfields->saveMagneticFields( params.is_spectral );
        }
        // Computes Ex_, Ey_, Ez_ on all points.
        // E is already synchronized because J has been synchronized before.
        ( *( *this )( ipatch )->EMfields->MaxwellAmpereSolver_ )( ( *this )( ipatch )->EMfields );
    }

    #pragma omp for schedule(static)
    for( unsigned int ipatch=0 ; ipatch<this->size() ; ipatch++ ) {
        // Computes Bx_, By_, Bz_ at time n+1 on interior points.
        ( *( *this )( ipatch )->EMfields->MaxwellFaradaySolver_ )( ( *this )( ipatch )->EMfields );
    }
    //Synchronize B fields between patches.
    timers.maxwell.update( params.printNow( itime ) );


    timers.syncField.restart();
    if( params.geometry != "AMcylindrical" ) {
        if( params.is_spectral ) {
            SyncVectorPatch::exchangeE( params, ( *this ), smpi );
        }
        SyncVectorPatch::exchangeB( params, ( *this ), smpi );
    } else {
        for( unsigned int imode = 0 ; imode < static_cast<ElectroMagnAM *>( patches_[0]->EMfields )->El_.size() ; imode++ ) {
            SyncVectorPatch::exchangeE( params, ( *this ), imode, smpi );
            //SyncVectorPatch::finalizeexchangeE( params, ( *this ), imode ); // disable async, because of tags which is the same for all modes
            SyncVectorPatch::exchangeB( params, ( *this ), imode, smpi );
            //SyncVectorPatch::finalizeexchangeB( params, ( *this ), imode ); // disable async, because of tags which is the same for all modes
        }
    }
    timers.syncField.update( params.printNow( itime ) );


    if ( (params.multiple_decomposition) && ( itime!=0 ) && ( time_dual > params.time_fields_frozen ) ) { // multiple_decomposition = true -> is_spectral = true
        timers.syncField.restart();
        if( params.is_spectral && params.geometry != "AMcylindrical" ) {
            SyncVectorPatch::finalizeexchangeE( params, ( *this ) );
        }

        if( params.geometry != "AMcylindrical" )
            SyncVectorPatch::finalizeexchangeB( params, ( *this ) );
        timers.syncField.update( params.printNow( itime ) );

        timers.maxwellBC.restart();
        #pragma omp for schedule(static)
        for( unsigned int ipatch=0 ; ipatch<this->size() ; ipatch++ ) {
            // Applies boundary conditions on B
            ( *this )( ipatch )->EMfields->boundaryConditions( time_dual, ( *this )( ipatch ), simWindow );
        }
        SyncVectorPatch::exchangeForPML( params, (*this), smpi );

        #pragma omp for schedule(static)
        for( unsigned int ipatch=0 ; ipatch<this->size() ; ipatch++ ) {
            // Computes B at time n using B and B_m.
            if( !params.is_spectral ) {
                ( *this )( ipatch )->EMfields->centerMagneticFields();
            }
        }
        timers.maxwellBC.update( params.printNow( itime ) );

        if( params.is_spectral && params.geometry != "AMcylindrical" ) {
            saveOldRho( params );
        }
    }

} // END solveMaxwell

void VectorPatch::solveEnvelope( Params &params, SimWindow *simWindow, int, double time_dual, Timers &timers, SmileiMPI *smpi )
{

    if( ( *this )( 0 )->EMfields->envelope!=NULL ) {

        timers.envelope.restart();
        // Exchange susceptibility
        SyncVectorPatch::exchangeEnvChi( params, ( *this ), smpi );

        #pragma omp for schedule(static)
        for( unsigned int ipatch=0 ; ipatch<this->size() ; ipatch++ ) {

            // Saving Phi and GradPhi fields
            // (to compute centered quantities used in the particle position ponderomotive pusher)
            // Stores Phi at time n in Phi_m, GradPhi at time n in GradPhi_m
            ( *this )( ipatch )->EMfields->envelope->savePhiAndGradPhi();

            // Computes A in all points, choosing the right solver for the envelope equation
            if ( ( *this )( ipatch )->EMfields->envelope->envelope_solver == "explicit" ){
                //( *this )( ipatch )->EMfields->envelope->updateEnvelope( ( *this )( ipatch )->EMfields );
                ( *this )( ipatch )->EMfields->envelope->updateEnvelope( ( *this )( ipatch ) );
            } else if ( ( *this )( ipatch )->EMfields->envelope->envelope_solver == "explicit_reduced_dispersion" ) {
                //( *this )( ipatch )->EMfields->envelope->updateEnvelopeReducedDispersion( ( *this )( ipatch )->EMfields );
                ( *this )( ipatch )->EMfields->envelope->updateEnvelopeReducedDispersion( ( *this )( ipatch ) );
            }

            // Apply boundary conditions for envelope and |A|, |E|
            ( *this )( ipatch )->EMfields->envelope->boundaryConditions( time_dual, ( *this )( ipatch ), simWindow, ( *this )( ipatch )->EMfields );

        }

        // Exchange envelope A
        SyncVectorPatch::exchangeA( params, ( *this ), smpi );
        // SyncVectorPatch::finalizeexchangeA( params, ( *this ) );

        #pragma omp for schedule(static)
        for( unsigned int ipatch=0 ; ipatch<this->size() ; ipatch++ ) {
            // Compute ponderomotive potential Phi=|A|^2/2, |A| and |E| from the envelope
            ( *this )( ipatch )->EMfields->envelope->computePhiEnvAEnvE( ( *this )( ipatch )->EMfields );
            // Compute gradients of Phi
            ( *this )( ipatch )->EMfields->envelope->computeGradientPhi( ( *this )( ipatch )->EMfields );
            // Computes Phi and GradPhi at time n+1/2 using their values at timestep n+1 and n (the latter already in Phi_m and GradPhi_m)
            ( *this )( ipatch )->EMfields->envelope->centerPhiAndGradPhi();
        }

        // Exchange |Ex|, because it cannot be computed in all ghost cells like |E|
        SyncVectorPatch::exchangeEnvEx( params, ( *this ), smpi );
        // SyncVectorPatch::finalizeexchangeEnvEx( params, ( *this ) );
        // Exchange GradPhi
        SyncVectorPatch::exchangeGradPhi( params, ( *this ), smpi );
        // SyncVectorPatch::finalizeexchangeGradPhi( params, ( *this ) );

        timers.envelope.update();
    }

} // END solveEnvelope

void VectorPatch::finalizeSyncAndBCFields( Params &params, SmileiMPI *smpi, SimWindow *simWindow,
        double time_dual, Timers &timers, int itime )
{
    if ( (!params.multiple_decomposition) && ( itime!=0 ) && ( time_dual > params.time_fields_frozen ) ) { // multiple_decomposition = true -> is_spectral = true
        if( params.geometry != "AMcylindrical" ) {
            timers.syncField.restart();
            SyncVectorPatch::finalizeexchangeB( params, ( *this ) );
            timers.syncField.update( params.printNow( itime ) );
        }

        timers.maxwellBC.restart();
        #pragma omp for schedule(static)
        for( unsigned int ipatch=0 ; ipatch<this->size() ; ipatch++ ) {
            // Applies boundary conditions on B
            if ( (!params.is_spectral) || (params.geometry!= "AMcylindrical") )
                ( *this )( ipatch )->EMfields->boundaryConditions( time_dual, ( *this )( ipatch ), simWindow );

        }
        SyncVectorPatch::exchangeForPML( params, (*this), smpi );

        #pragma omp for schedule(static)
        for( unsigned int ipatch=0 ; ipatch<this->size() ; ipatch++ ) {
            // Computes B at time n using B and B_m.
            if( !params.is_spectral ) {
                ( *this )( ipatch )->EMfields->centerMagneticFields();
            }
            //Done at domain initializtion
            //else {
            //    ( *this )( ipatch )->EMfields->saveMagneticFields( params.is_spectral );
            //}
        }
        timers.maxwellBC.update( params.printNow( itime ) );
    }

} // END finalizeSyncAndBCFields


void VectorPatch::initExternals( Params &params )
{
    // Init all lasers
    for( unsigned int ipatch=0; ipatch<size(); ipatch++ ) {
        Patch * patch = ( *this )( ipatch );

        for( unsigned ib=0; ib<2*params.nDim_field; ib++ ) {

            if( patch->isBoundary(ib) && patch->EMfields->emBoundCond[ib] ) {
                unsigned int nlaser = patch->EMfields->emBoundCond[ib]->vecLaser.size();
                for( unsigned int ilaser = 0; ilaser < nlaser; ilaser++ ) {
                    patch->EMfields->emBoundCond[ib]->vecLaser[ilaser]->initFields( params, patch, patch->EMfields );
                }
            }

        }
    }

    // Init all antennas
    for( unsigned int ipatch=0; ipatch<size(); ipatch++ ) {
        ( *this )( ipatch )->EMfields->initAntennas( ( *this )( ipatch ), params );
    }
}


void VectorPatch::initAllDiags( Params &params, SmileiMPI *smpi )
{

    // Global diags: scalars + binnings
    for( unsigned int idiag = 0 ; idiag < globalDiags.size() ; idiag++ ) {
        globalDiags[idiag]->init( params, smpi, *this );
        // MPI master creates the file
        if( smpi->isMaster() ) {
            globalDiags[idiag]->openFile( params, smpi );
        }
    }

    // Local diags : fields, probes, tracks
    for( unsigned int idiag = 0 ; idiag < localDiags.size() ; idiag++ ) {
        localDiags[idiag]->init( params, smpi, *this );
    }

} // END initAllDiags


void VectorPatch::closeAllDiags( SmileiMPI *smpi )
{
    // MPI master closes all global diags
    if( smpi->isMaster() )
        for( unsigned int idiag = 0 ; idiag < globalDiags.size() ; idiag++ ) {
            globalDiags[idiag]->closeFile();
        }

    // All MPI close local diags
    for( unsigned int idiag = 0 ; idiag < localDiags.size() ; idiag++ ) {
        localDiags[idiag]->closeFile();
    }
}


// ---------------------------------------------------------------------------------------------------------------------
// For all patch, Compute and Write all diags
//   - Scalars, Probes, Phases, TrackParticles, Fields, Average fields
//   - set diag_flag to 0 after write
// NOTE: This function will pull the GPU data unless we are at t=0
// ---------------------------------------------------------------------------------------------------------------------
void VectorPatch::runAllDiags( Params &/*params*/, SmileiMPI *smpi, unsigned int itime, Timers &timers, SimWindow *simWindow )
{
#if defined( SMILEI_ACCELERATOR_MODE )
    bool data_on_cpu_updated = false;
#endif

    // Global diags: scalars + particles
    timers.diags.restart();

    // Determine which data is required from the device
#if defined( SMILEI_ACCELERATOR_MODE )
    bool need_particles = false;
    bool need_fields    = false;

    // Global diags
    for( unsigned int idiag = 0 ; idiag < globalDiags.size() ; idiag++ ) {
        if( globalDiags[idiag]->timeSelection->theTimeIsNow( itime ) ) {

            //std::cout << " " << dynamic_cast<DiagnosticScalar*>( globalDiags[idiag] )
	   //	      << std::endl;

            if (dynamic_cast<DiagnosticScalar*>( globalDiags[idiag])) {
                //need_particles = true;
                //need_fields    = true;
            } else if (dynamic_cast<DiagnosticParticleBinningBase*>( globalDiags[idiag])) {
                need_particles = true;
            } else if (dynamic_cast<DiagnosticScreen*>( globalDiags[idiag])) {
                need_particles = true;
            } else if (dynamic_cast<DiagnosticRadiationSpectrum*>( globalDiags[idiag])) {
                need_particles = true;
            } else {
                need_particles = true;
                need_fields    = true;
            }
        }
    }

    // Local diags (fields, probes, tracks)
    for( unsigned int idiag = 0 ; idiag < localDiags.size() ; idiag++ ) {
        if( localDiags[idiag]->timeSelection->theTimeIsNow( itime ) &&
            ( itime > 0 ) ) {
            if (dynamic_cast<DiagnosticTrack*>(localDiags[idiag])) {
                need_particles = true;
            } else if (dynamic_cast<DiagnosticProbes*>(localDiags[idiag])) {
                need_fields    = true;
            } else if (dynamic_cast<DiagnosticFields*>(localDiags[idiag])) {   
                need_fields    = true;
            } else if (dynamic_cast<DiagnosticPerformances*>(localDiags[idiag])) {   
		 // Nothing to be done
            } else {
                need_particles = true;
                need_fields    = true; 
            }
        }
    }

    // Copy device to host for diags not implemented on GPU
    // At initilisation, data is still on the host
    if (itime > 0) {
        #pragma omp single
        {
            if (need_particles) {
                copyParticlesFromDeviceToHost();
            }
            copyDeviceStateToHost(need_fields, diag_flag);
        }
    }
#endif

    // Pre-process for binning diags with auto limits
    vector<double> MPI_mins, MPI_maxs;
    for( unsigned int idiag = 0 ; idiag < globalDiags.size() ; idiag++ ) {
        diag_timers_[idiag]->restart();

// #if defined( SMILEI_ACCELERATOR_MODE)
//         if( globalDiags[idiag]->timeSelection->theTimeIsNow( itime ) &&
//             !data_on_cpu_updated &&
//             ( itime > 0 ) ) {
//     #pragma omp single
//             {
//                 // Must be done by one and only one thread
//                 copyDeviceStateToHost(diag_flag);
//             }
//     #pragma omp barrier
//             data_on_cpu_updated = true;
//         }
// #endif

        #pragma omp single
        globalDiags[idiag]->theTimeIsNow_ = globalDiags[idiag]->prepare( itime );

        // Get the mins and maxs from this diag, for the current MPI
        DiagnosticParticleBinningBase* binning = dynamic_cast<DiagnosticParticleBinningBase*>( globalDiags[idiag] );
        if( binning && binning->has_auto_limits_ ) {
            #pragma omp single
            binning->theTimeIsNow_ = binning->theTimeIsNow( itime );

            if( binning->theTimeIsNow_ ) {
                #pragma omp master
                {
                    binning->patches_mins.resize( size() );
                    binning->patches_maxs.resize( size() );
                }
                #pragma omp barrier
                // Calculate mins and maxs for each patch
                #pragma omp for schedule(runtime)
                for( unsigned int ipatch=0; ipatch<size(); ipatch++ ) {
                    binning->calculate_auto_limits( patches_[ipatch], simWindow, ipatch );
                }
                // reduction of mins and maxs for all patches in this MPI
                #pragma omp master
                {
                    vector<double> mins = binning->patches_mins[0];
                    vector<double> maxs = binning->patches_maxs[0];
                    for( unsigned int i=0; i<mins.size(); i++ ) {
                        for( unsigned int ipatch=1; ipatch<size(); ipatch++ ) {
                            mins[i] = min( mins[i], binning->patches_mins[ipatch][i] );
                            maxs[i] = max( maxs[i], binning->patches_maxs[ipatch][i] );
                        }
                    }
                    MPI_mins.insert( MPI_mins.end(), mins.begin(), mins.end() );
                    MPI_maxs.insert( MPI_maxs.end(), maxs.begin(), maxs.end() );
                }
            }
        }
        diag_timers_[idiag]->update();
    }

    #pragma omp master
    {
        vector<double> global_mins( MPI_mins.size() ), global_maxs( MPI_maxs.size() );
        // Now reduce all the mins and max from all MPIs
        if( MPI_mins.size() > 0 ) {
            MPI_Allreduce( &MPI_mins[0], &global_mins[0], (int) MPI_mins.size(), MPI_DOUBLE, MPI_MIN, MPI_COMM_WORLD );
        }
        if( MPI_maxs.size() > 0 ) {
            MPI_Allreduce( &MPI_maxs[0], &global_maxs[0], (int) MPI_maxs.size(), MPI_DOUBLE, MPI_MAX, MPI_COMM_WORLD );
        }
        // Set the auto limits in the diags
        unsigned int imin = 0, imax = 0;
        for( unsigned int idiag = 0 ; idiag < globalDiags.size() ; idiag++ ) {
            DiagnosticParticleBinningBase* binning = dynamic_cast<DiagnosticParticleBinningBase*>( globalDiags[idiag] );
            if( binning && binning->has_auto_limits_ && binning->theTimeIsNow_ ) {
                for( unsigned int iaxis=0; iaxis<binning->histogram->axes.size(); iaxis++ ) {
                    HistogramAxis * axis = binning->histogram->axes[iaxis];
                    if( std::isnan( axis->min ) ) {
                        axis->global_min = global_mins[imin++];
                    }
                    if( std::isnan( axis->max ) ) {
                        axis->global_max = global_maxs[imax++];
                    }
                }
            }
        }
    }

    #pragma omp barrier

    // Global diags: scalars + binnings
    for( unsigned int idiag = 0 ; idiag < globalDiags.size() ; idiag++ ) {
        diag_timers_[idiag]->restart();

        #pragma omp single
        globalDiags[idiag]->theTimeIsNow_ = globalDiags[idiag]->prepare( itime );

        if( globalDiags[idiag]->theTimeIsNow_ ) {
            // All patches run
            #pragma omp for schedule(runtime)
            for( unsigned int ipatch=0 ; ipatch<size() ; ipatch++ ) {
                globalDiags[idiag]->run( ( *this )( ipatch ), itime, simWindow );
            }
            // MPI procs gather the data and compute
            #pragma omp single
            smpi->computeGlobalDiags( globalDiags[idiag], itime );
            // MPI master writes
            #pragma omp single
            globalDiags[idiag]->write( itime, smpi );
        }

        diag_timers_[idiag]->update();
    }

    // Local diags : fields, probes, tracks
    for( unsigned int idiag = 0 ; idiag < localDiags.size() ; idiag++ ) {
        diag_timers_[globalDiags.size()+idiag]->restart();

// #if defined( SMILEI_ACCELERATOR_MODE )
//         if( localDiags[idiag]->timeSelection->theTimeIsNow( itime ) &&
//             !data_on_cpu_updated &&
//             ( itime > 0 ) ) {
//     #pragma omp single
//             {
//                 // Must be done by one and only one thread
//                 copyDeviceStateToHost(true, true, diag_flag);
//             }
//     #pragma omp barrier
//             data_on_cpu_updated = true;
//         }
// #endif

        #pragma omp single
        localDiags[idiag]->theTimeIsNow_ = localDiags[idiag]->prepare( itime );
        // All MPI run their stuff and write out
        if( localDiags[idiag]->theTimeIsNow_ ) {
            localDiags[idiag]->run( smpi, *this, itime, simWindow, timers );
        }

        diag_timers_[globalDiags.size()+idiag]->update();
    }

    // Manage the "diag_flag" parameter, which indicates whether Rho and Js were used
    if( diag_flag ) {
        #pragma omp barrier
        #pragma omp single
        diag_flag = false;
        // ML: not sure it is useful since we do it at the beginning of vectorPatch::dynamics
        #pragma omp for
        for( unsigned int ipatch=0 ; ipatch<size() ; ipatch++ ) {
            ( *this )( ipatch )->EMfields->restartRhoJs();

#if defined (SMILEI_ACCELERATOR_MODE)
            // Delete species current and rho grids from device 
            for( unsigned int ispec = 0; ispec < ( *this )( ipatch )->vecSpecies.size(); ispec++ ) {
                ( *this )( ipatch )->vecSpecies[ispec]->Species::deleteSpeciesCurrentAndChargeOnDevice(ispec, ( *this )( ipatch )->EMfields);
            } // end loop for species
#endif
        } // end loop patches

    }
    timers.diags.update();

    if( itime==0 ) {
        for( unsigned int idiag = 0 ; idiag < diag_timers_.size() ; idiag++ ) {
            diag_timers_[idiag]->reboot();
        }
    }

} // END runAllDiags

// ---------------------------------------------------------------------------------------------------------------------
// For all patch, Compute and Write all diags
//   - Scalars, Probes, Phases, TrackParticles, Fields, Average fields
//   - set diag_flag to 0 after write
// ---------------------------------------------------------------------------------------------------------------------
void VectorPatch::runAllDiagsTasks( Params &, SmileiMPI *smpi, unsigned int itime, Timers &timers, SimWindow *simWindow )
{

    int preprocess_done[globalDiags.size()];
    SMILEI_UNUSED( preprocess_done );

    // Global diags: scalars + particles
    timers.diags.restart();
    #pragma omp single
    {
        for( unsigned int idiag = 0 ; idiag < globalDiags.size() ; idiag++ ) {

            diag_timers_[idiag]->restartInTask();
            globalDiags[idiag]->theTimeIsNow_ = globalDiags[idiag]->prepare( itime );

            if( globalDiags[idiag]->theTimeIsNow_ ) {

                #pragma omp task firstprivate(idiag) depend(out:preprocess_done[idiag])
                {

                    #pragma omp taskgroup
                    {
                        for( unsigned int ipatch=0 ; ipatch<size() ; ipatch++ ) {
                            #pragma omp task firstprivate(ipatch,idiag)
                            globalDiags[idiag]->run( ( *this )( ipatch ), itime, simWindow );
                        }
                    }


                    // smpi->computeGlobalDiagsAsynchronousStart( globalDiags[idiag], itime, idiag );
                    // smpi->computeGlobalDiagsAsynchronousWait( globalDiags[idiag], itime, idiag );

                }
            }
        }
    } // end single

    // #pragma omp taskwait
    //
    // #pragma omp single
    // {
    //     for( unsigned int idiag = 0 ; idiag < globalDiags.size() ; idiag++ ) {
    //
    //         if( globalDiags[idiag]->theTimeIsNow ) {
    //             #pragma omp task firstprivate(idiag) depend(in:preprocess_done[idiag])
    //             {
    //                 smpi->computeGlobalDiagsAsynchronousWait( globalDiags[idiag], itime, idiag );
    //             }
    //         }
    //     }
    // } // end single

    #pragma omp taskwait

    for( unsigned int idiag = 0 ; idiag < globalDiags.size() ; idiag++ ) {
        if( globalDiags[idiag]->theTimeIsNow_ ) {
            // MPI procs gather the data and compute
            #pragma omp single
            {
                smpi->computeGlobalDiags( globalDiags[idiag], itime );
                //smpi->computeGlobalDiagsAsynchronousStart( globalDiags[idiag], itime, idiag );
                //smpi->computeGlobalDiagsAsynchronousWait( globalDiags[idiag], itime, idiag );
            }
            // MPI master writes
            #pragma omp single
            globalDiags[idiag]->write( itime, smpi );
        }

        diag_timers_[idiag]->update();
    }

    // // Local diags : fields, probes, tracks
    // #pragma omp single
    // for( unsigned int idiag = 0 ; idiag < localDiags.size() ; idiag++ ) {
    //     // #pragma omp task firstprivate(idiag) default(shared)
    //     // {
    //     diag_timers[globalDiags.size()+idiag]->restartInTask();
    //
    //     localDiags[idiag]->theTimeIsNow = localDiags[idiag]->prepare( itime );
    //     // All MPI run their stuff and write out
    //     if( localDiags[idiag]->theTimeIsNow ) {
    //         localDiags[idiag]->runInTask( smpi, *this, itime, simWindow, timers );
    //     }
    //
    //     diag_timers[globalDiags.size()+idiag]->updateInTask();
    //     // }
    // }

    // Local diags : fields, probes, tracks
    for( unsigned int idiag = 0 ; idiag < localDiags.size() ; idiag++ ) {
        diag_timers_[globalDiags.size()+idiag]->restart();

        #pragma omp single
        localDiags[idiag]->theTimeIsNow_ = localDiags[idiag]->prepare( itime );
        #pragma omp barrier
        // All MPI run their stuff and write out
        if( localDiags[idiag]->theTimeIsNow_ ) {
            localDiags[idiag]->run( smpi, *this, itime, simWindow, timers );
        }

        diag_timers_[globalDiags.size()+idiag]->update();
    }

    // Manage the "diag_flag" parameter, which indicates whether Rho and Js were used
    if( diag_flag ) {
        #pragma omp barrier
        #pragma omp single
        diag_flag = false;
        #pragma omp for
        for( unsigned int ipatch=0 ; ipatch<size() ; ipatch++ ) {
            ( *this )( ipatch )->EMfields->restartRhoJs();
        }
    }
    timers.diags.update();

    if (itime==0) {
        for( unsigned int idiag = 0 ; idiag < diag_timers_.size() ; idiag++ )
            diag_timers_[idiag]->reboot();
    }

} // END runAllDiags


// ---------------------------------------------------------------------------------------------------------------------
// Check if rho is null (MPI & patch sync)
// ---------------------------------------------------------------------------------------------------------------------
bool VectorPatch::isRhoNull( SmileiMPI * )
{
    double norm2( 0. );
    double locnorm2( 0. );
    for( unsigned int ipatch=0 ; ipatch<this->size() ; ipatch++ ) {
        locnorm2 += ( *this )( ipatch )->EMfields->computeRhoNorm2();
    }

    MPI_Allreduce( &locnorm2, &norm2, 1, MPI_DOUBLE, MPI_SUM, MPI_COMM_WORLD );

    return ( norm2<=0. );
} // END isRhoNull


// ---------------------------------------------------------------------------------------------------------------------
// Solve Poisson to initialize E
//   - all steps are done locally, sync per patch, sync per MPI process
// ---------------------------------------------------------------------------------------------------------------------
void VectorPatch::solvePoisson( Params &params, SmileiMPI *smpi )
{
    Timer ptimer( "global" );
    ptimer.init( smpi );
    ptimer.restart();


    unsigned int iteration_max = params.poisson_max_iteration;
    double           error_max = params.poisson_max_error;
    unsigned int iteration=0;

    // Init & Store internal data (phi, r, p, Ap) per patch
    double rnew_dot_rnew_local( 0. );
    double rnew_dot_rnew( 0. );
    for( unsigned int ipatch=0 ; ipatch<this->size() ; ipatch++ ) {
        ( *this )( ipatch )->EMfields->initPoisson( ( *this )( ipatch ) );
        rnew_dot_rnew_local += ( *this )( ipatch )->EMfields->compute_r();
    }
    MPI_Allreduce( &rnew_dot_rnew_local, &rnew_dot_rnew, 1, MPI_DOUBLE, MPI_SUM, MPI_COMM_WORLD );

    std::vector<Field *> Ex_;
    std::vector<Field *> Ap_;

    for( unsigned int ipatch=0 ; ipatch<this->size() ; ipatch++ ) {
        Ex_.push_back( ( *this )( ipatch )->EMfields->Ex_ );
        Ap_.push_back( ( *this )( ipatch )->EMfields->Ap_ );
    }

    unsigned int nx_p2_global = ( params.global_size_[0]+1 );
    if( Ex_[0]->dims_.size()>1 ) {
        nx_p2_global *= ( params.global_size_[1]+1 );
        if( Ex_[0]->dims_.size()>2 ) {
            nx_p2_global *= ( params.global_size_[2]+1 );
        }
    }

    // compute control parameter
    double ctrl = rnew_dot_rnew / ( double )( nx_p2_global );

    // ---------------------------------------------------------
    // Starting iterative loop for the conjugate gradient method
    // ---------------------------------------------------------
    if( smpi->isMaster() ) {
        DEBUG( "Starting iterative loop for CG method" );
    }
    while( ( ctrl > error_max ) && ( iteration<iteration_max ) ) {
        iteration++;
        if( smpi->isMaster() ) {
            DEBUG( "iteration " << iteration << " started with control parameter ctrl = " << ctrl*1.e14 << " x 1e-14" );
        }

        // scalar product of the residual
        double r_dot_r = rnew_dot_rnew;

        for( unsigned int ipatch=0 ; ipatch<this->size() ; ipatch++ ) {
            ( *this )( ipatch )->EMfields->compute_Ap( ( *this )( ipatch ) );
        }

        // Exchange Ap_ (intra & extra MPI)
        SyncVectorPatch::exchangeAlongAllDirections<double,Field>( Ap_, *this, smpi );
        SyncVectorPatch::finalizeExchangeAlongAllDirections( Ap_, *this );

        // scalar product p.Ap
        double p_dot_Ap       = 0.0;
        double p_dot_Ap_local = 0.0;
        for( unsigned int ipatch=0 ; ipatch<this->size() ; ipatch++ ) {
            p_dot_Ap_local += ( *this )( ipatch )->EMfields->compute_pAp();
        }
        MPI_Allreduce( &p_dot_Ap_local, &p_dot_Ap, 1, MPI_DOUBLE, MPI_SUM, MPI_COMM_WORLD );


        // compute new potential and residual
        for( unsigned int ipatch=0 ; ipatch<this->size() ; ipatch++ ) {
            ( *this )( ipatch )->EMfields->update_pand_r( r_dot_r, p_dot_Ap );
        }

        // compute new residual norm
        rnew_dot_rnew       = 0.0;
        rnew_dot_rnew_local = 0.0;
        for( unsigned int ipatch=0 ; ipatch<this->size() ; ipatch++ ) {
            rnew_dot_rnew_local += ( *this )( ipatch )->EMfields->compute_r();
        }
        MPI_Allreduce( &rnew_dot_rnew_local, &rnew_dot_rnew, 1, MPI_DOUBLE, MPI_SUM, MPI_COMM_WORLD );
        if( smpi->isMaster() ) {
            DEBUG( "new residual norm: rnew_dot_rnew = " << rnew_dot_rnew );
        }

        // compute new directio
        for( unsigned int ipatch=0 ; ipatch<this->size() ; ipatch++ ) {
            ( *this )( ipatch )->EMfields->update_p( rnew_dot_rnew, r_dot_r );
        }

        // compute control parameter
        ctrl = rnew_dot_rnew / ( double )( nx_p2_global );
        if( smpi->isMaster() ) {
            DEBUG( "iteration " << iteration << " done, exiting with control parameter ctrl = " << ctrl );
        }

    }//End of the iterative loop


    // --------------------------------
    // Status of the solver convergence
    // --------------------------------
    if( iteration_max>0 && iteration == iteration_max ) {
        if( smpi->isMaster() )
            WARNING( "Poisson solver did not converge: reached maximum iteration number: " << iteration
                     << ", relative err is ctrl = " << 1.0e14*ctrl << " x 1e-14" );
    } else {
        if( smpi->isMaster() )
            MESSAGE( 1, "Poisson solver converged at iteration: " << iteration
                     << ", relative err is ctrl = " << 1.0e14*ctrl << " x 1e-14" );
    }

    // ------------------------------------------
    // Compute the electrostatic fields Ex and Ey
    // ------------------------------------------
    for( unsigned int ipatch=0 ; ipatch<this->size() ; ipatch++ ) {
        ( *this )( ipatch )->EMfields->initE( ( *this )( ipatch ) );
    }

    SyncVectorPatch::exchangeE( params, *this, smpi );
    SyncVectorPatch::finalizeexchangeE( params, *this );

    // Centering of the electrostatic fields
    // -------------------------------------
    vector<double> E_Add( Ex_[0]->dims_.size(), 0. );
    if( Ex_[0]->dims_.size()==3 ) {
        double Ex_avg_local( 0. ), Ex_avg( 0. ), Ey_avg_local( 0. ), Ey_avg( 0. ), Ez_avg_local( 0. ), Ez_avg( 0. );
        for( unsigned int ipatch=0 ; ipatch<this->size() ; ipatch++ ) {
            Ex_avg_local += ( *this )( ipatch )->EMfields->computeExSum();
            Ey_avg_local += ( *this )( ipatch )->EMfields->computeEySum();
            Ez_avg_local += ( *this )( ipatch )->EMfields->computeEzSum();
        }

        MPI_Allreduce( &Ex_avg_local, &Ex_avg, 1, MPI_DOUBLE, MPI_SUM, MPI_COMM_WORLD );
        MPI_Allreduce( &Ey_avg_local, &Ey_avg, 1, MPI_DOUBLE, MPI_SUM, MPI_COMM_WORLD );
        MPI_Allreduce( &Ez_avg_local, &Ez_avg, 1, MPI_DOUBLE, MPI_SUM, MPI_COMM_WORLD );

        E_Add[0] = -Ex_avg/( ( params.patch_size_[0]+2 )*( params.patch_size_[1]+1 )*( params.patch_size_[2]+1 ) );
        E_Add[1] = -Ey_avg/( ( params.patch_size_[0]+1 )*( params.patch_size_[1]+2 )*( params.patch_size_[2]+1 ) );;
        E_Add[2] = -Ez_avg/( ( params.patch_size_[0]+1 )*( params.patch_size_[1]+1 )*( params.patch_size_[2]+2 ) );;
    } else if( Ex_[0]->dims_.size()==2 ) {
        double Ex_XminYmax = 0.0;
        double Ey_XminYmax = 0.0;
        double Ex_XmaxYmin = 0.0;
        double Ey_XmaxYmin = 0.0;

        //The YmaxXmin patch has Patch coordinates X=0, Y=2^m1-1= number_of_patches[1]-1.
        std::vector<int> xcall( 2, 0 );
        xcall[0] = 0;
        xcall[1] = params.number_of_patches[1]-1;
        int patch_YmaxXmin = domain_decomposition_->getDomainId( xcall );
        //The MPI rank owning it is
        int rank_XminYmax = smpi->hrank( patch_YmaxXmin );
        //The YminXmax patch has Patch coordinates X=2^m0-1= number_of_patches[0]-1, Y=0.
        //Its hindex is
        xcall[0] = params.number_of_patches[0]-1;
        xcall[1] = 0;
        int patch_YminXmax = domain_decomposition_->getDomainId( xcall );
        //The MPI rank owning it is
        int rank_XmaxYmin = smpi->hrank( patch_YminXmax );

        if( smpi->getRank() == rank_XminYmax ) {
            Ex_XminYmax = ( *this )( patch_YmaxXmin-( this->refHindex_ ) )->EMfields->getEx_XminYmax();
            Ey_XminYmax = ( *this )( patch_YmaxXmin-( this->refHindex_ ) )->EMfields->getEy_XminYmax();
        }

        // Xmax-Ymin corner
        if( smpi->getRank() == rank_XmaxYmin ) {
            Ex_XmaxYmin = ( *this )( patch_YminXmax-( this->refHindex_ ) )->EMfields->getEx_XmaxYmin();
            Ey_XmaxYmin = ( *this )( patch_YminXmax-( this->refHindex_ ) )->EMfields->getEy_XmaxYmin();
        }

        MPI_Bcast( &Ex_XminYmax, 1, MPI_DOUBLE, rank_XminYmax, MPI_COMM_WORLD );
        MPI_Bcast( &Ey_XminYmax, 1, MPI_DOUBLE, rank_XminYmax, MPI_COMM_WORLD );

        MPI_Bcast( &Ex_XmaxYmin, 1, MPI_DOUBLE, rank_XmaxYmin, MPI_COMM_WORLD );
        MPI_Bcast( &Ey_XmaxYmin, 1, MPI_DOUBLE, rank_XmaxYmin, MPI_COMM_WORLD );

        //This correction is always done, independantly of the periodicity. Is this correct ?
        E_Add[0] = -0.5*( Ex_XminYmax+Ex_XmaxYmin );
        E_Add[1] = -0.5*( Ey_XminYmax+Ey_XmaxYmin );

#ifdef _3D_LIKE_CENTERING
        double Ex_avg_local( 0. ), Ex_avg( 0. ), Ey_avg_local( 0. ), Ey_avg( 0. );
        for( unsigned int ipatch=0 ; ipatch<this->size() ; ipatch++ ) {
            Ex_avg_local += ( *this )( ipatch )->EMfields->computeExSum();
            Ey_avg_local += ( *this )( ipatch )->EMfields->computeEySum();
        }

        MPI_Allreduce( &Ex_avg_local, &Ex_avg, 1, MPI_DOUBLE, MPI_SUM, MPI_COMM_WORLD );
        MPI_Allreduce( &Ey_avg_local, &Ey_avg, 1, MPI_DOUBLE, MPI_SUM, MPI_COMM_WORLD );

        E_Add[0] = -Ex_avg/( ( params.patch_size_[0]+2 )*( params.patch_size_[1]+1 ) );
        E_Add[1] = -Ey_avg/( ( params.patch_size_[0]+1 )*( params.patch_size_[1]+2 ) );
#endif

    } else if( Ex_[0]->dims_.size()==1 ) {
        double Ex_Xmin = 0.0;
        double Ex_Xmax = 0.0;

        unsigned int rankXmin = 0;
        if( smpi->getRank() == 0 ) {
            //Ex_Xmin = (*Ex1D)(index_bc_min[0]);
            Ex_Xmin = ( *this )( ( 0 )-( this->refHindex_ ) )->EMfields->getEx_Xmin();
        }
        MPI_Bcast( &Ex_Xmin, 1, MPI_DOUBLE, rankXmin, MPI_COMM_WORLD );

        unsigned int rankXmax = smpi->getSize()-1;
        if( smpi->getRank() == smpi->getSize()-1 ) {
            //Ex_Xmax = (*Ex1D)(index_bc_max[0]);
            Ex_Xmax = ( *this )( ( params.number_of_patches[0]-1 )-( this->refHindex_ ) )->EMfields->getEx_Xmax();
        }
        MPI_Bcast( &Ex_Xmax, 1, MPI_DOUBLE, rankXmax, MPI_COMM_WORLD );
        E_Add[0] = -0.5*( Ex_Xmin+Ex_Xmax );

#ifdef _3D_LIKE_CENTERING
        double Ex_avg_local( 0. ), Ex_avg( 0. );
        for( unsigned int ipatch=0 ; ipatch<this->size() ; ipatch++ ) {
            Ex_avg_local += ( *this )( ipatch )->EMfields->computeExSum();
        }

        MPI_Allreduce( &Ex_avg_local, &Ex_avg, 1, MPI_DOUBLE, MPI_SUM, MPI_COMM_WORLD );

        E_Add[0] = -Ex_avg/( ( params.patch_size_[0]+2 ) );
#endif

    }

    // Centering electrostatic fields
    for( unsigned int ipatch=0 ; ipatch<this->size() ; ipatch++ ) {
        ( *this )( ipatch )->EMfields->centeringE( E_Add );
    }

    // Compute error on the Poisson equation
    double deltaPoisson_max = 0.0;
    int i_deltaPoisson_max  = -1;

#ifdef _A_FINALISER
    for( unsigned int i=0; i<nx_p; i++ ) {
        double deltaPoisson = abs( ( ( *Ex1D )( i+1 )-( *Ex1D )( i ) )/dx - ( *rho1D )( i ) );
        if( deltaPoisson > deltaPoisson_max ) {
            deltaPoisson_max   = deltaPoisson;
            i_deltaPoisson_max = i;
        }
    }
#endif

    //!\todo Reduce to find global max
    if( smpi->isMaster() ) {
        MESSAGE( 1, "Poisson equation solved. Maximum err = " << deltaPoisson_max << " at i= " << i_deltaPoisson_max );
    }

    ptimer.update();
    MESSAGE( "Time in Poisson : " << ptimer.getTime() );

} // END solvePoisson

void VectorPatch::solvePoissonAM( Params &params, SmileiMPI *smpi )
{

    unsigned int iteration_max = params.poisson_max_iteration;
    double           error_max = params.poisson_max_error;
    unsigned int iteration=0;

    // Init & Store internal data (phi, r, p, Ap) per patch
    double rnew_dot_rnew_localAM_( 0. );
    double rnew_dot_rnewAM_( 0. );


    for( unsigned int ipatch=0 ; ipatch<this->size() ; ipatch++ ) {
        ( *this )( ipatch )->EMfields->initPoisson( ( *this )( ipatch ) );
        ElectroMagnAM *emAM = static_cast<ElectroMagnAM *>( ( *this )( ipatch )->EMfields );
        emAM->initPoissonFields();
    }

    std::vector<Field *> El_;
    std::vector<Field *> Er_;
    std::vector<Field *> Et_;

    std::vector<Field *> El_Poisson_;
    std::vector<Field *> Er_Poisson_;
    std::vector<Field *> Et_Poisson_;

    std::vector<Field *> Ap_AM_;

    // For each mode, repeat the initialization procedure
    // (the relativistic Poisson equation is linear, so it can be decomposed in azimuthal modes)
    for( unsigned int imode=0 ; imode<params.nmodes_classical_Poisson_field_init ; imode++ ) {

        // init Phi, r, p values
        for( unsigned int ipatch=0 ; ipatch<this->size() ; ipatch++ ) {
            ElectroMagnAM *emAM = static_cast<ElectroMagnAM *>( ( *this )( ipatch )->EMfields );
            emAM->initPoisson_init_phi_r_p_Ap( imode );
            rnew_dot_rnew_localAM_ += emAM->compute_r();
        }

        MPI_Allreduce( &rnew_dot_rnew_localAM_, &rnew_dot_rnewAM_, 1, MPI_DOUBLE, MPI_SUM, MPI_COMM_WORLD );

        for( unsigned int ipatch=0 ; ipatch<this->size() ; ipatch++ ) {
            ElectroMagnAM *emAM = static_cast<ElectroMagnAM *>( ( *this )( ipatch )->EMfields );
            El_.push_back( emAM->El_[imode] );
            Er_.push_back( emAM->Er_[imode] );
            Et_.push_back( emAM->Et_[imode] );
            El_Poisson_.push_back( emAM->El_Poisson_ );
            Er_Poisson_.push_back( emAM->Er_Poisson_ );
            Et_Poisson_.push_back( emAM->Et_Poisson_ );

            Ap_AM_.push_back( emAM->Ap_AM_ );
        }

        // unsigned int nx_p2_global = ( params.global_size_[0]+1 );
        // //if ( Ex_[0]->dims_.size()>1 ) {
        // if( El_Poisson_[0]->dims_.size()>1 ) {
        //     nx_p2_global *= ( params.global_size_[1]+1 );
        //     if( El_Poisson_[0]->dims_.size()>2 ) {
        //         nx_p2_global *= ( params.global_size_[2]+1 );
        //     }
        // }

        // compute control parameter
        double norm2_source_term = sqrt( std::abs(rnew_dot_rnewAM_) );
        //double ctrl = rnew_dot_rnew / (double)(nx_p2_global);
        double ctrl = sqrt( std::abs(rnew_dot_rnewAM_) ) / norm2_source_term; // initially is equal to one

        // ---------------------------------------------------------
        // Starting iterative loop for the conjugate gradient method
        // ---------------------------------------------------------
        if( smpi->isMaster() ) {
            DEBUG( "Starting iterative loop for CG method for the mode "<<imode );
        }

        iteration = 0;//MESSAGE("Initial error parameter (must be 1) : "<<ctrl);
        while( ( ctrl > error_max ) && ( iteration<iteration_max ) ) {
            iteration++;

            if( ( smpi->isMaster() ) && ( iteration%1000==0 ) ) {
                MESSAGE( "iteration " << iteration << " started with control parameter ctrl = " << 1.0e22*ctrl << " x 1.e-22" );
            }

            // scalar product of the residual
            double r_dot_rAM_ = rnew_dot_rnewAM_;

            for( unsigned int ipatch=0 ; ipatch<this->size() ; ipatch++ ) {
                ElectroMagnAM *emAM = static_cast<ElectroMagnAM *>( ( *this )( ipatch )->EMfields );
                emAM->compute_Ap_Poisson_AM( ( *this )( ipatch ), imode );
            }

            // Exchange Ap_ (intra & extra MPI)
            SyncVectorPatch::exchangeAlongAllDirectionsNoOMP<complex<double>,cField>( Ap_AM_, *this, smpi );
            SyncVectorPatch::finalizeExchangeAlongAllDirectionsNoOMP( Ap_AM_, *this );


            // scalar product p.Ap
            std::complex<double> p_dot_ApAM_       = 0.0;
            std::complex<double> p_dot_Ap_localAM_ = 0.0;
            for( unsigned int ipatch=0 ; ipatch<this->size() ; ipatch++ ) {
                ElectroMagnAM *emAM = static_cast<ElectroMagnAM *>( ( *this )( ipatch )->EMfields );
                p_dot_Ap_localAM_ += emAM->compute_pAp_AM();
            }
            MPI_Allreduce( &p_dot_Ap_localAM_, &p_dot_ApAM_, 2, MPI_DOUBLE, MPI_SUM, MPI_COMM_WORLD );


            // compute new potential and residual
            for( unsigned int ipatch=0 ; ipatch<this->size() ; ipatch++ ) {
                ElectroMagnAM *emAM = static_cast<ElectroMagnAM *>( ( *this )( ipatch )->EMfields );
                emAM->update_pand_r_AM( r_dot_rAM_, p_dot_ApAM_ );
            }

            // compute new residual norm
            rnew_dot_rnewAM_       = 0.0;
            rnew_dot_rnew_localAM_ = 0.0;
            for( unsigned int ipatch=0 ; ipatch<this->size() ; ipatch++ ) {
                ElectroMagnAM *emAM = static_cast<ElectroMagnAM *>( ( *this )( ipatch )->EMfields );
                rnew_dot_rnew_localAM_ += emAM->compute_r();
            }
            MPI_Allreduce( &rnew_dot_rnew_localAM_, &rnew_dot_rnewAM_, 1, MPI_DOUBLE, MPI_SUM, MPI_COMM_WORLD );
            if( smpi->isMaster() ) {
                DEBUG( "new residual norm: rnew_dot_rnew = " << rnew_dot_rnewAM_ );
            }

            // compute new direction
            for( unsigned int ipatch=0 ; ipatch<this->size() ; ipatch++ ) {
                ElectroMagnAM *emAM = static_cast<ElectroMagnAM *>( ( *this )( ipatch )->EMfields );
                emAM->update_p( rnew_dot_rnewAM_, r_dot_rAM_ );
            }

            // compute control parameter
            ctrl = sqrt( std::abs(rnew_dot_rnewAM_) )/norm2_source_term;
            if( smpi->isMaster() ) {
                DEBUG( "iteration " << iteration << " done, exiting with control parameter ctrl = " << 1.0e22*ctrl << " x 1.e-22" );
            }

        }//End of the iterative loop


        // --------------------------------
        // Status of the solver convergence
        // --------------------------------
        if( iteration_max>0 && iteration == iteration_max ) {
            if( smpi->isMaster() )
                WARNING( "Poisson equation solver did not converge: reached maximum iteration number: " << iteration
                         << ", relative err is ctrl = " << 1.0e22*ctrl << "x 1.e-22" );
        } else {
            if( smpi->isMaster() )
                MESSAGE( 1, "Poisson equation solver converged at iteration: " << iteration
                         << ", relative err is ctrl = " << 1.0e22*ctrl << " x 1.e-22" );
        }

        // ------------------------------------------
        // Compute the electric field E
        // ------------------------------------------


        // compute E and sync
        for( unsigned int ipatch=0 ; ipatch<this->size() ; ipatch++ ) {
            ElectroMagnAM *emAM = static_cast<ElectroMagnAM *>( ( *this )( ipatch )->EMfields );
            // begin loop on patches
            emAM->initE_Poisson_AM( imode );
        } // end loop on patches

        SyncVectorPatch::exchangeAlongAllDirectionsNoOMP<complex<double>,cField>( El_Poisson_, *this, smpi );
        SyncVectorPatch::finalizeExchangeAlongAllDirectionsNoOMP( El_Poisson_, *this );
        SyncVectorPatch::exchangeAlongAllDirectionsNoOMP<complex<double>,cField>( Er_Poisson_, *this, smpi );
        SyncVectorPatch::finalizeExchangeAlongAllDirectionsNoOMP( Er_Poisson_, *this );
        SyncVectorPatch::exchangeAlongAllDirectionsNoOMP<complex<double>,cField>( Et_Poisson_, *this, smpi );
        SyncVectorPatch::finalizeExchangeAlongAllDirectionsNoOMP( Et_Poisson_, *this );


        MESSAGE( 0, "Summing fields computed with the Poisson solver to the grid fields" );
        // sum the fields found  by Poisson solver to the existing em fields
        // E  = E  + E_Poisson_


        for( unsigned int ipatch=0 ; ipatch<this->size() ; ipatch++ ) {
            // begin loop on patches
            ElectroMagnAM *emAM = static_cast<ElectroMagnAM *>( ( *this )( ipatch )->EMfields );
            emAM->sum_Poisson_fields_to_em_fields_AM( imode );
        } // end loop on patches


        // clean the auxiliary vectors for the present azimuthal mode
        for( unsigned int ipatch=0 ; ipatch<this->size() ; ipatch++ ) {

            El_.pop_back();
            Er_.pop_back();
            Et_.pop_back();

            Ap_AM_.pop_back();

        }

    }  // end loop on the modes

    for( unsigned int ipatch=0 ; ipatch<this->size() ; ipatch++ ) {
        ElectroMagnAM *emAM = static_cast<ElectroMagnAM *>( ( *this )( ipatch )->EMfields );
        emAM->delete_phi_r_p_Ap();
        emAM->delete_Poisson_fields();
    }

    // // Exchange the fields after the addition of the relativistic species fields
    for( unsigned int imode = 0 ; imode < params.nmodes_classical_Poisson_field_init ; imode++ ) {
        SyncVectorPatch::exchangeE( params, ( *this ), imode, smpi );
        // SyncVectorPatch::finalizeexchangeE( params, ( *this ), imode ); // disable async, because of tags which is the same for all modes
    }

    MESSAGE( "Poisson equation solved" );

}  // solvePoissonAM


void VectorPatch::runNonRelativisticPoissonModule( Params &params, SmileiMPI* smpi,  Timers & )
{
    // at this point the charge should be projected on the grid

    #pragma omp master
    {
        // Initialize the fields for these species
        if( !isRhoNull( smpi ) ) {
            TITLE( "Initializing E field through Poisson solver" );
            if (params.geometry != "AMcylindrical"){
                solvePoisson( params, smpi );
            } else {
                solvePoissonAM( params, smpi );
            }
        }
    }
    #pragma omp barrier

}

void VectorPatch::runRelativisticModule( double time_prim, Params &params, SmileiMPI* smpi,  Timers & )
{
    // Compute rho only for species needing relativistic field Initialization
    computeChargeRelativisticSpecies( time_prim, params );

    if (params.geometry != "AMcylindrical"){
        SyncVectorPatch::sum<double,Field>( listrho_, (*this), smpi );
    } else {
        for( unsigned int imode=0 ; imode<params.nmodes ; imode++ ) {
            SyncVectorPatch::sumRhoJ( params, (*this), imode, smpi );
        }
    }

    #pragma omp master
    {
        // Initialize the fields for these species
        if( !isRhoNull( smpi ) ) {
            TITLE( "Initializing relativistic species fields" );
            if (params.geometry != "AMcylindrical"){
                solveRelativisticPoisson( params, smpi, time_prim );
            } else {
                solveRelativisticPoissonAM( params, smpi, time_prim );
            }
        }
    }
    #pragma omp barrier

    // Reset rho and J and return to PIC loop
    resetRhoJ();

}


void VectorPatch::solveRelativisticPoisson( Params &params, SmileiMPI *smpi, double time_primal )
{


    //Timer ptimer("global");
    //ptimer.init(smpi);
    //ptimer.restart();

    // Assumption: one or more species move in vacuum with mean lorentz gamma factor gamma_mean in the x direction,
    // with low energy spread.
    // The electromagnetic fields of this species can be initialized solving a Poisson-like problem (here informally
    // referred to as "relativistic Poisson problem") and then performing a Lorentz back-transformation to find the
    // electromagnetic fields of the species in the lab frame.
    // See for example https://doi.org/10.1016/j.nima.2016.02.043 for more details
    // In case of non-monoenergetic relativistic distribution (NOT IMPLEMENTED AT THE MOMENT), the linearity of Maxwell's equations can be exploited:
    // divide the species in quasi-monoenergetic bins with gamma_i and repeat the same procedure for described above
    // for all bins. Finally, in the laboratory frame sum all the fields of the various energy-bin ensembles of particles.

    // All the parameters for the Poisson problem (e.g. maximum iteration) are the same used in the namelist
    // for the traditional Poisson problem

    // compute gamma_mean for the species for which the field is initialized
    double s_gamma( 0. );
    uint64_t nparticles( 0 );
    for( unsigned int ispec=0 ; ispec<( *this )( 0 )->vecSpecies.size() ; ispec++ ) {
        if( species( 0, ispec )->relativistic_field_initialization_ ) {
            for( unsigned int ipatch=0 ; ipatch<this->size() ; ipatch++ ) {
                if( (int)(time_primal/params.timestep)==species( ipatch, ispec )->iter_relativistic_initialization_ ) {
                    s_gamma += species( ipatch, ispec )->sumGamma();
                    nparticles += species( ipatch, ispec )->getNbrOfParticles();
                }
            }
        }
    }
    double gamma_global( 0. );
    MPI_Allreduce( &s_gamma, &gamma_global, 1, MPI_DOUBLE, MPI_SUM, MPI_COMM_WORLD );
    uint64_t nparticles_global( 0 );
    MPI_Allreduce( &nparticles, &nparticles_global, 1, MPI_UNSIGNED_LONG_LONG, MPI_SUM, MPI_COMM_WORLD );

    //Timer ptimer("global");
    //ptimer.init(smpi);
    //ptimer.restart();

    double gamma_mean = gamma_global/( double )nparticles_global;

    MESSAGE( "GAMMA = " << gamma_mean );

    unsigned int iteration_max = params.relativistic_poisson_max_iteration;
    double           error_max = params.relativistic_poisson_max_error;
    unsigned int iteration=0;

    // Init & Store internal data (phi, r, p, Ap) per patch
    double rnew_dot_rnew_local( 0. );
    double rnew_dot_rnew( 0. );
    for( unsigned int ipatch=0 ; ipatch<this->size() ; ipatch++ ) {
        ( *this )( ipatch )->EMfields->initPoisson( ( *this )( ipatch ) );
        rnew_dot_rnew_local += ( *this )( ipatch )->EMfields->compute_r();
        ( *this )( ipatch )->EMfields->initRelativisticPoissonFields();
    }
    MPI_Allreduce( &rnew_dot_rnew_local, &rnew_dot_rnew, 1, MPI_DOUBLE, MPI_SUM, MPI_COMM_WORLD );

    std::vector<Field *> Ex_;
    std::vector<Field *> Ey_;
    std::vector<Field *> Ez_;
    std::vector<Field *> Bx_;
    std::vector<Field *> By_;
    std::vector<Field *> Bz_;
    std::vector<Field *> Bx_m;
    std::vector<Field *> By_m;
    std::vector<Field *> Bz_m;

    std::vector<Field *> Ex_rel_;
    std::vector<Field *> Ey_rel_;
    std::vector<Field *> Ez_rel_;
    std::vector<Field *> Bx_rel_;
    std::vector<Field *> By_rel_;
    std::vector<Field *> Bz_rel_;

    std::vector<Field *> Bx_rel_t_plus_halfdt_;
    std::vector<Field *> By_rel_t_plus_halfdt_;
    std::vector<Field *> Bz_rel_t_plus_halfdt_;
    std::vector<Field *> Bx_rel_t_minus_halfdt_;
    std::vector<Field *> By_rel_t_minus_halfdt_;
    std::vector<Field *> Bz_rel_t_minus_halfdt_;


    std::vector<Field *> Ap_;

    for( unsigned int ipatch=0 ; ipatch<this->size() ; ipatch++ ) {
        Ex_.push_back( ( *this )( ipatch )->EMfields->Ex_ );
        Ey_.push_back( ( *this )( ipatch )->EMfields->Ey_ );
        Ez_.push_back( ( *this )( ipatch )->EMfields->Ez_ );
        Bx_.push_back( ( *this )( ipatch )->EMfields->Bx_ );
        By_.push_back( ( *this )( ipatch )->EMfields->By_ );
        Bz_.push_back( ( *this )( ipatch )->EMfields->Bz_ );
        Bx_m.push_back( ( *this )( ipatch )->EMfields->Bx_m );
        By_m.push_back( ( *this )( ipatch )->EMfields->By_m );
        Bz_m.push_back( ( *this )( ipatch )->EMfields->Bz_m );
        Ex_rel_.push_back( ( *this )( ipatch )->EMfields->Ex_rel_ );
        Ey_rel_.push_back( ( *this )( ipatch )->EMfields->Ey_rel_ );
        Ez_rel_.push_back( ( *this )( ipatch )->EMfields->Ez_rel_ );
        Bx_rel_.push_back( ( *this )( ipatch )->EMfields->Bx_rel_ );
        By_rel_.push_back( ( *this )( ipatch )->EMfields->By_rel_ );
        Bz_rel_.push_back( ( *this )( ipatch )->EMfields->Bz_rel_ );
        Bx_rel_t_plus_halfdt_.push_back( ( *this )( ipatch )->EMfields->Bx_rel_t_plus_halfdt_ );
        By_rel_t_plus_halfdt_.push_back( ( *this )( ipatch )->EMfields->By_rel_t_plus_halfdt_ );
        Bz_rel_t_plus_halfdt_.push_back( ( *this )( ipatch )->EMfields->Bz_rel_t_plus_halfdt_ );
        Bx_rel_t_minus_halfdt_.push_back( ( *this )( ipatch )->EMfields->Bx_rel_t_minus_halfdt_ );
        By_rel_t_minus_halfdt_.push_back( ( *this )( ipatch )->EMfields->By_rel_t_minus_halfdt_ );
        Bz_rel_t_minus_halfdt_.push_back( ( *this )( ipatch )->EMfields->Bz_rel_t_minus_halfdt_ );

        Ap_.push_back( ( *this )( ipatch )->EMfields->Ap_ );
    }

    // unsigned int nx_p2_global = ( params.global_size_[0]+1 );
    // //if ( Ex_[0]->dims_.size()>1 ) {
    // if( Ex_rel_[0]->dims_.size()>1 ) {
    //     nx_p2_global *= ( params.global_size_[1]+1 );
    //     if( Ex_rel_[0]->dims_.size()>2 ) {
    //         nx_p2_global *= ( params.global_size_[2]+1 );
    //     }
    // }


    // compute control parameter
    double norm2_source_term = sqrt( rnew_dot_rnew );
    //double ctrl = rnew_dot_rnew / (double)(nx_p2_global);
    double ctrl = sqrt( rnew_dot_rnew ) / norm2_source_term; // initially is equal to one

    // ---------------------------------------------------------
    // Starting iterative loop for the conjugate gradient method
    // ---------------------------------------------------------
    if( smpi->isMaster() ) {
        DEBUG( "Starting iterative loop for CG method" );
    }
    while( ( ctrl > error_max ) && ( iteration<iteration_max ) ) {
        iteration++;

        if( ( smpi->isMaster() ) && ( iteration%1000==0 ) ) {
            MESSAGE( "iteration " << iteration << " started with control parameter ctrl = " << 1.0e22*ctrl << " x 1.e-22" );
        }

        // scalar product of the residual
        double r_dot_r = rnew_dot_rnew;

        for( unsigned int ipatch=0 ; ipatch<this->size() ; ipatch++ ) {
            ( *this )( ipatch )->EMfields->compute_Ap_relativistic_Poisson( ( *this )( ipatch ), gamma_mean );
        }

        // Exchange Ap_ (intra & extra MPI)
        SyncVectorPatch::exchangeAlongAllDirectionsNoOMP<double,Field>( Ap_, *this, smpi );
        SyncVectorPatch::finalizeExchangeAlongAllDirectionsNoOMP( Ap_, *this );


        // scalar product p.Ap
        double p_dot_Ap       = 0.0;
        double p_dot_Ap_local = 0.0;
        for( unsigned int ipatch=0 ; ipatch<this->size() ; ipatch++ ) {
            p_dot_Ap_local += ( *this )( ipatch )->EMfields->compute_pAp();
        }
        MPI_Allreduce( &p_dot_Ap_local, &p_dot_Ap, 1, MPI_DOUBLE, MPI_SUM, MPI_COMM_WORLD );


        // compute new potential and residual
        for( unsigned int ipatch=0 ; ipatch<this->size() ; ipatch++ ) {
            ( *this )( ipatch )->EMfields->update_pand_r( r_dot_r, p_dot_Ap );
        }

        // compute new residual norm
        rnew_dot_rnew       = 0.0;
        rnew_dot_rnew_local = 0.0;
        for( unsigned int ipatch=0 ; ipatch<this->size() ; ipatch++ ) {
            rnew_dot_rnew_local += ( *this )( ipatch )->EMfields->compute_r();
        }
        MPI_Allreduce( &rnew_dot_rnew_local, &rnew_dot_rnew, 1, MPI_DOUBLE, MPI_SUM, MPI_COMM_WORLD );
        if( smpi->isMaster() ) {
            DEBUG( "new residual norm: rnew_dot_rnew = " << rnew_dot_rnew );
        }

        // compute new directio
        for( unsigned int ipatch=0 ; ipatch<this->size() ; ipatch++ ) {
            ( *this )( ipatch )->EMfields->update_p( rnew_dot_rnew, r_dot_r );
        }

        // compute control parameter

        ctrl = sqrt( rnew_dot_rnew )/norm2_source_term;
        if( smpi->isMaster() ) {
            DEBUG( "iteration " << iteration << " done, exiting with control parameter ctrl = " << 1.0e22*ctrl << " x 1.e-22" );
        }

    }//End of the iterative loop


    // --------------------------------
    // Status of the solver convergence
    // --------------------------------
    if( iteration_max>0 && iteration == iteration_max ) {
        if( smpi->isMaster() )
            WARNING( "Relativistic Poisson solver did not converge: reached maximum iteration number: " << iteration
                     << ", relative err is ctrl = " << 1.0e22*ctrl << "x 1.e-22" );
    } else {
        if( smpi->isMaster() )
            MESSAGE( 1, "Relativistic Poisson solver converged at iteration: " << iteration
                     << ", relative err is ctrl = " << 1.0e22*ctrl << " x 1.e-22" );
    }

    // ------------------------------------------
    // Compute the electromagnetic fields E and B
    // ------------------------------------------

    // sync the potential
    //SyncVectorPatch::exchange( (*this)(ipatch)->EMfields->phi_, *this, smpi );
    //SyncVectorPatch::finalizeexchange( (*this)(ipatch)->EMfields->phi_, *this );

    // compute E and sync
    for( unsigned int ipatch=0 ; ipatch<this->size() ; ipatch++ ) {
        // begin loop on patches
        ( *this )( ipatch )->EMfields->initE_relativistic_Poisson( ( *this )( ipatch ), gamma_mean );
    } // end loop on patches

    SyncVectorPatch::exchangeAlongAllDirectionsNoOMP<double,Field>( Ex_rel_, *this, smpi );
    SyncVectorPatch::finalizeExchangeAlongAllDirectionsNoOMP( Ex_rel_, *this );
    SyncVectorPatch::exchangeAlongAllDirectionsNoOMP<double,Field>( Ey_rel_, *this, smpi );
    SyncVectorPatch::finalizeExchangeAlongAllDirectionsNoOMP( Ey_rel_, *this );
    SyncVectorPatch::exchangeAlongAllDirectionsNoOMP<double,Field>( Ez_rel_, *this, smpi );
    SyncVectorPatch::finalizeExchangeAlongAllDirectionsNoOMP( Ez_rel_, *this );
    //SyncVectorPatch::exchangeE( params, *this, smpi );
    //SyncVectorPatch::finalizeexchangeE( params, *this );

    // Force to zero the average value of electric field, as in traditional Poisson solver
    //// -------------------------------------
    vector<double> E_Add( Ex_rel_[0]->dims_.size(), 0. );
    if( Ex_rel_[0]->dims_.size()==3 ) {
        double Ex_avg_local( 0. ), Ex_avg( 0. ), Ey_avg_local( 0. ), Ey_avg( 0. ), Ez_avg_local( 0. ), Ez_avg( 0. );
        for( unsigned int ipatch=0 ; ipatch<this->size() ; ipatch++ ) {
            Ex_avg_local += ( *this )( ipatch )->EMfields->computeExrelSum();
            Ey_avg_local += ( *this )( ipatch )->EMfields->computeEyrelSum();
            Ez_avg_local += ( *this )( ipatch )->EMfields->computeEzrelSum();
        }

        MPI_Allreduce( &Ex_avg_local, &Ex_avg, 1, MPI_DOUBLE, MPI_SUM, MPI_COMM_WORLD );
        MPI_Allreduce( &Ey_avg_local, &Ey_avg, 1, MPI_DOUBLE, MPI_SUM, MPI_COMM_WORLD );
        MPI_Allreduce( &Ez_avg_local, &Ez_avg, 1, MPI_DOUBLE, MPI_SUM, MPI_COMM_WORLD );

        E_Add[0] = -Ex_avg/( ( params.patch_size_[0]+2 )*( params.patch_size_[1]+1 )*( params.patch_size_[2]+1 ) );
        E_Add[1] = -Ey_avg/( ( params.patch_size_[0]+1 )*( params.patch_size_[1]+2 )*( params.patch_size_[2]+1 ) );;
        E_Add[2] = -Ez_avg/( ( params.patch_size_[0]+1 )*( params.patch_size_[1]+1 )*( params.patch_size_[2]+2 ) );;
    } else if( Ex_rel_[0]->dims_.size()==2 ) {
        double Ex_XminYmax = 0.0;
        double Ey_XminYmax = 0.0;
        double Ex_XmaxYmin = 0.0;
        double Ey_XmaxYmin = 0.0;

        //The YmaxXmin patch has Patch coordinates X=0, Y=2^m1-1= number_of_patches[1]-1.
        std::vector<int> xcall( 2, 0 );
        xcall[0] = 0;
        xcall[1] = params.number_of_patches[1]-1;
        int patch_YmaxXmin = domain_decomposition_->getDomainId( xcall );
        //The MPI rank owning it is
        int rank_XminYmax = smpi->hrank( patch_YmaxXmin );
        //The YminXmax patch has Patch coordinates X=2^m0-1= number_of_patches[0]-1, Y=0.
        //Its hindex is
        xcall[0] = params.number_of_patches[0]-1;
        xcall[1] = 0;
        int patch_YminXmax = domain_decomposition_->getDomainId( xcall );
        //The MPI rank owning it is
        int rank_XmaxYmin = smpi->hrank( patch_YminXmax );

        if( smpi->getRank() == rank_XminYmax ) {
            Ex_XminYmax = ( *this )( patch_YmaxXmin-( this->refHindex_ ) )->EMfields->getExrel_XminYmax();
            Ey_XminYmax = ( *this )( patch_YmaxXmin-( this->refHindex_ ) )->EMfields->getEyrel_XminYmax();
        }

        // Xmax-Ymin corner
        if( smpi->getRank() == rank_XmaxYmin ) {
            Ex_XmaxYmin = ( *this )( patch_YminXmax-( this->refHindex_ ) )->EMfields->getExrel_XmaxYmin();
            Ey_XmaxYmin = ( *this )( patch_YminXmax-( this->refHindex_ ) )->EMfields->getEyrel_XmaxYmin();
        }

        MPI_Bcast( &Ex_XminYmax, 1, MPI_DOUBLE, rank_XminYmax, MPI_COMM_WORLD );
        MPI_Bcast( &Ey_XminYmax, 1, MPI_DOUBLE, rank_XminYmax, MPI_COMM_WORLD );

        MPI_Bcast( &Ex_XmaxYmin, 1, MPI_DOUBLE, rank_XmaxYmin, MPI_COMM_WORLD );
        MPI_Bcast( &Ey_XmaxYmin, 1, MPI_DOUBLE, rank_XmaxYmin, MPI_COMM_WORLD );

        //This correction is always done, independantly of the periodicity. Is this correct ?
        E_Add[0] = -0.5*( Ex_XminYmax+Ex_XmaxYmin );
        E_Add[1] = -0.5*( Ey_XminYmax+Ey_XmaxYmin );

#ifdef _3D_LIKE_CENTERING
        double Ex_avg_local( 0. ), Ex_avg( 0. ), Ey_avg_local( 0. ), Ey_avg( 0. );
        for( unsigned int ipatch=0 ; ipatch<this->size() ; ipatch++ ) {
            Ex_avg_local += ( *this )( ipatch )->EMfields->computeExrelSum();
            Ey_avg_local += ( *this )( ipatch )->EMfields->computeEyrelSum();
        }

        MPI_Allreduce( &Ex_avg_local, &Ex_avg, 1, MPI_DOUBLE, MPI_SUM, MPI_COMM_WORLD );
        MPI_Allreduce( &Ey_avg_local, &Ey_avg, 1, MPI_DOUBLE, MPI_SUM, MPI_COMM_WORLD );

        E_Add[0] = -Ex_avg/( ( params.patch_size_[0]+2 )*( params.patch_size_[1]+1 ) );
        E_Add[1] = -Ey_avg/( ( params.patch_size_[0]+1 )*( params.patch_size_[1]+2 ) );;
#endif

    }

    else if( Ex_rel_[0]->dims_.size()==1 ) {
        double Ex_Xmin = 0.0;
        double Ex_Xmax = 0.0;

        unsigned int rankXmin = 0;
        if( smpi->getRank() == 0 ) {
            //Ex_Xmin = (*Ex1D)(index_bc_min[0]);
            Ex_Xmin = ( *this )( ( 0 )-( this->refHindex_ ) )->EMfields->getExrel_Xmin();
        }
        MPI_Bcast( &Ex_Xmin, 1, MPI_DOUBLE, rankXmin, MPI_COMM_WORLD );

        unsigned int rankXmax = smpi->getSize()-1;
        if( smpi->getRank() == smpi->getSize()-1 ) {
            //Ex_Xmax = (*Ex1D)(index_bc_max[0]);
            Ex_Xmax = ( *this )( ( params.number_of_patches[0]-1 )-( this->refHindex_ ) )->EMfields->getExrel_Xmax();
        }
        MPI_Bcast( &Ex_Xmax, 1, MPI_DOUBLE, rankXmax, MPI_COMM_WORLD );
        E_Add[0] = -0.5*( Ex_Xmin+Ex_Xmax );

#ifdef _3D_LIKE_CENTERING
        double Ex_avg_local( 0. ), Ex_avg( 0. );
        for( unsigned int ipatch=0 ; ipatch<this->size() ; ipatch++ ) {
            Ex_avg_local += ( *this )( ipatch )->EMfields->computeExrelSum();
        }

        MPI_Allreduce( &Ex_avg_local, &Ex_avg, 1, MPI_DOUBLE, MPI_SUM, MPI_COMM_WORLD );

        E_Add[0] = -Ex_avg/( ( params.patch_size_[0]+2 ) );
#endif

    }

    // Centering electrostatic fields
    for( unsigned int ipatch=0 ; ipatch<this->size() ; ipatch++ ) {
        ( *this )( ipatch )->EMfields->centeringErel( E_Add );
    }

    // compute B and sync
    for( unsigned int ipatch=0 ; ipatch<this->size() ; ipatch++ ) {
        // begin loop on patches
        ( *this )( ipatch )->EMfields->initB_relativistic_Poisson( gamma_mean );
    } // end loop on patches

    SyncVectorPatch::exchangeAlongAllDirectionsNoOMP<double,Field>( Bx_rel_, *this, smpi );
    SyncVectorPatch::finalizeExchangeAlongAllDirectionsNoOMP( Bx_rel_, *this );
    SyncVectorPatch::exchangeAlongAllDirectionsNoOMP<double,Field>( By_rel_, *this, smpi );
    SyncVectorPatch::finalizeExchangeAlongAllDirectionsNoOMP( By_rel_, *this );
    SyncVectorPatch::exchangeAlongAllDirectionsNoOMP<double,Field>( Bz_rel_, *this, smpi );
    SyncVectorPatch::finalizeExchangeAlongAllDirectionsNoOMP( Bz_rel_, *this );


    // Proper spatial centering of the B fields in the Yee Cell through interpolation
    // (from B_rel to B_rel_t_plus_halfdt and B_rel_t_minus_halfdt)
    for( unsigned int ipatch=0 ; ipatch<this->size() ; ipatch++ ) {
        // begin loop on patches
        ( *this )( ipatch )->EMfields->center_fields_from_relativistic_Poisson();
    } // end loop on patches

    // Re-exchange the properly spatially centered B field
    SyncVectorPatch::exchangeAlongAllDirectionsNoOMP<double,Field>( Bx_rel_t_plus_halfdt_, *this, smpi );
    SyncVectorPatch::finalizeExchangeAlongAllDirectionsNoOMP( Bx_rel_t_plus_halfdt_, *this );
    SyncVectorPatch::exchangeAlongAllDirectionsNoOMP<double,Field>( By_rel_t_plus_halfdt_, *this, smpi );
    SyncVectorPatch::finalizeExchangeAlongAllDirectionsNoOMP( By_rel_t_plus_halfdt_, *this );
    SyncVectorPatch::exchangeAlongAllDirectionsNoOMP<double,Field>( Bz_rel_t_plus_halfdt_, *this, smpi );
    SyncVectorPatch::finalizeExchangeAlongAllDirectionsNoOMP( Bz_rel_t_plus_halfdt_, *this );

    SyncVectorPatch::exchangeAlongAllDirectionsNoOMP<double,Field>( Bx_rel_t_minus_halfdt_, *this, smpi );
    SyncVectorPatch::finalizeExchangeAlongAllDirectionsNoOMP( Bx_rel_t_minus_halfdt_, *this );
    SyncVectorPatch::exchangeAlongAllDirectionsNoOMP<double,Field>( By_rel_t_minus_halfdt_, *this, smpi );
    SyncVectorPatch::finalizeExchangeAlongAllDirectionsNoOMP( By_rel_t_minus_halfdt_, *this );
    SyncVectorPatch::exchangeAlongAllDirectionsNoOMP<double,Field>( Bz_rel_t_minus_halfdt_, *this, smpi );
    SyncVectorPatch::finalizeExchangeAlongAllDirectionsNoOMP( Bz_rel_t_minus_halfdt_, *this );



    MESSAGE( 0, "Summing fields of relativistic species to the grid fields" );
    // sum the fields found  by relativistic Poisson solver to the existing em fields
    // E  = E  + E_rel
    // B  = B  + B_rel_t_plus_halfdt
    // Bm = Bm + B_rel_t_minus_halfdt

    for( unsigned int ipatch=0 ; ipatch<this->size() ; ipatch++ ) {
        // begin loop on patches
        ( *this )( ipatch )->EMfields->sum_rel_fields_to_em_fields();
    } // end loop on patches

    // Exchange the fields after the addition of the relativistic species fields
    SyncVectorPatch::exchangeAlongAllDirectionsNoOMP<double,Field>( Ex_, *this, smpi );
    SyncVectorPatch::finalizeExchangeAlongAllDirectionsNoOMP( Ex_, *this );
    SyncVectorPatch::exchangeAlongAllDirectionsNoOMP<double,Field>( Ey_, *this, smpi );
    SyncVectorPatch::finalizeExchangeAlongAllDirectionsNoOMP( Ey_, *this );
    SyncVectorPatch::exchangeAlongAllDirectionsNoOMP<double,Field>( Ez_, *this, smpi );
    SyncVectorPatch::finalizeExchangeAlongAllDirectionsNoOMP( Ez_, *this );
    SyncVectorPatch::exchangeAlongAllDirectionsNoOMP<double,Field>( Bx_, *this, smpi );
    SyncVectorPatch::finalizeExchangeAlongAllDirectionsNoOMP( Bx_, *this );
    SyncVectorPatch::exchangeAlongAllDirectionsNoOMP<double,Field>( By_, *this, smpi );
    SyncVectorPatch::finalizeExchangeAlongAllDirectionsNoOMP( By_, *this );
    SyncVectorPatch::exchangeAlongAllDirectionsNoOMP<double,Field>( Bz_, *this, smpi );
    SyncVectorPatch::finalizeExchangeAlongAllDirectionsNoOMP( Bz_, *this );
    SyncVectorPatch::exchangeAlongAllDirectionsNoOMP<double,Field>( Bx_m, *this, smpi );
    SyncVectorPatch::finalizeExchangeAlongAllDirectionsNoOMP( Bx_m, *this );
    SyncVectorPatch::exchangeAlongAllDirectionsNoOMP<double,Field>( By_m, *this, smpi );
    SyncVectorPatch::finalizeExchangeAlongAllDirectionsNoOMP( By_m, *this );
    SyncVectorPatch::exchangeAlongAllDirectionsNoOMP<double,Field>( Bz_m, *this, smpi );
    SyncVectorPatch::finalizeExchangeAlongAllDirectionsNoOMP( Bz_m, *this );

    MESSAGE( 0, "Fields of relativistic species initialized" );
    //!\todo Reduce to find global max
    //if (smpi->isMaster())
    //  MESSAGE(1,"Relativistic Poisson equation solved. Maximum err = ");

    //ptimer.update();
    //MESSAGE("Time in Relativistic Poisson : " << ptimer.getTime() );


    //ptimer.update();
    //MESSAGE("Time in Relativistic Poisson : " << ptimer.getTime() );
    MESSAGE( "Relativistic Poisson finished" );

} // END solveRelativisticPoisson



void VectorPatch::solveRelativisticPoissonAM( Params &params, SmileiMPI *smpi, double time_primal )
{

    //Timer ptimer("global");
    //ptimer.init(smpi);
    //ptimer.restart();

    // Assumption: one or more species move in vacuum with mean lorentz gamma factor gamma_mean in the x direction,
    // with low energy spread.
    // The electromagnetic fields of this species can be initialized solving a Poisson-like problem (here informally
    // referred to as "relativistic Poisson problem") and then performing a Lorentz back-transformation to find the
    // electromagnetic fields of the species in the lab frame.
    // See for example https://doi.org/10.1016/j.nima.2016.02.043 for more details
    // In case of non-monoenergetic relativistic distribution (NOT IMPLEMENTED AT THE MOMENT), the linearity of Maxwell's equations can be exploited:
    // divide the species in quasi-monoenergetic bins with gamma_i and repeat the same procedure for described above
    // for all bins. Finally, in the laboratory frame sum all the fields of the various energy-bin ensembles of particles.

    // All the parameters for the Poisson problem (e.g. maximum iteration) are the same used in the namelist
    // for the traditional Poisson problem

    // compute gamma_mean for the species for which the field is initialized
    double s_gamma( 0. );
    uint64_t nparticles( 0 );
    for( unsigned int ispec=0 ; ispec<( *this )( 0 )->vecSpecies.size() ; ispec++ ) {
        if( species( 0, ispec )->relativistic_field_initialization_ ) {
            for( unsigned int ipatch=0 ; ipatch<this->size() ; ipatch++ ) {
                if( (int)(time_primal/params.timestep)==species( ipatch, ispec )->iter_relativistic_initialization_ ) {
                    s_gamma += species( ipatch, ispec )->sumGamma();
                    nparticles += species( ipatch, ispec )->getNbrOfParticles();
                }
            }
        }
    }
    double gamma_global( 0. );
    MPI_Allreduce( &s_gamma, &gamma_global, 1, MPI_DOUBLE, MPI_SUM, MPI_COMM_WORLD );
    uint64_t nparticles_global( 0 );
    MPI_Allreduce( &nparticles, &nparticles_global, 1, MPI_UNSIGNED_LONG_LONG, MPI_SUM, MPI_COMM_WORLD );
    MESSAGE( "GAMMA = " << gamma_global/( double )nparticles_global );

    //Timer ptimer("global");
    //ptimer.init(smpi);
    //ptimer.restart();

    double gamma_mean = gamma_global/( double )nparticles_global;

    unsigned int iteration_max = params.relativistic_poisson_max_iteration;
    double           error_max = params.relativistic_poisson_max_error;
    unsigned int iteration=0;

    // Init & Store internal data (phi, r, p, Ap) per patch
    double rnew_dot_rnew_localAM_( 0. );
    double rnew_dot_rnewAM_( 0. );


    for( unsigned int ipatch=0 ; ipatch<this->size() ; ipatch++ ) {
        ( *this )( ipatch )->EMfields->initPoisson( ( *this )( ipatch ) );
        ( *this )( ipatch )->EMfields->initRelativisticPoissonFields();
    }

    std::vector<Field *> El_;
    std::vector<Field *> Er_;
    std::vector<Field *> Et_;
    std::vector<Field *> Bl_;
    std::vector<Field *> Br_;
    std::vector<Field *> Bt_;
    std::vector<Field *> Bl_m;
    std::vector<Field *> Br_m;
    std::vector<Field *> Bt_m;

    std::vector<Field *> El_rel_;
    std::vector<Field *> Er_rel_;
    std::vector<Field *> Et_rel_;
    std::vector<Field *> Bl_rel_;
    std::vector<Field *> Br_rel_;
    std::vector<Field *> Bt_rel_;

    std::vector<Field *> Bl_rel_t_plus_halfdt_;
    std::vector<Field *> Br_rel_t_plus_halfdt_;
    std::vector<Field *> Bt_rel_t_plus_halfdt_;
    std::vector<Field *> Bl_rel_t_minus_halfdt_;
    std::vector<Field *> Br_rel_t_minus_halfdt_;
    std::vector<Field *> Bt_rel_t_minus_halfdt_;

    std::vector<Field *> Ap_AM_;

    // For each mode, repeat the initialization procedure
    // (the relativistic Poisson equation is linear, so it can be decomposed in azimuthal modes)
    for( unsigned int imode=0 ; imode<params.nmodes_rel_field_init ; imode++ ) {

        // init Phi, r, p values
        for( unsigned int ipatch=0 ; ipatch<this->size() ; ipatch++ ) {
            ElectroMagnAM *emAM = static_cast<ElectroMagnAM *>( ( *this )( ipatch )->EMfields );
            emAM->initPoisson_init_phi_r_p_Ap( imode );
            rnew_dot_rnew_localAM_ += emAM->compute_r();
        }

        MPI_Allreduce( &rnew_dot_rnew_localAM_, &rnew_dot_rnewAM_, 1, MPI_DOUBLE, MPI_SUM, MPI_COMM_WORLD );

        for( unsigned int ipatch=0 ; ipatch<this->size() ; ipatch++ ) {
            ElectroMagnAM *emAM = static_cast<ElectroMagnAM *>( ( *this )( ipatch )->EMfields );
            El_.push_back( emAM->El_[imode] );
            Er_.push_back( emAM->Er_[imode] );
            Et_.push_back( emAM->Et_[imode] );
            Bl_.push_back( emAM->Bl_[imode] );
            Br_.push_back( emAM->Br_[imode] );
            Bt_.push_back( emAM->Bt_[imode] );
            Bl_m.push_back( emAM->Bl_m[imode] );
            Br_m.push_back( emAM->Br_m[imode] );
            Bt_m.push_back( emAM->Bt_m[imode] );
            El_rel_.push_back( emAM->El_rel_ );
            Er_rel_.push_back( emAM->Er_rel_ );
            Et_rel_.push_back( emAM->Et_rel_ );
            Bl_rel_.push_back( emAM->Bl_rel_ );
            Br_rel_.push_back( emAM->Br_rel_ );
            Bt_rel_.push_back( emAM->Bt_rel_ );
            Bl_rel_t_plus_halfdt_.push_back( emAM->Bl_rel_t_plus_halfdt_ );
            Br_rel_t_plus_halfdt_.push_back( emAM->Br_rel_t_plus_halfdt_ );
            Bt_rel_t_plus_halfdt_.push_back( emAM->Bt_rel_t_plus_halfdt_);
            Bl_rel_t_minus_halfdt_.push_back( emAM->Bl_rel_t_minus_halfdt_ );
            Br_rel_t_minus_halfdt_.push_back( emAM->Br_rel_t_minus_halfdt_ );
            Bt_rel_t_minus_halfdt_.push_back( emAM->Bt_rel_t_minus_halfdt_ );

            Ap_AM_.push_back( emAM->Ap_AM_ );
        }

        // unsigned int nx_p2_global = ( params.global_size_[0]+1 );
        // if( El_rel_[0]->dims_.size()>1 ) {
        //     nx_p2_global *= ( params.global_size_[1]+1 );
        //     if( El_rel_[0]->dims_.size()>2 ) {
        //         nx_p2_global *= ( params.global_size_[2]+1 );
        //     }
        // }

        // compute control parameter
        double norm2_source_term = sqrt( std::abs(rnew_dot_rnewAM_) );
        double ctrl = sqrt( std::abs(rnew_dot_rnewAM_) ) / norm2_source_term; // initially is equal to one

        // ---------------------------------------------------------
        // Starting iterative loop for the conjugate gradient method
        // ---------------------------------------------------------
        if( smpi->isMaster() ) {
            DEBUG( "Starting iterative loop for CG method for the mode "<<imode );
        }

        iteration = 0;//MESSAGE("Initial error parameter (must be 1) : "<<ctrl);
        while( ( ctrl > error_max ) && ( iteration<iteration_max ) ) {
            iteration++;

            if( ( smpi->isMaster() ) && ( iteration%1000==0 ) ) {
                MESSAGE( "iteration " << iteration << " started with control parameter ctrl = " << 1.0e22*ctrl << " x 1.e-22" );
            }

            // scalar product of the residual
            double r_dot_rAM_ = rnew_dot_rnewAM_;

            for( unsigned int ipatch=0 ; ipatch<this->size() ; ipatch++ ) {
                ElectroMagnAM *emAM = static_cast<ElectroMagnAM *>( ( *this )( ipatch )->EMfields );
                emAM->compute_Ap_relativistic_Poisson_AM( ( *this )( ipatch ), gamma_mean, imode );
            }

            // Exchange Ap_ (intra & extra MPI)
            SyncVectorPatch::exchangeAlongAllDirectionsNoOMP<complex<double>,cField>( Ap_AM_, *this, smpi );
            SyncVectorPatch::finalizeExchangeAlongAllDirectionsNoOMP( Ap_AM_, *this );


            // scalar product p.Ap
            std::complex<double> p_dot_ApAM_       = 0.0;
            std::complex<double> p_dot_Ap_localAM_ = 0.0;
            for( unsigned int ipatch=0 ; ipatch<this->size() ; ipatch++ ) {
                ElectroMagnAM *emAM = static_cast<ElectroMagnAM *>( ( *this )( ipatch )->EMfields );
                p_dot_Ap_localAM_ += emAM->compute_pAp_AM();
            }
            MPI_Allreduce( &p_dot_Ap_localAM_, &p_dot_ApAM_, 2, MPI_DOUBLE, MPI_SUM, MPI_COMM_WORLD );


            // compute new potential and residual
            for( unsigned int ipatch=0 ; ipatch<this->size() ; ipatch++ ) {
                ElectroMagnAM *emAM = static_cast<ElectroMagnAM *>( ( *this )( ipatch )->EMfields );
                emAM->update_pand_r_AM( r_dot_rAM_, p_dot_ApAM_ );
            }

            // compute new residual norm
            rnew_dot_rnewAM_       = 0.0;
            rnew_dot_rnew_localAM_ = 0.0;
            for( unsigned int ipatch=0 ; ipatch<this->size() ; ipatch++ ) {
                ElectroMagnAM *emAM = static_cast<ElectroMagnAM *>( ( *this )( ipatch )->EMfields );
                rnew_dot_rnew_localAM_ += emAM->compute_r();
            }
            MPI_Allreduce( &rnew_dot_rnew_localAM_, &rnew_dot_rnewAM_, 1, MPI_DOUBLE, MPI_SUM, MPI_COMM_WORLD );
            if( smpi->isMaster() ) {
                DEBUG( "new residual norm: rnew_dot_rnew = " << rnew_dot_rnewAM_ );
            }

            // compute new directio
            for( unsigned int ipatch=0 ; ipatch<this->size() ; ipatch++ ) {
                ElectroMagnAM *emAM = static_cast<ElectroMagnAM *>( ( *this )( ipatch )->EMfields );
                emAM->update_p( rnew_dot_rnewAM_, r_dot_rAM_ );
            }

            // compute control parameter

            ctrl = sqrt( std::abs(rnew_dot_rnewAM_) )/norm2_source_term;
            if( smpi->isMaster() ) {
                DEBUG( "iteration " << iteration << " done, exiting with control parameter ctrl = " << 1.0e22*ctrl << " x 1.e-22" );
            }

        }//End of the iterative loop


        // --------------------------------
        // Status of the solver convergence
        // --------------------------------
        if( iteration_max>0 && iteration == iteration_max ) {
            if( smpi->isMaster() )
                WARNING( "Relativistic Poisson solver did not converge: reached maximum iteration number: " << iteration
                         << ", relative err is ctrl = " << 1.0e22*ctrl << "x 1.e-22" );
        } else {
            if( smpi->isMaster() )
                MESSAGE( 1, "Relativistic Poisson solver converged at iteration: " << iteration
                         << ", relative err is ctrl = " << 1.0e22*ctrl << " x 1.e-22" );
        }

        // ------------------------------------------
        // Compute the electromagnetic fields E and B
        // ------------------------------------------

        // sync the potential
        //SyncVectorPatch::exchange( (*this)(ipatch)->EMfields->phi_, *this, smpi );
        //SyncVectorPatch::finalizeexchange( (*this)(ipatch)->EMfields->phi_, *this );

        // compute E and sync
        for( unsigned int ipatch=0 ; ipatch<this->size() ; ipatch++ ) {
            ElectroMagnAM *emAM = static_cast<ElectroMagnAM *>( ( *this )( ipatch )->EMfields );
            // begin loop on patches
            emAM->initE_relativistic_Poisson_AM( gamma_mean, imode );
        } // end loop on patches

        SyncVectorPatch::exchangeAlongAllDirectionsNoOMP<complex<double>,cField>( El_rel_, *this, smpi );
        SyncVectorPatch::finalizeExchangeAlongAllDirectionsNoOMP( El_rel_, *this );
        SyncVectorPatch::exchangeAlongAllDirectionsNoOMP<complex<double>,cField>( Er_rel_, *this, smpi );
        SyncVectorPatch::finalizeExchangeAlongAllDirectionsNoOMP( Er_rel_, *this );
        SyncVectorPatch::exchangeAlongAllDirectionsNoOMP<complex<double>,cField>( Et_rel_, *this, smpi );
        SyncVectorPatch::finalizeExchangeAlongAllDirectionsNoOMP( Et_rel_, *this );

        // compute B and sync
        for( unsigned int ipatch=0 ; ipatch<this->size() ; ipatch++ ) {
            // begin loop on patches
            ElectroMagnAM *emAM = static_cast<ElectroMagnAM *>( ( *this )( ipatch )->EMfields );
            emAM->initB_relativistic_Poisson_AM( gamma_mean );
        } // end loop on patches

        SyncVectorPatch::exchangeAlongAllDirectionsNoOMP<complex<double>,cField>( Bl_rel_, *this, smpi );
        SyncVectorPatch::finalizeExchangeAlongAllDirectionsNoOMP( Bl_rel_, *this );
        SyncVectorPatch::exchangeAlongAllDirectionsNoOMP<complex<double>,cField>( Br_rel_, *this, smpi );
        SyncVectorPatch::finalizeExchangeAlongAllDirectionsNoOMP( Br_rel_, *this );
        SyncVectorPatch::exchangeAlongAllDirectionsNoOMP<complex<double>,cField>( Bt_rel_, *this, smpi );
        SyncVectorPatch::finalizeExchangeAlongAllDirectionsNoOMP( Bt_rel_, *this );


        // Proper spatial centering of the B fields in the Yee Cell through interpolation
        // (from B_rel to B_rel_t_plus_halfdt and B_rel_t_minus_halfdt)
        for( unsigned int ipatch=0 ; ipatch<this->size() ; ipatch++ ) {
            // begin loop on patches
            ElectroMagnAM *emAM = static_cast<ElectroMagnAM *>( ( *this )( ipatch )->EMfields );
            emAM->center_fields_from_relativistic_Poisson_AM();
        } // end loop on patches

        // Re-exchange the properly spatially centered B field
        SyncVectorPatch::exchangeAlongAllDirectionsNoOMP<complex<double>,cField>( Bl_rel_t_plus_halfdt_, *this, smpi );
        SyncVectorPatch::finalizeExchangeAlongAllDirectionsNoOMP( Bl_rel_t_plus_halfdt_, *this );
        SyncVectorPatch::exchangeAlongAllDirectionsNoOMP<complex<double>,cField>( Br_rel_t_plus_halfdt_, *this, smpi );
        SyncVectorPatch::finalizeExchangeAlongAllDirectionsNoOMP( Br_rel_t_plus_halfdt_, *this );
        SyncVectorPatch::exchangeAlongAllDirectionsNoOMP<complex<double>,cField>( Bt_rel_t_plus_halfdt_, *this, smpi );
        SyncVectorPatch::finalizeExchangeAlongAllDirectionsNoOMP( Bt_rel_t_plus_halfdt_, *this );

        SyncVectorPatch::exchangeAlongAllDirectionsNoOMP<complex<double>,cField>( Bl_rel_t_minus_halfdt_, *this, smpi );
        SyncVectorPatch::finalizeExchangeAlongAllDirectionsNoOMP( Bl_rel_t_minus_halfdt_, *this );
        SyncVectorPatch::exchangeAlongAllDirectionsNoOMP<complex<double>,cField>( Br_rel_t_minus_halfdt_, *this, smpi );
        SyncVectorPatch::finalizeExchangeAlongAllDirectionsNoOMP( Br_rel_t_minus_halfdt_, *this );
        SyncVectorPatch::exchangeAlongAllDirectionsNoOMP<complex<double>,cField>( Bt_rel_t_minus_halfdt_, *this, smpi );
        SyncVectorPatch::finalizeExchangeAlongAllDirectionsNoOMP( Bt_rel_t_minus_halfdt_, *this );


        MESSAGE( 0, "Summing fields of relativistic species to the grid fields" );
        // sum the fields found  by relativistic Poisson solver to the existing em fields
        // E  = E  + E_rel
        // B  = B  + B_rel_t_plus_halfdt
        // Bm = Bm + B_rel_t_minus_halfdt

        for( unsigned int ipatch=0 ; ipatch<this->size() ; ipatch++ ) {
            // begin loop on patches
            ElectroMagnAM *emAM = static_cast<ElectroMagnAM *>( ( *this )( ipatch )->EMfields );
            emAM->sum_rel_fields_to_em_fields_AM( params, imode );
        } // end loop on patches


        // clean the auxiliary vectors for the present azimuthal mode
        for( unsigned int ipatch=0 ; ipatch<this->size() ; ipatch++ ) {

            El_.pop_back();
            Er_.pop_back();
            Et_.pop_back();
            Bl_.pop_back();
            Br_.pop_back();
            Bt_.pop_back();
            Bl_m.pop_back();
            Br_m.pop_back();
            Bt_m.pop_back();
            El_rel_.pop_back();
            Er_rel_.pop_back();
            Et_rel_.pop_back();
            Bl_rel_.pop_back();
            Br_rel_.pop_back();
            Bt_rel_.pop_back();
            Bl_rel_t_plus_halfdt_.pop_back();
            Br_rel_t_plus_halfdt_.pop_back();
            Bt_rel_t_plus_halfdt_.pop_back();
            Bl_rel_t_minus_halfdt_.pop_back();
            Br_rel_t_minus_halfdt_.pop_back();
            Bt_rel_t_minus_halfdt_.pop_back();

            Ap_AM_.pop_back();

        }

    }  // end loop on the modes

    for( unsigned int ipatch=0 ; ipatch<this->size() ; ipatch++ ) {
        ElectroMagnAM *emAM = static_cast<ElectroMagnAM *>( ( *this )( ipatch )->EMfields );
        emAM->delete_phi_r_p_Ap();
        emAM->delete_relativistic_fields();
    }

    // // Exchange the fields after the addition of the relativistic species fields
    for( unsigned int imode = 0 ; imode < params.nmodes_rel_field_init ; imode++ ) {
        SyncVectorPatch::exchangeE( params, ( *this ), imode, smpi );
        // SyncVectorPatch::finalizeexchangeE( params, ( *this ), imode ); // disable async, because of tags which is the same for all modes
    }
    for( unsigned int imode = 0 ; imode < params.nmodes_rel_field_init ; imode++ ) {
        SyncVectorPatch::exchangeB( params, ( *this ), imode, smpi );
        // SyncVectorPatch::finalizeexchangeB( params, ( *this ), imode ); // disable async, because of tags which is the same for all modes
    }

    MESSAGE( 0, "Fields of relativistic species initialized" );
    //!\todo Reduce to find global max
    //if (smpi->isMaster())
    //  MESSAGE(1,"Relativistic Poisson equation solved. Maximum err = ");

    //ptimer.update();
    //MESSAGE("Time in Relativistic Poisson : " << ptimer.getTime() );


    //ptimer.update();
    //MESSAGE("Time in Relativistic Poisson : " << ptimer.getTime() );
    MESSAGE( "Relativistic Poisson finished" );



}

// ---------------------------------------------------------------------------------------------------------------------
// ---------------------------------------------------------------------------------------------------------------------
// ----------------------------------------------    BALANCING METHODS    ----------------------------------------------
// ---------------------------------------------------------------------------------------------------------------------
// ---------------------------------------------------------------------------------------------------------------------


void VectorPatch::loadBalance( Params &params, double time_dual, SmileiMPI *smpi, SimWindow *simWindow, unsigned int itime )
{

    // Compute new patch distribution
    smpi->recompute_patch_count( params, *this, time_dual );

    // Create empty patches according to this new distribution
    this->createPatches( params, smpi, simWindow );

    // Proceed to patch exchange, and delete patch which moved
    this->exchangePatches( smpi, params );

    // Tell that the patches moved this iteration (needed for probes)
    lastIterationPatchesMoved = itime;

}


// ---------------------------------------------------------------------------------------------------------------------
// Explicits patch movement regarding new patch distribution stored in smpi->patch_count
//   - compute send_patch_id_
//   - compute recv_patch_id_
//   - create empty (not really, created like at t0) new patch in recv_patches_
// ---------------------------------------------------------------------------------------------------------------------
void VectorPatch::createPatches( Params &params, SmileiMPI *smpi, SimWindow *simWindow )
{
    unsigned int n_moved( 0 );
    recv_patches_.resize( 0 );

    // Set Index of the 1st patch of the vector yet on current MPI rank
    // Is this really necessary ? It should be done already ...
    refHindex_ = ( *this )( 0 )->Hindex();

    // Current number of patch
    int nPatches_now = this->size() ;

    // When going to openMP, these two vectors must be stored by patch and not by vectorPatch.
    recv_patch_id_.clear();
    send_patch_id_.clear();

    // istart = Index of the futur 1st patch
    int istart( 0 );
    for( int irk=0 ; irk<smpi->getRank() ; irk++ ) {
        istart += smpi->patch_count[irk];
    }

    // recv_patch_id_ = vector of the hindex this process must own at the end of the exchange.
    for( int ipatch=0 ; ipatch<smpi->patch_count[smpi->getRank()] ; ipatch++ ) {
        recv_patch_id_.push_back( istart+ipatch );
    }


    // Loop on current patches to define patch to send
    for( int ipatch=0 ; ipatch < nPatches_now ; ipatch++ ) {
        //if  current hindex     <  future refHindex   OR      current hindex > future last hindex...
        if( ( refHindex_+ipatch < recv_patch_id_[0] ) || ( refHindex_+ipatch > recv_patch_id_.back() ) ) {
            // Put this patch in the send list.
            send_patch_id_.push_back( ipatch );
        }
    }


    // Backward loop on future patches to define suppress patch in receive list
    // before this loop, recv_patch_id_ stores all patches index define in SmileiMPI::patch_count
    int existing_patch_id = -1;
    for( int ipatch=recv_patch_id_.size()-1 ; ipatch>=0 ; ipatch-- ) {
        //if    future patch hindex  >= current refHindex AND  future patch hindex <= current last hindex
        if( ( recv_patch_id_[ipatch]>=refHindex_ ) && ( recv_patch_id_[ipatch] <= refHindex_ + nPatches_now - 1 ) ) {
            //Store an existing patch id for cloning.
            existing_patch_id = recv_patch_id_[ipatch];
            //Remove this patch from the receive list because I already own it.
            recv_patch_id_.erase( recv_patch_id_.begin()+ipatch );
        }
    }


    // Get an existing patch that will be used for cloning
    if( existing_patch_id<0 ) {
        ERROR( "No patch to clone. This should never happen!" );
    }
    Patch *existing_patch = ( *this )( existing_patch_id-refHindex_ );


    // Create new Patches
    n_moved = simWindow->getNmoved();
    // Store in local vector future patches
    // Loop on the patches I have to receive and do not already own.
    for( unsigned int ipatch=0 ; ipatch < recv_patch_id_.size() ; ipatch++ ) {
        // density profile is initializes as if t = 0 !
        // Species will be cleared when, nbr of particles will be known
        // Creation of a new patch, ready to receive its content from MPI neighbours.
        Patch *newPatch = PatchesFactory::clone( existing_patch, params, smpi, domain_decomposition_, recv_patch_id_[ipatch], n_moved, false );
        newPatch->finalizeMPIenvironment( params );
        //Store pointers to newly created patch in recv_patches_.
        recv_patches_.push_back( newPatch );
    }


} // END createPatches


// ---------------------------------------------------------------------------------------------------------------------
// Exchange patches, based on createPatches initialization
//   take care of reinitialize patch master and diag file managment
// ---------------------------------------------------------------------------------------------------------------------
void VectorPatch::exchangePatches( SmileiMPI *smpi, Params &params )
{

    int newMPIrank = smpi->getRank() -1;
    int oldMPIrank = smpi->getRank() -1;
    int istart = 0;

    for( int irk=0 ; irk<smpi->getRank() ; irk++ ) {
        istart += smpi->patch_count[irk];
    }
    //tags keep track of the number of patches sent and received to/from the left and right.
    //This works because send and receive operations are queued in the same index increasing order.
    //left and right refers to previous and next MPI process ranks.
    int tagsend_right = 0;
    int tagsend_left = 0;
    int tagrecv_left = 0;
    int tagrecv_right = 0;
    int tag=0;


    // Send particles
    for( unsigned int ipatch=0 ; ipatch < send_patch_id_.size() ; ipatch++ ) {
        // locate rank which will own send_patch_id_[ipatch]
        // We assume patches are only exchanged with neighbours.
        // Once all patches supposed to be sent to the left are done, we send the rest to the right.
        // if hindex of patch to be sent      >  future hindex of the first patch owned by this process
        if( send_patch_id_[ipatch]+refHindex_ > istart ) {
            newMPIrank = smpi->getRank() + 1;
            tag = tagsend_right*nrequests;
            tagsend_right ++;
        } else {
            tag = tagsend_left*nrequests;
            tagsend_left ++;
        }
        int irequest = 0;
        smpi->isend_species( ( *this )( send_patch_id_[ipatch] ), newMPIrank, irequest, tag, params );
    }

    for( unsigned int ipatch=0 ; ipatch < recv_patch_id_.size() ; ipatch++ ) {
        //if  hindex of patch to be received > first hindex actually owned, that means it comes from the next MPI process and not from the previous anymore.
        if( recv_patch_id_[ipatch] > refHindex_ ) {
            oldMPIrank = smpi->getRank() + 1;
            tag = tagrecv_right*nrequests;
            tagrecv_right ++;
        } else {
            tag = tagrecv_left*nrequests;
            tagrecv_left ++;
        }
        smpi->recv_species( recv_patches_[ipatch], oldMPIrank, tag, params );
    }


    for( unsigned int ipatch=0 ; ipatch < send_patch_id_.size() ; ipatch++ ) {
        smpi->waitall( ( *this )( send_patch_id_[ipatch] ) );
    }

    smpi->barrier();


    // Split the exchangePatches process to avoid deadlock with OpenMPI (observed with OpenMPI on Irene and Poicnare, not with IntelMPI)
    newMPIrank = smpi->getRank() -1;
    oldMPIrank = smpi->getRank() -1;


    // Send fields
    for( unsigned int ipatch=0 ; ipatch < send_patch_id_.size() ; ipatch++ ) {
        // locate rank which will own send_patch_id_[ipatch]
        // We assume patches are only exchanged with neighbours.
        // Once all patches supposed to be sent to the left are done, we send the rest to the right.
        // if hindex of patch to be sent      >  future hindex of the first patch owned by this process
        if( send_patch_id_[ipatch]+refHindex_ > istart ) {
            newMPIrank = smpi->getRank() + 1;
            tag = tagsend_right;
            tagsend_right ++;
        } else {
            tag = tagsend_left;
            tagsend_left ++;
        }
        int irequest = 0;
        smpi->isend_fields( ( *this )( send_patch_id_[ipatch] ), newMPIrank, irequest, tag*nrequests, params );
    }

    for( unsigned int ipatch=0 ; ipatch < recv_patch_id_.size() ; ipatch++ ) {
        //if  hindex of patch to be received > first hindex actually owned, that means it comes from the next MPI process and not from the previous anymore.
        if( recv_patch_id_[ipatch] > refHindex_ ) {
            oldMPIrank = smpi->getRank() + 1;
            tag = tagrecv_right;
            tagrecv_right ++;
        } else {
            tag = tagrecv_left;
            tagrecv_left ++;
        }
        int patch_tag = tag * nrequests;
        smpi->recv_fields( recv_patches_[ipatch], oldMPIrank, patch_tag, params );
    }


    for( unsigned int ipatch=0 ; ipatch < send_patch_id_.size() ; ipatch++ ) {
        smpi->waitall( ( *this )( send_patch_id_[ipatch] ) );
    }

    smpi->barrier();


    //Delete sent patches
    int nPatchSend( send_patch_id_.size() );
    for( int ipatch=nPatchSend-1 ; ipatch>=0 ; ipatch-- ) {
        //Ok while at least 1 old patch stay inon current CPU
        delete( *this )( send_patch_id_[ipatch] );
        patches_[ send_patch_id_[ipatch] ] = NULL;
        patches_.erase( patches_.begin() + send_patch_id_[ipatch] );

    }

    if( params.vectorization_mode == "on" ) {
        // vectorization or cell sorting
        // Recompute the cell keys and sort  frozen particles
        for( unsigned int ipatch=0 ; ipatch<recv_patch_id_.size() ; ipatch++ ) {
            for( unsigned int ispec=0 ; ispec< recv_patches_[ipatch]->vecSpecies.size() ; ispec++ ) {
                    dynamic_cast<SpeciesV *>( recv_patches_[ipatch]->vecSpecies[ispec] )->computeParticleCellKeys( params );
                    dynamic_cast<SpeciesV *>( recv_patches_[ipatch]->vecSpecies[ispec] )->sortParticles( params );
            }
        }
    } else if( params.vectorization_mode == "adaptive_mixed_sort" ) {
        // adaptive vectorization -- mixed sort
        // Recompute the cell keys before the next step and configure operators
        for( unsigned int ipatch=0 ; ipatch<recv_patch_id_.size() ; ipatch++ ) {
            for( unsigned int ispec=0 ; ispec< recv_patches_[ipatch]->vecSpecies.size() ; ispec++ ) {
                if( dynamic_cast<SpeciesVAdaptiveMixedSort *>( recv_patches_[ipatch]->vecSpecies[ispec] ) ) {
                    dynamic_cast<SpeciesVAdaptiveMixedSort *>( recv_patches_[ipatch]->vecSpecies[ispec] )->computeParticleCellKeys( params );
                    dynamic_cast<SpeciesVAdaptiveMixedSort *>( recv_patches_[ipatch]->vecSpecies[ispec] )->reconfigure_operators( params, recv_patches_[ipatch] );
                }
            }
        }
    } else if( params.vectorization_mode == "adaptive" ) {
        // adaptive vectorization --  always sort
        // Recompute the cell keys before the next step and configure operators
        for( unsigned int ipatch=0 ; ipatch<recv_patch_id_.size() ; ipatch++ ) {
            for( unsigned int ispec=0 ; ispec< recv_patches_[ipatch]->vecSpecies.size() ; ispec++ ) {
                if( dynamic_cast<SpeciesVAdaptive *>( recv_patches_[ipatch]->vecSpecies[ispec] ) ) {
                    dynamic_cast<SpeciesVAdaptive *>( recv_patches_[ipatch]->vecSpecies[ispec] )->computeParticleCellKeys( params );
                    dynamic_cast<SpeciesVAdaptive *>( recv_patches_[ipatch]->vecSpecies[ispec] )->reconfigure_operators( params, recv_patches_[ipatch] );
                }
            }
        }
    }

    //Put received patches in the global vecPatches
    for( unsigned int ipatch=0 ; ipatch<recv_patch_id_.size() ; ipatch++ ) {
        if( recv_patch_id_[ipatch] > refHindex_ ) {
            patches_.push_back( recv_patches_[ipatch] );
        } else {
            patches_.insert( patches_.begin()+ipatch, recv_patches_[ipatch] );
        }
    }
    recv_patches_.clear();

    for( unsigned int ipatch=0 ; ipatch<patches_.size() ; ipatch++ ) {
        ( *this )( ipatch )->updateMPIenv( smpi );
    }
    this->setRefHindex() ;
    updateFieldList( smpi ) ;

} // END exchangePatches

// ---------------------------------------------------------------------------------------------------------------------
// Write in a file patches communications
//   - Send/Recv MPI rank
//   - Send/Recv patch Id
// ---------------------------------------------------------------------------------------------------------------------
void VectorPatch::outputExchanges( SmileiMPI *smpi )
{
    ofstream output_file;
    ostringstream name( "" );
    name << "debug_output"<<smpi->getRank()<<".txt" ;
    output_file.open( name.str().c_str(), std::ofstream::out | std::ofstream::app );
    int newMPIrank, oldMPIrank;
    newMPIrank = smpi->getRank() -1;
    oldMPIrank = smpi->getRank() -1;
    int istart( 0 );
    for( int irk=0 ; irk<smpi->getRank() ; irk++ ) {
        istart += smpi->patch_count[irk];
    }
    for( unsigned int ipatch=0 ; ipatch < send_patch_id_.size() ; ipatch++ ) {
        if( send_patch_id_[ipatch]+refHindex_ > istart ) {
            newMPIrank = smpi->getRank() + 1;
        }
        output_file << "Rank " << smpi->getRank() << " sending patch " << send_patch_id_[ipatch]+refHindex_ << " to " << newMPIrank << endl;
    }
    for( unsigned int ipatch=0 ; ipatch < recv_patch_id_.size() ; ipatch++ ) {
        if( recv_patch_id_[ipatch] > refHindex_ ) {
            oldMPIrank = smpi->getRank() + 1;
        }
        output_file << "Rank " << smpi->getRank() << " receiving patch " << recv_patch_id_[ipatch] << " from " << oldMPIrank << endl;
    }
    output_file << "NEXT" << endl;
    output_file.close();
} // END outputExchanges

//! Resize vector of field*
void VectorPatch::updateFieldList( SmileiMPI *smpi )
{
    int nDim( 0 );
    if( !dynamic_cast<ElectroMagnAM *>( patches_[0]->EMfields ) ) {
        nDim = patches_[0]->EMfields->Ex_->dims_.size();
    } else {
        nDim = static_cast<ElectroMagnAM *>( patches_[0]->EMfields )->El_[0]->dims_.size();
    }
    densities.resize( 3*size() ) ; // Jx + Jy + Jz

    //                          1D  2D  3D
    Bs0.resize( 2*size() ) ; //  2   2   2
    Bs1.resize( 2*size() ) ; //  0   2   2
    Bs2.resize( 2*size() ) ; //  0   0   2

    densitiesLocalx.clear();
    densitiesLocaly.clear();
    densitiesLocalz.clear();
    densitiesMPIx.clear();
    densitiesMPIy.clear();
    densitiesMPIz.clear();
    LocalxIdx.clear();
    LocalyIdx.clear();
    LocalzIdx.clear();
    MPIxIdx.clear();
    MPIyIdx.clear();
    MPIzIdx.clear();

    if( !dynamic_cast<ElectroMagnAM *>( patches_[0]->EMfields ) ) {

        listJx_.resize( size() ) ;
        listJy_.resize( size() ) ;
        listJz_.resize( size() ) ;
        listrho_.resize( size() ) ;
        listEx_.resize( size() ) ;
        listEy_.resize( size() ) ;
        listEz_.resize( size() ) ;
        listBx_.resize( size() ) ;
        listBy_.resize( size() ) ;
        listBz_.resize( size() ) ;

        if( patches_[0]->EMfields->envelope != NULL ) {
            listA_.resize( size() ) ;
            listA0_.resize( size() ) ;
            listEnvEx_.resize( size() ) ;
            // listEnvE_.resize( size() ) ;
            // listEnvA_.resize( size() ) ;
            // listPhi_.resize( size() ) ;
            // listPhi0_.resize( size() ) ;
            listGradPhix_.resize( size() ) ;
            listGradPhiy_.resize( size() ) ;
            listGradPhiz_.resize( size() ) ;
            listGradPhix0_.resize( size() ) ;
            listGradPhiy0_.resize( size() ) ;
            listGradPhiz0_.resize( size() ) ;
            listEnv_Chi_.resize( size() ) ;
        }

        for( unsigned int ipatch=0 ; ipatch < size() ; ipatch++ ) {
            listJx_[ipatch] = patches_[ipatch]->EMfields->Jx_ ;
            listJy_[ipatch] = patches_[ipatch]->EMfields->Jy_ ;
            listJz_[ipatch] = patches_[ipatch]->EMfields->Jz_ ;
            listrho_[ipatch] =patches_[ipatch]->EMfields->rho_;
            listEx_[ipatch] = patches_[ipatch]->EMfields->Ex_ ;
            listEy_[ipatch] = patches_[ipatch]->EMfields->Ey_ ;
            listEz_[ipatch] = patches_[ipatch]->EMfields->Ez_ ;
            listBx_[ipatch] = patches_[ipatch]->EMfields->Bx_ ;
            listBy_[ipatch] = patches_[ipatch]->EMfields->By_ ;
            listBz_[ipatch] = patches_[ipatch]->EMfields->Bz_ ;
        }
        if( patches_[0]->EMfields->envelope != NULL ) {
            for( unsigned int ipatch=0 ; ipatch < size() ; ipatch++ ) {
                listA_[ipatch]         = patches_[ipatch]->EMfields->envelope->A_ ;
                listA0_[ipatch]        = patches_[ipatch]->EMfields->envelope->A0_ ;
                listEnvEx_[ipatch]      = patches_[ipatch]->EMfields->Env_Ex_abs_ ;
                // listEnvE_[ipatch]      = patches_[ipatch]->EMfields->Env_E_abs_ ;
                // listEnvA_[ipatch]      = patches_[ipatch]->EMfields->Env_A_abs_ ;
                // listPhi_[ipatch]       = patches_[ipatch]->EMfields->envelope->Phi_ ;
                // listPhi0_[ipatch]      = patches_[ipatch]->EMfields->envelope->Phi_m ;
                listGradPhix_[ipatch]  = patches_[ipatch]->EMfields->envelope->GradPhix_ ;
                listGradPhiy_[ipatch]  = patches_[ipatch]->EMfields->envelope->GradPhiy_ ;
                listGradPhiz_[ipatch]  = patches_[ipatch]->EMfields->envelope->GradPhiz_ ;
                listGradPhix0_[ipatch] = patches_[ipatch]->EMfields->envelope->GradPhix_m ;
                listGradPhiy0_[ipatch] = patches_[ipatch]->EMfields->envelope->GradPhiy_m ;
                listGradPhiz0_[ipatch] = patches_[ipatch]->EMfields->envelope->GradPhiz_m ;
                listEnv_Chi_[ipatch]   = patches_[ipatch]->EMfields->Env_Chi_ ;
            }
        }

    } else {
        unsigned int nmodes = static_cast<ElectroMagnAM *>( patches_[0]->EMfields )->El_.size();
        listJl_.resize( nmodes ) ;
        listJr_.resize( nmodes ) ;
        listJt_.resize( nmodes ) ;
        listrho_AM_.resize( nmodes ) ;
        if (static_cast<ElectroMagnAM *>( patches_[0]->EMfields )->rho_old_AM_[0])
            listrho_old_AM_.resize( nmodes ) ;
        listrho_AM_.resize( nmodes ) ;
        listJls_.resize( nmodes ) ;
        listJrs_.resize( nmodes ) ;
        listJts_.resize( nmodes ) ;
        listrhos_AM_.resize( nmodes ) ;
        listEl_.resize( nmodes ) ;
        listEr_.resize( nmodes ) ;
        listEt_.resize( nmodes ) ;
        listBl_.resize( nmodes ) ;
        listBr_.resize( nmodes ) ;
        listBt_.resize( nmodes ) ;

        for( unsigned int imode=0 ; imode < nmodes ; imode++ ) {
            listJl_[imode].resize( size() );
            listJr_[imode].resize( size() );
            listJt_[imode].resize( size() );
            listrho_AM_[imode].resize( size() );
            if (static_cast<ElectroMagnAM *>( patches_[0]->EMfields )->rho_old_AM_[imode])
                listrho_old_AM_[imode].resize( size() );
            listEl_[imode].resize( size() );
            listEr_[imode].resize( size() );
            listEt_[imode].resize( size() );
            listBl_[imode].resize( size() );
            listBr_[imode].resize( size() );
            listBt_[imode].resize( size() );
            for( unsigned int ipatch=0 ; ipatch < size() ; ipatch++ ) {
                listJl_[imode][ipatch]     = static_cast<ElectroMagnAM *>( patches_[ipatch]->EMfields )->Jl_[imode] ;
                listJr_[imode][ipatch]     = static_cast<ElectroMagnAM *>( patches_[ipatch]->EMfields )->Jr_[imode] ;
                listJt_[imode][ipatch]     = static_cast<ElectroMagnAM *>( patches_[ipatch]->EMfields )->Jt_[imode] ;
                listrho_AM_[imode][ipatch] =static_cast<ElectroMagnAM *>( patches_[ipatch]->EMfields )->rho_AM_[imode];
                if (static_cast<ElectroMagnAM *>( patches_[ipatch]->EMfields )->rho_old_AM_[imode])
                    listrho_old_AM_[imode][ipatch] =static_cast<ElectroMagnAM *>( patches_[ipatch]->EMfields )->rho_old_AM_[imode];
                listEl_[imode][ipatch]     = static_cast<ElectroMagnAM *>( patches_[ipatch]->EMfields )->El_[imode] ;
                listEr_[imode][ipatch]     = static_cast<ElectroMagnAM *>( patches_[ipatch]->EMfields )->Er_[imode] ;
                listEt_[imode][ipatch]     = static_cast<ElectroMagnAM *>( patches_[ipatch]->EMfields )->Et_[imode] ;
                listBl_[imode][ipatch]     = static_cast<ElectroMagnAM *>( patches_[ipatch]->EMfields )->Bl_[imode] ;
                listBr_[imode][ipatch]     = static_cast<ElectroMagnAM *>( patches_[ipatch]->EMfields )->Br_[imode] ;
                listBt_[imode][ipatch]     = static_cast<ElectroMagnAM *>( patches_[ipatch]->EMfields )->Bt_[imode] ;
            }
        }

        if( patches_[0]->EMfields->envelope != NULL ) {
            listA_.resize( size() ) ;
            listA0_.resize( size() ) ;
            listEnvEx_.resize( size() ) ;
            // listEnvE_.resize( size() ) ;
            // listEnvA_.resize( size() ) ;
            // listPhi_.resize( size() ) ;
            // listPhi0_.resize( size() ) ;
            listGradPhil_.resize( size() ) ;
            listGradPhir_.resize( size() ) ;
            listGradPhil0_.resize( size() ) ;
            listGradPhir0_.resize( size() ) ;
            listEnv_Chi_.resize( size() ) ;
        }


        if( patches_[0]->EMfields->envelope != NULL ) {
            for( unsigned int ipatch=0 ; ipatch < size() ; ipatch++ ) {
                listA_[ipatch]         = patches_[ipatch]->EMfields->envelope->A_ ;
                listA0_[ipatch]        = patches_[ipatch]->EMfields->envelope->A0_ ;
                listEnvEx_[ipatch]      = patches_[ipatch]->EMfields->Env_Ex_abs_ ;
                // listEnvE_[ipatch]      = patches_[ipatch]->EMfields->Env_E_abs_ ;
                // listEnvA_[ipatch]      = patches_[ipatch]->EMfields->Env_A_abs_ ;
                // listPhi_[ipatch]       = patches_[ipatch]->EMfields->envelope->Phi_ ;
                // listPhi0_[ipatch]      = patches_[ipatch]->EMfields->envelope->Phi_m ;
                listGradPhil_[ipatch]  = patches_[ipatch]->EMfields->envelope->GradPhil_ ;
                listGradPhir_[ipatch]  = patches_[ipatch]->EMfields->envelope->GradPhir_ ;
                listGradPhil0_[ipatch] = patches_[ipatch]->EMfields->envelope->GradPhil_m ;
                listGradPhir0_[ipatch] = patches_[ipatch]->EMfields->envelope->GradPhir_m ;
                listEnv_Chi_[ipatch]   = patches_[ipatch]->EMfields->Env_Chi_ ;
            }
        }

    }

    B_localx.clear();
    B_MPIx.clear();

    B1_localy.clear();
    B1_MPIy.clear();

    B2_localz.clear();
    B2_MPIz.clear();

    for( unsigned int ipatch=0 ; ipatch < size() ; ipatch++ ) {
        densities[ipatch         ] = patches_[ipatch]->EMfields->Jx_ ;
        densities[ipatch+  size()] = patches_[ipatch]->EMfields->Jy_ ;
        densities[ipatch+2*size()] = patches_[ipatch]->EMfields->Jz_ ;

        Bs0[ipatch       ] = patches_[ipatch]->EMfields->By_ ;
        Bs0[ipatch+size()] = patches_[ipatch]->EMfields->Bz_ ;

        // TO DO , B size depend of nDim
        // Pas grave, au pire inutil
        Bs1[ipatch       ] = patches_[ipatch]->EMfields->Bx_ ;
        Bs1[ipatch+size()] = patches_[ipatch]->EMfields->Bz_ ;

        // TO DO , B size depend of nDim
        // Pas grave, au pire inutil
        Bs2[ipatch       ] = patches_[ipatch]->EMfields->Bx_ ;
        Bs2[ipatch+size()] = patches_[ipatch]->EMfields->By_ ;
    }

    for( unsigned int ipatch=0 ; ipatch < size() ; ipatch++ ) {
        if( ( *this )( ipatch )->has_an_MPI_neighbor( 0 ) ) {
            MPIxIdx.push_back( ipatch );
        }
        if( ( *this )( ipatch )->has_an_local_neighbor( 0 ) ) {
            LocalxIdx.push_back( ipatch );
        }
    }
    if( nDim>1 ) {
        for( unsigned int ipatch=0 ; ipatch < size() ; ipatch++ ) {
            if( ( *this )( ipatch )->has_an_MPI_neighbor( 1 ) ) {
                MPIyIdx.push_back( ipatch );
            }
            if( ( *this )( ipatch )->has_an_local_neighbor( 1 ) ) {
                LocalyIdx.push_back( ipatch );
            }
        }
        if( nDim>2 ) {
            for( unsigned int ipatch=0 ; ipatch < size() ; ipatch++ ) {

                if( ( *this )( ipatch )->has_an_MPI_neighbor( 2 ) ) {
                    MPIzIdx.push_back( ipatch );
                }
                if( ( *this )( ipatch )->has_an_local_neighbor( 2 ) ) {
                    LocalzIdx.push_back( ipatch );
                }
            }
        }
    }

    B_MPIx.resize( 2*MPIxIdx.size() );
    B_localx.resize( 2*LocalxIdx.size() );
    B1_MPIy.resize( 2*MPIyIdx.size() );
    B1_localy.resize( 2*LocalyIdx.size() );
    B2_MPIz.resize( 2*MPIzIdx.size() );
    B2_localz.resize( 2*LocalzIdx.size() );

    densitiesMPIx.resize( 3*MPIxIdx.size() );
    densitiesLocalx.resize( 3*LocalxIdx.size() );
    densitiesMPIy.resize( 3*MPIyIdx.size() );
    densitiesLocaly.resize( 3*LocalyIdx.size() );
    densitiesMPIz.resize( 3*MPIzIdx.size() );
    densitiesLocalz.resize( 3*LocalzIdx.size() );

    int mpix( 0 ), locx( 0 ), mpiy( 0 ), locy( 0 ), mpiz( 0 ), locz( 0 );

    for( unsigned int ipatch=0 ; ipatch < size() ; ipatch++ ) {

        if( ( *this )( ipatch )->has_an_MPI_neighbor( 0 ) ) {
            B_MPIx[mpix               ] = patches_[ipatch]->EMfields->By_;
            B_MPIx[mpix+MPIxIdx.size()] = patches_[ipatch]->EMfields->Bz_;

            densitiesMPIx[mpix                 ] = patches_[ipatch]->EMfields->Jx_;
            densitiesMPIx[mpix+  MPIxIdx.size()] = patches_[ipatch]->EMfields->Jy_;
            densitiesMPIx[mpix+2*MPIxIdx.size()] = patches_[ipatch]->EMfields->Jz_;
            mpix++;
        }
        if( ( *this )( ipatch )->has_an_local_neighbor( 0 ) ) {
            B_localx[locx                 ] = patches_[ipatch]->EMfields->By_;
            B_localx[locx+LocalxIdx.size()] = patches_[ipatch]->EMfields->Bz_;

            densitiesLocalx[locx                   ] = patches_[ipatch]->EMfields->Jx_;
            densitiesLocalx[locx+  LocalxIdx.size()] = patches_[ipatch]->EMfields->Jy_;
            densitiesLocalx[locx+2*LocalxIdx.size()] = patches_[ipatch]->EMfields->Jz_;
            locx++;
        }
    }
    if( nDim>1 ) {
        for( unsigned int ipatch=0 ; ipatch < size() ; ipatch++ ) {
            if( ( *this )( ipatch )->has_an_MPI_neighbor( 1 ) ) {
                B1_MPIy[mpiy               ] = patches_[ipatch]->EMfields->Bx_;
                B1_MPIy[mpiy+MPIyIdx.size()] = patches_[ipatch]->EMfields->Bz_;

                densitiesMPIy[mpiy                 ] = patches_[ipatch]->EMfields->Jx_;
                densitiesMPIy[mpiy+  MPIyIdx.size()] = patches_[ipatch]->EMfields->Jy_;
                densitiesMPIy[mpiy+2*MPIyIdx.size()] = patches_[ipatch]->EMfields->Jz_;
                mpiy++;
            }
            if( ( *this )( ipatch )->has_an_local_neighbor( 1 ) ) {
                B1_localy[locy                 ] = patches_[ipatch]->EMfields->Bx_;
                B1_localy[locy+LocalyIdx.size()] = patches_[ipatch]->EMfields->Bz_;

                densitiesLocaly[locy                   ] = patches_[ipatch]->EMfields->Jx_;
                densitiesLocaly[locy+  LocalyIdx.size()] = patches_[ipatch]->EMfields->Jy_;
                densitiesLocaly[locy+2*LocalyIdx.size()] = patches_[ipatch]->EMfields->Jz_;
                locy++;
            }
        }
        if( nDim>2 ) {
            for( unsigned int ipatch=0 ; ipatch < size() ; ipatch++ ) {
                if( ( *this )( ipatch )->has_an_MPI_neighbor( 2 ) ) {
                    B2_MPIz[mpiz               ] = patches_[ipatch]->EMfields->Bx_;
                    B2_MPIz[mpiz+MPIzIdx.size()] = patches_[ipatch]->EMfields->By_;

                    densitiesMPIz[mpiz                 ] = patches_[ipatch]->EMfields->Jx_;
                    densitiesMPIz[mpiz+  MPIzIdx.size()] = patches_[ipatch]->EMfields->Jy_;
                    densitiesMPIz[mpiz+2*MPIzIdx.size()] = patches_[ipatch]->EMfields->Jz_;
                    mpiz++;
                }
                if( ( *this )( ipatch )->has_an_local_neighbor( 2 ) ) {
                    B2_localz[locz                 ] = patches_[ipatch]->EMfields->Bx_;
                    B2_localz[locz+LocalzIdx.size()] = patches_[ipatch]->EMfields->By_;

                    densitiesLocalz[locz                   ] = patches_[ipatch]->EMfields->Jx_;
                    densitiesLocalz[locz+  LocalzIdx.size()] = patches_[ipatch]->EMfields->Jy_;
                    densitiesLocalz[locz+2*LocalzIdx.size()] = patches_[ipatch]->EMfields->Jz_;
                    locz++;
                }
            }
        }

    }

    if( !dynamic_cast<ElectroMagnAM *>( patches_[0]->EMfields ) ) {
        for( unsigned int ipatch = 0 ; ipatch < size() ; ipatch++ ) {
            listJx_[ipatch]->MPIbuff.defineTags( patches_[ipatch], smpi, 1 );
            listJy_[ipatch]->MPIbuff.defineTags( patches_[ipatch], smpi, 2 );
            listJz_[ipatch]->MPIbuff.defineTags( patches_[ipatch], smpi, 3 );
            listBx_[ipatch]->MPIbuff.defineTags( patches_[ipatch], smpi, 6 );
            listBy_[ipatch]->MPIbuff.defineTags( patches_[ipatch], smpi, 7 );
            listBz_[ipatch]->MPIbuff.defineTags( patches_[ipatch], smpi, 8 );
            listrho_[ipatch]->MPIbuff.defineTags( patches_[ipatch], smpi, 4 );
        }
        if( patches_[0]->EMfields->envelope != NULL ) {
            for( unsigned int ipatch = 0 ; ipatch < size() ; ipatch++ ) {
                listA_ [ipatch]->MPIbuff.defineTags( patches_[ipatch], smpi, 0 ) ;
                listA0_[ipatch]->MPIbuff.defineTags( patches_[ipatch], smpi, 0 ) ;
                listEnvEx_[ipatch]->MPIbuff.defineTags( patches_[ipatch], smpi, 0 ) ;
                // listEnvE_[ipatch]->MPIbuff.defineTags( patches_[ipatch], smpi, 0 ) ;
                // listEnvA_[ipatch]->MPIbuff.defineTags( patches_[ipatch], smpi, 0 ) ;
                // listPhi_ [ipatch]->MPIbuff.defineTags( patches_[ipatch], smpi, 0 ) ;
                // listPhi0_ [ipatch]->MPIbuff.defineTags( patches_[ipatch], smpi, 0 ) ;
                listGradPhix_[ipatch]->MPIbuff.defineTags( patches_[ipatch], smpi, 0 ) ;
                listGradPhiy_[ipatch]->MPIbuff.defineTags( patches_[ipatch], smpi, 0 ) ;
                listGradPhiz_[ipatch]->MPIbuff.defineTags( patches_[ipatch], smpi, 0 ) ;
                listGradPhix0_[ipatch]->MPIbuff.defineTags( patches_[ipatch], smpi, 0 ) ;
                listGradPhiy0_[ipatch]->MPIbuff.defineTags( patches_[ipatch], smpi, 0 ) ;
                listGradPhiz0_[ipatch]->MPIbuff.defineTags( patches_[ipatch], smpi, 0 ) ;
                listEnv_Chi_[ipatch]->MPIbuff.defineTags( patches_[ipatch], smpi, 0 ) ;
            }

        }
    } else {
        unsigned int nmodes = static_cast<ElectroMagnAM *>( patches_[0]->EMfields )->El_.size();
        for( unsigned int imode=0 ; imode < nmodes ; imode++ ) {
            for( unsigned int ipatch = 0 ; ipatch < size() ; ipatch++ ) {
                listJl_[imode][ipatch]->MPIbuff.defineTags( patches_[ipatch], smpi, 0 );
                listJr_[imode][ipatch]->MPIbuff.defineTags( patches_[ipatch], smpi, 0 );
                listJt_[imode][ipatch]->MPIbuff.defineTags( patches_[ipatch], smpi, 0 );
                listBl_[imode][ipatch]->MPIbuff.defineTags( patches_[ipatch], smpi, 0 );
                listBr_[imode][ipatch]->MPIbuff.defineTags( patches_[ipatch], smpi, 0 );
                listBt_[imode][ipatch]->MPIbuff.defineTags( patches_[ipatch], smpi, 0 );
                listEl_[imode][ipatch]->MPIbuff.defineTags( patches_[ipatch], smpi, 0 );
                listEr_[imode][ipatch]->MPIbuff.defineTags( patches_[ipatch], smpi, 0 );
                listEt_[imode][ipatch]->MPIbuff.defineTags( patches_[ipatch], smpi, 0 );
                listrho_AM_[imode][ipatch]->MPIbuff.defineTags( patches_[ipatch], smpi, 0 );
                if (static_cast<ElectroMagnAM *>( patches_[ipatch]->EMfields )->rho_old_AM_[imode])
                    listrho_old_AM_[imode][ipatch]->MPIbuff.defineTags( patches_[ipatch], smpi, 0 );
            }
        }
        if( patches_[0]->EMfields->envelope != NULL ) {
            for( unsigned int ipatch = 0 ; ipatch < size() ; ipatch++ ) {
                listA_ [ipatch]->MPIbuff.defineTags( patches_[ipatch], smpi, 0 ) ;
                listA0_[ipatch]->MPIbuff.defineTags( patches_[ipatch], smpi, 0 ) ;
                listEnvEx_ [ipatch]->MPIbuff.defineTags( patches_[ipatch], smpi, 0 ) ;
                // listEnvE_ [ipatch]->MPIbuff.defineTags( patches_[ipatch], smpi, 0 ) ;
                // listEnvA_ [ipatch]->MPIbuff.defineTags( patches_[ipatch], smpi, 0 ) ;
                // listPhi_ [ipatch]->MPIbuff.defineTags( patches_[ipatch], smpi, 0 ) ;
                // listPhi0_ [ipatch]->MPIbuff.defineTags( patches_[ipatch], smpi, 0 ) ;
                listGradPhil_[ipatch]->MPIbuff.defineTags( patches_[ipatch], smpi, 0 ) ;
                listGradPhir_[ipatch]->MPIbuff.defineTags( patches_[ipatch], smpi, 0 ) ;
                listGradPhil0_[ipatch]->MPIbuff.defineTags( patches_[ipatch], smpi, 0 ) ;
                listGradPhir0_[ipatch]->MPIbuff.defineTags( patches_[ipatch], smpi, 0 ) ;
                listEnv_Chi_[ipatch]->MPIbuff.defineTags( patches_[ipatch], smpi, 0 ) ;
            }

        }
    }
}



void VectorPatch::updateFieldList( int ispec, SmileiMPI *smpi )
{
    #pragma omp barrier
    if( !dynamic_cast<ElectroMagnAM *>( patches_[0]->EMfields ) ) {
        #pragma omp single
        {
            if( patches_[0]->EMfields->Jx_s [ispec] )
            {
                listJxs_.resize( size() ) ;
            } else
            {
                listJxs_.clear();
            }
            if( patches_[0]->EMfields->Jy_s [ispec] )
            {
                listJys_.resize( size() ) ;
            } else
            {
                listJys_.clear();
            }
            if( patches_[0]->EMfields->Jz_s [ispec] )
            {
                listJzs_.resize( size() ) ;
            } else
            {
                listJzs_.clear();
            }
            if( patches_[0]->EMfields->rho_s[ispec] )
            {
                listrhos_.resize( size() ) ;
            } else
            {
                listrhos_.clear();
            }

            if( patches_[0]->EMfields->envelope != NULL )
            {
                if( patches_[0]->EMfields->Env_Chi_s[ispec] ) {
                    listEnv_Chis_.resize( size() ) ;
                } else {
                    listEnv_Chis_.clear();
                }
            }
        }

        #pragma omp for schedule(static)
        for( unsigned int ipatch=0 ; ipatch < size() ; ipatch++ ) {
            if( patches_[ipatch]->EMfields->Jx_s [ispec] ) {
                listJxs_ [ipatch] = patches_[ipatch]->EMfields->Jx_s [ispec];
                listJxs_ [ipatch]->MPIbuff.defineTags( patches_[ipatch], smpi, 0 );
            }
            if( patches_[ipatch]->EMfields->Jy_s [ispec] ) {
                listJys_ [ipatch] = patches_[ipatch]->EMfields->Jy_s [ispec];
                listJys_ [ipatch]->MPIbuff.defineTags( patches_[ipatch], smpi, 0 );
            }
            if( patches_[ipatch]->EMfields->Jz_s [ispec] ) {
                listJzs_ [ipatch] = patches_[ipatch]->EMfields->Jz_s [ispec];
                listJzs_ [ipatch]->MPIbuff.defineTags( patches_[ipatch], smpi, 0 );
            }
            if( patches_[ipatch]->EMfields->rho_s[ispec] ) {
                listrhos_[ipatch] = patches_[ipatch]->EMfields->rho_s[ispec];
                listrhos_[ipatch]->MPIbuff.defineTags( patches_[ipatch], smpi, 0 );
            }

            if( patches_[0]->EMfields->envelope != NULL ) {
                if( patches_[ipatch]->EMfields->Env_Chi_s[ispec] ) {
                    listEnv_Chis_[ipatch] = patches_[ipatch]->EMfields->Env_Chi_s[ispec];
                    listEnv_Chis_[ipatch]->MPIbuff.defineTags( patches_[ipatch], smpi, 0 );
                }
            }
        }
    } else { // if ( dynamic_cast<ElectroMagnAM*>(patches_[0]->EMfields) )
        ElectroMagnAM *emAM =  static_cast<ElectroMagnAM *>( patches_[0]->EMfields );
        unsigned int nmodes = emAM->El_.size();
        unsigned int n_species = emAM->n_species;
        #pragma omp single
        {
            for( unsigned int imode=0 ; imode < nmodes ; imode++ ) {
                unsigned int ifield = imode*n_species + ispec ;
                if( emAM->Jl_s [ifield] ) {
                    listJls_[imode].resize( size() ) ;
                } else {
                    listJls_[imode].clear();
                }
                if( emAM->Jr_s [ifield] ) {
                    listJrs_[imode].resize( size() ) ;
                } else {
                    listJrs_[imode].clear();
                }
                if( emAM->Jt_s [ifield] ) {
                    listJts_[imode].resize( size() ) ;
                } else {
                    listJts_[imode].clear();
                }
                if( emAM->rho_AM_s [ifield] ) {
                    listrhos_AM_[imode].resize( size() ) ;
                } else {
                    listrhos_AM_[imode].clear();
                }
            }
            if( patches_[0]->EMfields->envelope != NULL )
            {
                if( patches_[0]->EMfields->Env_Chi_s[ispec] ) {
                    listEnv_Chis_.resize( size() ) ;
                } else {
                    listEnv_Chis_.clear();
                }
            }

        }
        for( unsigned int imode=0 ; imode < nmodes ; imode++ ) {
            unsigned int ifield = imode*n_species + ispec ;
            #pragma omp for schedule(static)
            for( unsigned int ipatch=0 ; ipatch < size() ; ipatch++ ) {
                emAM =  static_cast<ElectroMagnAM *>( patches_[ipatch]->EMfields );
                if( emAM->Jl_s [ifield] ) {
                    listJls_[imode][ipatch] = emAM->Jl_s [ifield];
                    listJls_[imode][ipatch]->MPIbuff.defineTags( patches_[ipatch], smpi, 0 );
                }
                if( emAM->Jr_s [ifield] ) {
                    listJrs_[imode][ipatch] = emAM->Jr_s [ifield];
                    listJrs_[imode][ipatch]->MPIbuff.defineTags( patches_[ipatch], smpi, 0 );
                }
                if( emAM->Jt_s [ifield] ) {
                    listJts_[imode][ipatch] = emAM->Jt_s [ifield];
                    listJts_[imode][ipatch]->MPIbuff.defineTags( patches_[ipatch], smpi, 0 );
                }
                if( emAM->rho_AM_s [ifield] ) {
                    listrhos_AM_[imode][ipatch] = emAM->rho_AM_s [ifield];
                    listrhos_AM_[imode][ipatch]->MPIbuff.defineTags( patches_[ipatch], smpi, 0 );
                }
            }
        }
        for( unsigned int ipatch=0 ; ipatch < size() ; ipatch++ ) {
            if( patches_[0]->EMfields->envelope != NULL ) {
                if( patches_[ipatch]->EMfields->Env_Chi_s[ispec] ) {
                    listEnv_Chis_[ipatch] = patches_[ipatch]->EMfields->Env_Chi_s[ispec];
                    listEnv_Chis_[ipatch]->MPIbuff.defineTags( patches_[ipatch], smpi, 0 );
                }
            }
        }
    }



}


void VectorPatch::buildPMLList( string fieldname, int idim, int min_or_max, SmileiMPI *smpi )
{
    // min_or_max = 0 : min
    // min_or_max = 1 : max
    int id_bc = 2*idim + min_or_max;

    listForPML_.clear();
    if ( fieldname == "Bx" ) {
        for ( unsigned int ipatch=0 ; ipatch < size() ; ipatch++ ) {
            listForPML_.push_back( ( emfields(ipatch)->emBoundCond[id_bc] )->getBxPML() );
            if(listForPML_.back()){
                listForPML_.back()->MPIbuff.defineTags(patches_[ipatch], smpi, 0);
            }
        }
    }
    else if ( fieldname == "By" ) {
        for ( unsigned int ipatch=0 ; ipatch < size() ; ipatch++ ) {
            listForPML_.push_back( ( emfields(ipatch)->emBoundCond[id_bc] )->getByPML() );
            if(listForPML_.back()){
                listForPML_.back()->MPIbuff.defineTags(patches_[ipatch], smpi, 0);
            }
        }
    }
    else if ( fieldname == "Bz" ) {
        for ( unsigned int ipatch=0 ; ipatch < size() ; ipatch++ ) {
            listForPML_.push_back( ( emfields(ipatch)->emBoundCond[id_bc] )->getBzPML() );
            if(listForPML_.back()){
                listForPML_.back()->MPIbuff.defineTags(patches_[ipatch], smpi, 0);
            }
        }
    }
    else if ( fieldname == "Hx" ) {
        for ( unsigned int ipatch=0 ; ipatch < size() ; ipatch++ ) {
            listForPML_.push_back( ( emfields(ipatch)->emBoundCond[id_bc] )->getHxPML() );
            if(listForPML_.back()){
                listForPML_.back()->MPIbuff.defineTags(patches_[ipatch], smpi, 0);
            }
        }
    }
    else if ( fieldname == "Hy" ) {
        for ( unsigned int ipatch=0 ; ipatch < size() ; ipatch++ ) {
            listForPML_.push_back( ( emfields(ipatch)->emBoundCond[id_bc] )->getHyPML() );
            if(listForPML_.back()){
                listForPML_.back()->MPIbuff.defineTags(patches_[ipatch], smpi, 0);
            }
        }
    }
    else if ( fieldname == "Hz" ) {
        for ( unsigned int ipatch=0 ; ipatch < size() ; ipatch++ ) {
            listForPML_.push_back( ( emfields(ipatch)->emBoundCond[id_bc] )->getHzPML() );
            if(listForPML_.back()){
                listForPML_.back()->MPIbuff.defineTags(patches_[ipatch], smpi, 0);
            }
        }
    }
    else if ( fieldname == "A_np1_pml" ) {
        for ( unsigned int ipatch=0 ; ipatch < size() ; ipatch++ ) {
            //emfields(ipatch) and not envelope(ipatch) ?
            listForPML_.push_back( ( emfields(ipatch)->envelope->EnvBoundCond[id_bc] )->getAnp1PML() );
            if(listForPML_.back()){
                listForPML_.back()->MPIbuff.defineTags(patches_[ipatch], smpi, 0);
            }
        }
    }
    else if ( fieldname == "A_nm1_pml" ) {
        for ( unsigned int ipatch=0 ; ipatch < size() ; ipatch++ ) {
            //emfields(ipatch) and not envelope(ipatch) ?
            listForPML_.push_back( ( emfields(ipatch)->envelope->EnvBoundCond[id_bc] )->getAnm1PML() );
            if(listForPML_.back()){
                listForPML_.back()->MPIbuff.defineTags(patches_[ipatch], smpi, 0);
            }
        }
    }
    else if ( fieldname == "A_n_pml" ) {
        for ( unsigned int ipatch=0 ; ipatch < size() ; ipatch++ ) {
            //emfields(ipatch) and not envelope(ipatch) ?
            listForPML_.push_back( ( emfields(ipatch)->envelope->EnvBoundCond[id_bc] )->getAnPML() );
            if(listForPML_.back()){
                listForPML_.back()->MPIbuff.defineTags(patches_[ipatch], smpi, 0);
            }
        }
    }
}


void VectorPatch::buildPMLList( string fieldname, int idim, int min_or_max, SmileiMPI *smpi, int imode )
{
    // min_or_max = 0 : min
    // min_or_max = 1 : max
    int id_bc = 2*idim + min_or_max;

    listForPML_.clear();
    if ( fieldname == "Bl" ) {
        for ( unsigned int ipatch=0 ; ipatch < size() ; ipatch++ ) {
            listForPML_.push_back( static_cast<ElectroMagnBCAM_PML*>( emfields(ipatch)->emBoundCond[id_bc] )->Bl_[imode] );
            //After pushing back a pointer to PML fields, if this field is not NULL recompute the tags.
            if(listForPML_.back()){
                listForPML_.back()->MPIbuff.defineTags(patches_[ipatch], smpi, 0);
            }
        }
    }
    else if ( fieldname == "Br" ) {
        for ( unsigned int ipatch=0 ; ipatch < size() ; ipatch++ ) {
            listForPML_.push_back( static_cast<ElectroMagnBCAM_PML*>( emfields(ipatch)->emBoundCond[id_bc] )->Br_[imode] );
            if(listForPML_.back()){
                listForPML_.back()->MPIbuff.defineTags(patches_[ipatch], smpi, 0);
            }
        }
    }
    else if ( fieldname == "Bt" ) {
        for ( unsigned int ipatch=0 ; ipatch < size() ; ipatch++ ) {
            listForPML_.push_back( static_cast<ElectroMagnBCAM_PML*>( emfields(ipatch)->emBoundCond[id_bc] )->Bt_[imode] );
            if(listForPML_.back()){
                listForPML_.back()->MPIbuff.defineTags(patches_[ipatch], smpi, 0);
            }
        }
    }
    else if ( fieldname == "Hl" ) {
        for ( unsigned int ipatch=0 ; ipatch < size() ; ipatch++ ) {
            listForPML_.push_back( static_cast<ElectroMagnBCAM_PML*>( emfields(ipatch)->emBoundCond[id_bc] )->Hl_[imode] );
            if(listForPML_.back()){
                listForPML_.back()->MPIbuff.defineTags(patches_[ipatch], smpi, 0);
            }
        }
    }
    else if ( fieldname == "Hr" ) {
        for ( unsigned int ipatch=0 ; ipatch < size() ; ipatch++ ) {
            listForPML_.push_back( static_cast<ElectroMagnBCAM_PML*>( emfields(ipatch)->emBoundCond[id_bc] )->Hr_[imode] );
            if(listForPML_.back()){
                listForPML_.back()->MPIbuff.defineTags(patches_[ipatch], smpi, 0);
            }
        }
    }
    else if ( fieldname == "Ht" ) {
        for ( unsigned int ipatch=0 ; ipatch < size() ; ipatch++ ) {
            listForPML_.push_back( static_cast<ElectroMagnBCAM_PML*>( emfields(ipatch)->emBoundCond[id_bc] )->Ht_[imode] );
            if(listForPML_.back()){
                listForPML_.back()->MPIbuff.defineTags(patches_[ipatch], smpi, 0);
            }
        }
    }
    else if ( fieldname == "A_np1_pml" ) {
        for ( unsigned int ipatch=0 ; ipatch < size() ; ipatch++ ) {
            //emfields(ipatch) and not envelope(ipatch) ?
            listForPML_.push_back( static_cast<EnvelopeBCAM_PML*>( emfields(ipatch)->envelope->EnvBoundCond[id_bc] )->getAnp1PML() );
            if(listForPML_.back()){
                listForPML_.back()->MPIbuff.defineTags(patches_[ipatch], smpi, 0);
            }
        }
    }
    else if ( fieldname == "A_nm1_pml" ) {
        for ( unsigned int ipatch=0 ; ipatch < size() ; ipatch++ ) {
            //emfields(ipatch) and not envelope(ipatch) ?
            listForPML_.push_back( static_cast<EnvelopeBCAM_PML*>( emfields(ipatch)->envelope->EnvBoundCond[id_bc] )->getAnm1PML() );
            if(listForPML_.back()){
                listForPML_.back()->MPIbuff.defineTags(patches_[ipatch], smpi, 0);
            }
        }
    }
    else if ( fieldname == "A_n_pml" ) {
        for ( unsigned int ipatch=0 ; ipatch < size() ; ipatch++ ) {
            //emfields(ipatch) and not envelope(ipatch) ?
            listForPML_.push_back( static_cast<EnvelopeBCAM_PML*>( emfields(ipatch)->envelope->EnvBoundCond[id_bc] )->getAnPML() );
            if(listForPML_.back()){
                listForPML_.back()->MPIbuff.defineTags(patches_[ipatch], smpi, 0);
            }
        }
    }
    else if ( fieldname == "G_np1_pml" ) {
        for ( unsigned int ipatch=0 ; ipatch < size() ; ipatch++ ) {
            //emfields(ipatch) and not envelope(ipatch) ?
            listForPML_.push_back( static_cast<EnvelopeBCAM_PML*>( emfields(ipatch)->envelope->EnvBoundCond[id_bc] )->getGnp1PML() );
            if(listForPML_.back()){
                listForPML_.back()->MPIbuff.defineTags(patches_[ipatch], smpi, 0);
            }
        }
    }
    else if ( fieldname == "G_nm1_pml" ) {
        for ( unsigned int ipatch=0 ; ipatch < size() ; ipatch++ ) {
            //emfields(ipatch) and not envelope(ipatch) ?
            listForPML_.push_back( static_cast<EnvelopeBCAM_PML*>( emfields(ipatch)->envelope->EnvBoundCond[id_bc] )->getGnm1PML() );
            if(listForPML_.back()){
                listForPML_.back()->MPIbuff.defineTags(patches_[ipatch], smpi, 0);
            }
        }
    }
    else if ( fieldname == "G_n_pml" ) {
        for ( unsigned int ipatch=0 ; ipatch < size() ; ipatch++ ) {
            //emfields(ipatch) and not envelope(ipatch) ?
            listForPML_.push_back( static_cast<EnvelopeBCAM_PML*>( emfields(ipatch)->envelope->EnvBoundCond[id_bc] )->getGnPML() );
            if(listForPML_.back()){
                listForPML_.back()->MPIbuff.defineTags(patches_[ipatch], smpi, 0);
            }
        }
    }
}


void VectorPatch::applyAntennas( double time )
{
#ifdef  __DEBUG
    if( nAntennas>0 ) {
        #pragma omp single
        TITLE( "Applying antennas at time t = " << time );
    }
#endif

    // Loop antennas
    for( unsigned int iAntenna=0; iAntenna<nAntennas; iAntenna++ ) {

        // Space-time profile
        if( patches_[0]->EMfields->antennas[iAntenna].spacetime ) {

            #pragma omp for schedule(static)
            for( unsigned int ipatch=0 ; ipatch<size() ; ipatch++ ) {
                Antenna * A = &( patches_[ipatch]->EMfields->antennas[iAntenna] );
                Field *field = patches_[ipatch]->EMfields->allFields[A->index];
                patches_[ipatch]->EMfields->applyPrescribedField( field, A->space_time_profile, patches_[ipatch], time );
            }

        // Separated profiles for space & time
        } else {

            // Get intensity from antenna of the first patch
            #pragma omp single
            antenna_intensity_ = patches_[0]->EMfields->antennas[iAntenna].time_profile->valueAt( time );

            // Loop patches to apply
            #pragma omp for schedule(static)
            for( unsigned int ipatch=0 ; ipatch<size() ; ipatch++ ) {
                patches_[ipatch]->EMfields->applyAntenna( iAntenna, antenna_intensity_ );
            }

        }
    }
}

// For each patch, apply the binary processes
void VectorPatch::applyBinaryProcesses( Params &params, int itime, Timers &timers )
{
    timers.collisions.restart();

    if( BinaryProcesses::debye_length_required_ ) {
        #pragma omp for schedule(runtime)
        for( unsigned int ipatch=0 ; ipatch<size() ; ipatch++ ) {
            BinaryProcesses::calculate_debye_length( params, patches_[ipatch] );
        }
    }

    unsigned int nBPs = patches_[0]->vecBPs.size();

    #pragma omp for schedule(runtime)
    for( unsigned int ipatch=0 ; ipatch<size() ; ipatch++ ) {
        for( unsigned int iBPs=0 ; iBPs<nBPs; iBPs++ ) {
            patches_[ipatch]->vecBPs[iBPs]->apply( params, patches_[ipatch], itime, localDiags );
        }
    }

    #pragma omp single
    for( unsigned int iBPs=0 ; iBPs<nBPs; iBPs++ ) {
        BinaryProcesses::debug( params, itime, iBPs, *this );
    }
    #pragma omp barrier

    timers.collisions.update();
}

// For all patches, allocate a field if not allocated
void VectorPatch::allocateField( unsigned int ifield, Params &params )
{
    for( unsigned int ipatch=0 ; ipatch<size() ; ipatch++ ) {
        if( params.geometry != "AMcylindrical" ) {
            Field *field = emfields( ipatch )->allFields[ifield];
            if( field->data_ != NULL ) {
                continue;
            }
            if( ( field->name.substr( 0, 2 )=="Jx" ) && (!params.is_pxr) ) {
                field->allocateDims( 0, false );
            } else if( ( field->name.substr( 0, 2 )=="Jy" ) && (!params.is_pxr) ) {
                field->allocateDims( 1, false );
            } else if( ( field->name.substr( 0, 2 )=="Jz" ) && (!params.is_pxr) ) {
                field->allocateDims( 2, false );
            } else if( ( field->name.substr( 0, 2 )=="Rh" ) || (params.is_pxr) ) {
                field->allocateDims();
            }
            //MESSAGE("HNA4");
        } else {
            cField2D *field = static_cast<cField2D *>( emfields( ipatch )->allFields[ifield] );
            if( field->cdata_ != NULL ) {
                continue;
            }
            if( ( field->name.substr( 0, 2 )=="Jl" ) && (!params.is_pxr) ) {
                field->allocateDims( 0, false );
            } else if( ( field->name.substr( 0, 2 )=="Jr" ) && (!params.is_pxr) ) {
                field->allocateDims( 1, false );
            } else if( ( field->name.substr( 0, 2 )=="Jt" ) && (!params.is_pxr) ) {
                field->allocateDims( 2, false );
            } else if( ( field->name.substr( 0, 2 )=="Rh" ) || (params.is_pxr) ) {
                field->allocateDims();
            }
        }
    }
}


// For each patch, apply external fields
void VectorPatch::applyExternalFields()
{
    for( unsigned int ipatch=0 ; ipatch<size() ; ipatch++ ) {
        patches_[ipatch]->EMfields->applyExternalFields( ( *this )( ipatch ) );    // Must be patch
    }
}


// For each patch, apply external fields
void VectorPatch::applyPrescribedFields(double time)
{
    for( unsigned int ipatch=0 ; ipatch<size() ; ipatch++ ) {
        patches_[ipatch]->EMfields->applyPrescribedFields( ( *this )( ipatch ), time );
    }
}

//! Method use to reset the real value of all fields on which we imposed an external time field
void VectorPatch::resetPrescribedFields()
{
    #pragma omp for schedule(static)
    for( unsigned int ipatch=0 ; ipatch<size() ; ipatch++ ) {
        patches_[ipatch]->EMfields->resetPrescribedFields();
    }
}

// For each patch, apply external fields
void VectorPatch::saveExternalFields( Params &params )
{
    if( params.save_magnectic_fields_for_SM ) {
        for( unsigned int ipatch=0 ; ipatch<size() ; ipatch++ ) {
            patches_[ipatch]->EMfields->saveExternalFields( ( *this )( ipatch ) );    // Must be patch
        }
    }
}

// Combines info on memory from all MPI processes
string combineMemoryConsumption( SmileiMPI *smpi, long int data, string name )
{
    long int maxData( 0 );
    MPI_Reduce( &data, &maxData, 1, MPI_LONG, MPI_MAX, 0, MPI_COMM_WORLD );

    double globalData = ( double )data / 1024./1024./1024.;
    MPI_Reduce( smpi->isMaster()?MPI_IN_PLACE:&globalData, &globalData, 1, MPI_DOUBLE, MPI_SUM, 0, MPI_COMM_WORLD );

    ostringstream t("");
    t << setw(22) << name << ": "
      << "Master " << ( int )( ( double )data / 1024./1024. ) << " MB;   "
      << "Max " << ( int )( ( double )maxData / 1024./1024. ) << " MB;   "
      << "Global " << setprecision( 3 ) << globalData << " GB";
    return t.str();
}

// Print information on the memory consumption
void VectorPatch::checkMemoryConsumption( SmileiMPI *smpi, VectorPatch *region_vecpatches )
{
    // Particles memory
    long int particlesMem( 0 );
    for( unsigned int ipatch=0 ; ipatch<size() ; ipatch++ ) {
        for( unsigned int ispec=0 ; ispec<patches_[ipatch]->vecSpecies.size(); ispec++ ) {
            particlesMem += patches_[ipatch]->vecSpecies[ispec]->getMemFootPrint();
        }
    }
    string m = combineMemoryConsumption( smpi, particlesMem, "Particles" );
    MESSAGE( m );

    // Fields memory (including per species and averaged fields, etc)
    long int fieldsMem( 0 );
    for( unsigned int ipatch=0 ; ipatch<size() ; ipatch++ ) {
        fieldsMem += patches_[ipatch]->EMfields->getMemFootPrint();
    }
    m = combineMemoryConsumption( smpi, fieldsMem, "Fields" );
    MESSAGE( m );

    // Fields from SDMD grid
    if( ! region_vecpatches->patches_.empty() ) {
        long int RegionMem = region_vecpatches->patches_[0]->EMfields->getMemFootPrint();
        m = combineMemoryConsumption( smpi, RegionMem, "SDMD grid" );
        MESSAGE( m );
    }

    // Diags memory
    vector<Diagnostic*> allDiags( 0 );
    allDiags.insert( allDiags.end(), globalDiags.begin(), globalDiags.end() );
    allDiags.insert( allDiags.end(), localDiags.begin(), localDiags.end() );
    for( unsigned int idiags=0 ; idiags<allDiags.size() ; idiags++ ) {
        long int diagsMem = allDiags[idiags]->getMemFootPrint();
        m = combineMemoryConsumption( smpi, diagsMem, allDiags[idiags]->filename );
        MESSAGE( m );
    }

    // Read value in /proc/pid/status
    //Tools::printMemFootPrint( "End Initialization" );
}


void VectorPatch::saveOldRho( Params &params )
{

    //Spectral methods need the old density. This function is not called in FDTD.
    int n=0;
    if( params.geometry!="AMcylindrical" ) {
        #pragma omp for schedule(static)
        for( unsigned int ipatch=0 ; ipatch<this->size() ; ipatch++ ) {
            n = ( *this )( ipatch )->EMfields->rhoold_->dims_[0]*( *this )( ipatch )->EMfields->rhoold_->dims_[1]; //*(*this)(ipatch)->EMfields->rhoold_->dims_[2];
            if( params.nDim_field ==3 ) {
                n*=( *this )( ipatch )->EMfields->rhoold_->dims_[2];
            }
            std::memcpy( ( *this )( ipatch )->EMfields->rhoold_->data_, ( *this )( ipatch )->EMfields->rho_->data_, sizeof( double )*n );
        }
    } else {
        cField2D *rho, *rhoold;
        #pragma omp for schedule(static)
        for( unsigned int ipatch=0 ; ipatch<this->size() ; ipatch++ ) {
            ElectroMagnAM* amfield = static_cast<ElectroMagnAM *>( ( *this )( ipatch )->EMfields);
            n = amfield->rho_old_AM_[0]->dims_[0] * amfield->rho_old_AM_[0]->dims_[1];
            for( unsigned int imode=0 ; imode < params.nmodes ; imode++ ) {
                rho = amfield->rho_AM_[imode];
                rhoold = amfield->rho_old_AM_[imode];
                std::memcpy( &((*rhoold)(0,0)), &((*rho)(0,0)) , sizeof( complex<double> )*n );
            }
        }

    }
}


void VectorPatch::setMagneticFieldsForDiagnostic( Params &params )
{
    if ( !params.is_spectral ) {
        ERROR( "Should not come here for non spectral solver" );
    }

    if ( params.geometry!="AMcylindrical" ) {
        #pragma omp for schedule(static)
        for( unsigned int ipatch=0 ; ipatch<this->size() ; ipatch++ ) {
            ElectroMagn* emfield = static_cast<ElectroMagn *>( ( *this )( ipatch )->EMfields);
            if ( emfield->Bx_->data_ != emfield->Bx_m->data_ ) {
                emfield->Bx_->deallocateDataAndSetTo( emfield->Bx_m );
                emfield->By_->deallocateDataAndSetTo( emfield->By_m );
                emfield->Bz_->deallocateDataAndSetTo( emfield->Bz_m );
            }
        }
    }
    else {
        #pragma omp for schedule(static)
        for( unsigned int ipatch=0 ; ipatch<this->size() ; ipatch++ ) {
            ElectroMagnAM* amfield = static_cast<ElectroMagnAM *>( ( *this )( ipatch )->EMfields);
            if ( amfield->Bl_[0]->cdata_ != amfield->Bl_m[0]->cdata_ ) {
                for( unsigned int imode=0 ; imode < params.nmodes ; imode++ ) {
                    amfield->Bl_[imode]->deallocateDataAndSetTo( amfield->Bl_m[imode] );
                    amfield->Br_[imode]->deallocateDataAndSetTo( amfield->Br_m[imode] );
                    amfield->Bt_[imode]->deallocateDataAndSetTo( amfield->Bt_m[imode] );
                }
            }
        }
    }

}


// Print information on the memory consumption
void VectorPatch::checkExpectedDiskUsage( SmileiMPI *smpi, Params &params, Checkpoint &checkpoint )
{
    if( smpi->isMaster() ) {

        MESSAGE( 1, "WARNING: disk usage by non-uniform particles maybe strongly underestimated," );
        MESSAGE( 1, "   especially when particles are created at runtime (ionization, pair generation, etc.)" );
        MESSAGE( 1, "" );

        // Find the initial and final timesteps for this simulation
        int istart = 0, istop = params.n_time;
        // If restarting simulation define the starting point
        if( params.restart ) {
            istart = checkpoint.this_run_start_step+1;
        }
        // If leaving the simulation after dump, define the stopping point
        if( checkpoint.dump_step > 0 && checkpoint.exit_after_dump ) {
            int ncheckpoint = ( istart/( int )checkpoint.dump_step ) + 1;
            int nextdumptime = ncheckpoint * ( int )checkpoint.dump_step;
            if( nextdumptime < istop ) {
                istop = nextdumptime;
            }
        }

        MESSAGE( 1, "Expected disk usage for diagnostics:" );
        // Calculate the footprint from local then global diagnostics
        uint64_t diagnostics_footprint = 0;
        for( unsigned int idiags=0 ; idiags<localDiags.size() ; idiags++ ) {
            uint64_t footprint = localDiags[idiags]->getDiskFootPrint( istart, istop, patches_[0] );
            diagnostics_footprint += footprint;
            MESSAGE( 2, "File " << localDiags[idiags]->filename << ": " << Tools::printBytes( footprint ) );
        }
        for( unsigned int idiags=0 ; idiags<globalDiags.size() ; idiags++ ) {
            uint64_t footprint = globalDiags[idiags]->getDiskFootPrint( istart, istop, patches_[0] );
            diagnostics_footprint += footprint;
            MESSAGE( 2, "File " << globalDiags[idiags]->filename << ": " << Tools::printBytes( footprint ) );
        }
        MESSAGE( 1, "Total disk usage for diagnostics: " << Tools::printBytes( diagnostics_footprint ) );
        MESSAGE( 1, "" );

        // If checkpoints to be written, estimate their size
        if( checkpoint.dump_step > 0 || checkpoint.dump_minutes > 0 ) {
            MESSAGE( 1, "Expected disk usage for each checkpoint:" );

            // - Contribution from the grid
            ElectroMagn *EM = patches_[0]->EMfields;
            //     * Calculate first the number of grid points in total
            uint64_t n_grid_points = 1;
            for( unsigned int i=0; i<params.nDim_field; i++ ) {
                n_grid_points *= ( params.patch_size_[i] + 2*params.oversize[i]+1 );
            }
            n_grid_points *= params.tot_number_of_patches;
            //     * Now calculate the total number of fields
            unsigned int n_fields = 9;
            if( EM->filter_ ) {
                n_fields += EM->filter_->Ex_.size() + EM->filter_->Ey_.size() + EM->filter_->Ez_.size();
            }
            for( unsigned int idiag=0; idiag<EM->allFields_avg.size(); idiag++ ) {
                n_fields += EM->allFields_avg[idiag].size();
            }
            //     * Conclude the total field disk footprint
            uint64_t checkpoint_fields_footprint = n_grid_points * ( uint64_t )( n_fields * sizeof( double ) );
            MESSAGE( 2, "For fields: " << Tools::printBytes( checkpoint_fields_footprint ) );

            // - Contribution from particles
            uint64_t checkpoint_particles_footprint = 0;
            for( unsigned int ispec=0 ; ispec<patches_[0]->vecSpecies.size() ; ispec++ ) {
                Species *s = patches_[0]->vecSpecies[ispec];
                Particles *p = s->particles;
                //     * Calculate the size of particles' individual parameters
                uint64_t one_particle_size = 0;
                one_particle_size += ( p->Position.size() + p->Momentum.size() + 1 ) * sizeof( double );
                one_particle_size += 1 * sizeof( short );
                if( p->tracked ) {
                    one_particle_size += 1 * sizeof( uint64_t );
                }
                //     * Calculate an approximate number of particles
                PeekAtSpecies peek( params, ispec );
                uint64_t number_of_particles = peek.totalNumberofParticles();
                //     * Calculate the size of the particles->first_index and particles->last_index arrays
                uint64_t b_size = ( s->particles->first_index.size() + s->particles->last_index.size() ) * params.tot_number_of_patches * sizeof( int );
                //     * Conclude the disk footprint of this species
                checkpoint_particles_footprint += one_particle_size*number_of_particles + b_size;
            }
            MESSAGE( 2, "For particles: " << Tools::printBytes( checkpoint_particles_footprint ) );

            // - Contribution from diagnostics
            uint64_t checkpoint_diags_footprint = 0;
            //     * Averaged field diagnostics
            n_fields = 0;
            for( unsigned int idiag=0; idiag<EM->allFields_avg.size(); idiag++ ) {
                n_fields += EM->allFields_avg[idiag].size();
            }
            checkpoint_diags_footprint += n_grid_points * ( uint64_t )( n_fields * sizeof( double ) );
            //     * Screen diagnostics
            for( unsigned int idiag=0; idiag<globalDiags.size(); idiag++ )
                if( DiagnosticScreen *screen = dynamic_cast<DiagnosticScreen *>( globalDiags[idiag] ) ) {
                    checkpoint_diags_footprint += screen->getData()->size() * sizeof( double );
                }
            MESSAGE( 2, "For diagnostics: " << Tools::printBytes( checkpoint_diags_footprint ) );

            uint64_t checkpoint_footprint = checkpoint_fields_footprint + checkpoint_particles_footprint + checkpoint_diags_footprint;
            MESSAGE( 1, "Total disk usage for one checkpoint: " << Tools::printBytes( checkpoint_footprint ) );
        }

    }
}

// ---------------------------------------------------------------------------------------------------------------------
// Moving window
// ---------------------------------------------------------------------------------------------------------------------

//! Move the window
void VectorPatch::moveWindow(
    Params    &params,
    SmileiMPI *smpi,
    Region    &region,
    SimWindow *simWindow,
    double    time_dual, 
    Timers    &timers,
    int       itime
    )
{
    timers.movWindow.restart();

    // Bring all particles and field grids to the Host (except species grids)
#if defined( SMILEI_ACCELERATOR_MODE)
    if( simWindow->isMoving( time_dual ) || itime == simWindow->getAdditionalShiftsIteration() ) {
        copyParticlesFromDeviceToHost();
        copyDeviceStateToHost(true,false);
    }
#endif

    simWindow->shift( (*this), smpi, params, itime, time_dual, region );

    if (itime == simWindow->getAdditionalShiftsIteration() ) {
        int adjust = simWindow->isMoving(time_dual)?0:1;
        for (unsigned int n=0;n < simWindow->getNumberOfAdditionalShifts()-adjust; n++)
            simWindow->shift( (*this), smpi, params, itime, time_dual, region );
    }

    // Copy all Fields and Particles to the device
#if defined( SMILEI_ACCELERATOR_MODE)
    if( simWindow->isMoving( time_dual ) || itime == simWindow->getAdditionalShiftsIteration() ) {
        //copyEMFieldsFromHostToDevice();
        copyParticlesFromHostToDevice();
    }
#endif

    timers.movWindow.update();
}

// ---------------------------------------------------------------------------------------------------------------------
// Envelopp
// ---------------------------------------------------------------------------------------------------------------------


void VectorPatch::runEnvelopeModule( Params &params,
        SmileiMPI *smpi,
        SimWindow *simWindow,
        double time_dual, Timers &timers, int itime )
{
    // interpolate envelope for susceptibility deposition, project susceptibility for envelope equation, momentum advance
    ponderomotiveUpdateSusceptibilityAndMomentum( params, smpi, simWindow, time_dual, timers, itime );

    // comm and sum susceptibility
    sumSusceptibility( params, time_dual, timers, itime, simWindow, smpi );

    // solve envelope equation and comm envelope
    solveEnvelope( params, simWindow, itime, time_dual, timers, smpi );

    // interp updated envelope for position advance, update positions and currents for Maxwell's equations
    ponderomotiveUpdatePositionAndCurrents( params, smpi, simWindow, time_dual, timers, itime );

}

// ---------------------------------------------------------------------------------------------------------------------
// For all patch, update momentum for particles interacting with envelope
// ---------------------------------------------------------------------------------------------------------------------
void VectorPatch::ponderomotiveUpdateSusceptibilityAndMomentum( Params &params,
        SmileiMPI *smpi,
        SimWindow *simWindow,
        double time_dual, Timers &timers, int itime )
{

    #pragma omp single
    diag_flag = needsRhoJsNow( itime );

    timers.particles.restart();

#ifdef _OMPTASKS
    #pragma omp single
    {
        int n_buffers = (( *this ).size()) * (( *this )( 0 )->vecSpecies.size());
        smpi->resizeBuffers(n_buffers,params.geometry=="AMcylindrical"); // there will be Npatches*Nspecies buffers for dynamics with tasks
    }
#endif

#ifdef _OMPTASKS
    #pragma omp for schedule(static)
    for( unsigned int ipatch=0 ; ipatch<this->size() ; ipatch++ ) {
        ( *this )( ipatch )->EMfields->restartEnvChi();
        #ifdef _OMPTASKS
        if(diag_flag) {( *this )( ipatch )->EMfields->restartEnvChis();}
        #endif
    } // end ipatch
#endif

#  ifdef _PARTEVENTTRACING
    bool diag_PartEventTracing = smpi->diagPartEventTracing( time_dual, params.timestep);
    if (diag_PartEventTracing) smpi->reference_time = MPI_Wtime();
#  endif


    #pragma omp single
    diag_flag = needsRhoJsNow( itime );

    timers.particles.restart();

#ifndef _OMPTASKS
    // if tasks are not activated
    ponderomotiveUpdateSusceptibilityAndMomentumWithoutTasks( params, smpi, simWindow,
                          time_dual, timers, itime );
#else
    // if tasks are activated
    ponderomotiveUpdateSusceptibilityAndMomentumWithTasks(    params, smpi, simWindow,
                          time_dual, timers, itime );
#endif

    timers.particles.update( );
#ifdef __DETAILED_TIMERS
    timers.interp_fields_env.update( *this, params.printNow( itime ) );
    timers.proj_susceptibility.update( *this, params.printNow( itime ) );
    timers.push_mom.update( *this, params.printNow( itime ) );
#endif

} // END ponderomotiveUpdateSusceptibilityAndMomentum

void VectorPatch::ponderomotiveUpdatePositionAndCurrents( Params &params,
        SmileiMPI *smpi,
        SimWindow *simWindow,
        double time_dual, Timers &timers, int itime )
{

    #pragma omp single
    diag_flag = needsRhoJsNow( itime );

    timers.particles.restart();

#ifdef _PARTEVENTTRACING
    bool diag_PartEventTracing {false};
    diag_PartEventTracing = smpi->diagPartEventTracing( time_dual, params.timestep);
    // if (diag_PartEventTracing) smpi->reference_time = MPI_Wtime();
#endif

#ifdef _OMPTASKS
    #pragma omp single
    {
        int n_buffers = (( *this ).size()) * (( *this )( 0 )->vecSpecies.size());
        smpi->resizeBuffers(n_buffers,params.geometry=="AMcylindrical"); // there will be Npatches*Nspecies buffers for dynamics with tasks
    }
#endif

#ifndef _OMPTASKS
    // if tasks are not activated
    ponderomotiveUpdatePositionAndCurrentsWithoutTasks( params, smpi, simWindow,
                          time_dual, timers, itime );
#else
    // if tasks are activated
    ponderomotiveUpdatePositionAndCurrentsWithTasks(    params, smpi, simWindow,
                          time_dual, timers, itime );
#endif

// Write Task tracing output files
#ifdef _PARTEVENTTRACING
    #ifdef _OMPTASKS
    #pragma omp taskwait
    #endif
    #pragma omp single
    {
        int iteration = int((time_dual-0.5*params.timestep)/params.timestep);
        if(diag_PartEventTracing) writeParticleEventTracingOutput(params, smpi, iteration);
    } // end single
#endif

    timers.particles.update( params.printNow( itime ) );
#ifdef __DETAILED_TIMERS
    timers.interp_env_old.update( *this, params.printNow( itime ) );
    timers.proj_currents.update( *this, params.printNow( itime ) );
    timers.push_pos.update( *this, params.printNow( itime ) );
    timers.cell_keys.update( *this, params.printNow( itime ) );
#endif

    timers.syncPart.restart();
    for( unsigned int ispec=0 ; ispec<( *this )( 0 )->vecSpecies.size(); ispec++ ) {
        if( ( *this )( 0 )->vecSpecies[ispec]->isProj( time_dual, simWindow ) ) {
            SyncVectorPatch::exchangeParticles( ( *this ), ispec, params, smpi ); // Included sortParticles
        } // end condition on species
    } // end loop on species
    timers.syncPart.update( params.printNow( itime ) );



} // END ponderomotiveUpdatePositionAndCurrents


void VectorPatch::initNewEnvelope( Params & )
{
    if( ( *this )( 0 )->EMfields->envelope!=NULL ) {
        // for all patches, init new envelope from input namelist parameters
        for( unsigned int ipatch=0 ; ipatch<this->size() ; ipatch++ ) {
            ( *this )( ipatch )->EMfields->envelope->initEnvelope( ( *this )( ipatch ), ( *this )( ipatch )->EMfields );
        } // end loop on patches
    }
} // END initNewEnvelope


void VectorPatch::allocateDataOnDevice(Params &params,
                                       SmileiMPI *smpi,
                                       RadiationTables *radiation_tables,
                                       MultiphotonBreitWheelerTables *multiphoton_Breit_Wheeler_tables)
{
                                         
#if defined( SMILEI_ACCELERATOR_MODE )
    // TODO(Etienne M): FREE. If we have load balancing or other patch
    // creation/destruction available (which is not the case on GPU ATM),
    // we should be taking care of freeing this GPU memory.

    const int npatches = this->size();

    const int sizeofJx  = patches_[0]->EMfields->Jx_->size();
    const int sizeofJy  = patches_[0]->EMfields->Jy_->size();
    const int sizeofJz  = patches_[0]->EMfields->Jz_->size();
    const int sizeofRho = patches_[0]->EMfields->rho_->size();

    const int sizeofEx = patches_[0]->EMfields->Ex_->size();
    const int sizeofEy = patches_[0]->EMfields->Ey_->size();
    const int sizeofEz = patches_[0]->EMfields->Ez_->size();

    const int sizeofBx = patches_[0]->EMfields->Bx_->size();
    const int sizeofBy = patches_[0]->EMfields->By_->size();
    const int sizeofBz = patches_[0]->EMfields->Bz_->size();

    for( int ipatch=0 ; ipatch<npatches ; ipatch++ ) {

        // Initialize particles data structures on GPU, and synchronize it
        for( unsigned int ispec = 0; ispec < ( *this )( ipatch )->vecSpecies.size(); ispec++ ) {
            Species *spec = species( ipatch, ispec );
            spec->particles->initializeDataOnDevice();
            spec->particles_to_move->initializeDataOnDevice();

            // Create photon species on the device
            if ( spec->radiation_model_ == "mc" && spec->photon_species_) {
                spec->radiated_photons_->initializeDataOnDevice();
            }

            // Create pair species on the device
            if ( spec->mBW_pair_species_[0] && spec->mBW_pair_species_[1]) {
                 spec->mBW_pair_particles_[0]->initializeDataOnDevice();
                 spec->mBW_pair_particles_[1]->initializeDataOnDevice();
            }

            //#pragma acc enter data copyin(spec->nrj_radiation)
        }

        // Allocate field data structures on GPU
        const double *const Jx  = patches_[ipatch]->EMfields->Jx_->data();
        const double *const Jy  = patches_[ipatch]->EMfields->Jy_->data();
        const double *const Jz  = patches_[ipatch]->EMfields->Jz_->data();
        const double *const Rho = patches_[ipatch]->EMfields->rho_->data();

        smilei::tools::gpu::HostDeviceMemoryManagement::DeviceAllocate( Jx, sizeofJx );
        smilei::tools::gpu::HostDeviceMemoryManagement::DeviceAllocate( Jy, sizeofJy );
        smilei::tools::gpu::HostDeviceMemoryManagement::DeviceAllocate( Jz, sizeofJz );
        smilei::tools::gpu::HostDeviceMemoryManagement::DeviceAllocate( Rho, sizeofRho );

        const double *const Ex = patches_[ipatch]->EMfields->Ex_->data();
        const double *const Ey = patches_[ipatch]->EMfields->Ey_->data();
        const double *const Ez = patches_[ipatch]->EMfields->Ez_->data();

        smilei::tools::gpu::HostDeviceMemoryManagement::DeviceAllocate( Ex, sizeofEx );
        smilei::tools::gpu::HostDeviceMemoryManagement::DeviceAllocate( Ey, sizeofEy );
        smilei::tools::gpu::HostDeviceMemoryManagement::DeviceAllocate( Ez, sizeofEz );

        const double *const Bmx = patches_[ipatch]->EMfields->Bx_m->data();
        const double *const Bmy = patches_[ipatch]->EMfields->By_m->data();
        const double *const Bmz = patches_[ipatch]->EMfields->Bz_m->data();

        smilei::tools::gpu::HostDeviceMemoryManagement::DeviceAllocate( Bmx, sizeofBx );
        smilei::tools::gpu::HostDeviceMemoryManagement::DeviceAllocate( Bmy, sizeofBy );
        smilei::tools::gpu::HostDeviceMemoryManagement::DeviceAllocate( Bmz, sizeofBz );

        const double *const Bx = patches_[ipatch]->EMfields->Bx_->data();
        const double *const By = patches_[ipatch]->EMfields->By_->data();
        const double *const Bz = patches_[ipatch]->EMfields->Bz_->data();

        smilei::tools::gpu::HostDeviceMemoryManagement::DeviceAllocateAndCopyHostToDevice( Bx, sizeofBx );
        smilei::tools::gpu::HostDeviceMemoryManagement::DeviceAllocateAndCopyHostToDevice( By, sizeofBy );
        smilei::tools::gpu::HostDeviceMemoryManagement::DeviceAllocateAndCopyHostToDevice( Bz, sizeofBz );
        
    } // end patch loop

    // TODO(Etienne M): We should create a function that does the copy of the radiation table.
    // Here we should only allocate data.

    // Tables for radiation processes
    if( params.has_Niel_radiation_ || params.has_MC_radiation_ || params.has_LL_radiation_ ) {
        #pragma acc enter data copyin (radiation_tables)
    }

    std::string niel_computation_method = radiation_tables->getNielHComputationMethod();

    if( params.has_Niel_radiation_ && niel_computation_method == "table") {

        #pragma acc enter data copyin (radiation_tables->niel_)

        const int niel_table_size         = radiation_tables->niel_.size_;
        const double *const niel_table    = &( radiation_tables->niel_.data_[0] );
        smilei::tools::gpu::HostDeviceMemoryManagement::DeviceAllocateAndCopyHostToDevice( niel_table, niel_table_size );
    }

    if( params.has_MC_radiation_ ) {

        const int integfochi_table_size        = radiation_tables->integfochi_.size_;
        const int min_photon_chi_size          = radiation_tables->xi_.dim_size_[0];
        const int xi_table_size                = radiation_tables->xi_.size_;

        const double *const integfochi_table     = &( radiation_tables->integfochi_.data_[0] );
        const double *const min_photon_chi_table = &( radiation_tables->xi_.axis1_min_[0] );
        const double *const xi_table             = &( radiation_tables->xi_.data_[0] );

        smilei::tools::gpu::HostDeviceMemoryManagement::DeviceAllocateAndCopyHostToDevice( integfochi_table, integfochi_table_size );
        smilei::tools::gpu::HostDeviceMemoryManagement::DeviceAllocateAndCopyHostToDevice( min_photon_chi_table, min_photon_chi_size );
        smilei::tools::gpu::HostDeviceMemoryManagement::DeviceAllocateAndCopyHostToDevice( xi_table, xi_table_size );
    }

    // Table for multiphoton Breit-Wheeler pair creation
    if (params.has_multiphoton_Breit_Wheeler_) {

        const int T_table_size                     = multiphoton_Breit_Wheeler_tables->T_.size_;
        const int min_particle_chi_size            = multiphoton_Breit_Wheeler_tables->xi_.dim_size_[0];
        const int xi_table_size                    = multiphoton_Breit_Wheeler_tables->xi_.size_;

        const double *const T_table                = &( multiphoton_Breit_Wheeler_tables->T_.data_[0] );
        const double *const min_particle_chi_table = &( multiphoton_Breit_Wheeler_tables->xi_.axis1_min_[0] );
        const double *const xi_table               = &( multiphoton_Breit_Wheeler_tables->xi_.data_[0] );

        smilei::tools::gpu::HostDeviceMemoryManagement::DeviceAllocateAndCopyHostToDevice( T_table, T_table_size );
        smilei::tools::gpu::HostDeviceMemoryManagement::DeviceAllocateAndCopyHostToDevice( min_particle_chi_table, min_particle_chi_size );
        smilei::tools::gpu::HostDeviceMemoryManagement::DeviceAllocateAndCopyHostToDevice( xi_table, xi_table_size );
    }
#else
    ERROR( "GPU related code should not be reached in CPU mode!" );
#endif
}

//! Clean data allocated on device
void VectorPatch::cleanDataOnDevice( Params &params, SmileiMPI *smpi,
                                    RadiationTables *radiation_tables,
                                    MultiphotonBreitWheelerTables *multiphoton_Breit_Wheeler_tables)
{
#if defined( SMILEI_OPENACC_MODE ) || defined( SMILEI_ACCELERATOR_GPU_OMP )

    const int npatches = this->size();

    // const int sizeofJx  = patches_[0]->EMfields->Jx_->size();
    // const int sizeofJy  = patches_[0]->EMfields->Jy_->size();
    // const int sizeofJz  = patches_[0]->EMfields->Jz_->size();
    // const int sizeofRho = patches_[0]->EMfields->rho_->size();

    // const int sizeofBx = patches_[0]->EMfields->Bx_m->size();
    // const int sizeofBy = patches_[0]->EMfields->By_m->size();
    // const int sizeofBz = patches_[0]->EMfields->Bz_m->size();

    for( int ipatch=0 ; ipatch<npatches ; ipatch++ ) {

        // double *const Jx  = patches_[ipatch]->EMfields->Jx_->data();
        // double *const Jy  = patches_[ipatch]->EMfields->Jy_->data();
        // double *const Jz  = patches_[ipatch]->EMfields->Jz_->data();
        // double *const Rho = patches_[ipatch]->EMfields->rho_->data();

        // double *const Ex = patches_[ipatch]->EMfields->Ex_->data();
        // double *const Ey = patches_[ipatch]->EMfields->Ey_->data();
        // double *const Ez = patches_[ipatch]->EMfields->Ez_->data();

        // double *const Bmx = patches_[ipatch]->EMfields->Bx_m->data();
        // double *const Bmy = patches_[ipatch]->EMfields->By_m->data();
        // double *const Bmz = patches_[ipatch]->EMfields->Bz_m->data();

        // double *const Bx = patches_[ipatch]->EMfields->Bx_->data();
        // double *const By = patches_[ipatch]->EMfields->By_->data();
        // double *const Bz = patches_[ipatch]->EMfields->Bz_->data();

        // smilei::tools::gpu::HostDeviceMemoryManagement::DeviceFree( Jx, sizeofJx );
        // smilei::tools::gpu::HostDeviceMemoryManagement::DeviceFree( Jy, sizeofJy );
        // smilei::tools::gpu::HostDeviceMemoryManagement::DeviceFree( Jz, sizeofJz );
        // smilei::tools::gpu::HostDeviceMemoryManagement::DeviceFree( Rho, sizeofRho );

        // smilei::tools::gpu::HostDeviceMemoryManagement::DeviceFree( Ex, sizeofJx );
        // smilei::tools::gpu::HostDeviceMemoryManagement::DeviceFree( Ey, sizeofJy );
        // smilei::tools::gpu::HostDeviceMemoryManagement::DeviceFree( Ez, sizeofJz );

        // smilei::tools::gpu::HostDeviceMemoryManagement::DeviceFree( Bmx, sizeofBx );
        // smilei::tools::gpu::HostDeviceMemoryManagement::DeviceFree( Bmy, sizeofBy );
        // smilei::tools::gpu::HostDeviceMemoryManagement::DeviceFree( Bmz, sizeofBz );

        // smilei::tools::gpu::HostDeviceMemoryManagement::DeviceFree( Bx, sizeofBx );
        // smilei::tools::gpu::HostDeviceMemoryManagement::DeviceFree( By, sizeofBy );
        // smilei::tools::gpu::HostDeviceMemoryManagement::DeviceFree( Bz, sizeofBz );

        patches_[ipatch]->EMfields->Jx_->deleteOnDevice();
        patches_[ipatch]->EMfields->Jy_->deleteOnDevice();
        patches_[ipatch]->EMfields->Jz_->deleteOnDevice();
        patches_[ipatch]->EMfields->rho_->deleteOnDevice();

        patches_[ipatch]->EMfields->Ex_->deleteOnDevice();
        patches_[ipatch]->EMfields->Ey_->deleteOnDevice();
        patches_[ipatch]->EMfields->Ez_->deleteOnDevice();

        patches_[ipatch]->EMfields->Bx_->deleteOnDevice();
        patches_[ipatch]->EMfields->By_->deleteOnDevice();
        patches_[ipatch]->EMfields->Bz_->deleteOnDevice();

        patches_[ipatch]->EMfields->Bx_m->deleteOnDevice();
        patches_[ipatch]->EMfields->By_m->deleteOnDevice();
        patches_[ipatch]->EMfields->Bz_m->deleteOnDevice();

    }

    std::string niel_computation_method = radiation_tables->getNielHComputationMethod();

    if( params.has_Niel_radiation_ && niel_computation_method == "table") {

        #pragma acc enter data copyin (radiation_tables->niel_)

        const int niel_table_size         = radiation_tables->niel_.size_;
        double *const niel_table    = &( radiation_tables->niel_.data_[0] );
        smilei::tools::gpu::HostDeviceMemoryManagement::DeviceFree( niel_table, niel_table_size );
    }

    if( params.has_MC_radiation_ ) {

        const int integfochi_table_size        = radiation_tables->integfochi_.size_;
        const int min_photon_chi_size          = radiation_tables->xi_.dim_size_[0];
        const int xi_table_size                = radiation_tables->xi_.size_;

        double *const integfochi_table     = &( radiation_tables->integfochi_.data_[0] );
        double *const min_photon_chi_table = &( radiation_tables->xi_.axis1_min_[0] );
        double *const xi_table             = &( radiation_tables->xi_.data_[0] );

        smilei::tools::gpu::HostDeviceMemoryManagement::DeviceFree( integfochi_table, integfochi_table_size );
        smilei::tools::gpu::HostDeviceMemoryManagement::DeviceFree( min_photon_chi_table, min_photon_chi_size );
        smilei::tools::gpu::HostDeviceMemoryManagement::DeviceFree( xi_table, xi_table_size );
    }

    // Table for multiphoton Breit-Wheeler pair creation
    if (params.has_multiphoton_Breit_Wheeler_) {

        const int T_table_size                     = multiphoton_Breit_Wheeler_tables->T_.size_;
        const int min_particle_chi_size            = multiphoton_Breit_Wheeler_tables->xi_.dim_size_[0];
        const int xi_table_size                    = multiphoton_Breit_Wheeler_tables->xi_.size_;

        double *const T_table                = &( multiphoton_Breit_Wheeler_tables->T_.data_[0] );
        double *const min_particle_chi_table = &( multiphoton_Breit_Wheeler_tables->xi_.axis1_min_[0] );
        double *const xi_table               = &( multiphoton_Breit_Wheeler_tables->xi_.data_[0] );

        smilei::tools::gpu::HostDeviceMemoryManagement::DeviceFree( T_table, T_table_size );
        smilei::tools::gpu::HostDeviceMemoryManagement::DeviceFree( min_particle_chi_table, min_particle_chi_size );
        smilei::tools::gpu::HostDeviceMemoryManagement::DeviceFree( xi_table, xi_table_size );

    }
#else
    ERROR( "GPU related code should not be reached in CPU mode!" );
#endif
}

//! Field Synchronization from the GPU (Device) to the CPU
//! This function updates the data on the host from the data located on the device
void VectorPatch::copyEMFieldsFromHostToDevice()
{
#if defined( SMILEI_ACCELERATOR_MODE )
    // TODO(Etienne M): Check if we can get better throughput by using async calls

    const int npatches = this->size();

    // const int sizeofEx = patches_[0]->EMfields->Ex_->size();
    // const int sizeofEy = patches_[0]->EMfields->Ey_->size();
    // const int sizeofEz = patches_[0]->EMfields->Ez_->size();

    // const int sizeofBx = patches_[0]->EMfields->Bx_m->size();
    // const int sizeofBy = patches_[0]->EMfields->By_m->size();
    // const int sizeofBz = patches_[0]->EMfields->Bz_m->size();

    for( int ipatch = 0; ipatch < npatches; ipatch++ ) {

        patches_[ipatch]->EMfields->Ex_->copyFromHostToDevice();
        patches_[ipatch]->EMfields->Ey_->copyFromHostToDevice();
        patches_[ipatch]->EMfields->Ez_->copyFromHostToDevice();

        // const double *const Ex = patches_[ipatch]->EMfields->Ex_->data();
        // const double *const Ey = patches_[ipatch]->EMfields->Ey_->data();
        // const double *const Ez = patches_[ipatch]->EMfields->Ez_->data();

        // smilei::tools::gpu::HostDeviceMemoryManagement::CopyHostToDevice( Ex, sizeofEx );
        // smilei::tools::gpu::HostDeviceMemoryManagement::CopyHostToDevice( Ey, sizeofEy );
        // smilei::tools::gpu::HostDeviceMemoryManagement::CopyHostToDevice( Ez, sizeofEz );

        patches_[ipatch]->EMfields->Bx_m->copyFromHostToDevice();
        patches_[ipatch]->EMfields->By_m->copyFromHostToDevice();
        patches_[ipatch]->EMfields->Bz_m->copyFromHostToDevice();

        // const double *const Bmx = patches_[ipatch]->EMfields->Bx_m->data();
        // const double *const Bmy = patches_[ipatch]->EMfields->By_m->data();
        // const double *const Bmz = patches_[ipatch]->EMfields->Bz_m->data();

        // smilei::tools::gpu::HostDeviceMemoryManagement::CopyHostToDevice( Bmx, sizeofBx );
        // smilei::tools::gpu::HostDeviceMemoryManagement::CopyHostToDevice( Bmy, sizeofBy );
        // smilei::tools::gpu::HostDeviceMemoryManagement::CopyHostToDevice( Bmz, sizeofBz );

        patches_[ipatch]->EMfields->Bx_->copyFromHostToDevice();
        patches_[ipatch]->EMfields->By_->copyFromHostToDevice();
        patches_[ipatch]->EMfields->Bz_->copyFromHostToDevice();

        // const double *const Bx = patches_[ipatch]->EMfields->Bx_->data();
        // const double *const By = patches_[ipatch]->EMfields->By_->data();
        // const double *const Bz = patches_[ipatch]->EMfields->Bz_->data();

        // smilei::tools::gpu::HostDeviceMemoryManagement::CopyHostToDevice( Bx, sizeofBx );
        // smilei::tools::gpu::HostDeviceMemoryManagement::CopyHostToDevice( By, sizeofBy );
        // smilei::tools::gpu::HostDeviceMemoryManagement::CopyHostToDevice( Bz, sizeofBz );
    }
#else
    ERROR( "GPU related code should not be reached in CPU mode!" );
#endif
}

#if defined( SMILEI_ACCELERATOR_MODE)

//! Copy all species particles from  Host to devices
void VectorPatch::copyParticlesFromHostToDevice()
{

    for( int ipatch = 0; ipatch < this->size(); ipatch++ ) {
        for( unsigned int ispec = 0; ispec < ( *this )( ipatch )->vecSpecies.size(); ispec++ ) {
            species( ipatch, ispec )->copyParticlesFromHostToDevice();
        }
    }
}

#endif

#if defined( SMILEI_ACCELERATOR_MODE)

//! copy all patch Particles from device to Host
void
VectorPatch::copyParticlesFromDeviceToHost()
{

<<<<<<< HEAD
	std::cerr << "copyParticle" << std::endl;

    for( int ipatch = 0; ipatch < this->size(); ipatch++ ) {
            for( unsigned int ispec = 0; ispec < ( *this )( ipatch )->vecSpecies.size(); ispec++ ) {
=======
    const int npatches = this->size();
    for( int ipatch = 0; ipatch < npatches; ipatch++ ) {
        for( unsigned int ispec = 0; ispec < ( *this )( ipatch )->vecSpecies.size(); ispec++ ) {
>>>>>>> fe025bd4
                species( ipatch, ispec )->particles->copyFromDeviceToHost();
#if defined ( SMILEI_ACCELERATOR_GPU_OMP )
                species( ipatch, ispec )->particles->setHostBinIndex();
#endif
                std::cerr 
                << "ipatch: " << ipatch
                << "ispec: "  << ispec
                << "last_index" << species( ipatch, ispec )->particles->numberOfParticles()
                << "size" << species( ipatch, ispec )->particles->size()
                << "device size" << species( ipatch, ispec )->particles->deviceSize()
                << "number of bins" << species( ipatch, ispec )->particles->last_index.size()
                << std::endl;
<<<<<<< HEAD
            }
=======

        }
>>>>>>> fe025bd4
    }
}

#endif

//! Sync all data (fields and particles) from device to host
void
VectorPatch::copyDeviceStateToHost(
    bool copy_fields,
    bool copy_species_J_and_rho)
{
#if defined( SMILEI_ACCELERATOR_MODE)
    // TODO(Etienne M): DIAGS may need more or less data copied from the GPU. We
    // need to either have more versatile copy functions, or to copy everything
    // from the GPU to the CPU (which is what we do ATM).

    const int npatches = this->size();

    for( int ipatch = 0; ipatch < npatches; ipatch++ ) {

        if (copy_fields) {

            patches_[ipatch]->EMfields->Jx_->copyFromDeviceToHost();
            patches_[ipatch]->EMfields->Jy_->copyFromDeviceToHost();
            patches_[ipatch]->EMfields->Jz_->copyFromDeviceToHost();
            patches_[ipatch]->EMfields->rho_->copyFromDeviceToHost();

            // const int sizeofJx  = patches_[0]->EMfields->Jx_->size();
            // const int sizeofJy  = patches_[0]->EMfields->Jy_->size();
            // const int sizeofJz  = patches_[0]->EMfields->Jz_->size();
            // const int sizeofRho = patches_[0]->EMfields->rho_->size();

            // double *const Jx  = patches_[ipatch]->EMfields->Jx_->data();
            // double *const Jy  = patches_[ipatch]->EMfields->Jy_->data();
            // double *const Jz  = patches_[ipatch]->EMfields->Jz_->data();
            // double *const Rho = patches_[ipatch]->EMfields->rho_->data();

            // smilei::tools::gpu::HostDeviceMemoryManagement::CopyDeviceToHost( Jx, sizeofJx );
            // smilei::tools::gpu::HostDeviceMemoryManagement::CopyDeviceToHost( Jy, sizeofJy );
            // smilei::tools::gpu::HostDeviceMemoryManagement::CopyDeviceToHost( Jz, sizeofJz );
            // smilei::tools::gpu::HostDeviceMemoryManagement::CopyDeviceToHost( Rho, sizeofRho );

            patches_[ipatch]->EMfields->Ex_->copyFromDeviceToHost();
            patches_[ipatch]->EMfields->Ey_->copyFromDeviceToHost();
            patches_[ipatch]->EMfields->Ez_->copyFromDeviceToHost();

            // const int sizeofEx = patches_[0]->EMfields->Ex_->size();
            // const int sizeofEy = patches_[0]->EMfields->Ey_->size();
            // const int sizeofEz = patches_[0]->EMfields->Ez_->size();

            // double *const Ex = patches_[ipatch]->EMfields->Ex_->data();
            // double *const Ey = patches_[ipatch]->EMfields->Ey_->data();
            // double *const Ez = patches_[ipatch]->EMfields->Ez_->data();

            // smilei::tools::gpu::HostDeviceMemoryManagement::CopyDeviceToHost( Ex, sizeofEx );
            // smilei::tools::gpu::HostDeviceMemoryManagement::CopyDeviceToHost( Ey, sizeofEy );
            // smilei::tools::gpu::HostDeviceMemoryManagement::CopyDeviceToHost( Ez, sizeofEz );

            patches_[ipatch]->EMfields->Bx_m->copyFromDeviceToHost();
            patches_[ipatch]->EMfields->By_m->copyFromDeviceToHost();
            patches_[ipatch]->EMfields->Bz_m->copyFromDeviceToHost();

            // double *const Bmx = patches_[ipatch]->EMfields->Bx_m->data();
            // double *const Bmy = patches_[ipatch]->EMfields->By_m->data();
            // double *const Bmz = patches_[ipatch]->EMfields->Bz_m->data();

            // smilei::tools::gpu::HostDeviceMemoryManagement::CopyDeviceToHost( Bmx, sizeofBx );
            // smilei::tools::gpu::HostDeviceMemoryManagement::CopyDeviceToHost( Bmy, sizeofBy );
            // smilei::tools::gpu::HostDeviceMemoryManagement::CopyDeviceToHost( Bmz, sizeofBz );

            patches_[ipatch]->EMfields->Bx_->copyFromDeviceToHost();
            patches_[ipatch]->EMfields->By_->copyFromDeviceToHost();
            patches_[ipatch]->EMfields->Bz_->copyFromDeviceToHost();

            // const int sizeofBx = patches_[0]->EMfields->Bx_->size();
            // const int sizeofBy = patches_[0]->EMfields->By_->size();
            // const int sizeofBz = patches_[0]->EMfields->Bz_->size();

            // double *const Bx = patches_[ipatch]->EMfields->Bx_->data();
            // double *const By = patches_[ipatch]->EMfields->By_->data();
            // double *const Bz = patches_[ipatch]->EMfields->Bz_->data();

            // smilei::tools::gpu::HostDeviceMemoryManagement::CopyDeviceToHost( Bx, sizeofBx );
            // smilei::tools::gpu::HostDeviceMemoryManagement::CopyDeviceToHost( By, sizeofBy );
            // smilei::tools::gpu::HostDeviceMemoryManagement::CopyDeviceToHost( Bz, sizeofBz );
        }

        // Current and Charge for each species
        if (copy_species_J_and_rho) {
            for( unsigned int ispec = 0; ispec < ( *this )( ipatch )->vecSpecies.size(); ispec++ ) {
                if (patches_[ipatch]->EMfields->Jx_s[ispec]) {
                    // unsigned int size = patches_[ipatch]->EMfields->Jx_s[ispec]->size();
                    // double *const __restrict__ pointer  = patches_[ipatch]->EMfields->Jx_s[ispec]->data() ;
                    // smilei::tools::gpu::HostDeviceMemoryManagement::CopyDeviceToHost( pointer, size );

                    patches_[ipatch]->EMfields->Jx_s[ispec]->copyFromDeviceToHost();

                }
                if (patches_[ipatch]->EMfields->Jy_s[ispec]) {
                    // unsigned int size = patches_[ipatch]->EMfields->Jy_s[ispec]->size();
                    // double *const __restrict__ pointer  = patches_[ipatch]->EMfields->Jy_s[ispec]->data() ;
                    // smilei::tools::gpu::HostDeviceMemoryManagement::CopyDeviceToHost( pointer, size );

                    patches_[ipatch]->EMfields->Jy_s[ispec]->copyFromDeviceToHost();

                }
                if (patches_[ipatch]->EMfields->Jz_s[ispec]) {
                    // unsigned int size = patches_[ipatch]->EMfields->Jz_s[ispec]->size();
                    // double *const __restrict__ pointer  = patches_[ipatch]->EMfields->Jz_s[ispec]->data() ;
                    // smilei::tools::gpu::HostDeviceMemoryManagement::CopyDeviceToHost( pointer, size );

                    patches_[ipatch]->EMfields->Jz_s[ispec]->copyFromDeviceToHost();

                }
                if (patches_[ipatch]->EMfields->rho_s[ispec]) {
                    // unsigned int size = patches_[ipatch]->EMfields->rho_s[ispec]->size();
                    // double *const __restrict__ pointer  = patches_[ipatch]->EMfields->rho_s[ispec]->data() ;
                    // smilei::tools::gpu::HostDeviceMemoryManagement::CopyDeviceToHost( pointer, size );

                    patches_[ipatch]->EMfields->rho_s[ispec]->copyFromDeviceToHost();

                }
            }
        } // end copy_species_J_and_rho

    }
#else
    ERROR( "GPU related code should not be reached in CPU mode!" );
#endif
}

void VectorPatch::dynamicsWithoutTasks( Params &params,
                            SmileiMPI *smpi,
                            SimWindow *simWindow,
                            RadiationTables &RadiationTables,
                            MultiphotonBreitWheelerTables &MultiphotonBreitWheelerTables,
                            double time_dual, Timers &/*timers*/, int /*itime*/ )
{

#ifdef _PARTEVENTTRACING
    bool diag_PartEventTracing {false};
    diag_PartEventTracing = smpi->diagPartEventTracing( time_dual, params.timestep);
#endif

    #pragma omp for schedule(runtime)
        for( unsigned int ipatch=0 ; ipatch<this->size() ; ipatch++ ) {
            ( *this )( ipatch )->EMfields->restartRhoJ();
            for( unsigned int ispec=0 ; ispec<( *this )( ipatch )->vecSpecies.size() ; ispec++ ) {
                Species *spec = species( ipatch, ispec );

                if( params.keep_position_old ) {
                    spec->particles->savePositions();
                }

                if( params.Laser_Envelope_model ) {
                    continue;
                }

                if( spec->isProj( time_dual, simWindow ) || diag_flag ) {

#if defined( SMILEI_ACCELERATOR_MODE )
                    if (diag_flag) {
                        spec->Species::prepareSpeciesCurrentAndChargeOnDevice(
                            ispec,
                            emfields( ipatch )
                        );
                    }
#endif

                    // Dynamics with vectorized operators
                    if( spec->vectorized_operators ) {
                        spec->dynamics( time_dual, ispec,
                                        emfields( ipatch ),
                                        params, diag_flag, partwalls( ipatch ),
                                        ( *this )( ipatch ), smpi,
                                        RadiationTables,
                                        MultiphotonBreitWheelerTables );
                    }
                    // Dynamics with scalar operators
                    else {
                        if( params.vectorization_mode == "adaptive" ) {
                            spec->scalarDynamics( time_dual, ispec,
                                                   emfields( ipatch ),
                                                   params, diag_flag, partwalls( ipatch ),
                                                   ( *this )( ipatch ), smpi,
                                                   RadiationTables,
                                                   MultiphotonBreitWheelerTables );
                        } else {
                            spec->Species::dynamics( time_dual, ispec,
                                                     emfields( ipatch ),
                                                     params, diag_flag, partwalls( ipatch ),
                                                     ( *this )( ipatch ), smpi,
                                                     RadiationTables,
                                                     MultiphotonBreitWheelerTables );
                        }
                    } // end if condition on vectorization
                } // end if condition on species
            } // end loop on species
            //MESSAGE("species dynamics");
        } // end loop on patches
}

void VectorPatch::ponderomotiveUpdateSusceptibilityAndMomentumWithoutTasks( Params &params,
        SmileiMPI *smpi,
        SimWindow *simWindow,
        double time_dual, Timers &/*timers*/, int /*itime*/ )
{

#ifdef _PARTEVENTTRACING
    bool diag_PartEventTracing {false};
    diag_PartEventTracing = smpi->diagPartEventTracing( time_dual, params.timestep);
#endif

    // if tasks are not activated
    #pragma omp for schedule(runtime)
    for( unsigned int ipatch=0 ; ipatch<this->size() ; ipatch++ ) {
        ( *this )( ipatch )->EMfields->restartEnvChi();
        for( unsigned int ispec=0 ; ispec<( *this )( ipatch )->vecSpecies.size() ; ispec++ ) {
            if( ( *this )( ipatch )->vecSpecies[ispec]->isProj( time_dual, simWindow ) || diag_flag ) {
                if( ( *this )( ipatch )->vecSpecies[ispec]->vectorized_operators )
                    species( ipatch, ispec )->ponderomotiveUpdateSusceptibilityAndMomentum( time_dual, 
                                emfields( ipatch ),
                                params, 
                                ( *this )( ipatch ), smpi );
                else {
                    if( params.vectorization_mode == "adaptive" ) {
                        species( ipatch, ispec )->scalarPonderomotiveUpdateSusceptibilityAndMomentum( time_dual, 
                                 emfields( ipatch ),
                                 params, 
                                 ( *this )( ipatch ), smpi );
                    } else {
                        species( ipatch, ispec )->Species::ponderomotiveUpdateSusceptibilityAndMomentum( time_dual,
                                 emfields( ipatch ),
                                 params, 
                                 ( *this )( ipatch ), smpi );
                        }
                }
            } // end diagnostic or projection if condition on species
        } // end loop on species
    } // end loop on patches
    // end operations to perform if tasks are not activated

}

void VectorPatch::ponderomotiveUpdatePositionAndCurrentsWithoutTasks( Params &params,
        SmileiMPI *smpi,
        SimWindow *simWindow,
        double time_dual, Timers &/*timers*/, int /*itime*/ )
{
    
#ifdef _PARTEVENTTRACING
    bool diag_PartEventTracing {false};
    diag_PartEventTracing = smpi->diagPartEventTracing( time_dual, params.timestep);
#endif

    // if tasks are not activated
    #pragma omp for schedule(runtime)
        for( unsigned int ipatch=0 ; ipatch<this->size() ; ipatch++ ) {
            for( unsigned int ispec=0 ; ispec<( *this )( ipatch )->vecSpecies.size() ; ispec++ ) {
                if( ( *this )( ipatch )->vecSpecies[ispec]->isProj( time_dual, simWindow ) || diag_flag ) {
                    if( ( *this )( ipatch )->vecSpecies[ispec]->vectorized_operators ){
                        species( ipatch, ispec )->ponderomotiveUpdatePositionAndCurrents( time_dual, ispec,
                               emfields( ipatch ),
                               params, diag_flag, partwalls( ipatch ),
                               ( *this )( ipatch ), smpi);
                    } else {

                             if( params.vectorization_mode == "adaptive" ) {
                                species( ipatch, ispec )->scalarPonderomotiveUpdatePositionAndCurrents( time_dual, ispec,
                                        emfields( ipatch ),
                                        params, diag_flag, partwalls( ipatch ),
                                        ( *this )( ipatch ), smpi );
                             } else {
                                species( ipatch, ispec )->Species::ponderomotiveUpdatePositionAndCurrents( time_dual, ispec,
                                        emfields( ipatch ),
                                        params, diag_flag, partwalls( ipatch ),
                                        ( *this )( ipatch ), smpi );
                             }
                    }
                } // end diagnostic or projection if condition on species
            } // end loop on species
        } // end loop on patches
    // end operations to perform if tasks are not activated

}

#ifdef _OMPTASKS
void VectorPatch::dynamicsWithTasks( Params &params,
                            SmileiMPI *smpi,
                            SimWindow *simWindow,
                            RadiationTables &RadiationTables,
                            MultiphotonBreitWheelerTables &MultiphotonBreitWheelerTables,
                            double time_dual, Timers &timers, int itime )
{

    unsigned int Npatches = this->size();
    unsigned int Nspecies = ( *this )( 0 )->vecSpecies.size();
    int has_done_dynamics[Npatches][Nspecies];  // dependency array for the Species dynamics tasks
    int has_reduced_densities[Npatches];        // dependency array for the density reductions tasks

    bool diag_PartEventTracing {false};

#ifdef _PARTEVENTTRACING
    diag_PartEventTracing = smpi->diagPartEventTracing( time_dual, params.timestep);
#endif

    if (!params.Laser_Envelope_model)
    {
    #pragma omp single
    {
    for( unsigned int ipatch=0 ; ipatch<this->size() ; ipatch++ ) {
        for( unsigned int ispec=0 ; ispec<( *this )( ipatch )->vecSpecies.size() ; ispec++ ) {
            Species *spec = species( ipatch, ispec );

            if( params.keep_position_old ) {
                spec->particles->savePositions();
            }

            if( spec->isProj( time_dual, simWindow ) || diag_flag ) {

                // Dynamics with vectorized operators
                if( spec->vectorized_operators ) {
                    #pragma omp task default(shared) firstprivate(ipatch,ispec) depend(out:has_done_dynamics[ipatch][ispec])
                    { // every call of dynamics for a couple ipatch-ispec is an independent task
                    Species *spec_task = species( ipatch, ispec );
                    int buffer_id = (ipatch*(( *this )(0)->vecSpecies.size())+ispec);
                    spec_task->dynamicsTasks( time_dual, ispec,
                                              emfields( ipatch ),
                                              params, diag_flag, partwalls( ipatch ),
                                              ( *this )( ipatch ), smpi,
                                              RadiationTables,
                                              MultiphotonBreitWheelerTables,
                                              buffer_id );
                    } // end task
                }
                // Dynamics with scalar operators
                else {
                    if( params.vectorization_mode == "adaptive" ) {
                        #pragma omp task default(shared) firstprivate(ipatch,ispec) depend(out:has_done_dynamics[ipatch][ispec])
                        { // every call of dynamics for a couple ipatch-ispec is an independent task
                        Species *spec_task = species( ipatch, ispec );
                        int buffer_id = (ipatch*(( *this )(0)->vecSpecies.size())+ispec);
                        spec_task->scalarDynamicsTasks( time_dual, ispec,
                                                        emfields( ipatch ),
                                                        params, diag_flag, partwalls( ipatch ),
                                                        ( *this )( ipatch ), smpi,
                                                        RadiationTables,
                                                        MultiphotonBreitWheelerTables, buffer_id );
                        } // end task
                    } else {
                        #pragma omp task default(shared) firstprivate(ipatch,ispec) depend(out:has_done_dynamics[ipatch][ispec])
                        { // every call of dynamics for a couple ipatch-ispec is an independent task
                        Species *spec_task = species( ipatch, ispec );
                        int buffer_id = (ipatch*(( *this )(0)->vecSpecies.size())+ispec);
                        spec_task->Species::dynamicsTasks( time_dual, ispec,
                                                           emfields( ipatch ),
                                                           params, diag_flag, partwalls( ipatch ),
                                                           ( *this )( ipatch ), smpi,
                                                           RadiationTables,
                                                           MultiphotonBreitWheelerTables,
                                                           buffer_id );
                        } // end task
                      } // end case vectorization non adaptive
                } // end if condition on vectorization


        int cluster_width = params.cluster_width_;
        // using the same out dependency will ensure that
        // for each patch the reduction of the species densities
        // is performed sequentially (ispec=0,1,2,...)
        #pragma omp task shared(params) firstprivate(ipatch,ispec,cluster_width) depend(in:has_done_dynamics[ipatch][ispec]) depend(out:has_reduced_densities[ipatch])
        {

        // Get thread number
        const int ithread = Tools::getOMPThreadNum();

#ifdef  __DETAILED_TIMERS
        double timer = MPI_Wtime();
#endif

        smpi->traceEventIfDiagTracing(diag_PartEventTracing, ithread, 0, 4);
        // Reduction with envelope must be performed only after VectorPatch::runEnvelopeModule, which is after VectorPatch::dynamics
        // Frozen Species are reduced only if diag_flag
        // DO NOT parallelize this species loop unless race condition prevention is used!
        (( *this )( ipatch ))->copySpeciesBinsInLocalDensities(ispec, cluster_width, params, diag_flag);
        smpi->traceEventIfDiagTracing(diag_PartEventTracing, ithread, 1, 4);

#ifdef  __DETAILED_TIMERS
        ( *this )( ipatch )->patch_timers_[2*( *this )( ipatch )->thread_number_ + ithread] += MPI_Wtime() - timer;
#endif

        } // end task on reduction of patch densities

        if( species( ipatch, ispec )->Ionize ) {

            #pragma omp task shared(params) firstprivate(ipatch,ispec) depend(in:has_done_dynamics[ipatch][ispec])
            {

            // Get thread number
            const int ithread = Tools::getOMPThreadNum();

#ifdef  __DETAILED_TIMERS
            double timer = MPI_Wtime();
#endif

            smpi->traceEventIfDiagTracing(diag_PartEventTracing, ithread,0,8);
            Species *spec_task = species( ipatch, ispec );
            spec_task->Ionize->joinNewElectrons(species( ipatch, ispec )->Nbins);
            smpi->traceEventIfDiagTracing(diag_PartEventTracing, ithread,1,8);


#ifdef  __DETAILED_TIMERS
            ( *this )( ipatch )->patch_timers_[4*( *this )( ipatch )->thread_number_ + ithread] += MPI_Wtime() - timer;
#endif
            } // end task on reduction of new electrons from ionization
        } // end if Ionize

        // Radiation
        if( species( ipatch, ispec )->Radiate ) {

            #pragma omp task shared(params) firstprivate(ipatch,ispec) depend(in:has_done_dynamics[ipatch][ispec])
            {

            // Get thread number
            const int ithread = Tools::getOMPThreadNum();


#ifdef  __DETAILED_TIMERS
            double timer = MPI_Wtime();
#endif

            smpi->traceEventIfDiagTracing(diag_PartEventTracing, ithread, 0, 9);
            Species *spec_task = species( ipatch, ispec );
            spec_task->Radiate->joinNewPhotons(spec_task->radiated_photons_,spec_task->Nbins);
            smpi->traceEventIfDiagTracing(diag_PartEventTracing, ithread,1,9);

#ifdef  __DETAILED_TIMERS
            ( *this )( ipatch )->patch_timers_[5*( *this )( ipatch )->thread_number_ + ithread] += MPI_Wtime() - timer;
#endif
            } // end task on reduction of new photons from radiation
        } // end if Radiate

        // Multiphoton Breit Wheeler
        if( species( ipatch, ispec )->Multiphoton_Breit_Wheeler_process ) {
            #pragma omp task shared(params) firstprivate(ipatch,ispec) depend(in:has_done_dynamics[ipatch][ispec])
            {

            // Get thread number
            const int ithread = Tools::getOMPThreadNum();

#ifdef  __DETAILED_TIMERS
            double timer = MPI_Wtime();
#endif

            smpi->traceEventIfDiagTracing(diag_PartEventTracing, ithread,0,10);
            Species *spec_task = species( ipatch, ispec );
            spec_task->Multiphoton_Breit_Wheeler_process->joinNewElectronPositronPairs(spec_task->mBW_pair_particles_,spec_task->Nbins);
            smpi->traceEventIfDiagTracing(diag_PartEventTracing, ithread,1,10);

#ifdef  __DETAILED_TIMERS
            ( *this )( ipatch )->patch_timers_[6*( *this )( ipatch )->thread_number_ + ithread] += MPI_Wtime() - timer;
#endif
            } // end task on reduction of new photons from Multiphoton Breit Wheeler
        } // end if Multiphoton Breit Wheeler

        if(( species( ipatch, ispec )->vectorized_operators ) && (time_dual >species( ipatch, ispec )->time_frozen_)) {
            #pragma omp task default(shared) firstprivate(ipatch,ispec) depend(in:has_done_dynamics[ipatch][ispec])
            {
            smpi->traceEventIfDiagTracing(diag_PartEventTracing, Tools::getOMPThreadNum(),0,11);
            Species *spec_task = species( ipatch, ispec );
            for( unsigned int scell = 0 ; scell < spec_task->Ncells ; scell++ ) {
                for( unsigned int iPart=spec_task->particles->first_index[scell] ; ( int )iPart<spec_task->particles->last_index[scell]; iPart++ ) {
                    if ( spec_task->particles->cell_keys[iPart] != -1 ) {
                        //First reduction of the count sort algorithm. Lost particles are not included.
                        spec_task->count[spec_task->particles->cell_keys[iPart]] ++;
                    }
                    } // end iPart loop
                } // end cells loop
            smpi->traceEventIfDiagTracing(diag_PartEventTracing, Tools::getOMPThreadNum(),1,11);
            } // end task on array count
        } else {
        if ((params.vectorization_mode == "adaptive") && (time_dual >species( ipatch, ispec )->time_frozen_)){
            #pragma omp task default(shared) firstprivate(ipatch,ispec) depend(in:has_done_dynamics[ipatch][ispec])
            {
            smpi->traceEventIfDiagTracing(diag_PartEventTracing, Tools::getOMPThreadNum(),0,11);
            Species *spec_task = species( ipatch, ispec );
            for( unsigned int scell = 0 ; scell < spec_task->Ncells ; scell++ ) {
                for( unsigned int iPart=spec_task->particles->first_index[scell] ; ( int )iPart<spec_task->particles->last_index[scell]; iPart++ ) {
                    if ( spec_task->particles->cell_keys[iPart] != -1 ) {
                        //First reduction of the count sort algorithm. Lost particles are not included.
                        spec_task->count[spec_task->particles->cell_keys[iPart]] ++;
                    }
                } // end iPart loop
            } // end cells loop
            } // end task on array count
            smpi->traceEventIfDiagTracing(diag_PartEventTracing, Tools::getOMPThreadNum(),1,11);

            } // end if vectorization is adaptive
        }// end if on vectorized operators

        } // end if condition on species
        } // end loop on species

    } // end loop on patches

    } // end omp single
    } // end if Laser Envelope model
// end if tasks are activated


// #ifdef _OMPTASKS
//     #pragma omp single
//     {   // put buffers back to their original size
//         smpi->resize_buffers(omp_get_num_threads(),params.geometry=="AMcylindrical"); // resize buffers to their original size
//     }
// #endif
}

void VectorPatch::ponderomotiveUpdateSusceptibilityAndMomentumWithTasks( Params &params,
        SmileiMPI *smpi,
        SimWindow *simWindow,
        double time_dual, Timers &timers, int itime )
{
    unsigned int Npatches = this->size();
    unsigned int Nspecies = ( *this )( 0 )->vecSpecies.size();

    int has_done_ponderomotive_update_susceptibility_and_momentum[Npatches][Nspecies];  // dependency array for the Species dynamics tasks
    int has_reduced_susceptibility[Npatches];  // dependency array for the susceptibility reduction tasks

    bool diag_PartEventTracing {false};

#ifdef _PARTEVENTTRACING
    diag_PartEventTracing = smpi->diagPartEventTracing( time_dual, params.timestep);
#endif

    // if tasks are activated
    #pragma omp single
    { // with tasks
    for( unsigned int ipatch=0 ; ipatch<this->size() ; ipatch++ ) {
        for( unsigned int ispec=0 ; ispec<( *this )( ipatch )->vecSpecies.size() ; ispec++ ) {
            if( ( *this )( ipatch )->vecSpecies[ispec]->isProj( time_dual, simWindow ) || diag_flag ) {
                    if( ( *this )( ipatch )->vecSpecies[ispec]->vectorized_operators ){
                        #pragma omp task default(shared) firstprivate(ipatch,ispec) depend(out:has_done_ponderomotive_update_susceptibility_and_momentum[ipatch][ispec])
                        { // every call of dynamics for a couple ipatch-ispec is an independent task
                        Species *spec_task = species( ipatch, ispec );
                        int buffer_id = (ipatch*(( *this )(0)->vecSpecies.size())+ispec);
                        spec_task->ponderomotiveUpdateSusceptibilityAndMomentumTasks( time_dual, emfields( ipatch ), params, ( *this )( ipatch ), smpi, buffer_id );
                        }
                    } else {
                        if( params.vectorization_mode == "adaptive" ) {
                            #pragma omp task default(shared) firstprivate(ipatch,ispec) depend(out:has_done_ponderomotive_update_susceptibility_and_momentum[ipatch][ispec])
                            { // every call of dynamics for a couple ipatch-ispec is an independent task
                            Species *spec_task = species( ipatch, ispec );
                            int buffer_id = (ipatch*(( *this )(0)->vecSpecies.size())+ispec);
                            spec_task->scalarPonderomotiveUpdateSusceptibilityAndMomentumTasks( time_dual, emfields( ipatch ), params, ( *this )( ipatch ), smpi, buffer_id );
                            } // end task
                        } else {
                            #pragma omp task default(shared) firstprivate(ipatch,ispec) depend(out:has_done_ponderomotive_update_susceptibility_and_momentum[ipatch][ispec])
                            { // every call of dynamics for a couple ipatch-ispec is an independent task
                            Species *spec_task = species( ipatch, ispec );
                            int buffer_id = (ipatch*(( *this )(0)->vecSpecies.size())+ispec);
                            spec_task->Species::ponderomotiveUpdateSusceptibilityAndMomentumTasks( time_dual, emfields( ipatch ), params, ( *this )( ipatch ), smpi, buffer_id );
                            } // end task
                        } // end condition on adaptive vectorization
                   } // end condition on vectorization

            // using the same out dependency will ensure that
            // for each patch the reduction of the species susceptibility
            // is performed sequentially (ispec=0,1,2,...)
            int cluster_width = params.cluster_width_;
            #pragma omp task firstprivate(ipatch,ispec,cluster_width) depend(in:has_done_ponderomotive_update_susceptibility_and_momentum[ipatch][ispec]) depend(out:has_reduced_susceptibility[ipatch])
            {
            #ifdef  __DETAILED_TIMERS
            int ithread = omp_get_thread_num();
            double timer = MPI_Wtime();
            #endif

            smpi->traceEventIfDiagTracing(diag_PartEventTracing, omp_get_thread_num(),0,4);
            (( *this )( ipatch ))->copySpeciesBinsInLocalSusceptibility(ispec, cluster_width, params, diag_flag);
            smpi->traceEventIfDiagTracing(diag_PartEventTracing, omp_get_thread_num(),1,4);

            #ifdef  __DETAILED_TIMERS
            ( *this )( ipatch )->patch_timers_[2*( *this )( ipatch )->thread_number_ + ithread] += MPI_Wtime() - timer;
            #endif
            } // end task on reduction of patch densities



            // Reduction of the new particles created through ionization, for each species
            // Ionization
            if( species( ipatch, ispec )->Ionize ) {
                #pragma omp task firstprivate(ipatch,ispec) depend(in:has_done_ponderomotive_update_susceptibility_and_momentum[ipatch][ispec])
                {
                Species *spec_task = species( ipatch, ispec );

                #ifdef  __DETAILED_TIMERS
                int ithread = omp_get_thread_num();
                double timer = MPI_Wtime();
                #endif

                smpi->traceEventIfDiagTracing(diag_PartEventTracing, omp_get_thread_num(),0,8);
                spec_task->Ionize->joinNewElectrons(species( ipatch, ispec )->Nbins);
                smpi->traceEventIfDiagTracing(diag_PartEventTracing, omp_get_thread_num(),1,8);

                #ifdef  __DETAILED_TIMERS
                ( *this )( ipatch )->patch_timers_[4*( *this )( ipatch )->thread_number_ + ithread] += MPI_Wtime() - timer;
                #endif
                } // end task on reduction of new electrons from ionization
            } // end if Ionize
            } // end diagnostic or projection if condition on species
        } // end loop on species
    } // end loop on patches
    } // end single with tasks
   // end operations to perform if tasks are activated

}

void VectorPatch::ponderomotiveUpdatePositionAndCurrentsWithTasks( Params &params,
        SmileiMPI *smpi,
        SimWindow *simWindow,
        double time_dual, Timers &timers, int itime )
{

    unsigned int Npatches = this->size();
    unsigned int Nspecies = ( *this )( 0 )->vecSpecies.size();
    int has_done_ponderomotive_update_position_and_currents[Npatches][Nspecies];  // dependency array for the Species dynamics tasks
    int has_reduced_densities[Npatches];  // dependency array for the density reduction tasks
    bool diag_PartEventTracing {false};

#ifdef _PARTEVENTTRACING
    diag_PartEventTracing = smpi->diagPartEventTracing( time_dual, params.timestep);
#endif

    // if tasks are activated
    #pragma omp single
    { // with tasks
    for( unsigned int ipatch=0 ; ipatch<this->size() ; ipatch++ ) {
        for( unsigned int ispec=0 ; ispec<( *this )( ipatch )->vecSpecies.size() ; ispec++ ) {
            if( ( *this )( ipatch )->vecSpecies[ispec]->isProj( time_dual, simWindow ) || diag_flag ) {
                    if( ( *this )( ipatch )->vecSpecies[ispec]->vectorized_operators ){
                        #pragma omp task default(shared) firstprivate(ipatch,ispec) depend(out:has_done_ponderomotive_update_position_and_currents[ipatch][ispec])
                        { // every call of dynamics for a couple ipatch-ispec is an independent task
                        Species *spec_task = species( ipatch, ispec );
                        int buffer_id = (ipatch*(( *this )(0)->vecSpecies.size())+ispec);
                        spec_task->ponderomotiveUpdatePositionAndCurrentsTasks( time_dual, ispec,
                                                                                emfields( ipatch ),
                                                                                params, diag_flag, partwalls( ipatch ),
                                                                                ( *this )( ipatch ), smpi,
                                                                                buffer_id );
                        } // end task
                    } else {
                        if( params.vectorization_mode == "adaptive" ) {
                            #pragma omp task default(shared) firstprivate(ipatch,ispec) depend(out:has_done_ponderomotive_update_position_and_currents[ipatch][ispec])
                            { // every call of dynamics for a couple ipatch-ispec is an independent task
                            Species *spec_task = species( ipatch, ispec );
                            int buffer_id = (ipatch*(( *this )(0)->vecSpecies.size())+ispec);
                            spec_task->scalarPonderomotiveUpdatePositionAndCurrentsTasks( time_dual, ispec,
                                                                                         emfields( ipatch ),
                                                                                         params, diag_flag, partwalls( ipatch ),
                                                                                         ( *this )( ipatch ), smpi,
                                                                                         buffer_id );
                            } // end task
                        } else {
                            #pragma omp task default(shared) firstprivate(ipatch,ispec) depend(out:has_done_ponderomotive_update_position_and_currents[ipatch][ispec])
                            { // every call of dynamics for a couple ipatch-ispec is an independent task
                            Species *spec_task = species( ipatch, ispec );
                            int buffer_id = (ipatch*(( *this )(0)->vecSpecies.size())+ispec);
                            spec_task->Species::ponderomotiveUpdatePositionAndCurrentsTasks( time_dual, ispec,
                                                                                             emfields( ipatch ),
                                                                                             params, diag_flag, partwalls( ipatch ),
                                                                                             ( *this )( ipatch ), smpi,
                                                                                             buffer_id );
                            } // end task
                        }
                    } // condition on vectorized operators

            // using the same out dependency will ensure that
            // for each patch the reduction of the species densities
            // is performed sequentially (ispec=0,1,2,...)
            int cluster_width = params.cluster_width_;
            #pragma omp task firstprivate(ipatch,ispec,cluster_width) depend(in:has_done_ponderomotive_update_position_and_currents[ipatch][ispec]) depend(out:has_reduced_densities[ipatch])
            { // this task is done only if previous species has already done it,
              // to avoid a race condition on the grid densities
            #ifdef  __DETAILED_TIMERS
            int ithread = omp_get_thread_num();
            double timer = MPI_Wtime();
            #endif

            smpi->traceEventIfDiagTracing(diag_PartEventTracing, omp_get_thread_num(),0,4);
            // Reduction with envelope must be performed only after VectorPatch::runEnvelopeModule, which is after VectorPatch::dynamics
            // Frozen Species are reduced only if diag_flag
            // DO NOT parallelize this species loop unless race condition prevention is used!
            (( *this )( ipatch ))->copySpeciesBinsInLocalDensities(ispec, cluster_width, params, diag_flag);
            smpi->traceEventIfDiagTracing(diag_PartEventTracing, omp_get_thread_num(),1,4);

            #ifdef  __DETAILED_TIMERS
            ( *this )( ipatch )->patch_timers_[2*( *this )( ipatch )->thread_number_ + ithread] += MPI_Wtime() - timer;
            #endif
            } // end task on reduction of patch densities

            if(( species( ipatch, ispec )->vectorized_operators ) && (time_dual >species( ipatch, ispec )->time_frozen_)) {
                #pragma omp task default(shared) firstprivate(ipatch,ispec) depend(in:has_done_ponderomotive_update_position_and_currents[ipatch][ispec])
                {

                smpi->traceEventIfDiagTracing(diag_PartEventTracing, omp_get_thread_num(),0,11);
                Species *spec_task = species( ipatch, ispec );
                for( unsigned int scell = 0 ; scell < spec_task->Ncells ; scell++ ) {
                    for( unsigned int iPart=spec_task->particles->first_index[scell] ; ( int )iPart<spec_task->particles->last_index[scell]; iPart++ ) {
                        if ( spec_task->particles->cell_keys[iPart] != -1 ) {
                            //First reduction of the count sort algorithm. Lost particles are not included.
                            spec_task->count[spec_task->particles->cell_keys[iPart]] ++;
                        }
                    } // end iPart loop
                } // end cells loop
                smpi->traceEventIfDiagTracing(diag_PartEventTracing, omp_get_thread_num(),1,11);

                } // end task on array count
            } else {
                if ((params.vectorization_mode == "adaptive") && (time_dual >species( ipatch, ispec )->time_frozen_)){
                    #pragma omp task default(shared) firstprivate(ipatch,ispec) depend(in:has_done_ponderomotive_update_position_and_currents[ipatch][ispec])
                    {

                    smpi->traceEventIfDiagTracing(diag_PartEventTracing, omp_get_thread_num(),0,11);
                    Species *spec_task = species( ipatch, ispec );
                    for( unsigned int scell = 0 ; scell < spec_task->Ncells ; scell++ ) {
                        for( unsigned int iPart=spec_task->particles->first_index[scell] ; ( int )iPart<spec_task->particles->last_index[scell]; iPart++ ) {
                            if ( spec_task->particles->cell_keys[iPart] != -1 ) {
                                //First reduction of the count sort algorithm. Lost particles are not included.
                                spec_task->count[spec_task->particles->cell_keys[iPart]] ++;
                            }
                        } // end iPart loop
                    } // end cells loop
                    smpi->traceEventIfDiagTracing(diag_PartEventTracing, omp_get_thread_num(),1,11);

                    } // end task on array count
            } // end if vectorization is adaptive
            }// end if on vectorized operators

            } // end diagnostic or projection if condition on species
        } // end loop on species
    } // end loop on patches
    } // end single with tasks
    // end operations to perform if tasks are activated

}
#endif // endif tasks are used<|MERGE_RESOLUTION|>--- conflicted
+++ resolved
@@ -4936,16 +4936,11 @@
 VectorPatch::copyParticlesFromDeviceToHost()
 {
 
-<<<<<<< HEAD
 	std::cerr << "copyParticle" << std::endl;
 
-    for( int ipatch = 0; ipatch < this->size(); ipatch++ ) {
-            for( unsigned int ispec = 0; ispec < ( *this )( ipatch )->vecSpecies.size(); ispec++ ) {
-=======
     const int npatches = this->size();
     for( int ipatch = 0; ipatch < npatches; ipatch++ ) {
         for( unsigned int ispec = 0; ispec < ( *this )( ipatch )->vecSpecies.size(); ispec++ ) {
->>>>>>> fe025bd4
                 species( ipatch, ispec )->particles->copyFromDeviceToHost();
 #if defined ( SMILEI_ACCELERATOR_GPU_OMP )
                 species( ipatch, ispec )->particles->setHostBinIndex();
@@ -4958,12 +4953,7 @@
                 << "device size" << species( ipatch, ispec )->particles->deviceSize()
                 << "number of bins" << species( ipatch, ispec )->particles->last_index.size()
                 << std::endl;
-<<<<<<< HEAD
-            }
-=======
-
-        }
->>>>>>> fe025bd4
+        }
     }
 }
 
