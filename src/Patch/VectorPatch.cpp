--- conflicted
+++ resolved
@@ -298,21 +298,12 @@
                  } 
                 else{
                     for (unsigned int imode = 0 ; imode < static_cast<ElectroMagn3DRZ*>(patches_[0]->EMfields)->Jl_.size() ; imode++  ) {
-<<<<<<< HEAD
-                         SyncVectorPatch::sumRhoJs( params, (*this), imode, ispec, timers, itime );
-                     }
-            }
-        }
-        }
-    }  MESSAGE ("bug sumRhoJ"); 
-=======
                         SyncVectorPatch::sumRhoJs( params, (*this), imode, ispec, timers, itime );
                     }
                 }
             }
            }  MESSAGE ("bug sumRhoJ"); 
     }
->>>>>>> 1c55d505
     if (params.geometry == "3drz") {
         #pragma omp for schedule(static)
         for (unsigned int ipatch=0 ; ipatch<(*this).size() ; ipatch++) {
