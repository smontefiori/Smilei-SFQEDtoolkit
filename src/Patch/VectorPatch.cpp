#include "VectorPatch.h"

#include <cstdlib>
#include <iostream>
#include <iomanip>
#include <fstream>
#include <cstring>
#include <math.h>
//#include <string>

#include "Collisions.h"
#include "DomainDecompositionFactory.h"
#include "PatchesFactory.h"
#include "Species.h"
#include "Particles.h"
#include "PeekAtSpecies.h"
#include "SimWindow.h"
#include "SolverFactory.h"
#include "DiagnosticFactory.h"
#include "LaserEnvelope.h"
#include "ElectroMagnBC.h"
#include "Laser.h"

#include "SyncVectorPatch.h"
#include "interface.h"
#include "Timers.h"

using namespace std;


VectorPatch::VectorPatch()
{
    domain_decomposition_ = NULL ;
}


VectorPatch::VectorPatch( Params &params )
{
    domain_decomposition_ = DomainDecompositionFactory::create( params );
}


VectorPatch::~VectorPatch()
{
    if( domain_decomposition_ != NULL ) {
        delete domain_decomposition_;
    }
}


void VectorPatch::close( SmileiMPI *smpiData )
{
    closeAllDiags( smpiData );


    if( diag_timers.size() ) {
        MESSAGE( "\n\tDiagnostics profile :" );
    }
    for( unsigned int idiag = 0 ;  idiag < diag_timers.size() ; idiag++ ) {
        double sum( 0 );
        MPI_Reduce( &diag_timers[idiag]->time_acc_, &sum, 1, MPI_DOUBLE, MPI_SUM, 0, MPI_COMM_WORLD );
        MESSAGE( "\t\t" << setw( 20 ) << diag_timers[idiag]->name_ << "\t" << sum/( double )smpiData->getSize() );
    }

    for( unsigned int idiag = 0 ;  idiag < diag_timers.size() ; idiag++ ) {
        delete diag_timers[idiag];
    }
    diag_timers.clear();


    for( unsigned int idiag=0 ; idiag<localDiags.size(); idiag++ ) {
        delete localDiags[idiag];
    }
    localDiags.clear();

    for( unsigned int idiag=0 ; idiag<globalDiags.size(); idiag++ ) {
        delete globalDiags[idiag];
    }
    globalDiags.clear();

    for( unsigned int ipatch=0 ; ipatch<size(); ipatch++ ) {
        delete patches_[ipatch];
    }

    patches_.clear();
}

void VectorPatch::createDiags( Params &params, SmileiMPI *smpi, OpenPMDparams &openPMD, RadiationTables * radiation_tables_ )
{
    globalDiags = DiagnosticFactory::createGlobalDiagnostics( params, smpi, *this, radiation_tables_ );
    localDiags  = DiagnosticFactory::createLocalDiagnostics( params, smpi, *this, openPMD );
    
    // Verify that diagnostic names are not duplicated
    vector<string> names( 0 );
    for( unsigned int i=0; i<globalDiags.size(); i++ ) {
        if( globalDiags[i]->name().empty() ) continue;
        if( std::find(names.begin(), names.end(), globalDiags[i]->name()) != names.end() ) {
            ERROR( "Two diagnostics have the same label " << globalDiags[i]->name() );
        }
        names.push_back( globalDiags[i]->name() );
    }
    for( unsigned int i=0; i<localDiags.size(); i++ ) {
        if( localDiags[i]->name().empty() ) continue;
        if( std::find(names.begin(), names.end(), localDiags[i]->name()) != names.end() ) {
            ERROR( "Two diagnostics have the same label " << localDiags[i]->name() );
        }
        names.push_back( localDiags[i]->name() );
    }
    
    // Delete all unused fields
    for( unsigned int ipatch=0 ; ipatch<size() ; ipatch++ ) {
        if( params.geometry!="AMcylindrical" ) {
            for( unsigned int ifield=0 ; ifield<( *this )( ipatch )->EMfields->Jx_s.size(); ifield++ ) {
                if( ( *this )( ipatch )->EMfields->Jx_s[ifield]->data_ == NULL ) {
                    delete( *this )( ipatch )->EMfields->Jx_s[ifield];
                    ( *this )( ipatch )->EMfields->Jx_s[ifield]=NULL;
                }

            }
            for( unsigned int ifield=0 ; ifield<( *this )( ipatch )->EMfields->Jy_s.size(); ifield++ ) {
                if( ( *this )( ipatch )->EMfields->Jy_s[ifield]->data_ == NULL ) {
                    delete( *this )( ipatch )->EMfields->Jy_s[ifield];
                    ( *this )( ipatch )->EMfields->Jy_s[ifield]=NULL;
                }
            }
            for( unsigned int ifield=0 ; ifield<( *this )( ipatch )->EMfields->Jz_s.size(); ifield++ ) {
                if( ( *this )( ipatch )->EMfields->Jz_s[ifield]->data_ == NULL ) {
                    delete( *this )( ipatch )->EMfields->Jz_s[ifield];
                    ( *this )( ipatch )->EMfields->Jz_s[ifield]=NULL;
                }
            }
            for( unsigned int ifield=0 ; ifield<( *this )( ipatch )->EMfields->rho_s.size(); ifield++ ) {
                if( ( *this )( ipatch )->EMfields->rho_s[ifield]->data_ == NULL ) {
                    delete( *this )( ipatch )->EMfields->rho_s[ifield];
                    ( *this )( ipatch )->EMfields->rho_s[ifield]=NULL;
                }
            }

        } else {
            
            ElectroMagnAM *EMfields = static_cast<ElectroMagnAM *>( ( *this )( ipatch )->EMfields );
            for( unsigned int ifield=0 ; ifield<EMfields->Jl_s.size(); ifield++ ) {
                if( EMfields->Jl_s[ifield]->cdata_ == NULL ) {
                    delete EMfields->Jl_s[ifield];
                    EMfields->Jl_s[ifield]=NULL;
                }
            }
            for( unsigned int ifield=0 ; ifield<EMfields->Jr_s.size(); ifield++ ) {
                if( EMfields->Jr_s[ifield]->cdata_ == NULL ) {
                    delete EMfields->Jr_s[ifield];
                    EMfields->Jr_s[ifield]=NULL;
                }
            }
            for( unsigned int ifield=0 ; ifield<EMfields->Jt_s.size(); ifield++ ) {
                if( EMfields->Jt_s[ifield]->cdata_ == NULL ) {
                    delete EMfields->Jt_s[ifield];
                    EMfields->Jt_s[ifield]=NULL;
                }
            }

            for( unsigned int ifield=0 ; ifield<EMfields->rho_AM_s.size(); ifield++ ) {
                if( EMfields->rho_AM_s[ifield]->cdata_ == NULL ) {
                    delete EMfields->rho_AM_s[ifield];
                    EMfields->rho_AM_s[ifield]=NULL;
                }
            }
      
            if (params.Laser_Envelope_model){
                for( unsigned int ifield=0 ; ifield<EMfields->Env_Chi_s.size(); ifield++ ) {
                if( EMfields->Env_Chi_s[ifield]->data_ == NULL ) {
                    delete EMfields->Env_Chi_s[ifield];
                    EMfields->Env_Chi_s[ifield]=NULL;
                    }
                }
            }
        }


        if( (params.Laser_Envelope_model) && (params.geometry != "AMcylindrical")) {
            for( unsigned int ifield=0 ; ifield<( *this )( ipatch )->EMfields->Env_Chi_s.size(); ifield++ ) {
                if( ( *this )( ipatch )->EMfields->Env_Chi_s[ifield]->data_ == NULL ) {
                    delete( *this )( ipatch )->EMfields->Env_Chi_s[ifield];
                    ( *this )( ipatch )->EMfields->Env_Chi_s[ifield]=NULL;
                }
            }
        }



    }

    for( unsigned int idiag = 0 ;  idiag < globalDiags.size() ; idiag++ ) {
        diag_timers.push_back( new Timer( globalDiags[idiag]->filename ) );
    }
    for( unsigned int idiag = 0 ;  idiag < localDiags.size() ; idiag++ ) {
        diag_timers.push_back( new Timer( localDiags[idiag]->filename ) );
    }

    for( unsigned int idiag = 0 ;  idiag < diag_timers.size() ; idiag++ ) {
        diag_timers[idiag]->init( smpi );
    }

}


// ---------------------------------------------------------------------------------------------------------------------
// ---------------------------------------------------------------------------------------------------------------------
// ----------------------------------------------       INTERFACES        ----------------------------------------------
// ---------------------------------------------------------------------------------------------------------------------
// ---------------------------------------------------------------------------------------------------------------------

// ---------------------------------------------------------------------------------------------------------------------
// Configure all patches for the new time step
// ---------------------------------------------------------------------------------------------------------------------
void VectorPatch::configuration( Params &params, Timers &timers, int itime )
{

    //if (params.has_adaptive_vectorization)
    //{

    timers.reconfiguration.restart();

    unsigned int npatches = this->size();

    // Clean buffers
    #pragma omp master
    {
        for( unsigned int ipatch=0 ; ipatch< npatches; ipatch++ ) {
            // For all species
            for( unsigned int ispec=0 ; ispec<( *this )( ipatch )->vecSpecies.size() ; ispec++ ) {
                ( *this )( ipatch )->cleanMPIBuffers( ispec, params );
            }
        }
    }
    #pragma omp barrier

    // Species configuration according to the default mode

    #pragma omp for schedule(runtime)
    for( unsigned int ipatch=0 ; ipatch<npatches ; ipatch++ ) {
        // Particle importation for all species
        for( unsigned int ispec=0 ; ispec<( *this )( ipatch )->vecSpecies.size() ; ispec++ ) {
            species( ipatch, ispec )->defaultConfigure( params, ( *this )( ipatch ) );
        }
    }

    timers.reconfiguration.update( params.printNow( itime ) );
    //}

}

// ---------------------------------------------------------------------------------------------------------------------
// Reconfigure all patches for the new time step
// ---------------------------------------------------------------------------------------------------------------------
void VectorPatch::reconfiguration( Params &params, Timers &timers, int itime )
{
    //if (params.has_adaptive_vectorization)
    //{

    timers.reconfiguration.restart();

    unsigned int npatches = this->size();

    // Clean buffers
    #pragma omp master
    {
        for( unsigned int ipatch=0 ; ipatch < npatches ; ipatch++ ) {
            // For all species
            for( unsigned int ispec=0 ; ispec<( *this )( ipatch )->vecSpecies.size() ; ispec++ ) {
                ( *this )( ipatch )->cleanMPIBuffers( ispec, params );
            }
        }
    }
    #pragma omp barrier

    // Species reconfiguration for best performance
    // Change the status to use vectorized or not-vectorized operators
    // as a function of the metrics
    #pragma omp for schedule(runtime)
    for( unsigned int ipatch=0 ; ipatch < npatches ; ipatch++ ) {
        // Particle importation for all species
        for( unsigned int ispec=0 ; ispec<( *this )( ipatch )->vecSpecies.size() ; ispec++ ) {
            species( ipatch, ispec )->reconfiguration( params, ( *this )( ipatch ) );
        }
    }

    timers.reconfiguration.update( params.printNow( itime ) );
    //}
}


// ---------------------------------------------------------------------------------------------------------------------
// Sort all patches for the new time step
// ---------------------------------------------------------------------------------------------------------------------
void VectorPatch::sortAllParticles( Params &params )
{
#ifdef _VECTO
    if((  params.vectorization_mode != "off" ) || (params.cell_sorting) ) {
        //Need to sort because particles are not well sorted at creation
        for( unsigned int ipatch=0 ; ipatch < size() ; ipatch++ ) {
            for( unsigned int ispec=0 ; ispec<patches_[ipatch]->vecSpecies.size(); ispec++ ) {
                patches_[ipatch]->vecSpecies[ispec]->computeParticleCellKeys( params );
                patches_[ipatch]->vecSpecies[ispec]->sortParticles( params, patches_[ipatch] );
            }
        }
    }
#endif
}

// ---------------------------------------------------------------------------------------------------------------------
// For all patches, move particles (restartRhoJ(s), dynamics and exchangeParticles)
// ---------------------------------------------------------------------------------------------------------------------
void VectorPatch::dynamics( Params &params,
                            SmileiMPI *smpi,
                            SimWindow *simWindow,
                            RadiationTables &RadiationTables,
                            MultiphotonBreitWheelerTables &MultiphotonBreitWheelerTables,
                            double time_dual, Timers &timers, int itime )
{

    #pragma omp single
    {
        diag_flag = ( needsRhoJsNow( itime ) || params.is_spectral );
    }
    
    timers.particles.restart();
    ostringstream t;

    #pragma omp single
    if (params.tasks_on_projection)
    {
        int n_buffers = (( *this ).size()) * (( *this )( 0 )->vecSpecies.size());
        smpi->resize_buffers(n_buffers,params.geometry=="AMcylindrical"); // there will be Npatches*Nspecies buffers for dynamics with tasks
    }

    #pragma omp for schedule(static)
    for( unsigned int ipatch=0 ; ipatch<this->size() ; ipatch++ ) {
        ( *this )( ipatch )->EMfields->restartRhoJ();
        if( params.tasks_on_projection & diag_flag) {( *this )( ipatch )->EMfields->restartRhoJs();}
    } // end ipatch
    
   
    #pragma omp single
    {
    // #pragma omp taskgroup
    // { 
    for( unsigned int ipatch=0 ; ipatch<this->size() ; ipatch++ ) {
        
        for( unsigned int ispec=0 ; ispec<( *this )( ipatch )->vecSpecies.size() ; ispec++ ) {
            Species *spec = species( ipatch, ispec );
            
            if( params.keep_position_old ) {
                spec->particles->savePositions();
            }
            
            if( spec->ponderomotive_dynamics ) {
                continue;
            }
            
            if( spec->isProj( time_dual, simWindow ) || diag_flag ) {
                // Dynamics with vectorized operators
                if( spec->vectorized_operators || params.cell_sorting ) {
                    spec->dynamics( time_dual, ispec,
                                    emfields( ipatch ),
                                    params, diag_flag, partwalls( ipatch ),
                                    ( *this )( ipatch ), smpi,
                                    RadiationTables,
                                    MultiphotonBreitWheelerTables,
                                    localDiags );
                }
                // Dynamics with scalar operators
                else {
                    if( params.vectorization_mode == "adaptive" ) {
                        spec->scalarDynamics( time_dual, ispec,
                                               emfields( ipatch ),
                                               params, diag_flag, partwalls( ipatch ),
                                               ( *this )( ipatch ), smpi,
                                               RadiationTables,
                                               MultiphotonBreitWheelerTables,
                                               localDiags );
                    } else {
                                if (!params.tasks_on_projection){
                                    spec->Species::dynamics( time_dual, ispec,
                                                 emfields( ipatch ),
                                                 params, diag_flag, partwalls( ipatch ),
                                                 ( *this )( ipatch ), smpi,
                                                 RadiationTables,
                                                 MultiphotonBreitWheelerTables,
                                                 localDiags );
                                } else {
                                    #pragma omp task default(shared) firstprivate(ipatch,ispec)
                                    { // every call of dynamics for a couple ipatch-ispec is an independent task
                                    Species_taskomp *spec_task = static_cast<Species_taskomp *>(species( ipatch, ispec ));
                                    int buffer_id = (ipatch*(( *this )(0)->vecSpecies.size())+ispec);
                                    spec_task->Species_taskomp::dynamicsWithTasks( time_dual, ispec,
                                                 emfields( ipatch ),
                                                 params, diag_flag, partwalls( ipatch ),
                                                 ( *this )( ipatch ), smpi,
                                                 RadiationTables,
                                                 MultiphotonBreitWheelerTables,
                                                 localDiags, buffer_id );
                                    } // end task
                                } // end if condition on tasks
                      } // end case vectorization non adaptive
                } // end if condition on vectorization
            } // end if condition on species
        } // end loop on species
    } // end loop on patches
    // } // end taskgroup to ensure all ipatch ispec performed dynamics method
    } // end omp single 

    // #pragma omp single
    // {
    // if (params.tasks_on_projection)
    // {   // put buffers back to their original size
    //     smpi->resize_buffers(omp_get_num_threads(),params.geometry=="AMcylindrical"); // resize buffers to their original size
    // }
    // }

    // Copy the bin species buffers for the densities to patch grid densities
    #pragma omp single
    if (params.tasks_on_projection){

        unsigned int Nbins = species( 0, 0 )->particles->first_index.size();
        int Nspecies = ( *this )( 0 )->vecSpecies.size();     

        for( unsigned int ipatch=0 ; ipatch<this->size() ; ipatch++ ) {

            // Define the dependency array: 
            // densities in a patch can be reduced 
            // if all the species have projected on all the bins density subgrids
            int species_has_projected_bin[Nspecies][Nbins];
            for( unsigned int ispec=0 ; ispec<Nspecies ; ispec++ ) {
                for( unsigned int ibin = 0 ; ibin < Nbins ; ibin++ ) { 
                    species_has_projected_bin[ispec][ibin] = (static_cast<Species_taskomp *>(species( ipatch, ispec )))->bin_has_projected[ibin];
                } // end ibin
            } // end ispec
            
            #pragma omp task firstprivate(ipatch) depend(in:species_has_projected_bin[0:(Nspecies-1)][0:(Nbins-1)])
            { // only the ipatch iterations are parallelized
#ifdef  __DETAILED_TIMERS
            int ithread = omp_get_thread_num();
            double timer = MPI_Wtime();
#endif
            
            for( unsigned int ispec=0 ; ispec<Nspecies ; ispec++ ) { 
                // DO NOT parallelize this species loop unless race condition prevention is used!
                Species_taskomp *spec_task = static_cast<Species_taskomp *>(species( ipatch, ispec ));
                std::vector<unsigned int> b_dim = spec_task->b_dim;
                for( unsigned int ibin = 0 ; ibin < Nbins ; ibin++ ) {
                    double *b_Jx = spec_task->b_Jx[ibin];
                    double *b_Jy = spec_task->b_Jy[ibin];
                    double *b_Jz = spec_task->b_Jz[ibin];
                    double *b_rho = spec_task->b_rho[ibin];
                    (( *this )( ipatch )->EMfields)->copyInLocalDensities(ispec, ibin*params.clrw, b_Jx, b_Jy, b_Jz, b_rho, b_dim, diag_flag);
                } // ibin
            } // end species loop 

#ifdef  __DETAILED_TIMERS
            ( *this )( ipatch )->patch_timers_[2*( *this )( ipatch )->thread_number_ + ithread] += MPI_Wtime() - timer;
#endif
            } // end task on reduction of patch densities
        } // end patch loop
    } // end condition on tasks

    // Reduction of the new particles created through ionization, radiation and Multiphoton Breit Wheeler, for each species
    #pragma omp single
    if (params.tasks_on_projection){

        unsigned int Nbins = species( 0, 0 )->particles->first_index.size();
        int Nspecies = ( *this )( 0 )->vecSpecies.size();
<<<<<<< HEAD
     
        for( unsigned int ipatch=0 ; ipatch<this->size() ; ipatch++ ) {
            for( unsigned int ispec=0 ; ispec<Nspecies ; ispec++ ) {

                int* species_has_ionized                        =  static_cast<Species_taskomp *>(species( ipatch, ispec ))->bin_has_ionized;
                int* species_has_radiated                       =  static_cast<Species_taskomp *>(species( ipatch, ispec ))->bin_has_radiated;
                int* species_has_done_Multiphoton_Breit_Wheeler =  static_cast<Species_taskomp *>(species( ipatch, ispec ))->bin_has_done_Multiphoton_Breit_Wheeler;
                
=======
>>>>>>> 0d1e3b6c

        // Ionization
        for( unsigned int ispec=0 ; ispec<Nspecies ; ispec++ ) {
            if( species( 0, ispec )->Ionize ) {
                for( unsigned int ipatch=0 ; ipatch<this->size() ; ipatch++ ) {
                    int* species_has_ionized  =  static_cast<Species_taskomp *>(species( ipatch, ispec ))->bin_has_ionized;
                    #pragma omp task firstprivate(ipatch,ispec) depend(in:species_has_ionized[0:(Nbins-1)])
                    {
                    Species_taskomp *spec_task = static_cast<Species_taskomp *>(species( ipatch, ispec ));
                    
#ifdef  __DETAILED_TIMERS
                    int ithread = omp_get_thread_num();
                    double timer = MPI_Wtime();
#endif     
                    spec_task->Ionize->joinNewElectrons(Nbins);
#ifdef  __DETAILED_TIMERS
                    ( *this )( ipatch )->patch_timers_[4*( *this )( ipatch )->thread_number_ + ithread] += MPI_Wtime() - timer;
#endif
                    } // end task on reduction of new electrons from ionization
                } // end patch loop
            } // end if Ionize
        } // end species loop

        // Radiation
        for( unsigned int ispec=0 ; ispec<Nspecies ; ispec++ ) {
            if( species( 0, ispec )->Radiate ) {
                for( unsigned int ipatch=0 ; ipatch<this->size() ; ipatch++ ) {
                    int* species_has_radiated =  static_cast<Species_taskomp *>(species( ipatch, ispec ))->bin_has_radiated;
                    #pragma omp task firstprivate(ipatch,ispec) depend(in:species_has_radiated[0:(Nbins-1)])
                    {
                    Species_taskomp *spec_task = static_cast<Species_taskomp *>(species( ipatch, ispec ));
                    
#ifdef  __DETAILED_TIMERS
                    int ithread = omp_get_thread_num();
                    double timer = MPI_Wtime();
#endif     
                    spec_task->Radiate->joinNewPhotons(Nbins);
#ifdef  __DETAILED_TIMERS
                    ( *this )( ipatch )->patch_timers_[5*( *this )( ipatch )->thread_number_ + ithread] += MPI_Wtime() - timer;
#endif
                    } // end task on reduction of new photons from radiation
                } // end patch loop
            } // end if Radiate
        } // end species loop

        // Multiphoton Breit Wheeler
        for( unsigned int ispec=0 ; ispec<Nspecies ; ispec++ ) {
            if( species( 0, ispec )->Multiphoton_Breit_Wheeler_process ) {
                for( unsigned int ipatch=0 ; ipatch<this->size() ; ipatch++ ) {
                    int* species_has_done_Multiphoton_Breit_Wheeler =  static_cast<Species_taskomp *>(species( ipatch, ispec ))->bin_has_done_Multiphoton_Breit_Wheeler;     
                    #pragma omp task firstprivate(ipatch,ispec) depend(in:species_has_done_Multiphoton_Breit_Wheeler[0:(Nbins-1)])
                    {
#ifdef  __DETAILED_TIMERS
                    int ithread = omp_get_thread_num();
                    double timer = MPI_Wtime();
#endif    
                    Species_taskomp *spec_task = static_cast<Species_taskomp *>(species( ipatch, ispec ));
                    spec_task->Multiphoton_Breit_Wheeler_process->joinNewElectronPositronPairs(Nbins);
#ifdef  __DETAILED_TIMERS
                    ( *this )( ipatch )->patch_timers_[6*( *this )( ipatch )->thread_number_ + ithread] += MPI_Wtime() - timer;
#endif
                    } // end task on reduction of new photons from Multiphoton Breit Wheeler

                } // end patch loop
            } // end if Multiphoton Breit Wheeler
        } // end species loop

<<<<<<< HEAD
                #pragma omp task firstprivate(ipatch,ispec) depend(in:species_has_done_Multiphoton_Breit_Wheeler[0:(Nbins-1)])
                {
                Species_taskomp *spec_task = static_cast<Species_taskomp *>(species( ipatch, ispec ));
                if( spec_task->Multiphoton_Breit_Wheeler_process ) {     
#ifdef  __DETAILED_TIMERS
                    int ithread = omp_get_thread_num();
                    double timer = MPI_Wtime();
#endif     
                    spec_task->Multiphoton_Breit_Wheeler_process->joinNewElectronPositronPairs(Nbins);
#ifdef  __DETAILED_TIMERS
                    ( *this )( ipatch )->patch_timers_[6*( *this )( ipatch )->thread_number_ + ithread] += MPI_Wtime() - timer;
#endif
                } // end if Multiphoton Breit Wheeler
                } // end task on reduction of new pairs from Multiphoton Breit Wheeler

            } // end species loop     
        } // end patch loop
=======
>>>>>>> 0d1e3b6c
    } // end condition on tasks

    #pragma omp taskwait

    timers.particles.update( params.printNow( itime ) );
#ifdef __DETAILED_TIMERS
    timers.interpolator.update_threaded( *this, params.printNow( itime ) );
    timers.pusher.update_threaded( *this, params.printNow( itime ) );
    timers.projector.update_threaded( *this, params.printNow( itime ) );
    timers.cell_keys.update_threaded( *this, params.printNow( itime ) );
    timers.ionization.update_threaded( *this, params.printNow( itime ) );
    timers.radiation.update_threaded( *this, params.printNow( itime ) );
    timers.multiphoton_Breit_Wheeler_timer.update_threaded( *this, params.printNow( itime ) );
#endif

    timers.syncPart.restart();
    for( unsigned int ispec=0 ; ispec<( *this )( 0 )->vecSpecies.size(); ispec++ ) {
        Species *spec = species( 0, ispec );
        if( !spec->ponderomotive_dynamics && spec->isProj( time_dual, simWindow ) ) {
            SyncVectorPatch::exchangeParticles( ( *this ), ispec, params, smpi, timers, itime ); // Included sortParticles
        } // end condition on species
    } // end loop on species
    //MESSAGE("exchange particles");
    timers.syncPart.update( params.printNow( itime ) );
    
#ifdef __DETAILED_TIMERS
    timers.sorting.update( *this, params.printNow( itime ) );
#endif
} // END dynamics

// ---------------------------------------------------------------------------------------------------------------------
// For all patches, project charge and current densities with standard scheme for diag purposes at t=0
// ---------------------------------------------------------------------------------------------------------------------
void VectorPatch::projectionForDiags( Params &params,
                                        SmileiMPI *smpi,
                                        SimWindow *simWindow,
                                        double time_dual, Timers &timers, int itime )
{

    #pragma omp single
    diag_flag = needsRhoJsNow( itime );

    #pragma omp for schedule(runtime)
    for( unsigned int ipatch=0 ; ipatch<this->size() ; ipatch++ ) {
        ( *this )( ipatch )->EMfields->restartRhoJ();
        for( unsigned int ispec=0 ; ispec<( *this )( ipatch )->vecSpecies.size() ; ispec++ ) {
            if( ( *this )( ipatch )->vecSpecies[ispec]->isProj( time_dual, simWindow ) || diag_flag ) {
                species( ipatch, ispec )->projectionForDiags( time_dual, ispec,
                        emfields( ipatch ),
                        params, diag_flag,
                        ( *this )( ipatch ), smpi );
            }
        }

    }

    // if Envelope is used, project the susceptibility of the particles interacting with the envelope
    if( params.Laser_Envelope_model ) {
        #pragma omp for schedule(runtime)
        for( unsigned int ipatch=0 ; ipatch<this->size() ; ipatch++ ) {
            ( *this )( ipatch )->EMfields->restartEnvChi();
            for( unsigned int ispec=0 ; ispec<( *this )( ipatch )->vecSpecies.size() ; ispec++ ) {
                if( ( *this )( ipatch )->vecSpecies[ispec]->isProj( time_dual, simWindow ) || diag_flag ) {
                    if( species( ipatch, ispec )->ponderomotive_dynamics ) {
                        species( ipatch, ispec )->ponderomotiveProjectSusceptibility( time_dual, ispec,
                                emfields( ipatch ),
                                params, diag_flag,
                                ( *this )( ipatch ), smpi,
                                localDiags );
                    } // end condition on ponderomotive dynamics
                } // end diagnostic or projection if condition on species
            } // end loop on species
        } // end loop on patches
    }

} // END projection for diags

// ---------------------------------------------------------------------------------------------------------------------
//! For all patches, exchange particles and sort them.
// ---------------------------------------------------------------------------------------------------------------------
void VectorPatch::finalizeAndSortParticles( Params &params, SmileiMPI *smpi, SimWindow *simWindow,
        double time_dual, Timers &timers, int itime )
{
    timers.syncPart.restart();


    // Particle synchronization and sorting
    // ----------------------------------------

    for( unsigned int ispec=0 ; ispec<( *this )( 0 )->vecSpecies.size(); ispec++ ) {
        if( ( *this )( 0 )->vecSpecies[ispec]->isProj( time_dual, simWindow ) ) {
            SyncVectorPatch::finalizeAndSortParticles( ( *this ), ispec, params, smpi, timers, itime ); // Included sortParticles
        }

    }

    // Particle importation from physical mechanisms
    // ----------------------------------------

    #pragma omp for schedule(runtime)
    for( unsigned int ipatch=0 ; ipatch<this->size() ; ipatch++ ) {
        // Particle importation for all species
        for( unsigned int ispec=0 ; ispec<( *this )( ipatch )->vecSpecies.size() ; ispec++ ) {
            if( ( *this )( ipatch )->vecSpecies[ispec]->isProj( time_dual, simWindow ) || diag_flag ) {
                species( ipatch, ispec )->dynamicsImportParticles( time_dual, ispec,
                        params,
                        ( *this )( ipatch ), smpi,
                        localDiags );
            }
        }
    }

    timers.syncPart.update( params.printNow( itime ) );

} // END finalizeAndSortParticles


//! Perform the particles merging on all patches
void VectorPatch::mergeParticles(Params &params, SmileiMPI *smpi, double time_dual,Timers &timers, int itime )
{
    timers.particleMerging.restart();
    
    #pragma omp for schedule(runtime)
    for( unsigned int ipatch=0 ; ipatch<this->size() ; ipatch++ ) {
        // Particle importation for all species
        for( unsigned int ispec=0 ; ispec<( *this )( ipatch )->vecSpecies.size() ; ispec++ ) {
            // Check if the particle merging is activated for this species
            if (species( ipatch, ispec )->has_merging_) {

                // Check the time selection
                if( species( ipatch, ispec )->merging_time_selection_->theTimeIsNow( itime ) ) {
                    species( ipatch, ispec )->mergeParticles( time_dual, ispec,
                            params,
                            ( *this )( ipatch ), smpi,
                            localDiags );
                }
            }
        }
    }
    
    timers.particleMerging.update( params.printNow( itime ) );
    
}

//! Clean MPI buffers and resize particle arrays to save memory
void VectorPatch::cleanParticlesOverhead(Params &params, Timers &timers, int itime )
{
    timers.syncPart.restart();
    
    if( itime%params.every_clean_particles_overhead==0 ) {
        #pragma omp master
        for( unsigned int ipatch=0 ; ipatch<this->size() ; ipatch++ ) {
            ( *this )( ipatch )->cleanParticlesOverhead( params );
        }
        #pragma omp barrier
    }

    timers.syncPart.update( params.printNow( itime ) );
}

//! Particle injection from the boundaries
void VectorPatch::injectParticlesFromBoundaries(Params &params, Timers &timers, unsigned int itime )
{
        
    timers.particleInjection.restart();
    
    //#pragma omp for schedule(runtime)
    #pragma omp single
    {
    for( unsigned int ipatch=0 ; ipatch<this->size() ; ipatch++ ) {
        
        Patch * patch = ( *this )( ipatch );
        
        // Only for patch at the domain boundary
        if (patch->isBoundary()) {
            
            // Targeted species and species index
            unsigned int i_species ;
            
            vector<int>  previous_particle_number_per_species(patch->vecSpecies.size(),0);
            vector<unsigned int>  particle_index(patch->particle_injector_vector_.size(),0);
            
            // Local buffer of particles
            vector<Particles> local_particles_vector(patch->particle_injector_vector_.size());
            
            // Pointer to the current particle injector
            ParticleInjector * particle_injector;
            
            // Pointer to the current particle vector
            Particles* particles;
            
            // Pointer to the current species
            Species * injector_species;
            
            // Aera for injection
            struct SubSpace init_space;
            init_space.cell_index_[0] = 0;
            init_space.cell_index_[1] = 0;
            init_space.cell_index_[2] = 0;
            init_space.box_size_[0]   = params.n_space[0];
            init_space.box_size_[1]   = params.n_space[1];
            init_space.box_size_[2]   = params.n_space[2];
            
            // Parameters that depend on the patch location
            if ( patch->isXmin() ) {
                
                init_space.cell_index_[0] = 0;
                init_space.box_size_[0]   = 1;
                
                //index = (new_cell_idx)/params.clrw;
            } else if ( patch->isXmax() ) {
                
                init_space.cell_index_[0] = params.n_space[0]-1;
                init_space.box_size_[0]   = 1;
                //index = (new_cell_idx)/params.clrw;
            }
            
            if (params.nDim_field > 1) {
                if ( patch->isYmin() ) {
                    init_space.cell_index_[1] = 0;
                    init_space.box_size_[1]   = 1;
                }
                if ( patch->isYmax() ) {
                    init_space.cell_index_[1] = params.n_space[1]-1;
                    init_space.box_size_[1]   = 1;
                }
            }
            
            if (params.nDim_field > 2) {
                if ( patch->isZmin() ) {
                    init_space.cell_index_[2] = 0;
                    init_space.box_size_[2]   = 1;
                }
                if ( patch->isZmax() ) {
                    init_space.cell_index_[2] = params.n_space[2]-1;
                    init_space.box_size_[2]   = 1;
                }
            }
            

            // Creation of the new particles for all injectors
            // Create particles as if t0 with ParticleCreator
            for (unsigned int i_injector=0 ; i_injector<patch->particle_injector_vector_.size() ; i_injector++) {
                
                // Pointer to the current particle injector
                particle_injector = patch->particle_injector_vector_[i_injector];
                
                bool activate_injection = false;
                
                if ( (patch->isXmin() && particle_injector->isXmin()) ||
                     (patch->isXmax() && particle_injector->isXmax()) ) {
                         
                    activate_injection = true;
                    
                }
                    
                if (params.nDim_field > 1 && !activate_injection) {
                    if ( ( patch->isYmin() && particle_injector->isYmin() ) ||
                         ( patch->isYmax() && particle_injector->isYmax() )) {
                        activate_injection = true;
                    }
                }
                    
                if (params.nDim_field > 2 && !activate_injection) {
                    if ( ( patch->isZmin() && particle_injector->isZmin() ) ||
                         ( patch->isZmax() && particle_injector->isZmax() )) {
                        activate_injection = true;
                    }
                }
                    
                if (activate_injection) {
                    
                    // We first get the species id associated to this injector
                    i_species = particle_injector->getSpeciesNumber();
                    
                    injector_species = patch->vecSpecies[i_species];
                    
                    // We store the number of particles
                    previous_particle_number_per_species[i_species] = injector_species->getNbrOfParticles();
                     
                    // Pointer to simplify the code
                    particles = &local_particles_vector[i_injector];
     
                    //No particles at the begining
                    // particles->resize(0);
                    particles->initialize(0,*injector_species->particles);
     
                    // Particle creator object
                    ParticleCreator particle_creator;
                    particle_creator.associate(particle_injector, particles, injector_species);
                    
                    //particle_index[i_injector] = previous_particle_number_per_species[i_species];
                    // Creation of the particles in local_particles_vector
                    particle_creator.create( init_space, params, patch, itime );
                }
            }

            // Shift to update the positions
            double position_shift[3];
            if ( patch->isXmin() ) {
                position_shift[0] = -params.cell_length[0];
            } else if ( patch->isXmax() ) {
                position_shift[0] = params.cell_length[0];
            } else {
                position_shift[0] = 0;
            }
            if (params.nDim_field > 1) {
                if ( patch->isYmin() ) {
                    position_shift[1] = -params.cell_length[1];
                } else if ( patch->isYmax() ) {
                    position_shift[1] = params.cell_length[1];
                } else {
                    position_shift[1] = 0;
                }
            }
            if (params.nDim_field > 2) {
                if ( patch->isZmin() ) {
                    position_shift[2] = -params.cell_length[2];
                } else if ( patch->isZmax() ) {
                    position_shift[2] = params.cell_length[2];
                } else {
                    position_shift[2] = 0;
                }
            }
            
            
            // Update positions from momentum
            for (unsigned int i_injector=0 ; i_injector<patch->particle_injector_vector_.size() ; i_injector++) {
                
                // Pointer to the current particle injector
                particle_injector = patch->particle_injector_vector_[i_injector];
                
                // Particle created at the same position of another species
                if (!particle_injector->position_initialization_on_injector_) {

                    // Pointer to simplify the code
                    particles = &local_particles_vector[i_injector];

                    // Dimension of the simulation
                    for (unsigned int i=0; i< params.nDim_field; i++) {
                        #pragma omp simd
                        for ( unsigned int ip = 0; ip < particles->size() ; ip++ ) {
                            particles->Position[i][ip] += ( params.timestep*particles->Momentum[i][ip]
                                                        * particles->inverseLorentzFactor(ip) + position_shift[i]);
                        }
                    }
                    
                }
            }
            
            // Update positions with copy from another species
            for (unsigned int i_injector=0 ; i_injector<patch->particle_injector_vector_.size() ; i_injector++) {
                
                // Pointer to the current particle injector
                particle_injector = patch->particle_injector_vector_[i_injector];
                
                // Particle created at the same position of another species
                if (particle_injector->position_initialization_on_injector_) {

                    // We first get the species id associated to this injector
                    unsigned int i_injector_2 = particle_injector->position_initialization_on_injector_index_;

                    // Pointer to simplify the code
                    particles = &local_particles_vector[i_injector];
                    
                    for (unsigned int i=0; i< params.nDim_field; i++) {
                        #pragma omp simd
                        for ( unsigned int ip = 0; ip < particles->size() ; ip++ ) {
                            particles->Position[i][ip] =
                            local_particles_vector[i_injector_2].Position[i][ip];
                        }
                    }
                }
            }
            
            int new_particle_number;
            
            // Filter particles when initialized on different position
            for (unsigned int i_injector=0 ; i_injector<patch->particle_injector_vector_.size() ; i_injector++) {

                if (local_particles_vector[i_injector].size() > 0) {

                    // We first get the species id associated to this injector
                    i_species = patch->particle_injector_vector_[i_injector]->getSpeciesNumber();
                    
                    // species pointer
                    injector_species = species( ipatch, i_species );
                    
                    // Pointer to the current particle vector
                    particles =&local_particles_vector[i_injector];

                    // Then the new number of particles in species
                    new_particle_number = particles->size() - 1;

                    // Suppr not interesting parts ...
                    // 1D
                    for ( int ip = new_particle_number ; ip >= 0 ; ip-- ){
                        if ( ( patch->isXmin() && (particles->Position[0][ip] < 0.) ) ||
                            (  patch->isXmax() && ( particles->Position[0][ip] > params.grid_length[0] ) ) ) {
                            if (new_particle_number > ip) {
                                particles->overwriteParticle(new_particle_number,ip);
                            }
                            new_particle_number--;
                        }
                    } // end loop on particles

                    // 2D
                    if (params.nDim_field > 1) {
                        for ( int ip = new_particle_number ; ip >= 0 ; ip-- ){
                            if (( patch->isYmin() && ( particles->Position[1][ip] < 0.) ) ||
                                ( patch->isYmax() && ( particles->Position[1][ip] > params.grid_length[1]) )) {
                                // particle_in_domain = false;
                                if (new_particle_number != ip) {
                                    particles->overwriteParticle(new_particle_number,ip);
                                }
                                new_particle_number--;
                            }
                        }
                    } // end loop on particles
                    
                    // 3D
                    if (params.nDim_field > 2) {
                        for ( int ip = new_particle_number ; ip >= 0 ; ip-- ){
                            if (( patch->isZmin() && ( particles->Position[2][ip] < 0.) ) ||
                                ( patch->isZmax() && ( particles->Position[2][ip] > params.grid_length[2]) )) {
                                // particle_in_domain = false;
                                //particles->eraseParticle(ip);
                                if (new_particle_number > ip) {
                                    particles->overwriteParticle(new_particle_number,ip);
                                }
                                new_particle_number--;
                            }
                        }
                    } // end loop on particles
                    
                    new_particle_number += 1;
                        
                    // New energy from particles
                    //if( patch->isXmin() || patch->isXmax() || patch->isYmin() || patch->isYmax() || patch->isZmin() || patch->isZmax()) {
                        double energy = 0.;
                        // Matter particle case
                        if( injector_species->mass_ > 0 ) {
                            for( int ip = 0; ip<new_particle_number; ip++ ) {
                                energy += particles->weight( ip )*( particles->LorentzFactor( ip )-1.0 );
                            }
                            injector_species->new_particles_energy_ += injector_species->mass_ * energy;
                        }
                        // Photon case
                        else if( injector_species->mass_ == 0 ) {
                            for( int ip=0; ip<new_particle_number; ip++ ) {
                                energy += particles->weight( ip )*( particles->momentumNorm( ip ) );
                            }
                            injector_species->new_particles_energy_ += energy;
                        }
                    //}
                        
                    // Insertion of the particles as a group in the vector of species
                    if (new_particle_number > 0) {

                        particles->eraseParticleTrail(new_particle_number);
                        injector_species->importParticles( params, patches_[ipatch], *particles, localDiags );

                    }
                
                } // if particles to inject
                
            } // end for i_injector
            
        } // Test patch at boundary

    } // end for ipatch
    } // end omp single
    
    timers.particleInjection.update( params.printNow( itime ) );
}

//! Computation of the total charge
void VectorPatch::computeCharge()
{
    #pragma omp for schedule(runtime)
    for( unsigned int ipatch=0 ; ipatch<this->size() ; ipatch++ ) {
        ( *this )( ipatch )->EMfields->restartRhoJ();
        for( unsigned int ispec=0 ; ispec<( *this )( ipatch )->vecSpecies.size() ; ispec++ ) {
            if( ( *this )( ipatch )->vecSpecies[ispec]->vectorized_operators ) {
                species( ipatch, ispec )->computeCharge( ispec, emfields( ipatch ) );
            } else {
                species( ipatch, ispec )->Species::computeCharge( ispec, emfields( ipatch ) );
            }
        }
    }

} // END computeRho

void VectorPatch::computeChargeRelativisticSpecies( double time_primal )
{
    #pragma omp for schedule(runtime)
    for( unsigned int ipatch=0 ; ipatch<this->size() ; ipatch++ ) {
        ( *this )( ipatch )->EMfields->restartRhoJ();
        for( unsigned int ispec=0 ; ispec<( *this )( ipatch )->vecSpecies.size() ; ispec++ ) {
            // project only if species needs relativistic initialization and it is the right time to initialize its fields
            if( ( species( ipatch, ispec )->relativistic_field_initialization_ ) &&
                    ( time_primal == species( ipatch, ispec )->time_relativistic_initialization_ ) ) {
                if( ( *this )( ipatch )->vecSpecies[ispec]->vectorized_operators ) {
                    species( ipatch, ispec )->computeCharge( ispec, emfields( ipatch ) );
                } else {
                    species( ipatch, ispec )->Species::computeCharge( ispec, emfields( ipatch ) );
                }
            }
        }
    }
} // END computeRho

void VectorPatch::resetRhoJ()
{
    #pragma omp for schedule(runtime)
    for( unsigned int ipatch=0 ; ipatch<this->size() ; ipatch++ ) {
        ( *this )( ipatch )->EMfields->restartRhoJ();
    }
}

// ---------------------------------------------------------------------------------------------------------------------
// For all patch, sum densities on ghost cells (sum per species if needed, sync per patch and MPI sync)
// ---------------------------------------------------------------------------------------------------------------------
void VectorPatch::sumDensities( Params &params, double time_dual, Timers &timers, int itime, SimWindow *simWindow, SmileiMPI *smpi )
{
    bool some_particles_are_moving = false;
    unsigned int n_species( ( *this )( 0 )->vecSpecies.size() );
    for( unsigned int ispec=0 ; ispec < n_species ; ispec++ ) {
        if( ( *this )( 0 )->vecSpecies[ispec]->isProj( time_dual, simWindow ) ) {
            some_particles_are_moving = true;
        }
    }
    if( !some_particles_are_moving  && !diag_flag ) {
        return;
    }

    timers.densities.restart();
    if( diag_flag ) {
        #pragma omp for schedule(static)
        for( unsigned int ipatch=0 ; ipatch<this->size() ; ipatch++ ) {
            // Per species in global, Attention if output -> Sync / per species fields
            ( *this )( ipatch )->EMfields->computeTotalRhoJ();
        }
    }
    timers.densities.update();

    timers.syncDens.restart();
    if( params.geometry != "AMcylindrical" ) {
        if ( (!params.uncoupled_grids)||(itime==0) )
            SyncVectorPatch::sumRhoJ( params, ( *this ), smpi, timers, itime ); // MPI
    } else {

        if ( (!params.uncoupled_grids)||(itime==0) )
            for( unsigned int imode = 0 ; imode < static_cast<ElectroMagnAM *>( patches_[0]->EMfields )->Jl_.size() ; imode++ ) {
                SyncVectorPatch::sumRhoJ( params, ( *this ), imode, smpi, timers, itime );
            }
    }

    if( diag_flag ) {
        for( unsigned int ispec=0 ; ispec<( *this )( 0 )->vecSpecies.size(); ispec++ ) {
            if( !( *this )( 0 )->vecSpecies[ispec]->particles->is_test ) {
                updateFieldList( ispec, smpi );
                if( params.geometry != "AMcylindrical" ) {
                    SyncVectorPatch::sumRhoJs( params, ( *this ), ispec, smpi, timers, itime ); // MPI
                } else {
                    for( unsigned int imode = 0 ; imode < static_cast<ElectroMagnAM *>( patches_[0]->EMfields )->Jl_.size() ; imode++ ) {
                        SyncVectorPatch::sumRhoJs( params, ( *this ), imode, ispec, smpi, timers, itime );
                    }
                }
            }
        }
    }
    //Apply boundary conditions for rho and J on axis
    if ( ( params.geometry == "AMcylindrical" ) && (( *this )( 0 )->vecSpecies.size() > 0) ) {
        #pragma omp for schedule(runtime)
        for( unsigned int ipatch=0 ; ipatch<this->size() ; ipatch++ ) {
            ElectroMagnAM *emAM = static_cast<ElectroMagnAM *>( ( *this )( ipatch )->EMfields );
            if (emAM->isYmin){
                for( unsigned int imode = 0 ; imode < emAM->Jl_.size() ; imode++ ) {
                    ( *this )( ipatch )->vecSpecies[0]->Proj->axisBC( &( *emAM->rho_AM_[imode] )( 0 ), &( *emAM->Jl_[imode] )( 0 ), &( *emAM->Jr_[imode] )( 0 ), &( *emAM->Jt_[imode] )( 0 ), imode, diag_flag );
                }
                //Also apply BC on axis on species diagnostics
                if (diag_flag) {
                    unsigned int n_species = ( *this )( 0 )->vecSpecies.size();
                    for( unsigned int imode = 0 ; imode < emAM->Jl_.size() ; imode++ ) {
                        for( unsigned int ispec = 0 ; ispec < n_species ; ispec++ ) {
                            unsigned int ifield = imode*n_species+ispec;
                            complex<double> *Jl  = emAM->Jl_s    [ifield] ? &( * ( emAM->Jl_s    [ifield] ) )( 0 ) : NULL ;
                            complex<double> *Jr  = emAM->Jr_s    [ifield] ? &( * ( emAM->Jr_s    [ifield] ) )( 0 ) : NULL ;
                            complex<double> *Jt  = emAM->Jt_s    [ifield] ? &( * ( emAM->Jt_s    [ifield] ) )( 0 ) : NULL ;
                            complex<double> *rho = emAM->rho_AM_s[ifield] ? &( * ( emAM->rho_AM_s[ifield] ) )( 0 ) : NULL ;
                            ( *this )( ipatch )->vecSpecies[ispec]->Proj->axisBC( rho , Jl, Jr, Jt, imode, diag_flag );
                        }
                    }
                }

            }
        }
    }
    timers.syncDens.update( params.printNow( itime ) );
} // End sumDensities


// ---------------------------------------------------------------------------------------------------------------------
// ---------------------------------------------------------------------------------------------------------------------
void VectorPatch::sumSusceptibility( Params &params, double time_dual, Timers &timers, int itime, SimWindow *simWindow, SmileiMPI *smpi )
{
    bool some_particles_are_moving = false;
    unsigned int n_species( ( *this )( 0 )->vecSpecies.size() );
    for( unsigned int ispec=0 ; ispec < n_species ; ispec++ ) {
        if( ( *this )( 0 )->vecSpecies[ispec]->isProj( time_dual, simWindow ) ) {
            some_particles_are_moving = true;
        }
    }
    if( !some_particles_are_moving  && !diag_flag ) {
        return;
    }

    timers.susceptibility.restart();
    if( diag_flag ) {
        #pragma omp for schedule(static)
        for( unsigned int ipatch=0 ; ipatch<this->size() ; ipatch++ ) {
            // Per species in global, Attention if output -> Sync / per species fields
            ( *this )( ipatch )->EMfields->computeTotalEnvChi();
        }
    }

    if( diag_flag ) {
        for( unsigned int ispec=0 ; ispec<( *this )( 0 )->vecSpecies.size(); ispec++ ) {
            if( !( *this )( 0 )->vecSpecies[ispec]->particles->is_test ) {
                if( species( 0, ispec )->ponderomotive_dynamics ) {
                    updateFieldList( ispec, smpi );
                    SyncVectorPatch::sumEnvChis( params, ( *this ), ispec, smpi, timers, itime );
                } // MPI
            }
        }
    }

    timers.susceptibility.update();

    timers.susceptibility.restart();
    
    SyncVectorPatch::sumEnvChi( params, ( *this ), smpi, timers, itime ); // MPI
    

    //Apply boundary conditions for Env_Chi, only mode 0
    if ( ( params.geometry == "AMcylindrical" ) && (( *this )( 0 )->vecSpecies.size() > 0) ) {
        #pragma omp for schedule(runtime)
        for( unsigned int ipatch=0 ; ipatch<this->size() ; ipatch++ ) {
            ElectroMagnAM *emAM = static_cast<ElectroMagnAM *>( ( *this )( ipatch )->EMfields );
            if (emAM->isYmin){
                ( *this )( ipatch )->vecSpecies[0]->Proj->axisBCEnvChi( &( *emAM->Env_Chi_ )( 0 ) );
                //Also apply BC on axis on species diagnostics
                if (diag_flag) {
                    unsigned int n_species = ( *this )( 0 )->vecSpecies.size();
                        int imode =0;
                        for( unsigned int ispec = 0 ; ispec < n_species ; ispec++ ) {
                            unsigned int ifield = imode*n_species+ispec;
                            double *EnvChi = emAM->Env_Chi_s    [ifield] ? &( * ( emAM->Env_Chi_s[ifield] ) )( 0 ) : NULL ;
                            ( *this )( ipatch )->vecSpecies[ispec]->Proj->axisBCEnvChi( EnvChi );
                        }
                }
            }
        }
    }

    timers.susceptibility.update();

} // End sumSusceptibility



// ---------------------------------------------------------------------------------------------------------------------
// For all patch, update E and B (Ampere, Faraday, boundary conditions, exchange B and center B)
// ---------------------------------------------------------------------------------------------------------------------
void VectorPatch::solveMaxwell( Params &params, SimWindow *simWindow, int itime, double time_dual, Timers &timers, SmileiMPI *smpi )
{
    timers.maxwell.restart();

    // Current filter in intermediate space
    if (params.currentFilter_passes.size() > 0){
        for( unsigned int ipassfilter=0 ; ipassfilter<*std::max_element(std::begin(params.currentFilter_passes), std::end(params.currentFilter_passes)) ; ipassfilter++ ) {
            #pragma omp for schedule(static)
            for( unsigned int ipatch=0 ; ipatch<this->size() ; ipatch++ ) {
                // Current spatial filtering
                if (params.currentFilter_model=="binomial"){
                    ( *this )( ipatch )->EMfields->binomialCurrentFilter(ipassfilter, params.currentFilter_passes);
                }
                if (params.currentFilter_model=="customFIR"){
                    ( *this )( ipatch )->EMfields->customFIRCurrentFilter(ipassfilter, params.currentFilter_passes, params.currentFilter_kernelFIR);
                }
            }
            if (params.geometry != "AMcylindrical"){
                if (params.currentFilter_model=="customFIR"){
                    SyncVectorPatch::exchangeSynchronizedPerDirection<double,Field>( listJx_, *this, smpi );
                    SyncVectorPatch::finalizeExchangeAlongAllDirections( listJx_, *this );
                    SyncVectorPatch::exchangeSynchronizedPerDirection<double,Field>( listJy_, *this, smpi );
                    SyncVectorPatch::finalizeExchangeAlongAllDirections( listJy_, *this );
                    SyncVectorPatch::exchangeSynchronizedPerDirection<double,Field>( listJz_, *this, smpi );
                    SyncVectorPatch::finalizeExchangeAlongAllDirections( listJz_, *this );
                } else {
                    SyncVectorPatch::exchangeAlongAllDirections<double,Field>( listJx_, *this, smpi );
                    SyncVectorPatch::finalizeExchangeAlongAllDirections( listJx_, *this );
                    SyncVectorPatch::exchangeAlongAllDirections<double,Field>( listJy_, *this, smpi );
                    SyncVectorPatch::finalizeExchangeAlongAllDirections( listJy_, *this );
                    SyncVectorPatch::exchangeAlongAllDirections<double,Field>( listJz_, *this, smpi );
                    SyncVectorPatch::finalizeExchangeAlongAllDirections( listJz_, *this );
                }
            } else {
                for (unsigned int imode=0 ; imode < params.nmodes; imode++) {
                    SyncVectorPatch::exchangeAlongAllDirections<complex<double>,cField>( listJl_[imode], *this, smpi );
                    SyncVectorPatch::finalizeExchangeAlongAllDirections( listJl_[imode], *this );
                    SyncVectorPatch::exchangeAlongAllDirections<complex<double>,cField>( listJr_[imode], *this, smpi );
                    SyncVectorPatch::finalizeExchangeAlongAllDirections( listJr_[imode], *this );
                    SyncVectorPatch::exchangeAlongAllDirections<complex<double>,cField>( listJt_[imode], *this, smpi );
                    SyncVectorPatch::finalizeExchangeAlongAllDirections( listJt_[imode], *this );
                }
            }
        }
    }

    if ( params.is_spectral and params.geometry == "AMcylindrical"){
        // Current correction in spectral space
        (*this)( 0 )->EMfields->MaxwellAmpereSolver_->densities_correction( (*this)( 0 )->EMfields );
    }

    #pragma omp for schedule(static)
    for( unsigned int ipatch=0 ; ipatch<this->size() ; ipatch++ ) {
        if( !params.is_spectral ) {
            // Saving magnetic fields (to compute centered fields used in the particle pusher)
            // Stores B at time n in B_m.
            ( *this )( ipatch )->EMfields->saveMagneticFields( params.is_spectral );
        }
        // Computes Ex_, Ey_, Ez_ on all points.
        // E is already synchronized because J has been synchronized before.
        ( *( *this )( ipatch )->EMfields->MaxwellAmpereSolver_ )( ( *this )( ipatch )->EMfields );
    }

    #pragma omp for schedule(static)
    for( unsigned int ipatch=0 ; ipatch<this->size() ; ipatch++ ) {
        // Computes Bx_, By_, Bz_ at time n+1 on interior points.
        ( *( *this )( ipatch )->EMfields->MaxwellFaradaySolver_ )( ( *this )( ipatch )->EMfields );
    }
    //Synchronize B fields between patches.
    timers.maxwell.update( params.printNow( itime ) );


    timers.syncField.restart();
    if( params.geometry != "AMcylindrical" ) {
        if( params.is_spectral ) {
            SyncVectorPatch::exchangeE( params, ( *this ), smpi );
        }
        SyncVectorPatch::exchangeB( params, ( *this ), smpi );
    } else {
        for( unsigned int imode = 0 ; imode < static_cast<ElectroMagnAM *>( patches_[0]->EMfields )->El_.size() ; imode++ ) {
            SyncVectorPatch::exchangeE( params, ( *this ), imode, smpi );
            //SyncVectorPatch::finalizeexchangeE( params, ( *this ), imode ); // disable async, because of tags which is the same for all modes
            SyncVectorPatch::exchangeB( params, ( *this ), imode, smpi );
            //SyncVectorPatch::finalizeexchangeB( params, ( *this ), imode ); // disable async, because of tags which is the same for all modes
        }
    }
    timers.syncField.update( params.printNow( itime ) );
    
    
    if ( (params.uncoupled_grids) && ( itime!=0 ) && ( time_dual > params.time_fields_frozen ) ) { // uncoupled_grids = true -> is_spectral = true
        timers.syncField.restart();
        if( params.is_spectral && params.geometry != "AMcylindrical" ) {
            SyncVectorPatch::finalizeexchangeE( params, ( *this ) );
        }

        if( params.geometry != "AMcylindrical" )
            SyncVectorPatch::finalizeexchangeB( params, ( *this ) );
        timers.syncField.update( params.printNow( itime ) );

        #pragma omp for schedule(static)
        for( unsigned int ipatch=0 ; ipatch<this->size() ; ipatch++ ) {
            // Applies boundary conditions on B
            ( *this )( ipatch )->EMfields->boundaryConditions( itime, time_dual, ( *this )( ipatch ), params, simWindow );
            // Computes B at time n using B and B_m.
            if( !params.is_spectral ) {
                ( *this )( ipatch )->EMfields->centerMagneticFields();
            }
        }
        if( params.is_spectral ) {
            saveOldRho( params );
        }
    }
    
} // END solveMaxwell

void VectorPatch::solveEnvelope( Params &params, SimWindow *simWindow, int itime, double time_dual, Timers &timers, SmileiMPI *smpi )
{

    if( ( *this )( 0 )->EMfields->envelope!=NULL ) {

        timers.envelope.restart();
        // Exchange susceptibility
        SyncVectorPatch::exchangeEnvChi( params, ( *this ), smpi );

        #pragma omp for schedule(static)
        for( unsigned int ipatch=0 ; ipatch<this->size() ; ipatch++ ) {

            // Saving Phi and GradPhi fields
            // (to compute centered quantities used in the particle position ponderomotive pusher)
            // Stores Phi at time n in Phi_m, GradPhi at time n in GradPhi_m
            ( *this )( ipatch )->EMfields->envelope->savePhiAndGradPhi();

            // Computes A in all points, choosing the right solver for the envelope equation
            if ( ( *this )( ipatch )->EMfields->envelope->envelope_solver == "explicit" ){
                ( *this )( ipatch )->EMfields->envelope->updateEnvelope( ( *this )( ipatch )->EMfields );
            } else if ( ( *this )( ipatch )->EMfields->envelope->envelope_solver == "explicit_reduced_dispersion" ) {
                ( *this )( ipatch )->EMfields->envelope->updateEnvelopeReducedDispersion( ( *this )( ipatch )->EMfields );
            }

            // Apply boundary conditions for envelope and |A|, |E|
            ( *this )( ipatch )->EMfields->envelope->boundaryConditions( itime, time_dual, ( *this )( ipatch ), params, simWindow, ( *this )( ipatch )->EMfields );

        }

        // Exchange envelope A
        SyncVectorPatch::exchangeA( params, ( *this ), smpi );
        SyncVectorPatch::finalizeexchangeA( params, ( *this ) );

        #pragma omp for schedule(static)
        for( unsigned int ipatch=0 ; ipatch<this->size() ; ipatch++ ) {
            // Compute ponderomotive potential Phi=|A|^2/2, |A| and |E| from the envelope
            ( *this )( ipatch )->EMfields->envelope->computePhiEnvAEnvE( ( *this )( ipatch )->EMfields );
            // Compute gradients of Phi
            ( *this )( ipatch )->EMfields->envelope->computeGradientPhi( ( *this )( ipatch )->EMfields );
            // Computes Phi and GradPhi at time n+1/2 using their values at timestep n+1 and n (the latter already in Phi_m and GradPhi_m)
            ( *this )( ipatch )->EMfields->envelope->centerPhiAndGradPhi();
        }

        // Exchange |Ex|, because it cannot be computed in all ghost cells like |E|
        SyncVectorPatch::exchangeEnvEx( params, ( *this ), smpi );
        SyncVectorPatch::finalizeexchangeEnvEx( params, ( *this ) );
        // Exchange GradPhi
        SyncVectorPatch::exchangeGradPhi( params, ( *this ), smpi );
        SyncVectorPatch::finalizeexchangeGradPhi( params, ( *this ) );

        timers.envelope.update();
    }

} // END solveEnvelope

void VectorPatch::finalizeSyncAndBCFields( Params &params, SmileiMPI *smpi, SimWindow *simWindow,
        double time_dual, Timers &timers, int itime )
{
    if ( (!params.uncoupled_grids) && ( itime!=0 ) && ( time_dual > params.time_fields_frozen ) ) { // uncoupled_grids = true -> is_spectral = true
        if( params.geometry != "AMcylindrical" ) {
            timers.syncField.restart();
            SyncVectorPatch::finalizeexchangeB( params, ( *this ) );
            timers.syncField.update( params.printNow( itime ) );
        }

        #pragma omp for schedule(static)
        for( unsigned int ipatch=0 ; ipatch<this->size() ; ipatch++ ) {
            // Applies boundary conditions on B
            if ( (!params.is_spectral) || (params.geometry!= "AMcylindrical") )
                ( *this )( ipatch )->EMfields->boundaryConditions( itime, time_dual, ( *this )( ipatch ), params, simWindow );
            // Computes B at time n using B and B_m.
            if( !params.is_spectral ) {
                ( *this )( ipatch )->EMfields->centerMagneticFields();
            }
            //Done at domain initializtion
            //else {
            //    ( *this )( ipatch )->EMfields->saveMagneticFields( params.is_spectral );
            //}
        }
    }

} // END finalizeSyncAndBCFields


void VectorPatch::initExternals( Params &params )
{
    // Init all lasers
    for( unsigned int ipatch=0; ipatch<size(); ipatch++ ) {
        if( ( *this )( ipatch )->isXmin() && ( *this )( ipatch )->EMfields->emBoundCond[0] != NULL ) {
            unsigned int nlaser = ( *this )( ipatch )->EMfields->emBoundCond[0]->vecLaser.size();
            for( unsigned int ilaser = 0; ilaser < nlaser; ilaser++ ) {
                ( *this )( ipatch )->EMfields->emBoundCond[0]->vecLaser[ilaser]->initFields( params, ( *this )( ipatch ) );
            }
        }

        if( ( *this )( ipatch )->isXmax() && ( *this )( ipatch )->EMfields->emBoundCond[1] != NULL ) {
            unsigned int nlaser = ( *this )( ipatch )->EMfields->emBoundCond[1]->vecLaser.size();
            for( unsigned int ilaser = 0; ilaser < nlaser; ilaser++ ) {
                ( *this )( ipatch )->EMfields->emBoundCond[1]->vecLaser[ilaser]->initFields( params, ( *this )( ipatch ) );
            }
        }
    }

    // Init all antennas
    for( unsigned int ipatch=0; ipatch<size(); ipatch++ ) {
        ( *this )( ipatch )->EMfields->initAntennas( ( *this )( ipatch ), params );
    }
}


void VectorPatch::initAllDiags( Params &params, SmileiMPI *smpi )
{
    // Global diags: scalars + particles
    for( unsigned int idiag = 0 ; idiag < globalDiags.size() ; idiag++ ) {
        globalDiags[idiag]->init( params, smpi, *this );
        // MPI master creates the file
        if( smpi->isMaster() ) {
            globalDiags[idiag]->openFile( params, smpi );
        }
    }

    // Local diags : fields, probes, tracks
    for( unsigned int idiag = 0 ; idiag < localDiags.size() ; idiag++ ) {
        localDiags[idiag]->init( params, smpi, *this );
    }

} // END initAllDiags


void VectorPatch::closeAllDiags( SmileiMPI *smpi )
{
    // MPI master closes all global diags
    if( smpi->isMaster() )
        for( unsigned int idiag = 0 ; idiag < globalDiags.size() ; idiag++ ) {
            globalDiags[idiag]->closeFile();
        }

    // All MPI close local diags
    for( unsigned int idiag = 0 ; idiag < localDiags.size() ; idiag++ ) {
        localDiags[idiag]->closeFile();
    }
}


// ---------------------------------------------------------------------------------------------------------------------
// For all patch, Compute and Write all diags
//   - Scalars, Probes, Phases, TrackParticles, Fields, Average fields
//   - set diag_flag to 0 after write
// ---------------------------------------------------------------------------------------------------------------------
void VectorPatch::runAllDiags( Params &params, SmileiMPI *smpi, unsigned int itime, Timers &timers, SimWindow *simWindow )
{
    // Global diags: scalars + particles
    timers.diags.restart();
    for( unsigned int idiag = 0 ; idiag < globalDiags.size() ; idiag++ ) {
        diag_timers[idiag]->restart();

        #pragma omp single
        globalDiags[idiag]->theTimeIsNow = globalDiags[idiag]->prepare( itime );
        #pragma omp barrier
        if( globalDiags[idiag]->theTimeIsNow ) {
            // All patches run
            #pragma omp for schedule(runtime)
            for( unsigned int ipatch=0 ; ipatch<size() ; ipatch++ ) {
                globalDiags[idiag]->run( ( *this )( ipatch ), itime, simWindow );
            }
            // MPI procs gather the data and compute
            #pragma omp single
            smpi->computeGlobalDiags( globalDiags[idiag], itime );
            // MPI master writes
            #pragma omp single
            globalDiags[idiag]->write( itime, smpi );
        }

        diag_timers[idiag]->update();
    }

    // Local diags : fields, probes, tracks
    for( unsigned int idiag = 0 ; idiag < localDiags.size() ; idiag++ ) {
        diag_timers[globalDiags.size()+idiag]->restart();

        #pragma omp single
        localDiags[idiag]->theTimeIsNow = localDiags[idiag]->prepare( itime );
        #pragma omp barrier
        // All MPI run their stuff and write out
        if( localDiags[idiag]->theTimeIsNow ) {
            localDiags[idiag]->run( smpi, *this, itime, simWindow, timers );
        }

        diag_timers[globalDiags.size()+idiag]->update();
    }

    // Manage the "diag_flag" parameter, which indicates whether Rho and Js were used
    if( diag_flag ) {
        #pragma omp barrier
        #pragma omp single
        diag_flag = false;
        #pragma omp for
        for( unsigned int ipatch=0 ; ipatch<size() ; ipatch++ ) {
            ( *this )( ipatch )->EMfields->restartRhoJs();
        }
    }
    timers.diags.update();

    if (itime==0) {
        for( unsigned int idiag = 0 ; idiag < diag_timers.size() ; idiag++ )
            diag_timers[idiag]->reboot();
    }

} // END runAllDiags


// ---------------------------------------------------------------------------------------------------------------------
// Check if rho is null (MPI & patch sync)
// ---------------------------------------------------------------------------------------------------------------------
bool VectorPatch::isRhoNull( SmileiMPI *smpi )
{
    double norm2( 0. );
    double locnorm2( 0. );
    for( unsigned int ipatch=0 ; ipatch<this->size() ; ipatch++ ) {
        locnorm2 += ( *this )( ipatch )->EMfields->computeRhoNorm2();
    }

    MPI_Allreduce( &locnorm2, &norm2, 1, MPI_DOUBLE, MPI_SUM, MPI_COMM_WORLD );

    return ( norm2<=0. );
} // END isRhoNull


// ---------------------------------------------------------------------------------------------------------------------
// Solve Poisson to initialize E
//   - all steps are done locally, sync per patch, sync per MPI process
// ---------------------------------------------------------------------------------------------------------------------
void VectorPatch::solvePoisson( Params &params, SmileiMPI *smpi )
{
    Timer ptimer( "global" );
    ptimer.init( smpi );
    ptimer.restart();


    unsigned int iteration_max = params.poisson_max_iteration;
    double           error_max = params.poisson_max_error;
    unsigned int iteration=0;

    // Init & Store internal data (phi, r, p, Ap) per patch
    double rnew_dot_rnew_local( 0. );
    double rnew_dot_rnew( 0. );
    for( unsigned int ipatch=0 ; ipatch<this->size() ; ipatch++ ) {
        ( *this )( ipatch )->EMfields->initPoisson( ( *this )( ipatch ) );
        rnew_dot_rnew_local += ( *this )( ipatch )->EMfields->compute_r();
    }
    MPI_Allreduce( &rnew_dot_rnew_local, &rnew_dot_rnew, 1, MPI_DOUBLE, MPI_SUM, MPI_COMM_WORLD );

    std::vector<Field *> Ex_;
    std::vector<Field *> Ap_;

    for( unsigned int ipatch=0 ; ipatch<this->size() ; ipatch++ ) {
        Ex_.push_back( ( *this )( ipatch )->EMfields->Ex_ );
        Ap_.push_back( ( *this )( ipatch )->EMfields->Ap_ );
    }

    unsigned int nx_p2_global = ( params.n_space_global[0]+1 );
    if( Ex_[0]->dims_.size()>1 ) {
        nx_p2_global *= ( params.n_space_global[1]+1 );
        if( Ex_[0]->dims_.size()>2 ) {
            nx_p2_global *= ( params.n_space_global[2]+1 );
        }
    }

    // compute control parameter
    double ctrl = rnew_dot_rnew / ( double )( nx_p2_global );

    // ---------------------------------------------------------
    // Starting iterative loop for the conjugate gradient method
    // ---------------------------------------------------------
    if( smpi->isMaster() ) {
        DEBUG( "Starting iterative loop for CG method" );
    }
    while( ( ctrl > error_max ) && ( iteration<iteration_max ) ) {
        iteration++;
        if( smpi->isMaster() ) {
            DEBUG( "iteration " << iteration << " started with control parameter ctrl = " << ctrl*1.e14 << " x 1e-14" );
        }

        // scalar product of the residual
        double r_dot_r = rnew_dot_rnew;

        for( unsigned int ipatch=0 ; ipatch<this->size() ; ipatch++ ) {
            ( *this )( ipatch )->EMfields->compute_Ap( ( *this )( ipatch ) );
        }

        // Exchange Ap_ (intra & extra MPI)
        SyncVectorPatch::exchangeAlongAllDirections<double,Field>( Ap_, *this, smpi );
        SyncVectorPatch::finalizeExchangeAlongAllDirections( Ap_, *this );

        // scalar product p.Ap
        double p_dot_Ap       = 0.0;
        double p_dot_Ap_local = 0.0;
        for( unsigned int ipatch=0 ; ipatch<this->size() ; ipatch++ ) {
            p_dot_Ap_local += ( *this )( ipatch )->EMfields->compute_pAp();
        }
        MPI_Allreduce( &p_dot_Ap_local, &p_dot_Ap, 1, MPI_DOUBLE, MPI_SUM, MPI_COMM_WORLD );


        // compute new potential and residual
        for( unsigned int ipatch=0 ; ipatch<this->size() ; ipatch++ ) {
            ( *this )( ipatch )->EMfields->update_pand_r( r_dot_r, p_dot_Ap );
        }

        // compute new residual norm
        rnew_dot_rnew       = 0.0;
        rnew_dot_rnew_local = 0.0;
        for( unsigned int ipatch=0 ; ipatch<this->size() ; ipatch++ ) {
            rnew_dot_rnew_local += ( *this )( ipatch )->EMfields->compute_r();
        }
        MPI_Allreduce( &rnew_dot_rnew_local, &rnew_dot_rnew, 1, MPI_DOUBLE, MPI_SUM, MPI_COMM_WORLD );
        if( smpi->isMaster() ) {
            DEBUG( "new residual norm: rnew_dot_rnew = " << rnew_dot_rnew );
        }

        // compute new directio
        for( unsigned int ipatch=0 ; ipatch<this->size() ; ipatch++ ) {
            ( *this )( ipatch )->EMfields->update_p( rnew_dot_rnew, r_dot_r );
        }

        // compute control parameter
        ctrl = rnew_dot_rnew / ( double )( nx_p2_global );
        if( smpi->isMaster() ) {
            DEBUG( "iteration " << iteration << " done, exiting with control parameter ctrl = " << ctrl );
        }

    }//End of the iterative loop


    // --------------------------------
    // Status of the solver convergence
    // --------------------------------
    if( iteration_max>0 && iteration == iteration_max ) {
        if( smpi->isMaster() )
            WARNING( "Poisson solver did not converge: reached maximum iteration number: " << iteration
                     << ", relative err is ctrl = " << 1.0e14*ctrl << " x 1e-14" );
    } else {
        if( smpi->isMaster() )
            MESSAGE( 1, "Poisson solver converged at iteration: " << iteration
                     << ", relative err is ctrl = " << 1.0e14*ctrl << " x 1e-14" );
    }

    // ------------------------------------------
    // Compute the electrostatic fields Ex and Ey
    // ------------------------------------------
    for( unsigned int ipatch=0 ; ipatch<this->size() ; ipatch++ ) {
        ( *this )( ipatch )->EMfields->initE( ( *this )( ipatch ) );
    }

    SyncVectorPatch::exchangeE( params, *this, smpi );
    SyncVectorPatch::finalizeexchangeE( params, *this );

    // Centering of the electrostatic fields
    // -------------------------------------
    vector<double> E_Add( Ex_[0]->dims_.size(), 0. );
    if( Ex_[0]->dims_.size()==3 ) {
        double Ex_avg_local( 0. ), Ex_avg( 0. ), Ey_avg_local( 0. ), Ey_avg( 0. ), Ez_avg_local( 0. ), Ez_avg( 0. );
        for( unsigned int ipatch=0 ; ipatch<this->size() ; ipatch++ ) {
            Ex_avg_local += ( *this )( ipatch )->EMfields->computeExSum();
            Ey_avg_local += ( *this )( ipatch )->EMfields->computeEySum();
            Ez_avg_local += ( *this )( ipatch )->EMfields->computeEzSum();
        }

        MPI_Allreduce( &Ex_avg_local, &Ex_avg, 1, MPI_DOUBLE, MPI_SUM, MPI_COMM_WORLD );
        MPI_Allreduce( &Ey_avg_local, &Ey_avg, 1, MPI_DOUBLE, MPI_SUM, MPI_COMM_WORLD );
        MPI_Allreduce( &Ez_avg_local, &Ez_avg, 1, MPI_DOUBLE, MPI_SUM, MPI_COMM_WORLD );

        E_Add[0] = -Ex_avg/( ( params.n_space[0]+2 )*( params.n_space[1]+1 )*( params.n_space[2]+1 ) );
        E_Add[1] = -Ey_avg/( ( params.n_space[0]+1 )*( params.n_space[1]+2 )*( params.n_space[2]+1 ) );;
        E_Add[2] = -Ez_avg/( ( params.n_space[0]+1 )*( params.n_space[1]+1 )*( params.n_space[2]+2 ) );;
    } else if( Ex_[0]->dims_.size()==2 ) {
        double Ex_XminYmax = 0.0;
        double Ey_XminYmax = 0.0;
        double Ex_XmaxYmin = 0.0;
        double Ey_XmaxYmin = 0.0;

        //The YmaxXmin patch has Patch coordinates X=0, Y=2^m1-1= number_of_patches[1]-1.
        std::vector<int> xcall( 2, 0 );
        xcall[0] = 0;
        xcall[1] = params.number_of_patches[1]-1;
        int patch_YmaxXmin = domain_decomposition_->getDomainId( xcall );
        //The MPI rank owning it is
        int rank_XminYmax = smpi->hrank( patch_YmaxXmin );
        //The YminXmax patch has Patch coordinates X=2^m0-1= number_of_patches[0]-1, Y=0.
        //Its hindex is
        xcall[0] = params.number_of_patches[0]-1;
        xcall[1] = 0;
        int patch_YminXmax = domain_decomposition_->getDomainId( xcall );
        //The MPI rank owning it is
        int rank_XmaxYmin = smpi->hrank( patch_YminXmax );

        if( smpi->getRank() == rank_XminYmax ) {
            Ex_XminYmax = ( *this )( patch_YmaxXmin-( this->refHindex_ ) )->EMfields->getEx_XminYmax();
            Ey_XminYmax = ( *this )( patch_YmaxXmin-( this->refHindex_ ) )->EMfields->getEy_XminYmax();
        }

        // Xmax-Ymin corner
        if( smpi->getRank() == rank_XmaxYmin ) {
            Ex_XmaxYmin = ( *this )( patch_YminXmax-( this->refHindex_ ) )->EMfields->getEx_XmaxYmin();
            Ey_XmaxYmin = ( *this )( patch_YminXmax-( this->refHindex_ ) )->EMfields->getEy_XmaxYmin();
        }

        MPI_Bcast( &Ex_XminYmax, 1, MPI_DOUBLE, rank_XminYmax, MPI_COMM_WORLD );
        MPI_Bcast( &Ey_XminYmax, 1, MPI_DOUBLE, rank_XminYmax, MPI_COMM_WORLD );

        MPI_Bcast( &Ex_XmaxYmin, 1, MPI_DOUBLE, rank_XmaxYmin, MPI_COMM_WORLD );
        MPI_Bcast( &Ey_XmaxYmin, 1, MPI_DOUBLE, rank_XmaxYmin, MPI_COMM_WORLD );

        //This correction is always done, independantly of the periodicity. Is this correct ?
        E_Add[0] = -0.5*( Ex_XminYmax+Ex_XmaxYmin );
        E_Add[1] = -0.5*( Ey_XminYmax+Ey_XmaxYmin );

#ifdef _3D_LIKE_CENTERING
        double Ex_avg_local( 0. ), Ex_avg( 0. ), Ey_avg_local( 0. ), Ey_avg( 0. );
        for( unsigned int ipatch=0 ; ipatch<this->size() ; ipatch++ ) {
            Ex_avg_local += ( *this )( ipatch )->EMfields->computeExSum();
            Ey_avg_local += ( *this )( ipatch )->EMfields->computeEySum();
        }

        MPI_Allreduce( &Ex_avg_local, &Ex_avg, 1, MPI_DOUBLE, MPI_SUM, MPI_COMM_WORLD );
        MPI_Allreduce( &Ey_avg_local, &Ey_avg, 1, MPI_DOUBLE, MPI_SUM, MPI_COMM_WORLD );

        E_Add[0] = -Ex_avg/( ( params.n_space[0]+2 )*( params.n_space[1]+1 ) );
        E_Add[1] = -Ey_avg/( ( params.n_space[0]+1 )*( params.n_space[1]+2 ) );;
#endif

    } else if( Ex_[0]->dims_.size()==1 ) {
        double Ex_Xmin = 0.0;
        double Ex_Xmax = 0.0;

        unsigned int rankXmin = 0;
        if( smpi->getRank() == 0 ) {
            //Ex_Xmin = (*Ex1D)(index_bc_min[0]);
            Ex_Xmin = ( *this )( ( 0 )-( this->refHindex_ ) )->EMfields->getEx_Xmin();
        }
        MPI_Bcast( &Ex_Xmin, 1, MPI_DOUBLE, rankXmin, MPI_COMM_WORLD );

        unsigned int rankXmax = smpi->getSize()-1;
        if( smpi->getRank() == smpi->getSize()-1 ) {
            //Ex_Xmax = (*Ex1D)(index_bc_max[0]);
            Ex_Xmax = ( *this )( ( params.number_of_patches[0]-1 )-( this->refHindex_ ) )->EMfields->getEx_Xmax();
        }
        MPI_Bcast( &Ex_Xmax, 1, MPI_DOUBLE, rankXmax, MPI_COMM_WORLD );
        E_Add[0] = -0.5*( Ex_Xmin+Ex_Xmax );

#ifdef _3D_LIKE_CENTERING
        double Ex_avg_local( 0. ), Ex_avg( 0. );
        for( unsigned int ipatch=0 ; ipatch<this->size() ; ipatch++ ) {
            Ex_avg_local += ( *this )( ipatch )->EMfields->computeExSum();
        }

        MPI_Allreduce( &Ex_avg_local, &Ex_avg, 1, MPI_DOUBLE, MPI_SUM, MPI_COMM_WORLD );

        E_Add[0] = -Ex_avg/( ( params.n_space[0]+2 ) );
#endif

    }

    // Centering electrostatic fields
    for( unsigned int ipatch=0 ; ipatch<this->size() ; ipatch++ ) {
        ( *this )( ipatch )->EMfields->centeringE( E_Add );
    }


    // Compute error on the Poisson equation
    double deltaPoisson_max = 0.0;
    int i_deltaPoisson_max  = -1;

#ifdef _A_FINALISER
    for( unsigned int i=0; i<nx_p; i++ ) {
        double deltaPoisson = abs( ( ( *Ex1D )( i+1 )-( *Ex1D )( i ) )/dx - ( *rho1D )( i ) );
        if( deltaPoisson > deltaPoisson_max ) {
            deltaPoisson_max   = deltaPoisson;
            i_deltaPoisson_max = i;
        }
    }
#endif

    //!\todo Reduce to find global max
    if( smpi->isMaster() ) {
        MESSAGE( 1, "Poisson equation solved. Maximum err = " << deltaPoisson_max << " at i= " << i_deltaPoisson_max );
    }

    ptimer.update();
    MESSAGE( "Time in Poisson : " << ptimer.getTime() );

} // END solvePoisson

void VectorPatch::solvePoissonAM( Params &params, SmileiMPI *smpi )
{
    
    unsigned int iteration_max = params.poisson_max_iteration;
    double           error_max = params.poisson_max_error;
    unsigned int iteration=0;
    
    // Init & Store internal data (phi, r, p, Ap) per patch
    double rnew_dot_rnew_localAM_( 0. );
    double rnew_dot_rnewAM_( 0. );


    for( unsigned int ipatch=0 ; ipatch<this->size() ; ipatch++ ) {
        ( *this )( ipatch )->EMfields->initPoisson( ( *this )( ipatch ) );
        ElectroMagnAM *emAM = static_cast<ElectroMagnAM *>( ( *this )( ipatch )->EMfields );
        emAM->initPoissonFields( ( *this )( ipatch ) );
    }

    std::vector<Field *> El_;
    std::vector<Field *> Er_;
    std::vector<Field *> Et_;
    
    std::vector<Field *> El_Poisson_;
    std::vector<Field *> Er_Poisson_;
    std::vector<Field *> Et_Poisson_;
    
    std::vector<Field *> Ap_AM_;
    
    // For each mode, repeat the initialization procedure
    // (the relativistic Poisson equation is linear, so it can be decomposed in azimuthal modes)
    for( unsigned int imode=0 ; imode<params.nmodes ; imode++ ) {
        
        // init Phi, r, p values
        for( unsigned int ipatch=0 ; ipatch<this->size() ; ipatch++ ) {
            ElectroMagnAM *emAM = static_cast<ElectroMagnAM *>( ( *this )( ipatch )->EMfields );
            emAM->initPoisson_init_phi_r_p_Ap( ( *this )( ipatch ), imode );
            rnew_dot_rnew_localAM_ += emAM->compute_r();
        }
        
        MPI_Allreduce( &rnew_dot_rnew_localAM_, &rnew_dot_rnewAM_, 1, MPI_DOUBLE, MPI_SUM, MPI_COMM_WORLD );

        for( unsigned int ipatch=0 ; ipatch<this->size() ; ipatch++ ) {
            ElectroMagnAM *emAM = static_cast<ElectroMagnAM *>( ( *this )( ipatch )->EMfields );
            El_.push_back( emAM->El_[imode] );
            Er_.push_back( emAM->Er_[imode] );
            Et_.push_back( emAM->Et_[imode] );
            El_Poisson_.push_back( emAM->El_Poisson_ );
            Er_Poisson_.push_back( emAM->Er_Poisson_ );
            Et_Poisson_.push_back( emAM->Et_Poisson_ );
            
            Ap_AM_.push_back( emAM->Ap_AM_ );
        }

        unsigned int nx_p2_global = ( params.n_space_global[0]+1 );
        //if ( Ex_[0]->dims_.size()>1 ) {
        if( El_Poisson_[0]->dims_.size()>1 ) {
            nx_p2_global *= ( params.n_space_global[1]+1 );
            if( El_Poisson_[0]->dims_.size()>2 ) {
                nx_p2_global *= ( params.n_space_global[2]+1 );
            }
        }

        // compute control parameter
        double norm2_source_term = sqrt( std::abs(rnew_dot_rnewAM_) );
        //double ctrl = rnew_dot_rnew / (double)(nx_p2_global);
        double ctrl = sqrt( std::abs(rnew_dot_rnewAM_) ) / norm2_source_term; // initially is equal to one
        
        // ---------------------------------------------------------
        // Starting iterative loop for the conjugate gradient method
        // ---------------------------------------------------------
        if( smpi->isMaster() ) {
            DEBUG( "Starting iterative loop for CG method for the mode "<<imode );
        }
        
        iteration = 0;//MESSAGE("Initial error parameter (must be 1) : "<<ctrl);
        while( ( ctrl > error_max ) && ( iteration<iteration_max ) ) {
            iteration++;
        
            if( ( smpi->isMaster() ) && ( iteration%1000==0 ) ) {
                MESSAGE( "iteration " << iteration << " started with control parameter ctrl = " << 1.0e22*ctrl << " x 1.e-22" );
            }
        
            // scalar product of the residual
            double r_dot_rAM_ = rnew_dot_rnewAM_;
        
            for( unsigned int ipatch=0 ; ipatch<this->size() ; ipatch++ ) {
                ElectroMagnAM *emAM = static_cast<ElectroMagnAM *>( ( *this )( ipatch )->EMfields );
                emAM->compute_Ap_Poisson_AM( ( *this )( ipatch ), imode );
            }
        
            // Exchange Ap_ (intra & extra MPI)
            SyncVectorPatch::exchangeAlongAllDirectionsNoOMP<complex<double>,cField>( Ap_AM_, *this, smpi );
            SyncVectorPatch::finalizeExchangeAlongAllDirectionsNoOMP( Ap_AM_, *this );
        
        
            // scalar product p.Ap
            std::complex<double> p_dot_ApAM_       = 0.0;
            std::complex<double> p_dot_Ap_localAM_ = 0.0;
            for( unsigned int ipatch=0 ; ipatch<this->size() ; ipatch++ ) {
                ElectroMagnAM *emAM = static_cast<ElectroMagnAM *>( ( *this )( ipatch )->EMfields );
                p_dot_Ap_localAM_ += emAM->compute_pAp_AM();
            }
            MPI_Allreduce( &p_dot_Ap_localAM_, &p_dot_ApAM_, 2, MPI_DOUBLE, MPI_SUM, MPI_COMM_WORLD );
        
        
            // compute new potential and residual
            for( unsigned int ipatch=0 ; ipatch<this->size() ; ipatch++ ) {
                ElectroMagnAM *emAM = static_cast<ElectroMagnAM *>( ( *this )( ipatch )->EMfields );
                emAM->update_pand_r_AM( r_dot_rAM_, p_dot_ApAM_ );
            }
        
            // compute new residual norm
            rnew_dot_rnewAM_       = 0.0;
            rnew_dot_rnew_localAM_ = 0.0;
            for( unsigned int ipatch=0 ; ipatch<this->size() ; ipatch++ ) {
                ElectroMagnAM *emAM = static_cast<ElectroMagnAM *>( ( *this )( ipatch )->EMfields );
                rnew_dot_rnew_localAM_ += emAM->compute_r();
            }
            MPI_Allreduce( &rnew_dot_rnew_localAM_, &rnew_dot_rnewAM_, 1, MPI_DOUBLE, MPI_SUM, MPI_COMM_WORLD );
            if( smpi->isMaster() ) {
                DEBUG( "new residual norm: rnew_dot_rnew = " << rnew_dot_rnewAM_ );
            }
        
            // compute new direction
            for( unsigned int ipatch=0 ; ipatch<this->size() ; ipatch++ ) {
                ElectroMagnAM *emAM = static_cast<ElectroMagnAM *>( ( *this )( ipatch )->EMfields );
                emAM->update_p( rnew_dot_rnewAM_, r_dot_rAM_ );
            }
        
            // compute control parameter
            ctrl = sqrt( std::abs(rnew_dot_rnewAM_) )/norm2_source_term;
            if( smpi->isMaster() ) {
                DEBUG( "iteration " << iteration << " done, exiting with control parameter ctrl = " << 1.0e22*ctrl << " x 1.e-22" );
            }
        
        }//End of the iterative loop


        // --------------------------------
        // Status of the solver convergence
        // --------------------------------
        if( iteration_max>0 && iteration == iteration_max ) {
            if( smpi->isMaster() )
                WARNING( "Poisson equation solver did not converge: reached maximum iteration number: " << iteration
                         << ", relative err is ctrl = " << 1.0e22*ctrl << "x 1.e-22" );
        } else {
            if( smpi->isMaster() )
                MESSAGE( 1, "Poisson equation solver converged at iteration: " << iteration
                         << ", relative err is ctrl = " << 1.0e22*ctrl << " x 1.e-22" );
        }

        // ------------------------------------------
        // Compute the electric field E
        // ------------------------------------------
        
        
        // compute E and sync
        for( unsigned int ipatch=0 ; ipatch<this->size() ; ipatch++ ) {
            ElectroMagnAM *emAM = static_cast<ElectroMagnAM *>( ( *this )( ipatch )->EMfields );
            // begin loop on patches
            emAM->initE_Poisson_AM( ( *this )( ipatch ), imode );
        } // end loop on patches
        
        SyncVectorPatch::exchangeAlongAllDirectionsNoOMP<complex<double>,cField>( El_Poisson_, *this, smpi );
        SyncVectorPatch::finalizeExchangeAlongAllDirectionsNoOMP( El_Poisson_, *this );
        SyncVectorPatch::exchangeAlongAllDirectionsNoOMP<complex<double>,cField>( Er_Poisson_, *this, smpi );
        SyncVectorPatch::finalizeExchangeAlongAllDirectionsNoOMP( Er_Poisson_, *this );
        SyncVectorPatch::exchangeAlongAllDirectionsNoOMP<complex<double>,cField>( Et_Poisson_, *this, smpi );
        SyncVectorPatch::finalizeExchangeAlongAllDirectionsNoOMP( Et_Poisson_, *this );
        
        
        MESSAGE( 0, "Summing fields computed with the Poisson solver to the grid fields" );
        // sum the fields found  by Poisson solver to the existing em fields
        // E  = E  + E_Poisson_
        
        
        for( unsigned int ipatch=0 ; ipatch<this->size() ; ipatch++ ) {
            // begin loop on patches
            ElectroMagnAM *emAM = static_cast<ElectroMagnAM *>( ( *this )( ipatch )->EMfields );
            emAM->sum_Poisson_fields_to_em_fields_AM( ( *this )( ipatch ), params, imode );
        } // end loop on patches
        
        
        // clean the auxiliary vectors for the present azimuthal mode
        for( unsigned int ipatch=0 ; ipatch<this->size() ; ipatch++ ) {
            
            El_.pop_back();
            Er_.pop_back();
            Et_.pop_back();
            
            Ap_AM_.pop_back();

        }
        
    }  // end loop on the modes

    for( unsigned int ipatch=0 ; ipatch<this->size() ; ipatch++ ) {
        ElectroMagnAM *emAM = static_cast<ElectroMagnAM *>( ( *this )( ipatch )->EMfields );
        emAM->delete_phi_r_p_Ap( ( *this )( ipatch ) );
        emAM->delete_Poisson_fields( ( *this )( ipatch ) );
    }

    // // Exchange the fields after the addition of the relativistic species fields
    for( unsigned int imode = 0 ; imode < params.nmodes_rel_field_init ; imode++ ) {
        SyncVectorPatch::exchangeE( params, ( *this ), imode, smpi );
        SyncVectorPatch::finalizeexchangeE( params, ( *this ), imode ); // disable async, because of tags which is the same for all modes
    }
    
    MESSAGE( "Poisson equation solved" );

}  // solvePoissonAM


void VectorPatch::runNonRelativisticPoissonModule( Params &params, SmileiMPI* smpi,  Timers &timers )
{
    // at this point the charge should be projected on the grid

    #pragma omp master
    {
        // Initialize the fields for these species
        if( !isRhoNull( smpi ) ) {
            TITLE( "Initializing E field through Poisson solver" );
            if (params.geometry != "AMcylindrical"){
                solvePoisson( params, smpi );
            } else {
                solvePoissonAM( params, smpi );
            }
        }
    }
    #pragma omp barrier

}

void VectorPatch::runRelativisticModule( double time_prim, Params &params, SmileiMPI* smpi,  Timers &timers )
{
    // Compute rho only for species needing relativistic field Initialization
    computeChargeRelativisticSpecies( time_prim );

    if (params.geometry != "AMcylindrical"){
        SyncVectorPatch::sum<double,Field>( listrho_, (*this), smpi, timers, 0 );
    } else {
        for( unsigned int imode=0 ; imode<params.nmodes ; imode++ ) {
            SyncVectorPatch::sumRhoJ( params, (*this), imode, smpi, timers, 0 );
        }
    }

    #pragma omp master
    {
        // Initialize the fields for these species
        if( !isRhoNull( smpi ) ) {
            TITLE( "Initializing relativistic species fields" );
            if (params.geometry != "AMcylindrical"){
                solveRelativisticPoisson( params, smpi, time_prim );
            } else {
                solveRelativisticPoissonAM( params, smpi, time_prim );
            }
        }
    }
    #pragma omp barrier

    // Reset rho and J and return to PIC loop
    resetRhoJ();

}


void VectorPatch::solveRelativisticPoisson( Params &params, SmileiMPI *smpi, double time_primal )
{


    //Timer ptimer("global");
    //ptimer.init(smpi);
    //ptimer.restart();

    // Assumption: one or more species move in vacuum with mean lorentz gamma factor gamma_mean in the x direction,
    // with low energy spread.
    // The electromagnetic fields of this species can be initialized solving a Poisson-like problem (here informally
    // referred to as "relativistic Poisson problem") and then performing a Lorentz back-transformation to find the
    // electromagnetic fields of the species in the lab frame.
    // See for example https://doi.org/10.1016/j.nima.2016.02.043 for more details
    // In case of non-monoenergetic relativistic distribution (NOT IMPLEMENTED AT THE MOMENT), the linearity of Maxwell's equations can be exploited:
    // divide the species in quasi-monoenergetic bins with gamma_i and repeat the same procedure for described above
    // for all bins. Finally, in the laboratory frame sum all the fields of the various energy-bin ensembles of particles.

    // All the parameters for the Poisson problem (e.g. maximum iteration) are the same used in the namelist
    // for the traditional Poisson problem

    // compute gamma_mean for the species for which the field is initialized
    double s_gamma( 0. );
    uint64_t nparticles( 0 );
    for( unsigned int ispec=0 ; ispec<( *this )( 0 )->vecSpecies.size() ; ispec++ ) {
        if( species( 0, ispec )->relativistic_field_initialization_ ) {
            for( unsigned int ipatch=0 ; ipatch<this->size() ; ipatch++ ) {
                if( time_primal==species( ipatch, ispec )->time_relativistic_initialization_ ) {
                    s_gamma += species( ipatch, ispec )->sumGamma();
                    nparticles += species( ipatch, ispec )->getNbrOfParticles();
                }
            }
        }
    }
    double gamma_global( 0. );
    MPI_Allreduce( &s_gamma, &gamma_global, 1, MPI_DOUBLE, MPI_SUM, MPI_COMM_WORLD );
    uint64_t nparticles_global( 0 );
    MPI_Allreduce( &nparticles, &nparticles_global, 1, MPI_UNSIGNED_LONG_LONG, MPI_SUM, MPI_COMM_WORLD );
    MESSAGE( "GAMMA = " << gamma_global/( double )nparticles_global );

    //Timer ptimer("global");
    //ptimer.init(smpi);
    //ptimer.restart();

    double gamma_mean = gamma_global/( double )nparticles_global;

    unsigned int iteration_max = params.relativistic_poisson_max_iteration;
    double           error_max = params.relativistic_poisson_max_error;
    unsigned int iteration=0;

    // Init & Store internal data (phi, r, p, Ap) per patch
    double rnew_dot_rnew_local( 0. );
    double rnew_dot_rnew( 0. );
    for( unsigned int ipatch=0 ; ipatch<this->size() ; ipatch++ ) {
        ( *this )( ipatch )->EMfields->initPoisson( ( *this )( ipatch ) );
        rnew_dot_rnew_local += ( *this )( ipatch )->EMfields->compute_r();
        ( *this )( ipatch )->EMfields->initRelativisticPoissonFields( ( *this )( ipatch ) );
    }
    MPI_Allreduce( &rnew_dot_rnew_local, &rnew_dot_rnew, 1, MPI_DOUBLE, MPI_SUM, MPI_COMM_WORLD );

    std::vector<Field *> Ex_;
    std::vector<Field *> Ey_;
    std::vector<Field *> Ez_;
    std::vector<Field *> Bx_;
    std::vector<Field *> By_;
    std::vector<Field *> Bz_;
    std::vector<Field *> Bx_m;
    std::vector<Field *> By_m;
    std::vector<Field *> Bz_m;

    std::vector<Field *> Ex_rel_;
    std::vector<Field *> Ey_rel_;
    std::vector<Field *> Ez_rel_;
    std::vector<Field *> Bx_rel_;
    std::vector<Field *> By_rel_;
    std::vector<Field *> Bz_rel_;

    std::vector<Field *> Bx_rel_t_plus_halfdt_;
    std::vector<Field *> By_rel_t_plus_halfdt_;
    std::vector<Field *> Bz_rel_t_plus_halfdt_;
    std::vector<Field *> Bx_rel_t_minus_halfdt_;
    std::vector<Field *> By_rel_t_minus_halfdt_;
    std::vector<Field *> Bz_rel_t_minus_halfdt_;


    std::vector<Field *> Ap_;

    for( unsigned int ipatch=0 ; ipatch<this->size() ; ipatch++ ) {
        Ex_.push_back( ( *this )( ipatch )->EMfields->Ex_ );
        Ey_.push_back( ( *this )( ipatch )->EMfields->Ey_ );
        Ez_.push_back( ( *this )( ipatch )->EMfields->Ez_ );
        Bx_.push_back( ( *this )( ipatch )->EMfields->Bx_ );
        By_.push_back( ( *this )( ipatch )->EMfields->By_ );
        Bz_.push_back( ( *this )( ipatch )->EMfields->Bz_ );
        Bx_m.push_back( ( *this )( ipatch )->EMfields->Bx_m );
        By_m.push_back( ( *this )( ipatch )->EMfields->By_m );
        Bz_m.push_back( ( *this )( ipatch )->EMfields->Bz_m );
        Ex_rel_.push_back( ( *this )( ipatch )->EMfields->Ex_rel_ );
        Ey_rel_.push_back( ( *this )( ipatch )->EMfields->Ey_rel_ );
        Ez_rel_.push_back( ( *this )( ipatch )->EMfields->Ez_rel_ );
        Bx_rel_.push_back( ( *this )( ipatch )->EMfields->Bx_rel_ );
        By_rel_.push_back( ( *this )( ipatch )->EMfields->By_rel_ );
        Bz_rel_.push_back( ( *this )( ipatch )->EMfields->Bz_rel_ );
        Bx_rel_t_plus_halfdt_.push_back( ( *this )( ipatch )->EMfields->Bx_rel_t_plus_halfdt_ );
        By_rel_t_plus_halfdt_.push_back( ( *this )( ipatch )->EMfields->By_rel_t_plus_halfdt_ );
        Bz_rel_t_plus_halfdt_.push_back( ( *this )( ipatch )->EMfields->Bz_rel_t_plus_halfdt_ );
        Bx_rel_t_minus_halfdt_.push_back( ( *this )( ipatch )->EMfields->Bx_rel_t_minus_halfdt_ );
        By_rel_t_minus_halfdt_.push_back( ( *this )( ipatch )->EMfields->By_rel_t_minus_halfdt_ );
        Bz_rel_t_minus_halfdt_.push_back( ( *this )( ipatch )->EMfields->Bz_rel_t_minus_halfdt_ );

        Ap_.push_back( ( *this )( ipatch )->EMfields->Ap_ );
    }

    unsigned int nx_p2_global = ( params.n_space_global[0]+1 );
    //if ( Ex_[0]->dims_.size()>1 ) {
    if( Ex_rel_[0]->dims_.size()>1 ) {
        nx_p2_global *= ( params.n_space_global[1]+1 );
        if( Ex_rel_[0]->dims_.size()>2 ) {
            nx_p2_global *= ( params.n_space_global[2]+1 );
        }
    }


    // compute control parameter
    double norm2_source_term = sqrt( rnew_dot_rnew );
    //double ctrl = rnew_dot_rnew / (double)(nx_p2_global);
    double ctrl = sqrt( rnew_dot_rnew ) / norm2_source_term; // initially is equal to one

    // ---------------------------------------------------------
    // Starting iterative loop for the conjugate gradient method
    // ---------------------------------------------------------
    if( smpi->isMaster() ) {
        DEBUG( "Starting iterative loop for CG method" );
    }
    while( ( ctrl > error_max ) && ( iteration<iteration_max ) ) {
        iteration++;

        if( ( smpi->isMaster() ) && ( iteration%1000==0 ) ) {
            MESSAGE( "iteration " << iteration << " started with control parameter ctrl = " << 1.0e22*ctrl << " x 1.e-22" );
        }

        // scalar product of the residual
        double r_dot_r = rnew_dot_rnew;

        for( unsigned int ipatch=0 ; ipatch<this->size() ; ipatch++ ) {
            ( *this )( ipatch )->EMfields->compute_Ap_relativistic_Poisson( ( *this )( ipatch ), gamma_mean );
        }

        // Exchange Ap_ (intra & extra MPI)
        SyncVectorPatch::exchangeAlongAllDirectionsNoOMP<double,Field>( Ap_, *this, smpi );
        SyncVectorPatch::finalizeExchangeAlongAllDirectionsNoOMP( Ap_, *this );


        // scalar product p.Ap
        double p_dot_Ap       = 0.0;
        double p_dot_Ap_local = 0.0;
        for( unsigned int ipatch=0 ; ipatch<this->size() ; ipatch++ ) {
            p_dot_Ap_local += ( *this )( ipatch )->EMfields->compute_pAp();
        }
        MPI_Allreduce( &p_dot_Ap_local, &p_dot_Ap, 1, MPI_DOUBLE, MPI_SUM, MPI_COMM_WORLD );


        // compute new potential and residual
        for( unsigned int ipatch=0 ; ipatch<this->size() ; ipatch++ ) {
            ( *this )( ipatch )->EMfields->update_pand_r( r_dot_r, p_dot_Ap );
        }

        // compute new residual norm
        rnew_dot_rnew       = 0.0;
        rnew_dot_rnew_local = 0.0;
        for( unsigned int ipatch=0 ; ipatch<this->size() ; ipatch++ ) {
            rnew_dot_rnew_local += ( *this )( ipatch )->EMfields->compute_r();
        }
        MPI_Allreduce( &rnew_dot_rnew_local, &rnew_dot_rnew, 1, MPI_DOUBLE, MPI_SUM, MPI_COMM_WORLD );
        if( smpi->isMaster() ) {
            DEBUG( "new residual norm: rnew_dot_rnew = " << rnew_dot_rnew );
        }

        // compute new directio
        for( unsigned int ipatch=0 ; ipatch<this->size() ; ipatch++ ) {
            ( *this )( ipatch )->EMfields->update_p( rnew_dot_rnew, r_dot_r );
        }

        // compute control parameter
        
        ctrl = sqrt( rnew_dot_rnew )/norm2_source_term;
        if( smpi->isMaster() ) {
            DEBUG( "iteration " << iteration << " done, exiting with control parameter ctrl = " << 1.0e22*ctrl << " x 1.e-22" );
        }

    }//End of the iterative loop


    // --------------------------------
    // Status of the solver convergence
    // --------------------------------
    if( iteration_max>0 && iteration == iteration_max ) {
        if( smpi->isMaster() )
            WARNING( "Relativistic Poisson solver did not converge: reached maximum iteration number: " << iteration
                     << ", relative err is ctrl = " << 1.0e22*ctrl << "x 1.e-22" );
    } else {
        if( smpi->isMaster() )
            MESSAGE( 1, "Relativistic Poisson solver converged at iteration: " << iteration
                     << ", relative err is ctrl = " << 1.0e22*ctrl << " x 1.e-22" );
    }

    // ------------------------------------------
    // Compute the electromagnetic fields E and B
    // ------------------------------------------

    // sync the potential
    //SyncVectorPatch::exchange( (*this)(ipatch)->EMfields->phi_, *this, smpi );
    //SyncVectorPatch::finalizeexchange( (*this)(ipatch)->EMfields->phi_, *this );

    // compute E and sync
    for( unsigned int ipatch=0 ; ipatch<this->size() ; ipatch++ ) {
        // begin loop on patches
        ( *this )( ipatch )->EMfields->initE_relativistic_Poisson( ( *this )( ipatch ), gamma_mean );
    } // end loop on patches
    
    SyncVectorPatch::exchangeAlongAllDirectionsNoOMP<double,Field>( Ex_rel_, *this, smpi );
    SyncVectorPatch::finalizeExchangeAlongAllDirectionsNoOMP( Ex_rel_, *this );
    SyncVectorPatch::exchangeAlongAllDirectionsNoOMP<double,Field>( Ey_rel_, *this, smpi );
    SyncVectorPatch::finalizeExchangeAlongAllDirectionsNoOMP( Ey_rel_, *this );
    SyncVectorPatch::exchangeAlongAllDirectionsNoOMP<double,Field>( Ez_rel_, *this, smpi );
    SyncVectorPatch::finalizeExchangeAlongAllDirectionsNoOMP( Ez_rel_, *this );
    //SyncVectorPatch::exchangeE( params, *this, smpi );
    //SyncVectorPatch::finalizeexchangeE( params, *this );

    // Force to zero the average value of electric field, as in traditional Poisson solver
    //// -------------------------------------
    vector<double> E_Add( Ex_rel_[0]->dims_.size(), 0. );
    if( Ex_rel_[0]->dims_.size()==3 ) {
        double Ex_avg_local( 0. ), Ex_avg( 0. ), Ey_avg_local( 0. ), Ey_avg( 0. ), Ez_avg_local( 0. ), Ez_avg( 0. );
        for( unsigned int ipatch=0 ; ipatch<this->size() ; ipatch++ ) {
            Ex_avg_local += ( *this )( ipatch )->EMfields->computeExrelSum();
            Ey_avg_local += ( *this )( ipatch )->EMfields->computeEyrelSum();
            Ez_avg_local += ( *this )( ipatch )->EMfields->computeEzrelSum();
        }

        MPI_Allreduce( &Ex_avg_local, &Ex_avg, 1, MPI_DOUBLE, MPI_SUM, MPI_COMM_WORLD );
        MPI_Allreduce( &Ey_avg_local, &Ey_avg, 1, MPI_DOUBLE, MPI_SUM, MPI_COMM_WORLD );
        MPI_Allreduce( &Ez_avg_local, &Ez_avg, 1, MPI_DOUBLE, MPI_SUM, MPI_COMM_WORLD );

        E_Add[0] = -Ex_avg/( ( params.n_space[0]+2 )*( params.n_space[1]+1 )*( params.n_space[2]+1 ) );
        E_Add[1] = -Ey_avg/( ( params.n_space[0]+1 )*( params.n_space[1]+2 )*( params.n_space[2]+1 ) );;
        E_Add[2] = -Ez_avg/( ( params.n_space[0]+1 )*( params.n_space[1]+1 )*( params.n_space[2]+2 ) );;
    } else if( Ex_rel_[0]->dims_.size()==2 ) {
        double Ex_XminYmax = 0.0;
        double Ey_XminYmax = 0.0;
        double Ex_XmaxYmin = 0.0;
        double Ey_XmaxYmin = 0.0;

        //The YmaxXmin patch has Patch coordinates X=0, Y=2^m1-1= number_of_patches[1]-1.
        std::vector<int> xcall( 2, 0 );
        xcall[0] = 0;
        xcall[1] = params.number_of_patches[1]-1;
        int patch_YmaxXmin = domain_decomposition_->getDomainId( xcall );
        //The MPI rank owning it is
        int rank_XminYmax = smpi->hrank( patch_YmaxXmin );
        //The YminXmax patch has Patch coordinates X=2^m0-1= number_of_patches[0]-1, Y=0.
        //Its hindex is
        xcall[0] = params.number_of_patches[0]-1;
        xcall[1] = 0;
        int patch_YminXmax = domain_decomposition_->getDomainId( xcall );
        //The MPI rank owning it is
        int rank_XmaxYmin = smpi->hrank( patch_YminXmax );

        if( smpi->getRank() == rank_XminYmax ) {
            Ex_XminYmax = ( *this )( patch_YmaxXmin-( this->refHindex_ ) )->EMfields->getExrel_XminYmax();
            Ey_XminYmax = ( *this )( patch_YmaxXmin-( this->refHindex_ ) )->EMfields->getEyrel_XminYmax();
        }

        // Xmax-Ymin corner
        if( smpi->getRank() == rank_XmaxYmin ) {
            Ex_XmaxYmin = ( *this )( patch_YminXmax-( this->refHindex_ ) )->EMfields->getExrel_XmaxYmin();
            Ey_XmaxYmin = ( *this )( patch_YminXmax-( this->refHindex_ ) )->EMfields->getEyrel_XmaxYmin();
        }

        MPI_Bcast( &Ex_XminYmax, 1, MPI_DOUBLE, rank_XminYmax, MPI_COMM_WORLD );
        MPI_Bcast( &Ey_XminYmax, 1, MPI_DOUBLE, rank_XminYmax, MPI_COMM_WORLD );

        MPI_Bcast( &Ex_XmaxYmin, 1, MPI_DOUBLE, rank_XmaxYmin, MPI_COMM_WORLD );
        MPI_Bcast( &Ey_XmaxYmin, 1, MPI_DOUBLE, rank_XmaxYmin, MPI_COMM_WORLD );

        //This correction is always done, independantly of the periodicity. Is this correct ?
        E_Add[0] = -0.5*( Ex_XminYmax+Ex_XmaxYmin );
        E_Add[1] = -0.5*( Ey_XminYmax+Ey_XmaxYmin );

#ifdef _3D_LIKE_CENTERING
        double Ex_avg_local( 0. ), Ex_avg( 0. ), Ey_avg_local( 0. ), Ey_avg( 0. );
        for( unsigned int ipatch=0 ; ipatch<this->size() ; ipatch++ ) {
            Ex_avg_local += ( *this )( ipatch )->EMfields->computeExrelSum();
            Ey_avg_local += ( *this )( ipatch )->EMfields->computeEyrelSum();
        }

        MPI_Allreduce( &Ex_avg_local, &Ex_avg, 1, MPI_DOUBLE, MPI_SUM, MPI_COMM_WORLD );
        MPI_Allreduce( &Ey_avg_local, &Ey_avg, 1, MPI_DOUBLE, MPI_SUM, MPI_COMM_WORLD );

        E_Add[0] = -Ex_avg/( ( params.n_space[0]+2 )*( params.n_space[1]+1 ) );
        E_Add[1] = -Ey_avg/( ( params.n_space[0]+1 )*( params.n_space[1]+2 ) );;
#endif

    }

    else if( Ex_rel_[0]->dims_.size()==1 ) {
        double Ex_Xmin = 0.0;
        double Ex_Xmax = 0.0;

        unsigned int rankXmin = 0;
        if( smpi->getRank() == 0 ) {
            //Ex_Xmin = (*Ex1D)(index_bc_min[0]);
            Ex_Xmin = ( *this )( ( 0 )-( this->refHindex_ ) )->EMfields->getExrel_Xmin();
        }
        MPI_Bcast( &Ex_Xmin, 1, MPI_DOUBLE, rankXmin, MPI_COMM_WORLD );

        unsigned int rankXmax = smpi->getSize()-1;
        if( smpi->getRank() == smpi->getSize()-1 ) {
            //Ex_Xmax = (*Ex1D)(index_bc_max[0]);
            Ex_Xmax = ( *this )( ( params.number_of_patches[0]-1 )-( this->refHindex_ ) )->EMfields->getExrel_Xmax();
        }
        MPI_Bcast( &Ex_Xmax, 1, MPI_DOUBLE, rankXmax, MPI_COMM_WORLD );
        E_Add[0] = -0.5*( Ex_Xmin+Ex_Xmax );

#ifdef _3D_LIKE_CENTERING
        double Ex_avg_local( 0. ), Ex_avg( 0. );
        for( unsigned int ipatch=0 ; ipatch<this->size() ; ipatch++ ) {
            Ex_avg_local += ( *this )( ipatch )->EMfields->computeExrelSum();
        }

        MPI_Allreduce( &Ex_avg_local, &Ex_avg, 1, MPI_DOUBLE, MPI_SUM, MPI_COMM_WORLD );

        E_Add[0] = -Ex_avg/( ( params.n_space[0]+2 ) );
#endif

    }

    // Centering electrostatic fields
    for( unsigned int ipatch=0 ; ipatch<this->size() ; ipatch++ ) {
        ( *this )( ipatch )->EMfields->centeringErel( E_Add );
    }

    // compute B and sync
    for( unsigned int ipatch=0 ; ipatch<this->size() ; ipatch++ ) {
        // begin loop on patches
        ( *this )( ipatch )->EMfields->initB_relativistic_Poisson( ( *this )( ipatch ), gamma_mean );
    } // end loop on patches
    
    SyncVectorPatch::exchangeAlongAllDirectionsNoOMP<double,Field>( Bx_rel_, *this, smpi );
    SyncVectorPatch::finalizeExchangeAlongAllDirectionsNoOMP( Bx_rel_, *this );
    SyncVectorPatch::exchangeAlongAllDirectionsNoOMP<double,Field>( By_rel_, *this, smpi );
    SyncVectorPatch::finalizeExchangeAlongAllDirectionsNoOMP( By_rel_, *this );
    SyncVectorPatch::exchangeAlongAllDirectionsNoOMP<double,Field>( Bz_rel_, *this, smpi );
    SyncVectorPatch::finalizeExchangeAlongAllDirectionsNoOMP( Bz_rel_, *this );


    // Proper spatial centering of the B fields in the Yee Cell through interpolation
    // (from B_rel to B_rel_t_plus_halfdt and B_rel_t_minus_halfdt)
    for( unsigned int ipatch=0 ; ipatch<this->size() ; ipatch++ ) {
        // begin loop on patches
        ( *this )( ipatch )->EMfields->center_fields_from_relativistic_Poisson( ( *this )( ipatch ) );
    } // end loop on patches

    // Re-exchange the properly spatially centered B field
    SyncVectorPatch::exchangeAlongAllDirectionsNoOMP<double,Field>( Bx_rel_t_plus_halfdt_, *this, smpi );
    SyncVectorPatch::finalizeExchangeAlongAllDirectionsNoOMP( Bx_rel_t_plus_halfdt_, *this );
    SyncVectorPatch::exchangeAlongAllDirectionsNoOMP<double,Field>( By_rel_t_plus_halfdt_, *this, smpi );
    SyncVectorPatch::finalizeExchangeAlongAllDirectionsNoOMP( By_rel_t_plus_halfdt_, *this );
    SyncVectorPatch::exchangeAlongAllDirectionsNoOMP<double,Field>( Bz_rel_t_plus_halfdt_, *this, smpi );
    SyncVectorPatch::finalizeExchangeAlongAllDirectionsNoOMP( Bz_rel_t_plus_halfdt_, *this );
    
    SyncVectorPatch::exchangeAlongAllDirectionsNoOMP<double,Field>( Bx_rel_t_minus_halfdt_, *this, smpi );
    SyncVectorPatch::finalizeExchangeAlongAllDirectionsNoOMP( Bx_rel_t_minus_halfdt_, *this );
    SyncVectorPatch::exchangeAlongAllDirectionsNoOMP<double,Field>( By_rel_t_minus_halfdt_, *this, smpi );
    SyncVectorPatch::finalizeExchangeAlongAllDirectionsNoOMP( By_rel_t_minus_halfdt_, *this );
    SyncVectorPatch::exchangeAlongAllDirectionsNoOMP<double,Field>( Bz_rel_t_minus_halfdt_, *this, smpi );
    SyncVectorPatch::finalizeExchangeAlongAllDirectionsNoOMP( Bz_rel_t_minus_halfdt_, *this );



    MESSAGE( 0, "Summing fields of relativistic species to the grid fields" );
    // sum the fields found  by relativistic Poisson solver to the existing em fields
    // E  = E  + E_rel
    // B  = B  + B_rel_t_plus_halfdt
    // Bm = Bm + B_rel_t_minus_halfdt

    for( unsigned int ipatch=0 ; ipatch<this->size() ; ipatch++ ) {
        // begin loop on patches
        ( *this )( ipatch )->EMfields->sum_rel_fields_to_em_fields( ( *this )( ipatch ) );
    } // end loop on patches

    // Exchange the fields after the addition of the relativistic species fields
    SyncVectorPatch::exchangeAlongAllDirectionsNoOMP<double,Field>( Ex_, *this, smpi );
    SyncVectorPatch::finalizeExchangeAlongAllDirectionsNoOMP( Ex_, *this );
    SyncVectorPatch::exchangeAlongAllDirectionsNoOMP<double,Field>( Ey_, *this, smpi );
    SyncVectorPatch::finalizeExchangeAlongAllDirectionsNoOMP( Ey_, *this );
    SyncVectorPatch::exchangeAlongAllDirectionsNoOMP<double,Field>( Ez_, *this, smpi );
    SyncVectorPatch::finalizeExchangeAlongAllDirectionsNoOMP( Ez_, *this );
    SyncVectorPatch::exchangeAlongAllDirectionsNoOMP<double,Field>( Bx_, *this, smpi );
    SyncVectorPatch::finalizeExchangeAlongAllDirectionsNoOMP( Bx_, *this );
    SyncVectorPatch::exchangeAlongAllDirectionsNoOMP<double,Field>( By_, *this, smpi );
    SyncVectorPatch::finalizeExchangeAlongAllDirectionsNoOMP( By_, *this );
    SyncVectorPatch::exchangeAlongAllDirectionsNoOMP<double,Field>( Bz_, *this, smpi );
    SyncVectorPatch::finalizeExchangeAlongAllDirectionsNoOMP( Bz_, *this );
    SyncVectorPatch::exchangeAlongAllDirectionsNoOMP<double,Field>( Bx_m, *this, smpi );
    SyncVectorPatch::finalizeExchangeAlongAllDirectionsNoOMP( Bx_m, *this );
    SyncVectorPatch::exchangeAlongAllDirectionsNoOMP<double,Field>( By_m, *this, smpi );
    SyncVectorPatch::finalizeExchangeAlongAllDirectionsNoOMP( By_m, *this );
    SyncVectorPatch::exchangeAlongAllDirectionsNoOMP<double,Field>( Bz_m, *this, smpi );
    SyncVectorPatch::finalizeExchangeAlongAllDirectionsNoOMP( Bz_m, *this );

    MESSAGE( 0, "Fields of relativistic species initialized" );
    //!\todo Reduce to find global max
    //if (smpi->isMaster())
    //  MESSAGE(1,"Relativistic Poisson equation solved. Maximum err = ");

    //ptimer.update();
    //MESSAGE("Time in Relativistic Poisson : " << ptimer.getTime() );


    //ptimer.update();
    //MESSAGE("Time in Relativistic Poisson : " << ptimer.getTime() );
    MESSAGE( "Relativistic Poisson finished" );

} // END solveRelativisticPoisson



void VectorPatch::solveRelativisticPoissonAM( Params &params, SmileiMPI *smpi, double time_primal )
{

    //Timer ptimer("global");
    //ptimer.init(smpi);
    //ptimer.restart();
    
    // Assumption: one or more species move in vacuum with mean lorentz gamma factor gamma_mean in the x direction,
    // with low energy spread.
    // The electromagnetic fields of this species can be initialized solving a Poisson-like problem (here informally
    // referred to as "relativistic Poisson problem") and then performing a Lorentz back-transformation to find the
    // electromagnetic fields of the species in the lab frame.
    // See for example https://doi.org/10.1016/j.nima.2016.02.043 for more details
    // In case of non-monoenergetic relativistic distribution (NOT IMPLEMENTED AT THE MOMENT), the linearity of Maxwell's equations can be exploited:
    // divide the species in quasi-monoenergetic bins with gamma_i and repeat the same procedure for described above
    // for all bins. Finally, in the laboratory frame sum all the fields of the various energy-bin ensembles of particles.
    
    // All the parameters for the Poisson problem (e.g. maximum iteration) are the same used in the namelist
    // for the traditional Poisson problem
    
    // compute gamma_mean for the species for which the field is initialized
    double s_gamma( 0. );
    uint64_t nparticles( 0 );
    for( unsigned int ispec=0 ; ispec<( *this )( 0 )->vecSpecies.size() ; ispec++ ) {
        if( species( 0, ispec )->relativistic_field_initialization_ ) {
            for( unsigned int ipatch=0 ; ipatch<this->size() ; ipatch++ ) {
                if( time_primal==species( ipatch, ispec )->time_relativistic_initialization_ ) {
                    s_gamma += species( ipatch, ispec )->sumGamma();
                    nparticles += species( ipatch, ispec )->getNbrOfParticles();
                }
            }
        }
    }
    double gamma_global( 0. );
    MPI_Allreduce( &s_gamma, &gamma_global, 1, MPI_DOUBLE, MPI_SUM, MPI_COMM_WORLD );
    uint64_t nparticles_global( 0 );
    MPI_Allreduce( &nparticles, &nparticles_global, 1, MPI_UNSIGNED_LONG_LONG, MPI_SUM, MPI_COMM_WORLD );
    MESSAGE( "GAMMA = " << gamma_global/( double )nparticles_global );
    
    //Timer ptimer("global");
    //ptimer.init(smpi);
    //ptimer.restart();
    
    double gamma_mean = gamma_global/( double )nparticles_global;
    
    unsigned int iteration_max = params.relativistic_poisson_max_iteration;
    double           error_max = params.relativistic_poisson_max_error;
    unsigned int iteration=0;
    
    // Init & Store internal data (phi, r, p, Ap) per patch
    double rnew_dot_rnew_localAM_( 0. );
    double rnew_dot_rnewAM_( 0. );


    for( unsigned int ipatch=0 ; ipatch<this->size() ; ipatch++ ) {
        ( *this )( ipatch )->EMfields->initPoisson( ( *this )( ipatch ) );
        ( *this )( ipatch )->EMfields->initRelativisticPoissonFields( ( *this )( ipatch ) );
    }

    std::vector<Field *> El_;
    std::vector<Field *> Er_;
    std::vector<Field *> Et_;
    std::vector<Field *> Bl_;
    std::vector<Field *> Br_;
    std::vector<Field *> Bt_;
    std::vector<Field *> Bl_m;
    std::vector<Field *> Br_m;
    std::vector<Field *> Bt_m;
    
    std::vector<Field *> El_rel_;
    std::vector<Field *> Er_rel_;
    std::vector<Field *> Et_rel_;
    std::vector<Field *> Bl_rel_;
    std::vector<Field *> Br_rel_;
    std::vector<Field *> Bt_rel_;
    
    std::vector<Field *> Bl_rel_t_plus_halfdt_;
    std::vector<Field *> Br_rel_t_plus_halfdt_;
    std::vector<Field *> Bt_rel_t_plus_halfdt_;
    std::vector<Field *> Bl_rel_t_minus_halfdt_;
    std::vector<Field *> Br_rel_t_minus_halfdt_;
    std::vector<Field *> Bt_rel_t_minus_halfdt_;
    
    std::vector<Field *> Ap_AM_;
    
    // For each mode, repeat the initialization procedure
    // (the relativistic Poisson equation is linear, so it can be decomposed in azimuthal modes)
    for( unsigned int imode=0 ; imode<params.nmodes_rel_field_init ; imode++ ) {
        
        // init Phi, r, p values
        for( unsigned int ipatch=0 ; ipatch<this->size() ; ipatch++ ) {
            ElectroMagnAM *emAM = static_cast<ElectroMagnAM *>( ( *this )( ipatch )->EMfields );
            emAM->initPoisson_init_phi_r_p_Ap( ( *this )( ipatch ), imode );
            rnew_dot_rnew_localAM_ += emAM->compute_r();
        }
        
        MPI_Allreduce( &rnew_dot_rnew_localAM_, &rnew_dot_rnewAM_, 1, MPI_DOUBLE, MPI_SUM, MPI_COMM_WORLD );

        for( unsigned int ipatch=0 ; ipatch<this->size() ; ipatch++ ) {
            ElectroMagnAM *emAM = static_cast<ElectroMagnAM *>( ( *this )( ipatch )->EMfields );
            El_.push_back( emAM->El_[imode] );
            Er_.push_back( emAM->Er_[imode] );
            Et_.push_back( emAM->Et_[imode] );
            Bl_.push_back( emAM->Bl_[imode] );
            Br_.push_back( emAM->Br_[imode] );
            Bt_.push_back( emAM->Bt_[imode] );
            Bl_m.push_back( emAM->Bl_m[imode] );
            Br_m.push_back( emAM->Br_m[imode] );
            Bt_m.push_back( emAM->Bt_m[imode] );
            El_rel_.push_back( emAM->El_rel_ );
            Er_rel_.push_back( emAM->Er_rel_ );
            Et_rel_.push_back( emAM->Et_rel_ );
            Bl_rel_.push_back( emAM->Bl_rel_ );
            Br_rel_.push_back( emAM->Br_rel_ );
            Bt_rel_.push_back( emAM->Bt_rel_ );
            Bl_rel_t_plus_halfdt_.push_back( emAM->Bl_rel_t_plus_halfdt_ );
            Br_rel_t_plus_halfdt_.push_back( emAM->Br_rel_t_plus_halfdt_ );
            Bt_rel_t_plus_halfdt_.push_back( emAM->Bt_rel_t_plus_halfdt_);
            Bl_rel_t_minus_halfdt_.push_back( emAM->Bl_rel_t_minus_halfdt_ );
            Br_rel_t_minus_halfdt_.push_back( emAM->Br_rel_t_minus_halfdt_ );
            Bt_rel_t_minus_halfdt_.push_back( emAM->Bt_rel_t_minus_halfdt_ );
            
            Ap_AM_.push_back( emAM->Ap_AM_ );
        }

        unsigned int nx_p2_global = ( params.n_space_global[0]+1 );
        if( El_rel_[0]->dims_.size()>1 ) {
            nx_p2_global *= ( params.n_space_global[1]+1 );
            if( El_rel_[0]->dims_.size()>2 ) {
                nx_p2_global *= ( params.n_space_global[2]+1 );
            }
        }

        // compute control parameter
        double norm2_source_term = sqrt( std::abs(rnew_dot_rnewAM_) );
        double ctrl = sqrt( std::abs(rnew_dot_rnewAM_) ) / norm2_source_term; // initially is equal to one
        
        // ---------------------------------------------------------
        // Starting iterative loop for the conjugate gradient method
        // ---------------------------------------------------------
        if( smpi->isMaster() ) {
            DEBUG( "Starting iterative loop for CG method for the mode "<<imode );
        }
        
        iteration = 0;//MESSAGE("Initial error parameter (must be 1) : "<<ctrl);
        while( ( ctrl > error_max ) && ( iteration<iteration_max ) ) {
            iteration++;
        
            if( ( smpi->isMaster() ) && ( iteration%1000==0 ) ) {
                MESSAGE( "iteration " << iteration << " started with control parameter ctrl = " << 1.0e22*ctrl << " x 1.e-22" );
            }
        
            // scalar product of the residual
            double r_dot_rAM_ = rnew_dot_rnewAM_;
        
            for( unsigned int ipatch=0 ; ipatch<this->size() ; ipatch++ ) {
                ElectroMagnAM *emAM = static_cast<ElectroMagnAM *>( ( *this )( ipatch )->EMfields );
                emAM->compute_Ap_relativistic_Poisson_AM( ( *this )( ipatch ), gamma_mean, imode );
            }
        
            // Exchange Ap_ (intra & extra MPI)
            SyncVectorPatch::exchangeAlongAllDirectionsNoOMP<complex<double>,cField>( Ap_AM_, *this, smpi );
            SyncVectorPatch::finalizeExchangeAlongAllDirectionsNoOMP( Ap_AM_, *this );
        
        
            // scalar product p.Ap
            std::complex<double> p_dot_ApAM_       = 0.0;
            std::complex<double> p_dot_Ap_localAM_ = 0.0;
            for( unsigned int ipatch=0 ; ipatch<this->size() ; ipatch++ ) {
                ElectroMagnAM *emAM = static_cast<ElectroMagnAM *>( ( *this )( ipatch )->EMfields );
                p_dot_Ap_localAM_ += emAM->compute_pAp_AM();
            }
            MPI_Allreduce( &p_dot_Ap_localAM_, &p_dot_ApAM_, 2, MPI_DOUBLE, MPI_SUM, MPI_COMM_WORLD );
        
        
            // compute new potential and residual
            for( unsigned int ipatch=0 ; ipatch<this->size() ; ipatch++ ) {
                ElectroMagnAM *emAM = static_cast<ElectroMagnAM *>( ( *this )( ipatch )->EMfields );
                emAM->update_pand_r_AM( r_dot_rAM_, p_dot_ApAM_ );
            }
        
            // compute new residual norm
            rnew_dot_rnewAM_       = 0.0;
            rnew_dot_rnew_localAM_ = 0.0;
            for( unsigned int ipatch=0 ; ipatch<this->size() ; ipatch++ ) {
                ElectroMagnAM *emAM = static_cast<ElectroMagnAM *>( ( *this )( ipatch )->EMfields );
                rnew_dot_rnew_localAM_ += emAM->compute_r();
            }
            MPI_Allreduce( &rnew_dot_rnew_localAM_, &rnew_dot_rnewAM_, 1, MPI_DOUBLE, MPI_SUM, MPI_COMM_WORLD );
            if( smpi->isMaster() ) {
                DEBUG( "new residual norm: rnew_dot_rnew = " << rnew_dot_rnewAM_ );
            }
        
            // compute new directio
            for( unsigned int ipatch=0 ; ipatch<this->size() ; ipatch++ ) {
                ElectroMagnAM *emAM = static_cast<ElectroMagnAM *>( ( *this )( ipatch )->EMfields );
                emAM->update_p( rnew_dot_rnewAM_, r_dot_rAM_ );
            }
        
            // compute control parameter
          
            ctrl = sqrt( std::abs(rnew_dot_rnewAM_) )/norm2_source_term;
            if( smpi->isMaster() ) {
                DEBUG( "iteration " << iteration << " done, exiting with control parameter ctrl = " << 1.0e22*ctrl << " x 1.e-22" );
            }
        
        }//End of the iterative loop


        // --------------------------------
        // Status of the solver convergence
        // --------------------------------
        if( iteration_max>0 && iteration == iteration_max ) {
            if( smpi->isMaster() )
                WARNING( "Relativistic Poisson solver did not converge: reached maximum iteration number: " << iteration
                         << ", relative err is ctrl = " << 1.0e22*ctrl << "x 1.e-22" );
        } else {
            if( smpi->isMaster() )
                MESSAGE( 1, "Relativistic Poisson solver converged at iteration: " << iteration
                         << ", relative err is ctrl = " << 1.0e22*ctrl << " x 1.e-22" );
        }

        // ------------------------------------------
        // Compute the electromagnetic fields E and B
        // ------------------------------------------
        
        // sync the potential
        //SyncVectorPatch::exchange( (*this)(ipatch)->EMfields->phi_, *this, smpi );
        //SyncVectorPatch::finalizeexchange( (*this)(ipatch)->EMfields->phi_, *this );
        
        // compute E and sync
        for( unsigned int ipatch=0 ; ipatch<this->size() ; ipatch++ ) {
            ElectroMagnAM *emAM = static_cast<ElectroMagnAM *>( ( *this )( ipatch )->EMfields );
            // begin loop on patches
            emAM->initE_relativistic_Poisson_AM( ( *this )( ipatch ), gamma_mean, imode );
        } // end loop on patches
        
        SyncVectorPatch::exchangeAlongAllDirectionsNoOMP<complex<double>,cField>( El_rel_, *this, smpi );
        SyncVectorPatch::finalizeExchangeAlongAllDirectionsNoOMP( El_rel_, *this );
        SyncVectorPatch::exchangeAlongAllDirectionsNoOMP<complex<double>,cField>( Er_rel_, *this, smpi );
        SyncVectorPatch::finalizeExchangeAlongAllDirectionsNoOMP( Er_rel_, *this );
        SyncVectorPatch::exchangeAlongAllDirectionsNoOMP<complex<double>,cField>( Et_rel_, *this, smpi );
        SyncVectorPatch::finalizeExchangeAlongAllDirectionsNoOMP( Et_rel_, *this );

        // compute B and sync
        for( unsigned int ipatch=0 ; ipatch<this->size() ; ipatch++ ) {
            // begin loop on patches
            ElectroMagnAM *emAM = static_cast<ElectroMagnAM *>( ( *this )( ipatch )->EMfields );
            emAM->initB_relativistic_Poisson_AM( ( *this )( ipatch ), gamma_mean );
        } // end loop on patches
      
        SyncVectorPatch::exchangeAlongAllDirectionsNoOMP<complex<double>,cField>( Bl_rel_, *this, smpi );
        SyncVectorPatch::finalizeExchangeAlongAllDirectionsNoOMP( Bl_rel_, *this );
        SyncVectorPatch::exchangeAlongAllDirectionsNoOMP<complex<double>,cField>( Br_rel_, *this, smpi );
        SyncVectorPatch::finalizeExchangeAlongAllDirectionsNoOMP( Br_rel_, *this );
        SyncVectorPatch::exchangeAlongAllDirectionsNoOMP<complex<double>,cField>( Bt_rel_, *this, smpi );
        SyncVectorPatch::finalizeExchangeAlongAllDirectionsNoOMP( Bt_rel_, *this );
        
        
        // Proper spatial centering of the B fields in the Yee Cell through interpolation
        // (from B_rel to B_rel_t_plus_halfdt and B_rel_t_minus_halfdt)
        for( unsigned int ipatch=0 ; ipatch<this->size() ; ipatch++ ) {
            // begin loop on patches
            ElectroMagnAM *emAM = static_cast<ElectroMagnAM *>( ( *this )( ipatch )->EMfields );
            emAM->center_fields_from_relativistic_Poisson_AM( ( *this )( ipatch ) );
        } // end loop on patches
        
        // Re-exchange the properly spatially centered B field
        SyncVectorPatch::exchangeAlongAllDirectionsNoOMP<complex<double>,cField>( Bl_rel_t_plus_halfdt_, *this, smpi );
        SyncVectorPatch::finalizeExchangeAlongAllDirectionsNoOMP( Bl_rel_t_plus_halfdt_, *this );
        SyncVectorPatch::exchangeAlongAllDirectionsNoOMP<complex<double>,cField>( Br_rel_t_plus_halfdt_, *this, smpi );
        SyncVectorPatch::finalizeExchangeAlongAllDirectionsNoOMP( Br_rel_t_plus_halfdt_, *this );
        SyncVectorPatch::exchangeAlongAllDirectionsNoOMP<complex<double>,cField>( Bt_rel_t_plus_halfdt_, *this, smpi );
        SyncVectorPatch::finalizeExchangeAlongAllDirectionsNoOMP( Bt_rel_t_plus_halfdt_, *this );
        
        SyncVectorPatch::exchangeAlongAllDirectionsNoOMP<complex<double>,cField>( Bl_rel_t_minus_halfdt_, *this, smpi );
        SyncVectorPatch::finalizeExchangeAlongAllDirectionsNoOMP( Bl_rel_t_minus_halfdt_, *this );
        SyncVectorPatch::exchangeAlongAllDirectionsNoOMP<complex<double>,cField>( Br_rel_t_minus_halfdt_, *this, smpi );
        SyncVectorPatch::finalizeExchangeAlongAllDirectionsNoOMP( Br_rel_t_minus_halfdt_, *this );
        SyncVectorPatch::exchangeAlongAllDirectionsNoOMP<complex<double>,cField>( Bt_rel_t_minus_halfdt_, *this, smpi );
        SyncVectorPatch::finalizeExchangeAlongAllDirectionsNoOMP( Bt_rel_t_minus_halfdt_, *this );
        
        
        MESSAGE( 0, "Summing fields of relativistic species to the grid fields" );
        // sum the fields found  by relativistic Poisson solver to the existing em fields
        // E  = E  + E_rel
        // B  = B  + B_rel_t_plus_halfdt
        // Bm = Bm + B_rel_t_minus_halfdt
        
        for( unsigned int ipatch=0 ; ipatch<this->size() ; ipatch++ ) {
            // begin loop on patches
            ElectroMagnAM *emAM = static_cast<ElectroMagnAM *>( ( *this )( ipatch )->EMfields );
            emAM->sum_rel_fields_to_em_fields_AM( ( *this )( ipatch ), params, imode );
        } // end loop on patches
        
        
        // clean the auxiliary vectors for the present azimuthal mode
        for( unsigned int ipatch=0 ; ipatch<this->size() ; ipatch++ ) {
            
            El_.pop_back();
            Er_.pop_back();
            Et_.pop_back();
            Bl_.pop_back();
            Br_.pop_back();
            Bt_.pop_back();
            Bl_m.pop_back();
            Br_m.pop_back();
            Bt_m.pop_back();
            El_rel_.pop_back();
            Er_rel_.pop_back();
            Et_rel_.pop_back();
            Bl_rel_.pop_back();
            Br_rel_.pop_back();
            Bt_rel_.pop_back();
            Bl_rel_t_plus_halfdt_.pop_back();
            Br_rel_t_plus_halfdt_.pop_back();
            Bt_rel_t_plus_halfdt_.pop_back();
            Bl_rel_t_minus_halfdt_.pop_back();
            Br_rel_t_minus_halfdt_.pop_back();
            Bt_rel_t_minus_halfdt_.pop_back();
            
            Ap_AM_.pop_back();

        }
        
    }  // end loop on the modes

    for( unsigned int ipatch=0 ; ipatch<this->size() ; ipatch++ ) {
        ElectroMagnAM *emAM = static_cast<ElectroMagnAM *>( ( *this )( ipatch )->EMfields );
        emAM->delete_phi_r_p_Ap( ( *this )( ipatch ) );
        emAM->delete_relativistic_fields( ( *this )( ipatch ) );
    }

    // // Exchange the fields after the addition of the relativistic species fields
    for( unsigned int imode = 0 ; imode < params.nmodes_rel_field_init ; imode++ ) {
        SyncVectorPatch::exchangeE( params, ( *this ), imode, smpi );
        SyncVectorPatch::finalizeexchangeE( params, ( *this ), imode ); // disable async, because of tags which is the same for all modes
    }
    for( unsigned int imode = 0 ; imode < params.nmodes_rel_field_init ; imode++ ) {
        SyncVectorPatch::exchangeB( params, ( *this ), imode, smpi );
        SyncVectorPatch::finalizeexchangeB( params, ( *this ), imode ); // disable async, because of tags which is the same for all modes
    }
    
    MESSAGE( 0, "Fields of relativistic species initialized" );
    //!\todo Reduce to find global max
    //if (smpi->isMaster())
    //  MESSAGE(1,"Relativistic Poisson equation solved. Maximum err = ");
    
    //ptimer.update();
    //MESSAGE("Time in Relativistic Poisson : " << ptimer.getTime() );
    
    
    //ptimer.update();
    //MESSAGE("Time in Relativistic Poisson : " << ptimer.getTime() );
    MESSAGE( "Relativistic Poisson finished" );



}

// ---------------------------------------------------------------------------------------------------------------------
// ---------------------------------------------------------------------------------------------------------------------
// ----------------------------------------------    BALANCING METHODS    ----------------------------------------------
// ---------------------------------------------------------------------------------------------------------------------
// ---------------------------------------------------------------------------------------------------------------------


void VectorPatch::loadBalance( Params &params, double time_dual, SmileiMPI *smpi, SimWindow *simWindow, unsigned int itime )
{

    // Compute new patch distribution
    smpi->recompute_patch_count( params, *this, time_dual );

    // Create empty patches according to this new distribution
    this->createPatches( params, smpi, simWindow );

    // Proceed to patch exchange, and delete patch which moved
    this->exchangePatches( smpi, params );

    // Tell that the patches moved this iteration (needed for probes)
    lastIterationPatchesMoved = itime;

}


// ---------------------------------------------------------------------------------------------------------------------
// Explicits patch movement regarding new patch distribution stored in smpi->patch_count
//   - compute send_patch_id_
//   - compute recv_patch_id_
//   - create empty (not really, created like at t0) new patch in recv_patches_
// ---------------------------------------------------------------------------------------------------------------------
void VectorPatch::createPatches( Params &params, SmileiMPI *smpi, SimWindow *simWindow )
{
    unsigned int n_moved( 0 );
    recv_patches_.resize( 0 );

    // Set Index of the 1st patch of the vector yet on current MPI rank
    // Is this really necessary ? It should be done already ...
    refHindex_ = ( *this )( 0 )->Hindex();

    // Current number of patch
    int nPatches_now = this->size() ;

    // When going to openMP, these two vectors must be stored by patch and not by vectorPatch.
    recv_patch_id_.clear();
    send_patch_id_.clear();

    // istart = Index of the futur 1st patch
    int istart( 0 );
    for( int irk=0 ; irk<smpi->getRank() ; irk++ ) {
        istart += smpi->patch_count[irk];
    }

    // recv_patch_id_ = vector of the hindex this process must own at the end of the exchange.
    for( int ipatch=0 ; ipatch<smpi->patch_count[smpi->getRank()] ; ipatch++ ) {
        recv_patch_id_.push_back( istart+ipatch );
    }


    // Loop on current patches to define patch to send
    for( int ipatch=0 ; ipatch < nPatches_now ; ipatch++ ) {
        //if  current hindex     <  future refHindex   OR      current hindex > future last hindex...
        if( ( refHindex_+ipatch < recv_patch_id_[0] ) || ( refHindex_+ipatch > recv_patch_id_.back() ) ) {
            // Put this patch in the send list.
            send_patch_id_.push_back( ipatch );
        }
    }


    // Backward loop on future patches to define suppress patch in receive list
    // before this loop, recv_patch_id_ stores all patches index define in SmileiMPI::patch_count
    int existing_patch_id = -1;
    for( int ipatch=recv_patch_id_.size()-1 ; ipatch>=0 ; ipatch-- ) {
        //if    future patch hindex  >= current refHindex AND  future patch hindex <= current last hindex
        if( ( recv_patch_id_[ipatch]>=refHindex_ ) && ( recv_patch_id_[ipatch] <= refHindex_ + nPatches_now - 1 ) ) {
            //Store an existing patch id for cloning.
            existing_patch_id = recv_patch_id_[ipatch];
            //Remove this patch from the receive list because I already own it.
            recv_patch_id_.erase( recv_patch_id_.begin()+ipatch );
        }
    }


    // Get an existing patch that will be used for cloning
    if( existing_patch_id<0 ) {
        ERROR( "No patch to clone. This should never happen!" );
    }
    Patch *existing_patch = ( *this )( existing_patch_id-refHindex_ );


    // Create new Patches
    n_moved = simWindow->getNmoved();
    // Store in local vector future patches
    // Loop on the patches I have to receive and do not already own.
    for( unsigned int ipatch=0 ; ipatch < recv_patch_id_.size() ; ipatch++ ) {
        // density profile is initializes as if t = 0 !
        // Species will be cleared when, nbr of particles will be known
        // Creation of a new patch, ready to receive its content from MPI neighbours.
        Patch *newPatch = PatchesFactory::clone( existing_patch, params, smpi, domain_decomposition_, recv_patch_id_[ipatch], n_moved, false );
        newPatch->finalizeMPIenvironment( params );
        //Store pointers to newly created patch in recv_patches_.
        recv_patches_.push_back( newPatch );
    }


} // END createPatches


// ---------------------------------------------------------------------------------------------------------------------
// Exchange patches, based on createPatches initialization
//   take care of reinitialize patch master and diag file managment
// ---------------------------------------------------------------------------------------------------------------------
void VectorPatch::exchangePatches( SmileiMPI *smpi, Params &params )
{

    int newMPIrank = smpi->getRank() -1;
    int oldMPIrank = smpi->getRank() -1;
    int istart = 0;
    int nmessage = nrequests;

    for( int irk=0 ; irk<smpi->getRank() ; irk++ ) {
        istart += smpi->patch_count[irk];
    }
    //tags keep track of the number of patches sent and received to/from the left and right.
    //This works because send and receive operations are queued in the same index increasing order.
    //left and right refers to previous and next MPI process ranks.
    int tagsend_right = 0;
    int tagsend_left = 0;
    int tagrecv_left = 0;
    int tagrecv_right = 0;
    int tag=0;


    // Send particles
    for( unsigned int ipatch=0 ; ipatch < send_patch_id_.size() ; ipatch++ ) {
        // locate rank which will own send_patch_id_[ipatch]
        // We assume patches are only exchanged with neighbours.
        // Once all patches supposed to be sent to the left are done, we send the rest to the right.
        // if hindex of patch to be sent      >  future hindex of the first patch owned by this process
        if( send_patch_id_[ipatch]+refHindex_ > istart ) {
            newMPIrank = smpi->getRank() + 1;
            tag = tagsend_right*nmessage;
            tagsend_right ++;
        } else {
            tag = tagsend_left*nmessage;
            tagsend_left ++;
        }
        int maxtag = 0;
        smpi->isend_species( ( *this )( send_patch_id_[ipatch] ), newMPIrank, maxtag, tag, params );
    }

    for( unsigned int ipatch=0 ; ipatch < recv_patch_id_.size() ; ipatch++ ) {
        //if  hindex of patch to be received > first hindex actually owned, that means it comes from the next MPI process and not from the previous anymore.
        if( recv_patch_id_[ipatch] > refHindex_ ) {
            oldMPIrank = smpi->getRank() + 1;
            tag = tagrecv_right*nmessage;
            tagrecv_right ++;
        } else {
            tag = tagrecv_left*nmessage;
            tagrecv_left ++;
        }
        smpi->recv_species( recv_patches_[ipatch], oldMPIrank, tag, params );
    }


    for( unsigned int ipatch=0 ; ipatch < send_patch_id_.size() ; ipatch++ ) {
        smpi->waitall( ( *this )( send_patch_id_[ipatch] ) );
    }

    smpi->barrier();


    // Split the exchangePatches process to avoid deadlock with OpenMPI (observed with OpenMPI on Irene and Poicnare, not with IntelMPI)
    newMPIrank = smpi->getRank() -1;
    oldMPIrank = smpi->getRank() -1;


    // Send fields
    for( unsigned int ipatch=0 ; ipatch < send_patch_id_.size() ; ipatch++ ) {
        // locate rank which will own send_patch_id_[ipatch]
        // We assume patches are only exchanged with neighbours.
        // Once all patches supposed to be sent to the left are done, we send the rest to the right.
        // if hindex of patch to be sent      >  future hindex of the first patch owned by this process
        if( send_patch_id_[ipatch]+refHindex_ > istart ) {
            newMPIrank = smpi->getRank() + 1;
            tag = tagsend_right;
            tagsend_right ++;
        } else {
            tag = tagsend_left;
            tagsend_left ++;
        }

        smpi->isend_fields( ( *this )( send_patch_id_[ipatch] ), newMPIrank, tag*nmessage, params );
    }

    for( unsigned int ipatch=0 ; ipatch < recv_patch_id_.size() ; ipatch++ ) {
        //if  hindex of patch to be received > first hindex actually owned, that means it comes from the next MPI process and not from the previous anymore.
        if( recv_patch_id_[ipatch] > refHindex_ ) {
            oldMPIrank = smpi->getRank() + 1;
            tag = tagrecv_right;
            tagrecv_right ++;
        } else {
            tag = tagrecv_left;
            tagrecv_left ++;
        }

        smpi->recv_fields( recv_patches_[ipatch], oldMPIrank, tag*nmessage, params );
    }


    for( unsigned int ipatch=0 ; ipatch < send_patch_id_.size() ; ipatch++ ) {
        smpi->waitall( ( *this )( send_patch_id_[ipatch] ) );
    }

    smpi->barrier();


    //Delete sent patches
    int nPatchSend( send_patch_id_.size() );
    for( int ipatch=nPatchSend-1 ; ipatch>=0 ; ipatch-- ) {
        //Ok while at least 1 old patch stay inon current CPU
        delete( *this )( send_patch_id_[ipatch] );
        patches_[ send_patch_id_[ipatch] ] = NULL;
        patches_.erase( patches_.begin() + send_patch_id_[ipatch] );

    }

#ifdef _VECTO
    if( params.vectorization_mode == "adaptive_mixed_sort" ) {
        // adaptive vectorization -- mixed sort
        // Recompute the cell keys before the next step and configure operators
        for( unsigned int ipatch=0 ; ipatch<recv_patch_id_.size() ; ipatch++ ) {
            for( unsigned int ispec=0 ; ispec< recv_patches_[ipatch]->vecSpecies.size() ; ispec++ ) {
                if( dynamic_cast<SpeciesVAdaptiveMixedSort *>( recv_patches_[ipatch]->vecSpecies[ispec] ) ) {
                    dynamic_cast<SpeciesVAdaptiveMixedSort *>( recv_patches_[ipatch]->vecSpecies[ispec] )->computeParticleCellKeys( params );
                    dynamic_cast<SpeciesVAdaptiveMixedSort *>( recv_patches_[ipatch]->vecSpecies[ispec] )->reconfigure_operators( params, recv_patches_[ipatch] );
                }
            }
        }
    } else if( params.vectorization_mode == "adaptive" ) {
        // adaptive vectorization --  always sort
        // Recompute the cell keys before the next step and configure operators
        for( unsigned int ipatch=0 ; ipatch<recv_patch_id_.size() ; ipatch++ ) {
            for( unsigned int ispec=0 ; ispec< recv_patches_[ipatch]->vecSpecies.size() ; ispec++ ) {
                if( dynamic_cast<SpeciesVAdaptive *>( recv_patches_[ipatch]->vecSpecies[ispec] ) ) {
                    dynamic_cast<SpeciesVAdaptive *>( recv_patches_[ipatch]->vecSpecies[ispec] )->computeParticleCellKeys( params );
                    dynamic_cast<SpeciesVAdaptive *>( recv_patches_[ipatch]->vecSpecies[ispec] )->reconfigure_operators( params, recv_patches_[ipatch] );
                }
            }
        }
    }
#endif

    //Put received patches in the global vecPatches
    for( unsigned int ipatch=0 ; ipatch<recv_patch_id_.size() ; ipatch++ ) {
        if( recv_patch_id_[ipatch] > refHindex_ ) {
            patches_.push_back( recv_patches_[ipatch] );
        } else {
            patches_.insert( patches_.begin()+ipatch, recv_patches_[ipatch] );
        }
    }
    recv_patches_.clear();

    for( unsigned int ipatch=0 ; ipatch<patches_.size() ; ipatch++ ) {
        ( *this )( ipatch )->updateMPIenv( smpi );
    }
    this->setRefHindex() ;
    updateFieldList( smpi ) ;

} // END exchangePatches

// ---------------------------------------------------------------------------------------------------------------------
// Write in a file patches communications
//   - Send/Recv MPI rank
//   - Send/Recv patch Id
// ---------------------------------------------------------------------------------------------------------------------
void VectorPatch::outputExchanges( SmileiMPI *smpi )
{
    ofstream output_file;
    ostringstream name( "" );
    name << "debug_output"<<smpi->getRank()<<".txt" ;
    output_file.open( name.str().c_str(), std::ofstream::out | std::ofstream::app );
    int newMPIrank, oldMPIrank;
    newMPIrank = smpi->getRank() -1;
    oldMPIrank = smpi->getRank() -1;
    int istart( 0 );
    for( int irk=0 ; irk<smpi->getRank() ; irk++ ) {
        istart += smpi->patch_count[irk];
    }
    for( unsigned int ipatch=0 ; ipatch < send_patch_id_.size() ; ipatch++ ) {
        if( send_patch_id_[ipatch]+refHindex_ > istart ) {
            newMPIrank = smpi->getRank() + 1;
        }
        output_file << "Rank " << smpi->getRank() << " sending patch " << send_patch_id_[ipatch]+refHindex_ << " to " << newMPIrank << endl;
    }
    for( unsigned int ipatch=0 ; ipatch < recv_patch_id_.size() ; ipatch++ ) {
        if( recv_patch_id_[ipatch] > refHindex_ ) {
            oldMPIrank = smpi->getRank() + 1;
        }
        output_file << "Rank " << smpi->getRank() << " receiving patch " << recv_patch_id_[ipatch] << " from " << oldMPIrank << endl;
    }
    output_file << "NEXT" << endl;
    output_file.close();
} // END outputExchanges

//! Resize vector of field*
void VectorPatch::updateFieldList( SmileiMPI *smpi )
{
    int nDim( 0 );
    if( !dynamic_cast<ElectroMagnAM *>( patches_[0]->EMfields ) ) {
        nDim = patches_[0]->EMfields->Ex_->dims_.size();
    } else {
        nDim = static_cast<ElectroMagnAM *>( patches_[0]->EMfields )->El_[0]->dims_.size();
    }
    densities.resize( 3*size() ) ; // Jx + Jy + Jz

    //                          1D  2D  3D
    Bs0.resize( 2*size() ) ; //  2   2   2
    Bs1.resize( 2*size() ) ; //  0   2   2
    Bs2.resize( 2*size() ) ; //  0   0   2

    densitiesLocalx.clear();
    densitiesLocaly.clear();
    densitiesLocalz.clear();
    densitiesMPIx.clear();
    densitiesMPIy.clear();
    densitiesMPIz.clear();
    LocalxIdx.clear();
    LocalyIdx.clear();
    LocalzIdx.clear();
    MPIxIdx.clear();
    MPIyIdx.clear();
    MPIzIdx.clear();

    if( !dynamic_cast<ElectroMagnAM *>( patches_[0]->EMfields ) ) {

        listJx_.resize( size() ) ;
        listJy_.resize( size() ) ;
        listJz_.resize( size() ) ;
        listrho_.resize( size() ) ;
        listEx_.resize( size() ) ;
        listEy_.resize( size() ) ;
        listEz_.resize( size() ) ;
        listBx_.resize( size() ) ;
        listBy_.resize( size() ) ;
        listBz_.resize( size() ) ;

        if( patches_[0]->EMfields->envelope != NULL ) {
            listA_.resize( size() ) ;
            listA0_.resize( size() ) ;
            listEnvEx_.resize( size() ) ;
            // listEnvE_.resize( size() ) ;
            // listEnvA_.resize( size() ) ;
            // listPhi_.resize( size() ) ;
            // listPhi0_.resize( size() ) ;
            listGradPhix_.resize( size() ) ;
            listGradPhiy_.resize( size() ) ;
            listGradPhiz_.resize( size() ) ;
            listGradPhix0_.resize( size() ) ;
            listGradPhiy0_.resize( size() ) ;
            listGradPhiz0_.resize( size() ) ;
            listEnv_Chi_.resize( size() ) ;
        }

        for( unsigned int ipatch=0 ; ipatch < size() ; ipatch++ ) {
            listJx_[ipatch] = patches_[ipatch]->EMfields->Jx_ ;
            listJy_[ipatch] = patches_[ipatch]->EMfields->Jy_ ;
            listJz_[ipatch] = patches_[ipatch]->EMfields->Jz_ ;
            listrho_[ipatch] =patches_[ipatch]->EMfields->rho_;
            listEx_[ipatch] = patches_[ipatch]->EMfields->Ex_ ;
            listEy_[ipatch] = patches_[ipatch]->EMfields->Ey_ ;
            listEz_[ipatch] = patches_[ipatch]->EMfields->Ez_ ;
            listBx_[ipatch] = patches_[ipatch]->EMfields->Bx_ ;
            listBy_[ipatch] = patches_[ipatch]->EMfields->By_ ;
            listBz_[ipatch] = patches_[ipatch]->EMfields->Bz_ ;
        }
        if( patches_[0]->EMfields->envelope != NULL ) {
            for( unsigned int ipatch=0 ; ipatch < size() ; ipatch++ ) {
                listA_[ipatch]         = patches_[ipatch]->EMfields->envelope->A_ ;
                listA0_[ipatch]        = patches_[ipatch]->EMfields->envelope->A0_ ;
                listEnvEx_[ipatch]      = patches_[ipatch]->EMfields->Env_Ex_abs_ ;
                // listEnvE_[ipatch]      = patches_[ipatch]->EMfields->Env_E_abs_ ;
                // listEnvA_[ipatch]      = patches_[ipatch]->EMfields->Env_A_abs_ ;
                // listPhi_[ipatch]       = patches_[ipatch]->EMfields->envelope->Phi_ ;
                // listPhi0_[ipatch]      = patches_[ipatch]->EMfields->envelope->Phi_m ;
                listGradPhix_[ipatch]  = patches_[ipatch]->EMfields->envelope->GradPhix_ ;
                listGradPhiy_[ipatch]  = patches_[ipatch]->EMfields->envelope->GradPhiy_ ;
                listGradPhiz_[ipatch]  = patches_[ipatch]->EMfields->envelope->GradPhiz_ ;
                listGradPhix0_[ipatch] = patches_[ipatch]->EMfields->envelope->GradPhix_m ;
                listGradPhiy0_[ipatch] = patches_[ipatch]->EMfields->envelope->GradPhiy_m ;
                listGradPhiz0_[ipatch] = patches_[ipatch]->EMfields->envelope->GradPhiz_m ;
                listEnv_Chi_[ipatch]   = patches_[ipatch]->EMfields->Env_Chi_ ;
            }
        }

    } else {
        unsigned int nmodes = static_cast<ElectroMagnAM *>( patches_[0]->EMfields )->El_.size();
        listJl_.resize( nmodes ) ;
        listJr_.resize( nmodes ) ;
        listJt_.resize( nmodes ) ;
        listrho_AM_.resize( nmodes ) ;
        listJls_.resize( nmodes ) ;
        listJrs_.resize( nmodes ) ;
        listJts_.resize( nmodes ) ;
        listrhos_AM_.resize( nmodes ) ;
        listEl_.resize( nmodes ) ;
        listEr_.resize( nmodes ) ;
        listEt_.resize( nmodes ) ;
        listBl_.resize( nmodes ) ;
        listBr_.resize( nmodes ) ;
        listBt_.resize( nmodes ) ;

        for( unsigned int imode=0 ; imode < nmodes ; imode++ ) {
            listJl_[imode].resize( size() );
            listJr_[imode].resize( size() );
            listJt_[imode].resize( size() );
            listrho_AM_[imode].resize( size() );
            listEl_[imode].resize( size() );
            listEr_[imode].resize( size() );
            listEt_[imode].resize( size() );
            listBl_[imode].resize( size() );
            listBr_[imode].resize( size() );
            listBt_[imode].resize( size() );
            for( unsigned int ipatch=0 ; ipatch < size() ; ipatch++ ) {
                listJl_[imode][ipatch]     = static_cast<ElectroMagnAM *>( patches_[ipatch]->EMfields )->Jl_[imode] ;
                listJr_[imode][ipatch]     = static_cast<ElectroMagnAM *>( patches_[ipatch]->EMfields )->Jr_[imode] ;
                listJt_[imode][ipatch]     = static_cast<ElectroMagnAM *>( patches_[ipatch]->EMfields )->Jt_[imode] ;
                listrho_AM_[imode][ipatch] =static_cast<ElectroMagnAM *>( patches_[ipatch]->EMfields )->rho_AM_[imode];
                listEl_[imode][ipatch]     = static_cast<ElectroMagnAM *>( patches_[ipatch]->EMfields )->El_[imode] ;
                listEr_[imode][ipatch]     = static_cast<ElectroMagnAM *>( patches_[ipatch]->EMfields )->Er_[imode] ;
                listEt_[imode][ipatch]     = static_cast<ElectroMagnAM *>( patches_[ipatch]->EMfields )->Et_[imode] ;
                listBl_[imode][ipatch]     = static_cast<ElectroMagnAM *>( patches_[ipatch]->EMfields )->Bl_[imode] ;
                listBr_[imode][ipatch]     = static_cast<ElectroMagnAM *>( patches_[ipatch]->EMfields )->Br_[imode] ;
                listBt_[imode][ipatch]     = static_cast<ElectroMagnAM *>( patches_[ipatch]->EMfields )->Bt_[imode] ;
            }
        }

        if( patches_[0]->EMfields->envelope != NULL ) {
            listA_.resize( size() ) ;
            listA0_.resize( size() ) ;
            listEnvEx_.resize( size() ) ;
            // listEnvE_.resize( size() ) ;
            // listEnvA_.resize( size() ) ;
            // listPhi_.resize( size() ) ;
            // listPhi0_.resize( size() ) ;
            listGradPhil_.resize( size() ) ;
            listGradPhir_.resize( size() ) ;
            listGradPhil0_.resize( size() ) ;
            listGradPhir0_.resize( size() ) ;
            listEnv_Chi_.resize( size() ) ;
        }


        if( patches_[0]->EMfields->envelope != NULL ) {
            for( unsigned int ipatch=0 ; ipatch < size() ; ipatch++ ) {
                listA_[ipatch]         = patches_[ipatch]->EMfields->envelope->A_ ;
                listA0_[ipatch]        = patches_[ipatch]->EMfields->envelope->A0_ ;
                listEnvEx_[ipatch]      = patches_[ipatch]->EMfields->Env_Ex_abs_ ;
                // listEnvE_[ipatch]      = patches_[ipatch]->EMfields->Env_E_abs_ ;
                // listEnvA_[ipatch]      = patches_[ipatch]->EMfields->Env_A_abs_ ;
                // listPhi_[ipatch]       = patches_[ipatch]->EMfields->envelope->Phi_ ;
                // listPhi0_[ipatch]      = patches_[ipatch]->EMfields->envelope->Phi_m ;
                listGradPhil_[ipatch]  = patches_[ipatch]->EMfields->envelope->GradPhil_ ;
                listGradPhir_[ipatch]  = patches_[ipatch]->EMfields->envelope->GradPhir_ ;
                listGradPhil0_[ipatch] = patches_[ipatch]->EMfields->envelope->GradPhil_m ;
                listGradPhir0_[ipatch] = patches_[ipatch]->EMfields->envelope->GradPhir_m ;
                listEnv_Chi_[ipatch]   = patches_[ipatch]->EMfields->Env_Chi_ ;
            }
        }

    }

    B_localx.clear();
    B_MPIx.clear();

    B1_localy.clear();
    B1_MPIy.clear();

    B2_localz.clear();
    B2_MPIz.clear();

    for( unsigned int ipatch=0 ; ipatch < size() ; ipatch++ ) {
        densities[ipatch         ] = patches_[ipatch]->EMfields->Jx_ ;
        densities[ipatch+  size()] = patches_[ipatch]->EMfields->Jy_ ;
        densities[ipatch+2*size()] = patches_[ipatch]->EMfields->Jz_ ;

        Bs0[ipatch       ] = patches_[ipatch]->EMfields->By_ ;
        Bs0[ipatch+size()] = patches_[ipatch]->EMfields->Bz_ ;

        // TO DO , B size depend of nDim
        // Pas grave, au pire inutil
        Bs1[ipatch       ] = patches_[ipatch]->EMfields->Bx_ ;
        Bs1[ipatch+size()] = patches_[ipatch]->EMfields->Bz_ ;

        // TO DO , B size depend of nDim
        // Pas grave, au pire inutil
        Bs2[ipatch       ] = patches_[ipatch]->EMfields->Bx_ ;
        Bs2[ipatch+size()] = patches_[ipatch]->EMfields->By_ ;
    }

    for( unsigned int ipatch=0 ; ipatch < size() ; ipatch++ ) {
        if( ( *this )( ipatch )->has_an_MPI_neighbor( 0 ) ) {
            MPIxIdx.push_back( ipatch );
        }
        if( ( *this )( ipatch )->has_an_local_neighbor( 0 ) ) {
            LocalxIdx.push_back( ipatch );
        }
    }
    if( nDim>1 ) {
        for( unsigned int ipatch=0 ; ipatch < size() ; ipatch++ ) {
            if( ( *this )( ipatch )->has_an_MPI_neighbor( 1 ) ) {
                MPIyIdx.push_back( ipatch );
            }
            if( ( *this )( ipatch )->has_an_local_neighbor( 1 ) ) {
                LocalyIdx.push_back( ipatch );
            }
        }
        if( nDim>2 ) {
            for( unsigned int ipatch=0 ; ipatch < size() ; ipatch++ ) {

                if( ( *this )( ipatch )->has_an_MPI_neighbor( 2 ) ) {
                    MPIzIdx.push_back( ipatch );
                }
                if( ( *this )( ipatch )->has_an_local_neighbor( 2 ) ) {
                    LocalzIdx.push_back( ipatch );
                }
            }
        }
    }

    B_MPIx.resize( 2*MPIxIdx.size() );
    B_localx.resize( 2*LocalxIdx.size() );
    B1_MPIy.resize( 2*MPIyIdx.size() );
    B1_localy.resize( 2*LocalyIdx.size() );
    B2_MPIz.resize( 2*MPIzIdx.size() );
    B2_localz.resize( 2*LocalzIdx.size() );

    densitiesMPIx.resize( 3*MPIxIdx.size() );
    densitiesLocalx.resize( 3*LocalxIdx.size() );
    densitiesMPIy.resize( 3*MPIyIdx.size() );
    densitiesLocaly.resize( 3*LocalyIdx.size() );
    densitiesMPIz.resize( 3*MPIzIdx.size() );
    densitiesLocalz.resize( 3*LocalzIdx.size() );

    int mpix( 0 ), locx( 0 ), mpiy( 0 ), locy( 0 ), mpiz( 0 ), locz( 0 );

    for( unsigned int ipatch=0 ; ipatch < size() ; ipatch++ ) {

        if( ( *this )( ipatch )->has_an_MPI_neighbor( 0 ) ) {
            B_MPIx[mpix               ] = patches_[ipatch]->EMfields->By_;
            B_MPIx[mpix+MPIxIdx.size()] = patches_[ipatch]->EMfields->Bz_;

            densitiesMPIx[mpix                 ] = patches_[ipatch]->EMfields->Jx_;
            densitiesMPIx[mpix+  MPIxIdx.size()] = patches_[ipatch]->EMfields->Jy_;
            densitiesMPIx[mpix+2*MPIxIdx.size()] = patches_[ipatch]->EMfields->Jz_;
            mpix++;
        }
        if( ( *this )( ipatch )->has_an_local_neighbor( 0 ) ) {
            B_localx[locx                 ] = patches_[ipatch]->EMfields->By_;
            B_localx[locx+LocalxIdx.size()] = patches_[ipatch]->EMfields->Bz_;

            densitiesLocalx[locx                   ] = patches_[ipatch]->EMfields->Jx_;
            densitiesLocalx[locx+  LocalxIdx.size()] = patches_[ipatch]->EMfields->Jy_;
            densitiesLocalx[locx+2*LocalxIdx.size()] = patches_[ipatch]->EMfields->Jz_;
            locx++;
        }
    }
    if( nDim>1 ) {
        for( unsigned int ipatch=0 ; ipatch < size() ; ipatch++ ) {
            if( ( *this )( ipatch )->has_an_MPI_neighbor( 1 ) ) {
                B1_MPIy[mpiy               ] = patches_[ipatch]->EMfields->Bx_;
                B1_MPIy[mpiy+MPIyIdx.size()] = patches_[ipatch]->EMfields->Bz_;

                densitiesMPIy[mpiy                 ] = patches_[ipatch]->EMfields->Jx_;
                densitiesMPIy[mpiy+  MPIyIdx.size()] = patches_[ipatch]->EMfields->Jy_;
                densitiesMPIy[mpiy+2*MPIyIdx.size()] = patches_[ipatch]->EMfields->Jz_;
                mpiy++;
            }
            if( ( *this )( ipatch )->has_an_local_neighbor( 1 ) ) {
                B1_localy[locy                 ] = patches_[ipatch]->EMfields->Bx_;
                B1_localy[locy+LocalyIdx.size()] = patches_[ipatch]->EMfields->Bz_;

                densitiesLocaly[locy                   ] = patches_[ipatch]->EMfields->Jx_;
                densitiesLocaly[locy+  LocalyIdx.size()] = patches_[ipatch]->EMfields->Jy_;
                densitiesLocaly[locy+2*LocalyIdx.size()] = patches_[ipatch]->EMfields->Jz_;
                locy++;
            }
        }
        if( nDim>2 ) {
            for( unsigned int ipatch=0 ; ipatch < size() ; ipatch++ ) {
                if( ( *this )( ipatch )->has_an_MPI_neighbor( 2 ) ) {
                    B2_MPIz[mpiz               ] = patches_[ipatch]->EMfields->Bx_;
                    B2_MPIz[mpiz+MPIzIdx.size()] = patches_[ipatch]->EMfields->By_;

                    densitiesMPIz[mpiz                 ] = patches_[ipatch]->EMfields->Jx_;
                    densitiesMPIz[mpiz+  MPIzIdx.size()] = patches_[ipatch]->EMfields->Jy_;
                    densitiesMPIz[mpiz+2*MPIzIdx.size()] = patches_[ipatch]->EMfields->Jz_;
                    mpiz++;
                }
                if( ( *this )( ipatch )->has_an_local_neighbor( 2 ) ) {
                    B2_localz[locz                 ] = patches_[ipatch]->EMfields->Bx_;
                    B2_localz[locz+LocalzIdx.size()] = patches_[ipatch]->EMfields->By_;

                    densitiesLocalz[locz                   ] = patches_[ipatch]->EMfields->Jx_;
                    densitiesLocalz[locz+  LocalzIdx.size()] = patches_[ipatch]->EMfields->Jy_;
                    densitiesLocalz[locz+2*LocalzIdx.size()] = patches_[ipatch]->EMfields->Jz_;
                    locz++;
                }
            }
        }

    }

    if( !dynamic_cast<ElectroMagnAM *>( patches_[0]->EMfields ) ) {
        for( unsigned int ipatch = 0 ; ipatch < size() ; ipatch++ ) {
            listJx_[ipatch]->MPIbuff.defineTags( patches_[ipatch], smpi, 1 );
            listJy_[ipatch]->MPIbuff.defineTags( patches_[ipatch], smpi, 2 );
            listJz_[ipatch]->MPIbuff.defineTags( patches_[ipatch], smpi, 3 );
            listBx_[ipatch]->MPIbuff.defineTags( patches_[ipatch], smpi, 6 );
            listBy_[ipatch]->MPIbuff.defineTags( patches_[ipatch], smpi, 7 );
            listBz_[ipatch]->MPIbuff.defineTags( patches_[ipatch], smpi, 8 );
            listrho_[ipatch]->MPIbuff.defineTags( patches_[ipatch], smpi, 4 );
        }
        if( patches_[0]->EMfields->envelope != NULL ) {
            for( unsigned int ipatch = 0 ; ipatch < size() ; ipatch++ ) {
                listA_ [ipatch]->MPIbuff.defineTags( patches_[ipatch], smpi, 0 ) ;
                listA0_[ipatch]->MPIbuff.defineTags( patches_[ipatch], smpi, 0 ) ;
                listEnvEx_[ipatch]->MPIbuff.defineTags( patches_[ipatch], smpi, 0 ) ;
                // listEnvE_[ipatch]->MPIbuff.defineTags( patches_[ipatch], smpi, 0 ) ;
                // listEnvA_[ipatch]->MPIbuff.defineTags( patches_[ipatch], smpi, 0 ) ;
                // listPhi_ [ipatch]->MPIbuff.defineTags( patches_[ipatch], smpi, 0 ) ;
                // listPhi0_ [ipatch]->MPIbuff.defineTags( patches_[ipatch], smpi, 0 ) ;
                listGradPhix_[ipatch]->MPIbuff.defineTags( patches_[ipatch], smpi, 0 ) ;
                listGradPhiy_[ipatch]->MPIbuff.defineTags( patches_[ipatch], smpi, 0 ) ;
                listGradPhiz_[ipatch]->MPIbuff.defineTags( patches_[ipatch], smpi, 0 ) ;
                listGradPhix0_[ipatch]->MPIbuff.defineTags( patches_[ipatch], smpi, 0 ) ;
                listGradPhiy0_[ipatch]->MPIbuff.defineTags( patches_[ipatch], smpi, 0 ) ;
                listGradPhiz0_[ipatch]->MPIbuff.defineTags( patches_[ipatch], smpi, 0 ) ;
                listEnv_Chi_[ipatch]->MPIbuff.defineTags( patches_[ipatch], smpi, 0 ) ;
            }

        }
    } else {
        unsigned int nmodes = static_cast<ElectroMagnAM *>( patches_[0]->EMfields )->El_.size();
        for( unsigned int imode=0 ; imode < nmodes ; imode++ ) {
            for( unsigned int ipatch = 0 ; ipatch < size() ; ipatch++ ) {
                listJl_[imode][ipatch]->MPIbuff.defineTags( patches_[ipatch], smpi, 0 );
                listJr_[imode][ipatch]->MPIbuff.defineTags( patches_[ipatch], smpi, 0 );
                listJt_[imode][ipatch]->MPIbuff.defineTags( patches_[ipatch], smpi, 0 );
                listBl_[imode][ipatch]->MPIbuff.defineTags( patches_[ipatch], smpi, 0 );
                listBr_[imode][ipatch]->MPIbuff.defineTags( patches_[ipatch], smpi, 0 );
                listBt_[imode][ipatch]->MPIbuff.defineTags( patches_[ipatch], smpi, 0 );
                listEl_[imode][ipatch]->MPIbuff.defineTags( patches_[ipatch], smpi, 0 );
                listEr_[imode][ipatch]->MPIbuff.defineTags( patches_[ipatch], smpi, 0 );
                listEt_[imode][ipatch]->MPIbuff.defineTags( patches_[ipatch], smpi, 0 );
                listrho_AM_[imode][ipatch]->MPIbuff.defineTags( patches_[ipatch], smpi, 0 );
            }
        }
        if( patches_[0]->EMfields->envelope != NULL ) {
            for( unsigned int ipatch = 0 ; ipatch < size() ; ipatch++ ) {
                listA_ [ipatch]->MPIbuff.defineTags( patches_[ipatch], smpi, 0 ) ;
                listA0_[ipatch]->MPIbuff.defineTags( patches_[ipatch], smpi, 0 ) ;
                listEnvEx_ [ipatch]->MPIbuff.defineTags( patches_[ipatch], smpi, 0 ) ;
                // listEnvE_ [ipatch]->MPIbuff.defineTags( patches_[ipatch], smpi, 0 ) ;
                // listEnvA_ [ipatch]->MPIbuff.defineTags( patches_[ipatch], smpi, 0 ) ;
                // listPhi_ [ipatch]->MPIbuff.defineTags( patches_[ipatch], smpi, 0 ) ;
                // listPhi0_ [ipatch]->MPIbuff.defineTags( patches_[ipatch], smpi, 0 ) ;
                listGradPhil_[ipatch]->MPIbuff.defineTags( patches_[ipatch], smpi, 0 ) ;
                listGradPhir_[ipatch]->MPIbuff.defineTags( patches_[ipatch], smpi, 0 ) ;
                listGradPhil0_[ipatch]->MPIbuff.defineTags( patches_[ipatch], smpi, 0 ) ;
                listGradPhir0_[ipatch]->MPIbuff.defineTags( patches_[ipatch], smpi, 0 ) ;
                listEnv_Chi_[ipatch]->MPIbuff.defineTags( patches_[ipatch], smpi, 0 ) ;
            }

        }
    }
}



void VectorPatch::updateFieldList( int ispec, SmileiMPI *smpi )
{
    #pragma omp barrier
    if( !dynamic_cast<ElectroMagnAM *>( patches_[0]->EMfields ) ) {
        #pragma omp single
        {
            if( patches_[0]->EMfields->Jx_s [ispec] )
            {
                listJxs_.resize( size() ) ;
            } else
            {
                listJxs_.clear();
            }
            if( patches_[0]->EMfields->Jy_s [ispec] )
            {
                listJys_.resize( size() ) ;
            } else
            {
                listJys_.clear();
            }
            if( patches_[0]->EMfields->Jz_s [ispec] )
            {
                listJzs_.resize( size() ) ;
            } else
            {
                listJzs_.clear();
            }
            if( patches_[0]->EMfields->rho_s[ispec] )
            {
                listrhos_.resize( size() ) ;
            } else
            {
                listrhos_.clear();
            }

            if( patches_[0]->EMfields->envelope != NULL )
            {
                if( patches_[0]->EMfields->Env_Chi_s[ispec] ) {
                    listEnv_Chis_.resize( size() ) ;
                } else {
                    listEnv_Chis_.clear();
                }
            }
        }

        #pragma omp for schedule(static)
        for( unsigned int ipatch=0 ; ipatch < size() ; ipatch++ ) {
            if( patches_[ipatch]->EMfields->Jx_s [ispec] ) {
                listJxs_ [ipatch] = patches_[ipatch]->EMfields->Jx_s [ispec];
                listJxs_ [ipatch]->MPIbuff.defineTags( patches_[ipatch], smpi, 0 );
            }
            if( patches_[ipatch]->EMfields->Jy_s [ispec] ) {
                listJys_ [ipatch] = patches_[ipatch]->EMfields->Jy_s [ispec];
                listJys_ [ipatch]->MPIbuff.defineTags( patches_[ipatch], smpi, 0 );
            }
            if( patches_[ipatch]->EMfields->Jz_s [ispec] ) {
                listJzs_ [ipatch] = patches_[ipatch]->EMfields->Jz_s [ispec];
                listJzs_ [ipatch]->MPIbuff.defineTags( patches_[ipatch], smpi, 0 );
            }
            if( patches_[ipatch]->EMfields->rho_s[ispec] ) {
                listrhos_[ipatch] = patches_[ipatch]->EMfields->rho_s[ispec];
                listrhos_[ipatch]->MPIbuff.defineTags( patches_[ipatch], smpi, 0 );
            }

            if( patches_[0]->EMfields->envelope != NULL ) {
                if( patches_[ipatch]->EMfields->Env_Chi_s[ispec] ) {
                    listEnv_Chis_[ipatch] = patches_[ipatch]->EMfields->Env_Chi_s[ispec];
                    listEnv_Chis_[ipatch]->MPIbuff.defineTags( patches_[ipatch], smpi, 0 );
                }
            }
        }
    } else { // if ( dynamic_cast<ElectroMagnAM*>(patches_[0]->EMfields) )
        ElectroMagnAM *emAM =  static_cast<ElectroMagnAM *>( patches_[0]->EMfields );
        unsigned int nmodes = emAM->El_.size();
        unsigned int n_species = emAM->n_species;
        #pragma omp single
        {
            for( unsigned int imode=0 ; imode < nmodes ; imode++ ) {
                unsigned int ifield = imode*n_species + ispec ;
                if( emAM->Jl_s [ifield] ) {
                    listJls_[imode].resize( size() ) ;
                } else {
                    listJls_[imode].clear();
                }
                if( emAM->Jr_s [ifield] ) {
                    listJrs_[imode].resize( size() ) ;
                } else {
                    listJrs_[imode].clear();
                }
                if( emAM->Jt_s [ifield] ) {
                    listJts_[imode].resize( size() ) ;
                } else {
                    listJts_[imode].clear();
                }
                if( emAM->rho_AM_s [ifield] ) {
                    listrhos_AM_[imode].resize( size() ) ;
                } else {
                    listrhos_AM_[imode].clear();
                }
            }
            if( patches_[0]->EMfields->envelope != NULL )
            {
                if( patches_[0]->EMfields->Env_Chi_s[ispec] ) {
                    listEnv_Chis_.resize( size() ) ;
                } else {
                    listEnv_Chis_.clear();
                }
            }
            
        }
        for( unsigned int imode=0 ; imode < nmodes ; imode++ ) {
            unsigned int ifield = imode*n_species + ispec ;
            #pragma omp for schedule(static)
            for( unsigned int ipatch=0 ; ipatch < size() ; ipatch++ ) {
                emAM =  static_cast<ElectroMagnAM *>( patches_[ipatch]->EMfields );
                if( emAM->Jl_s [ifield] ) {
                    listJls_[imode][ipatch] = emAM->Jl_s [ifield];
                    listJls_[imode][ipatch]->MPIbuff.defineTags( patches_[ipatch], smpi, 0 );
                }
                if( emAM->Jr_s [ifield] ) {
                    listJrs_[imode][ipatch] = emAM->Jr_s [ifield];
                    listJrs_[imode][ipatch]->MPIbuff.defineTags( patches_[ipatch], smpi, 0 );
                }
                if( emAM->Jt_s [ifield] ) {
                    listJts_[imode][ipatch] = emAM->Jt_s [ifield];
                    listJts_[imode][ipatch]->MPIbuff.defineTags( patches_[ipatch], smpi, 0 );
                }
                if( emAM->rho_AM_s [ifield] ) {
                    listrhos_AM_[imode][ipatch] = emAM->rho_AM_s [ifield];
                    listrhos_AM_[imode][ipatch]->MPIbuff.defineTags( patches_[ipatch], smpi, 0 );
                }
            }
        }
        for( unsigned int ipatch=0 ; ipatch < size() ; ipatch++ ) {
            if( patches_[0]->EMfields->envelope != NULL ) {
                if( patches_[ipatch]->EMfields->Env_Chi_s[ispec] ) {
                    listEnv_Chis_[ipatch] = patches_[ipatch]->EMfields->Env_Chi_s[ispec];
                    listEnv_Chis_[ipatch]->MPIbuff.defineTags( patches_[ipatch], smpi, 0 );
                }
            }
        }
    }



}


void VectorPatch::applyAntennas( double time )
{
#ifdef  __DEBUG
    if( nAntennas>0 ) {
        #pragma omp single
        TITLE( "Applying antennas at time t = " << time );
    }
#endif

    // Loop antennas
    for( unsigned int iAntenna=0; iAntenna<nAntennas; iAntenna++ ) {

        // Get intensity from antenna of the first patch
        #pragma omp single
        antenna_intensity = patches_[0]->EMfields->antennas[iAntenna].time_profile->valueAt( time );

        // Loop patches to apply
        #pragma omp for schedule(static)
        for( unsigned int ipatch=0 ; ipatch<size() ; ipatch++ ) {
            patches_[ipatch]->EMfields->applyAntenna( iAntenna, antenna_intensity );
        }

    }
}

// For each patch, apply the collisions
void VectorPatch::applyCollisions( Params &params, int itime, Timers &timers )
{
    timers.collisions.restart();

    if( Collisions::debye_length_required ) {
        #pragma omp for schedule(runtime)
        for( unsigned int ipatch=0 ; ipatch<size() ; ipatch++ ) {
            Collisions::calculate_debye_length( params, patches_[ipatch] );
        }
    }
    
    unsigned int ncoll = patches_[0]->vecCollisions.size();
    
    #pragma omp for schedule(runtime)
    for( unsigned int ipatch=0 ; ipatch<size() ; ipatch++ ) {
        for( unsigned int icoll=0 ; icoll<ncoll; icoll++ ) {
            patches_[ipatch]->vecCollisions[icoll]->collide( params, patches_[ipatch], itime, localDiags );
        }
    }
    
    #pragma omp single
    for( unsigned int icoll=0 ; icoll<ncoll; icoll++ ) {
        Collisions::debug( params, itime, icoll, *this );
    }
    #pragma omp barrier

    timers.collisions.update();
}

// For all patches, allocate a field if not allocated
void VectorPatch::allocateField( unsigned int ifield, Params &params )
{
    for( unsigned int ipatch=0 ; ipatch<size() ; ipatch++ ) {
        if( params.geometry != "AMcylindrical" ) {
            Field *field = emfields( ipatch )->allFields[ifield];
            if( field->data_ != NULL ) {
                continue;
            }
            if( ( field->name.substr( 0, 2 )=="Jx" ) && (!params.is_pxr) ) {
                field->allocateDims( 0, false );
            } else if( ( field->name.substr( 0, 2 )=="Jy" ) && (!params.is_pxr) ) {
                field->allocateDims( 1, false );
            } else if( ( field->name.substr( 0, 2 )=="Jz" ) && (!params.is_pxr) ) {
                field->allocateDims( 2, false );
            } else if( ( field->name.substr( 0, 2 )=="Rh" ) || (params.is_pxr) ) {
                field->allocateDims();
            }
            //MESSAGE("HNA4");
        } else {
            cField2D *field = static_cast<cField2D *>( emfields( ipatch )->allFields[ifield] );
            if( field->cdata_ != NULL ) {
                continue;
            }
            if( ( field->name.substr( 0, 2 )=="Jl" ) && (!params.is_pxr) ) {
                field->allocateDims( 0, false );
            } else if( ( field->name.substr( 0, 2 )=="Jr" ) && (!params.is_pxr) ) {
                field->allocateDims( 1, false );
            } else if( ( field->name.substr( 0, 2 )=="Jt" ) && (!params.is_pxr) ) {
                field->allocateDims( 2, false );
            } else if( ( field->name.substr( 0, 2 )=="Rh" ) || (params.is_pxr) ) {
                field->allocateDims();
            }
        }
    }
}


// For each patch, apply external fields
void VectorPatch::applyExternalFields()
{
    for( unsigned int ipatch=0 ; ipatch<size() ; ipatch++ ) {
        patches_[ipatch]->EMfields->applyExternalFields( ( *this )( ipatch ) );    // Must be patch
    }
}


// For each patch, apply external fields
void VectorPatch::applyPrescribedFields(double time)
{
    for( unsigned int ipatch=0 ; ipatch<size() ; ipatch++ ) {
        patches_[ipatch]->EMfields->applyPrescribedFields( ( *this )( ipatch ), time );
    }
}

//! Method use to reset the real value of all fields on which we imposed an external time field
void VectorPatch::resetPrescribedFields()
{
    #pragma omp for schedule(static)
    for( unsigned int ipatch=0 ; ipatch<size() ; ipatch++ ) {
        patches_[ipatch]->EMfields->resetPrescribedFields();
    }
}

// For each patch, apply external fields
void VectorPatch::saveExternalFields( Params &params )
{
    if( params.save_magnectic_fields_for_SM ) {
        for( unsigned int ipatch=0 ; ipatch<size() ; ipatch++ ) {
            patches_[ipatch]->EMfields->saveExternalFields( ( *this )( ipatch ) );    // Must be patch
        }
    }
}

// Combines info on memory from all MPI processes
string combineMemoryConsumption( SmileiMPI *smpi, long int data, string name )
{
    long int maxData( 0 );
    MPI_Reduce( &data, &maxData, 1, MPI_INT, MPI_MAX, 0, MPI_COMM_WORLD );
    
    long double globalData = ( double )data / 1024./1024./1024.;
    MPI_Reduce( smpi->isMaster()?MPI_IN_PLACE:&globalData, &globalData, 1, MPI_LONG_DOUBLE, MPI_SUM, 0, MPI_COMM_WORLD );
    
    ostringstream t("");
    t << setw(22) << name << ": "
      << "Master " << ( int )( ( double )data / 1024./1024. ) << " MB;   "
      << "Max " << ( int )( ( double )maxData / 1024./1024. ) << " MB;   "
      << "Global " << setprecision( 3 ) << globalData << " GB";
    return t.str();
}

// Print information on the memory consumption
void VectorPatch::checkMemoryConsumption( SmileiMPI *smpi, VectorPatch *uncoupled )
{
    // Particles memory
    long int particlesMem( 0 );
    for( unsigned int ipatch=0 ; ipatch<size() ; ipatch++ ) {
        for( unsigned int ispec=0 ; ispec<patches_[ipatch]->vecSpecies.size(); ispec++ ) {
            particlesMem += patches_[ipatch]->vecSpecies[ispec]->getMemFootPrint();
        }
    }
    string m = combineMemoryConsumption( smpi, particlesMem, "Particles" );
    MESSAGE( m );
    
    // Fields memory (including per species and averaged fields, etc)
    long int fieldsMem( 0 );
    for( unsigned int ipatch=0 ; ipatch<size() ; ipatch++ ) {
        fieldsMem += patches_[ipatch]->EMfields->getMemFootPrint();
    }
    m = combineMemoryConsumption( smpi, fieldsMem, "Fields" );
    MESSAGE( m );
    
    // Fields from uncoupled grid
    if( ! uncoupled->patches_.empty() ) {
        long int uncoupledMem = uncoupled->patches_[0]->EMfields->getMemFootPrint();
        m = combineMemoryConsumption( smpi, uncoupledMem, "Uncoupled grid" );
        MESSAGE( m );
    }
    
    // Diags memory
    vector<Diagnostic*> allDiags( 0 );
    allDiags.insert( allDiags.end(), globalDiags.begin(), globalDiags.end() );
    allDiags.insert( allDiags.end(), localDiags.begin(), localDiags.end() );
    for( unsigned int idiags=0 ; idiags<allDiags.size() ; idiags++ ) {
        long int diagsMem = allDiags[idiags]->getMemFootPrint();
        m = combineMemoryConsumption( smpi, diagsMem, allDiags[idiags]->filename );
        MESSAGE( m );
    }
    
    // Read value in /proc/pid/status
    //Tools::printMemFootPrint( "End Initialization" );
}


void VectorPatch::saveOldRho( Params &params )
{
    //Spectral methods need the old density. This function is not called in FDTD.
    int n=0;
    if( params.geometry!="AMcylindrical" ) {
        #pragma omp for schedule(static)
        for( unsigned int ipatch=0 ; ipatch<this->size() ; ipatch++ ) {
            n = ( *this )( ipatch )->EMfields->rhoold_->dims_[0]*( *this )( ipatch )->EMfields->rhoold_->dims_[1]; //*(*this)(ipatch)->EMfields->rhoold_->dims_[2];
            if( params.nDim_field ==3 ) {
                n*=( *this )( ipatch )->EMfields->rhoold_->dims_[2];
            }
            std::memcpy( ( *this )( ipatch )->EMfields->rhoold_->data_, ( *this )( ipatch )->EMfields->rho_->data_, sizeof( double )*n );
        }
    } else {
        cField2D *rho, *rhoold;
        #pragma omp for schedule(static)
        for( unsigned int ipatch=0 ; ipatch<this->size() ; ipatch++ ) {
            ElectroMagnAM* amfield = static_cast<ElectroMagnAM *>( ( *this )( ipatch )->EMfields);
            n = amfield->rho_old_AM_[0]->dims_[0] * amfield->rho_old_AM_[0]->dims_[1];
            for( unsigned int imode=0 ; imode < params.nmodes ; imode++ ) {
                rho = amfield->rho_AM_[imode];
                rhoold = amfield->rho_old_AM_[imode];
                std::memcpy( &((*rhoold)(0,0)), &((*rho)(0,0)) , sizeof( complex<double> )*n );
            }
        }

    }
}


void VectorPatch::setMagneticFieldsForDiagnostic( Params &params )
{
    if ( !params.is_spectral ) {
        ERROR( "Should not come here for non spectral solver" );
    }

    if ( params.geometry!="AMcylindrical" ) {
        #pragma omp for schedule(static)
        for( unsigned int ipatch=0 ; ipatch<this->size() ; ipatch++ ) {
            ElectroMagn* emfield = static_cast<ElectroMagn *>( ( *this )( ipatch )->EMfields);
            if ( emfield->Bx_->data_ != emfield->Bx_m->data_ ) {
                emfield->Bx_->deallocateDataAndSetTo( emfield->Bx_m );
                emfield->By_->deallocateDataAndSetTo( emfield->By_m );
                emfield->Bz_->deallocateDataAndSetTo( emfield->Bz_m );
            }
        }
    }
    else {
        #pragma omp for schedule(static)
        for( unsigned int ipatch=0 ; ipatch<this->size() ; ipatch++ ) {
            ElectroMagnAM* amfield = static_cast<ElectroMagnAM *>( ( *this )( ipatch )->EMfields);
            if ( amfield->Bl_[0]->cdata_ != amfield->Bl_m[0]->cdata_ ) {
                for( unsigned int imode=0 ; imode < params.nmodes ; imode++ ) {
                    amfield->Bl_[imode]->deallocateDataAndSetTo( amfield->Bl_m[imode] );
                    amfield->Br_[imode]->deallocateDataAndSetTo( amfield->Br_m[imode] );
                    amfield->Bt_[imode]->deallocateDataAndSetTo( amfield->Bt_m[imode] );
                }
            }
        }
    }

}


// Print information on the memory consumption
void VectorPatch::checkExpectedDiskUsage( SmileiMPI *smpi, Params &params, Checkpoint &checkpoint )
{
    if( smpi->isMaster() ) {

        MESSAGE( 1, "WARNING: disk usage by non-uniform particles maybe strongly underestimated," );
        MESSAGE( 1, "   especially when particles are created at runtime (ionization, pair generation, etc.)" );
        MESSAGE( 1, "" );

        // Find the initial and final timesteps for this simulation
        int istart = 0, istop = params.n_time;
        // If restarting simulation define the starting point
        if( params.restart ) {
            istart = checkpoint.this_run_start_step+1;
        }
        // If leaving the simulation after dump, define the stopping point
        if( checkpoint.dump_step > 0 && checkpoint.exit_after_dump ) {
            int ncheckpoint = ( istart/( int )checkpoint.dump_step ) + 1;
            int nextdumptime = ncheckpoint * ( int )checkpoint.dump_step;
            if( nextdumptime < istop ) {
                istop = nextdumptime;
            }
        }

        MESSAGE( 1, "Expected disk usage for diagnostics:" );
        // Calculate the footprint from local then global diagnostics
        uint64_t diagnostics_footprint = 0;
        for( unsigned int idiags=0 ; idiags<localDiags.size() ; idiags++ ) {
            uint64_t footprint = localDiags[idiags]->getDiskFootPrint( istart, istop, patches_[0] );
            diagnostics_footprint += footprint;
            MESSAGE( 2, "File " << localDiags[idiags]->filename << ": " << Tools::printBytes( footprint ) );
        }
        for( unsigned int idiags=0 ; idiags<globalDiags.size() ; idiags++ ) {
            uint64_t footprint = globalDiags[idiags]->getDiskFootPrint( istart, istop, patches_[0] );
            diagnostics_footprint += footprint;
            MESSAGE( 2, "File " << globalDiags[idiags]->filename << ": " << Tools::printBytes( footprint ) );
        }
        MESSAGE( 1, "Total disk usage for diagnostics: " << Tools::printBytes( diagnostics_footprint ) );
        MESSAGE( 1, "" );

        // If checkpoints to be written, estimate their size
        if( checkpoint.dump_step > 0 || checkpoint.dump_minutes > 0 ) {
            MESSAGE( 1, "Expected disk usage for each checkpoint:" );

            // - Contribution from the grid
            ElectroMagn *EM = patches_[0]->EMfields;
            //     * Calculate first the number of grid points in total
            uint64_t n_grid_points = 1;
            for( unsigned int i=0; i<params.nDim_field; i++ ) {
                n_grid_points *= ( params.n_space[i] + 2*params.oversize[i]+1 );
            }
            n_grid_points *= params.tot_number_of_patches;
            //     * Now calculate the total number of fields
            unsigned int n_fields = 9
                                    + EM->Exfilter.size() + EM->Eyfilter.size() + EM->Ezfilter.size()
                                    + EM->Bxfilter.size() + EM->Byfilter.size() + EM->Bzfilter.size();
            for( unsigned int idiag=0; idiag<EM->allFields_avg.size(); idiag++ ) {
                n_fields += EM->allFields_avg[idiag].size();
            }
            //     * Conclude the total field disk footprint
            uint64_t checkpoint_fields_footprint = n_grid_points * ( uint64_t )( n_fields * sizeof( double ) );
            MESSAGE( 2, "For fields: " << Tools::printBytes( checkpoint_fields_footprint ) );

            // - Contribution from particles
            uint64_t checkpoint_particles_footprint = 0;
            for( unsigned int ispec=0 ; ispec<patches_[0]->vecSpecies.size() ; ispec++ ) {
                Species *s = patches_[0]->vecSpecies[ispec];
                Particles *p = s->particles;
                //     * Calculate the size of particles' individual parameters
                uint64_t one_particle_size = 0;
                one_particle_size += ( p->Position.size() + p->Momentum.size() + 1 ) * sizeof( double );
                one_particle_size += 1 * sizeof( short );
                if( p->tracked ) {
                    one_particle_size += 1 * sizeof( uint64_t );
                }
                //     * Calculate an approximate number of particles
                PeekAtSpecies peek( params, ispec );
                uint64_t number_of_particles = peek.totalNumberofParticles();
                //     * Calculate the size of the particles->first_index and particles->last_index arrays
                uint64_t b_size = ( s->particles->first_index.size() + s->particles->last_index.size() ) * params.tot_number_of_patches * sizeof( int );
                //     * Conclude the disk footprint of this species
                checkpoint_particles_footprint += one_particle_size*number_of_particles + b_size;
            }
            MESSAGE( 2, "For particles: " << Tools::printBytes( checkpoint_particles_footprint ) );

            // - Contribution from diagnostics
            uint64_t checkpoint_diags_footprint = 0;
            //     * Averaged field diagnostics
            n_fields = 0;
            for( unsigned int idiag=0; idiag<EM->allFields_avg.size(); idiag++ ) {
                n_fields += EM->allFields_avg[idiag].size();
            }
            checkpoint_diags_footprint += n_grid_points * ( uint64_t )( n_fields * sizeof( double ) );
            //     * Screen diagnostics
            for( unsigned int idiag=0; idiag<globalDiags.size(); idiag++ )
                if( DiagnosticScreen *screen = dynamic_cast<DiagnosticScreen *>( globalDiags[idiag] ) ) {
                    checkpoint_diags_footprint += screen->getData()->size() * sizeof( double );
                }
            MESSAGE( 2, "For diagnostics: " << Tools::printBytes( checkpoint_diags_footprint ) );

            uint64_t checkpoint_footprint = checkpoint_fields_footprint + checkpoint_particles_footprint + checkpoint_diags_footprint;
            MESSAGE( 1, "Total disk usage for one checkpoint: " << Tools::printBytes( checkpoint_footprint ) );
        }

    }
}

void VectorPatch::runEnvelopeModule( Params &params,
        SmileiMPI *smpi,
        SimWindow *simWindow,
        double time_dual, Timers &timers, int itime )
{
    // interpolate envelope for susceptibility deposition, project susceptibility for envelope equation, momentum advance
    ponderomotiveUpdateSusceptibilityAndMomentum( params, smpi, simWindow, time_dual, timers, itime );

    // comm and sum susceptibility
    sumSusceptibility( params, time_dual, timers, itime, simWindow, smpi );

    // solve envelope equation and comm envelope
    solveEnvelope( params, simWindow, itime, time_dual, timers, smpi );

    // interp updated envelope for position advance, update positions and currents for Maxwell's equations
    ponderomotiveUpdatePositionAndCurrents( params, smpi, simWindow, time_dual, timers, itime );

}

// ---------------------------------------------------------------------------------------------------------------------
// For all patch, update momentum for particles interacting with envelope
// ---------------------------------------------------------------------------------------------------------------------
void VectorPatch::ponderomotiveUpdateSusceptibilityAndMomentum( Params &params,
        SmileiMPI *smpi,
        SimWindow *simWindow,
        double time_dual, Timers &timers, int itime )
{

    #pragma omp single
    diag_flag = needsRhoJsNow( itime );

    timers.particles.restart();

    #pragma omp for schedule(runtime)
    for( unsigned int ipatch=0 ; ipatch<this->size() ; ipatch++ ) {
        ( *this )( ipatch )->EMfields->restartEnvChi();
        for( unsigned int ispec=0 ; ispec<( *this )( ipatch )->vecSpecies.size() ; ispec++ ) {
            if( ( *this )( ipatch )->vecSpecies[ispec]->isProj( time_dual, simWindow ) || diag_flag ) {
                if( species( ipatch, ispec )->ponderomotive_dynamics ) {
                    if( ( *this )( ipatch )->vecSpecies[ispec]->vectorized_operators || params.cell_sorting )
                        species( ipatch, ispec )->ponderomotiveUpdateSusceptibilityAndMomentum( time_dual, ispec,
                                emfields( ipatch ),
                                params, diag_flag,
                                ( *this )( ipatch ), smpi,
                                localDiags );
                    else {
                        if( params.vectorization_mode == "adaptive" ) {
                            species( ipatch, ispec )->scalarPonderomotiveUpdateSusceptibilityAndMomentum( time_dual, ispec,
                                    emfields( ipatch ),
                                    params, diag_flag,
                                    ( *this )( ipatch ), smpi,
                                    localDiags );
                        } else {
                            species( ipatch, ispec )->Species::ponderomotiveUpdateSusceptibilityAndMomentum( time_dual, ispec,
                                    emfields( ipatch ),
                                    params, diag_flag,
                                    ( *this )( ipatch ), smpi,
                                    localDiags );
                        }
                    }

                } // end condition on ponderomotive dynamics
            } // end diagnostic or projection if condition on species
        } // end loop on species
    } // end loop on patches

    timers.particles.update( );
#ifdef __DETAILED_TIMERS
    timers.interp_fields_env.update( *this, params.printNow( itime ) );
    timers.proj_susceptibility.update( *this, params.printNow( itime ) );
    timers.push_mom.update( *this, params.printNow( itime ) );
#endif

} // END ponderomotiveUpdateSusceptibilityAndMomentum

void VectorPatch::ponderomotiveUpdatePositionAndCurrents( Params &params,
        SmileiMPI *smpi,
        SimWindow *simWindow,
        double time_dual, Timers &timers, int itime )
{

    #pragma omp single
    diag_flag = needsRhoJsNow( itime );

    timers.particles.restart();

    #pragma omp for schedule(runtime)
    for( unsigned int ipatch=0 ; ipatch<this->size() ; ipatch++ ) {
        for( unsigned int ispec=0 ; ispec<( *this )( ipatch )->vecSpecies.size() ; ispec++ ) {
            if( ( *this )( ipatch )->vecSpecies[ispec]->isProj( time_dual, simWindow ) || diag_flag ) {
                if( species( ipatch, ispec )->ponderomotive_dynamics ) {
                    if( ( *this )( ipatch )->vecSpecies[ispec]->vectorized_operators || params.cell_sorting )
                        species( ipatch, ispec )->ponderomotiveUpdatePositionAndCurrents( time_dual, ispec,
                                emfields( ipatch ),
                                params, diag_flag, partwalls( ipatch ),
                                ( *this )( ipatch ), smpi,
                                localDiags );
                    else {

                        if( params.vectorization_mode == "adaptive" ) {
                            species( ipatch, ispec )->scalarPonderomotiveUpdatePositionAndCurrents( time_dual, ispec,
                                    emfields( ipatch ),
                                    params, diag_flag, partwalls( ipatch ),
                                    ( *this )( ipatch ), smpi,
                                    localDiags );
                        } else {
                            species( ipatch, ispec )->Species::ponderomotiveUpdatePositionAndCurrents( time_dual, ispec,
                                    emfields( ipatch ),
                                    params, diag_flag, partwalls( ipatch ),
                                    ( *this )( ipatch ), smpi,
                                    localDiags );
                        }
                    }

                } // end condition on ponderomotive dynamics
            } // end diagnostic or projection if condition on species
        } // end loop on species
    } // end loop on patches

    timers.particles.update( params.printNow( itime ) );
#ifdef __DETAILED_TIMERS
    timers.interp_env_old.update( *this, params.printNow( itime ) );
    timers.proj_currents.update( *this, params.printNow( itime ) );
    timers.push_pos.update( *this, params.printNow( itime ) );
    timers.cell_keys.update( *this, params.printNow( itime ) );
#endif

    timers.syncPart.restart();
    for( unsigned int ispec=0 ; ispec<( *this )( 0 )->vecSpecies.size(); ispec++ ) {
        if( ( *this )( 0 )->vecSpecies[ispec]->ponderomotive_dynamics ) {
            if( ( *this )( 0 )->vecSpecies[ispec]->isProj( time_dual, simWindow ) ) {
                SyncVectorPatch::exchangeParticles( ( *this ), ispec, params, smpi, timers, itime ); // Included sortParticles
            } // end condition on species
        } // end condition on envelope dynamics
    } // end loop on species
    timers.syncPart.update( params.printNow( itime ) );



} // END ponderomotiveUpdatePositionAndCurrents


void VectorPatch::initNewEnvelope( Params &params )
{
    if( ( *this )( 0 )->EMfields->envelope!=NULL ) {
        // for all patches, init new envelope from input namelist parameters
        for( unsigned int ipatch=0 ; ipatch<this->size() ; ipatch++ ) {
            ( *this )( ipatch )->EMfields->envelope->initEnvelope( ( *this )( ipatch ), ( *this )( ipatch )->EMfields );
        } // end loop on patches
    }
} // END initNewEnvelope<|MERGE_RESOLUTION|>--- conflicted
+++ resolved
@@ -426,16 +426,16 @@
 
         for( unsigned int ipatch=0 ; ipatch<this->size() ; ipatch++ ) {
 
-            // Define the dependency array: 
-            // densities in a patch can be reduced 
+            // Define the dependency array:
+            // densities in a patch can be reduced
             // if all the species have projected on all the bins density subgrids
             int species_has_projected_bin[Nspecies][Nbins];
             for( unsigned int ispec=0 ; ispec<Nspecies ; ispec++ ) {
-                for( unsigned int ibin = 0 ; ibin < Nbins ; ibin++ ) { 
+                for( unsigned int ibin = 0 ; ibin < Nbins ; ibin++ ) {
                     species_has_projected_bin[ispec][ibin] = (static_cast<Species_taskomp *>(species( ipatch, ispec )))->bin_has_projected[ibin];
                 } // end ibin
             } // end ispec
-            
+
             #pragma omp task firstprivate(ipatch) depend(in:species_has_projected_bin[0:(Nspecies-1)][0:(Nbins-1)])
             { // only the ipatch iterations are parallelized
 #ifdef  __DETAILED_TIMERS
@@ -469,17 +469,6 @@
 
         unsigned int Nbins = species( 0, 0 )->particles->first_index.size();
         int Nspecies = ( *this )( 0 )->vecSpecies.size();
-<<<<<<< HEAD
-     
-        for( unsigned int ipatch=0 ; ipatch<this->size() ; ipatch++ ) {
-            for( unsigned int ispec=0 ; ispec<Nspecies ; ispec++ ) {
-
-                int* species_has_ionized                        =  static_cast<Species_taskomp *>(species( ipatch, ispec ))->bin_has_ionized;
-                int* species_has_radiated                       =  static_cast<Species_taskomp *>(species( ipatch, ispec ))->bin_has_radiated;
-                int* species_has_done_Multiphoton_Breit_Wheeler =  static_cast<Species_taskomp *>(species( ipatch, ispec ))->bin_has_done_Multiphoton_Breit_Wheeler;
-                
-=======
->>>>>>> 0d1e3b6c
 
         // Ionization
         for( unsigned int ispec=0 ; ispec<Nspecies ; ispec++ ) {
@@ -489,7 +478,7 @@
                     #pragma omp task firstprivate(ipatch,ispec) depend(in:species_has_ionized[0:(Nbins-1)])
                     {
                     Species_taskomp *spec_task = static_cast<Species_taskomp *>(species( ipatch, ispec ));
-                    
+
 #ifdef  __DETAILED_TIMERS
                     int ithread = omp_get_thread_num();
                     double timer = MPI_Wtime();
@@ -511,7 +500,7 @@
                     #pragma omp task firstprivate(ipatch,ispec) depend(in:species_has_radiated[0:(Nbins-1)])
                     {
                     Species_taskomp *spec_task = static_cast<Species_taskomp *>(species( ipatch, ispec ));
-                    
+
 #ifdef  __DETAILED_TIMERS
                     int ithread = omp_get_thread_num();
                     double timer = MPI_Wtime();
@@ -529,13 +518,13 @@
         for( unsigned int ispec=0 ; ispec<Nspecies ; ispec++ ) {
             if( species( 0, ispec )->Multiphoton_Breit_Wheeler_process ) {
                 for( unsigned int ipatch=0 ; ipatch<this->size() ; ipatch++ ) {
-                    int* species_has_done_Multiphoton_Breit_Wheeler =  static_cast<Species_taskomp *>(species( ipatch, ispec ))->bin_has_done_Multiphoton_Breit_Wheeler;     
+                    int* species_has_done_Multiphoton_Breit_Wheeler =  static_cast<Species_taskomp *>(species( ipatch, ispec ))->bin_has_done_Multiphoton_Breit_Wheeler;
                     #pragma omp task firstprivate(ipatch,ispec) depend(in:species_has_done_Multiphoton_Breit_Wheeler[0:(Nbins-1)])
                     {
 #ifdef  __DETAILED_TIMERS
                     int ithread = omp_get_thread_num();
                     double timer = MPI_Wtime();
-#endif    
+#endif
                     Species_taskomp *spec_task = static_cast<Species_taskomp *>(species( ipatch, ispec ));
                     spec_task->Multiphoton_Breit_Wheeler_process->joinNewElectronPositronPairs(Nbins);
 #ifdef  __DETAILED_TIMERS
@@ -547,26 +536,6 @@
             } // end if Multiphoton Breit Wheeler
         } // end species loop
 
-<<<<<<< HEAD
-                #pragma omp task firstprivate(ipatch,ispec) depend(in:species_has_done_Multiphoton_Breit_Wheeler[0:(Nbins-1)])
-                {
-                Species_taskomp *spec_task = static_cast<Species_taskomp *>(species( ipatch, ispec ));
-                if( spec_task->Multiphoton_Breit_Wheeler_process ) {     
-#ifdef  __DETAILED_TIMERS
-                    int ithread = omp_get_thread_num();
-                    double timer = MPI_Wtime();
-#endif     
-                    spec_task->Multiphoton_Breit_Wheeler_process->joinNewElectronPositronPairs(Nbins);
-#ifdef  __DETAILED_TIMERS
-                    ( *this )( ipatch )->patch_timers_[6*( *this )( ipatch )->thread_number_ + ithread] += MPI_Wtime() - timer;
-#endif
-                } // end if Multiphoton Breit Wheeler
-                } // end task on reduction of new pairs from Multiphoton Breit Wheeler
-
-            } // end species loop     
-        } // end patch loop
-=======
->>>>>>> 0d1e3b6c
     } // end condition on tasks
 
     #pragma omp taskwait
