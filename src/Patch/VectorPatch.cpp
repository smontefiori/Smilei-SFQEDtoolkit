--- conflicted
+++ resolved
@@ -1447,8 +1447,7 @@
     // Pre-process for binning diags with auto limits
     vector<double> MPI_mins, MPI_maxs;
     for( unsigned int idiag = 0 ; idiag < globalDiags.size() ; idiag++ ) {
-<<<<<<< HEAD
-        diag_timers[idiag]->restart();
+        diag_timers_[idiag]->restart();
 
         if ( (params.gpu_computing) && ( globalDiags[idiag]->timeSelection->theTimeIsNow( itime ) ) && (!data_on_cpu_updated) && (itime>0) ) {
             syncDataFromDeviceToHost();
@@ -1458,10 +1457,6 @@
         #pragma omp single
         globalDiags[idiag]->theTimeIsNow_ = globalDiags[idiag]->prepare( itime );
 
-=======
-        diag_timers_[idiag]->restart();
-        
->>>>>>> 2c9fe3dd
         // Get the mins and maxs from this diag, for the current MPI
         DiagnosticParticleBinningBase* binning = dynamic_cast<DiagnosticParticleBinningBase*>( globalDiags[idiag] );
         if( binning && binning->has_auto_limits_ ) {
