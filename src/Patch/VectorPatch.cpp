--- conflicted
+++ resolved
@@ -218,7 +218,6 @@
         }
     }
     
-<<<<<<< HEAD
     // Special case for fields. Must be merged with others
     for (unsigned int idiag = 0 ; idiag < otherDiags.size() ; idiag++) {
         otherDiags[idiag]->init(smpi, *this);
@@ -226,13 +225,12 @@
         otherDiags[idiag]->openFile( params, smpi, true );
         otherDiags[idiag]->closeFile();
         // Save the timeSelection
-        if( fieldsTimeSelection==NULL )
+        if( fieldsTimeSelection==NULL && otherDiags[idiag]->type_=="Fields" )
             fieldsTimeSelection = new TimeSelection(otherDiags[idiag]->timeSelection);
     }
-=======
+    
     // If no time selection has been found for fields, create an empty one
     if( fieldsTimeSelection==NULL ) fieldsTimeSelection = new TimeSelection();
->>>>>>> b99cc9b3
     
 } // END initAllDiags
 
