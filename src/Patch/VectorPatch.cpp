#include "VectorPatch.h"

#include <cmath>

#include <cstdlib>
#include <cstring>
#include <fstream>
#include <iomanip>
#include <iostream>

#include "BinaryProcesses.h"
<<<<<<< HEAD
=======
#include "DomainDecompositionFactory.h"
#include "PatchesFactory.h"
#include "Species.h"
#include "SpeciesV.h"
#include "Particles.h"
#include "PeekAtSpecies.h"
#include "SimWindow.h"
#include "SolverFactory.h"
>>>>>>> c373bd15
#include "DiagnosticFactory.h"
#include "DomainDecompositionFactory.h"
#include "ElectroMagnBC.h"
#include "ElectroMagnBC2D_PML.h"
#include "ElectroMagnBC3D_PML.h"
#include "ElectroMagnBCAM_PML.h"
#include "Laser.h"
#include "LaserEnvelope.h"
#include "Particles.h"
#include "PatchesFactory.h"
#include "PeekAtSpecies.h"
#include "SimWindow.h"
#include "SolverFactory.h"
#include "Species.h"
#include "SyncVectorPatch.h"
#include "Timers.h"
#include "gpu.h"
#include "interface.h"

using namespace std;

VectorPatch::VectorPatch()
{
    domain_decomposition_ = NULL ;
}


VectorPatch::VectorPatch( Params &params )
{
    domain_decomposition_ = DomainDecompositionFactory::create( params );
}


VectorPatch::~VectorPatch()
{
    if( domain_decomposition_ != NULL ) {
        delete domain_decomposition_;
    }
}


void VectorPatch::close( SmileiMPI *smpiData )
{
    // Close collision debug files
    for( unsigned int icoll = 0; icoll < patches_[0]->vecBPs.size(); icoll++ ) {
        if( patches_[0]->vecBPs[icoll]->debug_file_ ) {
            delete patches_[0]->vecBPs[icoll]->debug_file_;
        }
    }

    // Close diagnostics
    closeAllDiags( smpiData );

    if( diag_timers_.size() ) {
        MESSAGE( "\n\tDiagnostics profile :" );
    }
    for( unsigned int idiag = 0 ;  idiag < diag_timers_.size() ; idiag++ ) {
        double sum( 0 );
        MPI_Reduce( &diag_timers_[idiag]->time_acc_, &sum, 1, MPI_DOUBLE, MPI_SUM, 0, MPI_COMM_WORLD );
        MESSAGE( "\t\t" << setw( 20 ) << diag_timers_[idiag]->name_ << "\t" << sum/( double )smpiData->getSize() );
    }

    for( unsigned int idiag = 0 ;  idiag < diag_timers_.size() ; idiag++ ) {
        delete diag_timers_[idiag];
    }
    diag_timers_.clear();

    for( unsigned int idiag=0 ; idiag<localDiags.size(); idiag++ ) {
        delete localDiags[idiag];
    }
    localDiags.clear();

    for( unsigned int idiag=0 ; idiag<globalDiags.size(); idiag++ ) {
        delete globalDiags[idiag];
    }
    globalDiags.clear();

    for( unsigned int ipatch=0 ; ipatch<size(); ipatch++ ) {
        delete patches_[ipatch];
    }

    patches_.clear();
}

void VectorPatch::createDiags( Params &params, SmileiMPI *smpi, OpenPMDparams &openPMD, RadiationTables * radiation_tables_ )
{
    globalDiags = DiagnosticFactory::createGlobalDiagnostics( params, smpi, *this, radiation_tables_ );
    localDiags  = DiagnosticFactory::createLocalDiagnostics( params, smpi, *this, openPMD );

    // Verify that diagnostic names are not duplicated
    vector<string> names( 0 );
    for( unsigned int i=0; i<globalDiags.size(); i++ ) {
        if( globalDiags[i]->name().empty() ) continue;
        if( std::find(names.begin(), names.end(), globalDiags[i]->name()) != names.end() ) {
            ERROR( "Two diagnostics have the same label " << globalDiags[i]->name() );
        }
        names.push_back( globalDiags[i]->name() );
    }
    for( unsigned int i=0; i<localDiags.size(); i++ ) {
        if( localDiags[i]->name().empty() ) continue;
        if( std::find(names.begin(), names.end(), localDiags[i]->name()) != names.end() ) {
            ERROR( "Two diagnostics have the same label " << localDiags[i]->name() );
        }
        names.push_back( localDiags[i]->name() );
    }

    // Delete all unused fields
    for( unsigned int ipatch=0 ; ipatch<size() ; ipatch++ ) {
        if( params.geometry!="AMcylindrical" ) {
            for( unsigned int ifield=0 ; ifield<( *this )( ipatch )->EMfields->Jx_s.size(); ifield++ ) {
                if( ( *this )( ipatch )->EMfields->Jx_s[ifield]->data_ == NULL ) {
                    delete( *this )( ipatch )->EMfields->Jx_s[ifield];
                    ( *this )( ipatch )->EMfields->Jx_s[ifield]=NULL;
                }

            }
            for( unsigned int ifield=0 ; ifield<( *this )( ipatch )->EMfields->Jy_s.size(); ifield++ ) {
                if( ( *this )( ipatch )->EMfields->Jy_s[ifield]->data_ == NULL ) {
                    delete( *this )( ipatch )->EMfields->Jy_s[ifield];
                    ( *this )( ipatch )->EMfields->Jy_s[ifield]=NULL;
                }
            }
            for( unsigned int ifield=0 ; ifield<( *this )( ipatch )->EMfields->Jz_s.size(); ifield++ ) {
                if( ( *this )( ipatch )->EMfields->Jz_s[ifield]->data_ == NULL ) {
                    delete( *this )( ipatch )->EMfields->Jz_s[ifield];
                    ( *this )( ipatch )->EMfields->Jz_s[ifield]=NULL;
                }
            }
            for( unsigned int ifield=0 ; ifield<( *this )( ipatch )->EMfields->rho_s.size(); ifield++ ) {
                if( ( *this )( ipatch )->EMfields->rho_s[ifield]->data_ == NULL ) {
                    delete( *this )( ipatch )->EMfields->rho_s[ifield];
                    ( *this )( ipatch )->EMfields->rho_s[ifield]=NULL;
                }
            }

        } else {

            ElectroMagnAM *EMfields = static_cast<ElectroMagnAM *>( ( *this )( ipatch )->EMfields );
            for( unsigned int ifield=0 ; ifield<EMfields->Jl_s.size(); ifield++ ) {
                if( EMfields->Jl_s[ifield]->cdata_ == NULL ) {
                    delete EMfields->Jl_s[ifield];
                    EMfields->Jl_s[ifield]=NULL;
                }
            }
            for( unsigned int ifield=0 ; ifield<EMfields->Jr_s.size(); ifield++ ) {
                if( EMfields->Jr_s[ifield]->cdata_ == NULL ) {
                    delete EMfields->Jr_s[ifield];
                    EMfields->Jr_s[ifield]=NULL;
                }
            }
            for( unsigned int ifield=0 ; ifield<EMfields->Jt_s.size(); ifield++ ) {
                if( EMfields->Jt_s[ifield]->cdata_ == NULL ) {
                    delete EMfields->Jt_s[ifield];
                    EMfields->Jt_s[ifield]=NULL;
                }
            }

            for( unsigned int ifield=0 ; ifield<EMfields->rho_AM_s.size(); ifield++ ) {
                if( EMfields->rho_AM_s[ifield]->cdata_ == NULL ) {
                    delete EMfields->rho_AM_s[ifield];
                    EMfields->rho_AM_s[ifield]=NULL;
                }
            }

            if (params.Laser_Envelope_model){
                for( unsigned int ifield=0 ; ifield<EMfields->Env_Chi_s.size(); ifield++ ) {
                if( EMfields->Env_Chi_s[ifield]->data_ == NULL ) {
                    delete EMfields->Env_Chi_s[ifield];
                    EMfields->Env_Chi_s[ifield]=NULL;
                    }
                }
            }
        }


        if( (params.Laser_Envelope_model) && (params.geometry != "AMcylindrical")) {
            for( unsigned int ifield=0 ; ifield<( *this )( ipatch )->EMfields->Env_Chi_s.size(); ifield++ ) {
                if( ( *this )( ipatch )->EMfields->Env_Chi_s[ifield]->data_ == NULL ) {
                    delete( *this )( ipatch )->EMfields->Env_Chi_s[ifield];
                    ( *this )( ipatch )->EMfields->Env_Chi_s[ifield]=NULL;
                }
            }
        }



    }

    for( unsigned int idiag = 0 ;  idiag < globalDiags.size() ; idiag++ ) {
        diag_timers_.push_back( new Timer( globalDiags[idiag]->filename ) );
    }
    for( unsigned int idiag = 0 ;  idiag < localDiags.size() ; idiag++ ) {
        diag_timers_.push_back( new Timer( localDiags[idiag]->filename ) );
    }

    for( unsigned int idiag = 0 ;  idiag < diag_timers_.size() ; idiag++ ) {
        diag_timers_[idiag]->init( smpi );
    }

}


// ---------------------------------------------------------------------------------------------------------------------
// ---------------------------------------------------------------------------------------------------------------------
// ----------------------------------------------       INTERFACES        ----------------------------------------------
// ---------------------------------------------------------------------------------------------------------------------
// ---------------------------------------------------------------------------------------------------------------------

// ---------------------------------------------------------------------------------------------------------------------
// Configure all patches for the new time step
// ---------------------------------------------------------------------------------------------------------------------
void VectorPatch::configuration( Params &params, Timers &timers, int itime )
{

    timers.reconfiguration.restart();

    unsigned int npatches = this->size();

    // Clean buffers
    #pragma omp master
    {
        for( unsigned int ipatch=0 ; ipatch< npatches; ipatch++ ) {
            // For all species
            for( unsigned int ispec=0 ; ispec<( *this )( ipatch )->vecSpecies.size() ; ispec++ ) {
                ( *this )( ipatch )->cleanMPIBuffers( ispec, params );
            }
        }
    }
    #pragma omp barrier

    // Species configuration according to the default mode

    #pragma omp for schedule(runtime)
    for( unsigned int ipatch=0 ; ipatch<npatches ; ipatch++ ) {
        // Particle importation for all species
        for( unsigned int ispec=0 ; ispec<( *this )( ipatch )->vecSpecies.size() ; ispec++ ) {
            species( ipatch, ispec )->defaultConfigure( params, ( *this )( ipatch ) );
        }
    }

    timers.reconfiguration.update( params.printNow( itime ) );

}

// ---------------------------------------------------------------------------------------------------------------------
// Reconfigure all patches for the new time step
// ---------------------------------------------------------------------------------------------------------------------
void VectorPatch::reconfiguration( Params &params, Timers &timers, int itime )
{

    timers.reconfiguration.restart();

    unsigned int npatches = this->size();

    // Clean buffers
    #pragma omp master
    {
        for( unsigned int ipatch=0 ; ipatch < npatches ; ipatch++ ) {
            // For all species
            for( unsigned int ispec=0 ; ispec<( *this )( ipatch )->vecSpecies.size() ; ispec++ ) {
                ( *this )( ipatch )->cleanMPIBuffers( ispec, params );
            }
        }
    }
    #pragma omp barrier

    // Species reconfiguration for best performance
    // Change the status to use vectorized or not-vectorized operators
    // as a function of the metrics
    #pragma omp for schedule(runtime)
    for( unsigned int ipatch=0 ; ipatch < npatches ; ipatch++ ) {
        // Particle importation for all species
        for( unsigned int ispec=0 ; ispec<( *this )( ipatch )->vecSpecies.size() ; ispec++ ) {
            species( ipatch, ispec )->reconfiguration( params, ( *this )( ipatch ) );
        }
    }

    timers.reconfiguration.update( params.printNow( itime ) );
}


// ---------------------------------------------------------------------------------------------------------------------
// Sort all patches for the new time step
// ---------------------------------------------------------------------------------------------------------------------
void VectorPatch::initialParticleSorting( Params &params )
{
#if defined( SMILEI_ACCELERATOR_GPU_OMP )
    // Initially I wanted to control the GPU particle sorting/bin initialization
    // here. In the end it was put in initializeDataOnDevice which is more
    // meaningful.
    // On that note, maybe the _VECTO/cell sorting
    // code should probably also be encapsulated in the particle class
    // (or a vectorized variant).
#else
    if( params.cell_sorting_ ) {
        //Need to sort because particles are not well sorted at creation
        for( unsigned int ipatch=0 ; ipatch < size() ; ipatch++ ) {
            for( unsigned int ispec=0 ; ispec<patches_[ipatch]->vecSpecies.size(); ispec++ ) {
                patches_[ipatch]->vecSpecies[ispec]->computeParticleCellKeys( params );
                patches_[ipatch]->vecSpecies[ispec]->sortParticles( params, patches_[ipatch] );
            }
        }
    }
#endif
}

// ---------------------------------------------------------------------------------------------------------------------
// For all patches, move particles (restartRhoJ(s), dynamics and exchangeParticles)
// ---------------------------------------------------------------------------------------------------------------------
void VectorPatch::dynamics( Params &params,
                            SmileiMPI *smpi,
                            SimWindow *simWindow,
                            RadiationTables &RadiationTables,
                            MultiphotonBreitWheelerTables &MultiphotonBreitWheelerTables,
                            double time_dual, Timers &timers, int itime )
{

    #pragma omp single
    {
        diag_flag = ( needsRhoJsNow( itime ) || params.is_spectral );
    }

    timers.particles.restart();
    ostringstream t;
#ifdef _PARTEVENTTRACING
    bool diag_PartEventTracing {false};
    double reference_time;
#endif

#ifdef _OMPTASKS
    #pragma omp single
    {
        int n_buffers = (( *this ).size()) * (( *this )( 0 )->vecSpecies.size());
        smpi->resizeBuffers(n_buffers,params.geometry=="AMcylindrical"); // there will be Npatches*Nspecies buffers for dynamics with tasks
    }

    #pragma omp for schedule(static)
    for( unsigned int ipatch=0 ; ipatch<this->size() ; ipatch++ ) {
        ( *this )( ipatch )->EMfields->restartRhoJ();
        if(diag_flag) ( *this )( ipatch )->EMfields->restartRhoJs();
    }
#endif

<<<<<<< HEAD
            if( params.keep_position_old ) {
                spec->particles->savePositions();
            }

            if( params.Laser_Envelope_model ) {
                continue;
            }
=======
#ifdef _PARTEVENTTRACING
    if( !params.Laser_Envelope_model ) {
        diag_PartEventTracing = smpi->diagPartEventTracing( time_dual, params.timestep);
        if (diag_PartEventTracing) smpi->reference_time = MPI_Wtime();
    }
#endif
>>>>>>> c373bd15

#ifndef _OMPTASKS
    // if tasks are not activated
    dynamicsWithoutTasks( params, smpi, simWindow, RadiationTables,
                          MultiphotonBreitWheelerTables,
                          time_dual, timers, itime );
#else
    // if tasks are activated
    dynamicsWithTasks(    params, smpi, simWindow, RadiationTables,
                          MultiphotonBreitWheelerTables,
                          time_dual, timers, itime );
#endif

#  ifdef _PARTEVENTTRACING
    #ifdef _OMPTASKS
    #pragma omp taskwait
    #endif
    if (!params.Laser_Envelope_model){
        #pragma omp single
        {
        int iteration = int((time_dual-0.5*params.timestep)/params.timestep);
        if(diag_PartEventTracing) writeParticleEventTracingOutput(params, smpi, iteration);
        } // end single
    } // end if Laser envelope model
#  endif

    timers.particles.update( params.printNow( itime ) );
#ifdef __DETAILED_TIMERS
    timers.interpolator.updateThreaded( *this, params.printNow( itime ) );
    timers.pusher.updateThreaded( *this, params.printNow( itime ) );
    timers.projector.updateThreaded( *this, params.printNow( itime ) );
    timers.cell_keys.updateThreaded( *this, params.printNow( itime ) );
    timers.ionization.updateThreaded( *this, params.printNow( itime ) );
    timers.radiation.updateThreaded( *this, params.printNow( itime ) );
    timers.multiphoton_Breit_Wheeler_timer.updateThreaded( *this, params.printNow( itime ) );
#endif

    timers.syncPart.restart();
    for( unsigned int ispec=0 ; ispec<( *this )( 0 )->vecSpecies.size(); ispec++ ) {
        Species *spec = species( 0, ispec );
        if ( (!params.Laser_Envelope_model) && (spec->isProj( time_dual, simWindow )) ){
            SyncVectorPatch::exchangeParticles( ( *this ), ispec, params, smpi, timers, itime ); // Included sortParticles
        } // end condition on Species and on envelope model
    } // end loop on species
    //MESSAGE("exchange particles");
    timers.syncPart.update( params.printNow( itime ) );

#ifdef __DETAILED_TIMERS
    timers.sorting.update( *this, params.printNow( itime ) );
#endif
} // END dynamics

// ---------------------------------------------------------------------------------------------------------------------
// For all patches, project charge and current densities with standard scheme for diag purposes at t=0
// ---------------------------------------------------------------------------------------------------------------------
void VectorPatch::projectionForDiags( Params &params,
                                        SmileiMPI *smpi,
                                        SimWindow *simWindow,
                                        double time_dual, Timers &timers, int itime )
{

    #pragma omp single
    diag_flag = needsRhoJsNow( itime );

    #pragma omp for schedule(runtime)
    for( unsigned int ipatch=0 ; ipatch<this->size() ; ipatch++ ) {
        ( *this )( ipatch )->EMfields->restartRhoJ();
        for( unsigned int ispec=0 ; ispec<( *this )( ipatch )->vecSpecies.size() ; ispec++ ) {
            if( ( *this )( ipatch )->vecSpecies[ispec]->isProj( time_dual, simWindow ) || diag_flag ) {
                species( ipatch, ispec )->projectionForDiags( time_dual, ispec,
                        emfields( ipatch ),
                        params, diag_flag,
                        ( *this )( ipatch ), smpi );
            }
        }

    }

    // if Envelope is used, project the susceptibility of the particles interacting with the envelope
    if( params.Laser_Envelope_model ) {
        #pragma omp for schedule(runtime)
        for( unsigned int ipatch=0 ; ipatch<this->size() ; ipatch++ ) {
            ( *this )( ipatch )->EMfields->restartEnvChi();
            for( unsigned int ispec=0 ; ispec<( *this )( ipatch )->vecSpecies.size() ; ispec++ ) {
                if( ( *this )( ipatch )->vecSpecies[ispec]->isProj( time_dual, simWindow ) || diag_flag ) {
                    species( ipatch, ispec )->ponderomotiveProjectSusceptibility( time_dual, ispec,
                             emfields( ipatch ),
                             params, diag_flag,
                             ( *this )( ipatch ), smpi,
                             localDiags );
                } // end diagnostic or projection if condition on species
            } // end loop on species
        } // end loop on patches
    }

} // END projection for diags

// ---------------------------------------------------------------------------------------------------------------------
//! For all patches, exchange particles and sort them.
// ---------------------------------------------------------------------------------------------------------------------
void VectorPatch::finalizeAndSortParticles( Params &params, SmileiMPI *smpi, SimWindow *simWindow,
        double time_dual, Timers &timers, int itime )
{
    timers.syncPart.restart();


    // Particle synchronization and sorting
    // ----------------------------------------

    for( unsigned int ispec=0 ; ispec<( *this )( 0 )->vecSpecies.size(); ispec++ ) {
        if( ( *this )( 0 )->vecSpecies[ispec]->isProj( time_dual, simWindow ) ) {
            SyncVectorPatch::finalizeAndSortParticles( ( *this ), ispec, params, smpi, timers, itime ); // Included sortParticles
        }

    }

    // Particle importation from physical mechanisms
    // ----------------------------------------

    #pragma omp for schedule(runtime)
    for( unsigned int ipatch=0 ; ipatch<this->size() ; ipatch++ ) {
        // Particle importation for all species
        for( unsigned int ispec=0 ; ispec<( *this )( ipatch )->vecSpecies.size() ; ispec++ ) {
            if( ( *this )( ipatch )->vecSpecies[ispec]->isProj( time_dual, simWindow ) || diag_flag ) {
                species( ipatch, ispec )->dynamicsImportParticles( time_dual, ispec,
                        params,
                        ( *this )( ipatch ), smpi,
                        localDiags );
            }
        }
    }

    timers.syncPart.update( params.printNow( itime ) );

} // END finalizeAndSortParticles


//! Perform the particles merging on all patches
void VectorPatch::mergeParticles(Params &params, SmileiMPI *smpi, double time_dual,Timers &timers, int itime )
{
    timers.particleMerging.restart();

    #pragma omp for schedule(runtime)
    for( unsigned int ipatch=0 ; ipatch<this->size() ; ipatch++ ) {
        // Particle importation for all species
        for( unsigned int ispec=0 ; ispec<( *this )( ipatch )->vecSpecies.size() ; ispec++ ) {
            // Check if the particle merging is activated for this species
            if (species( ipatch, ispec )->has_merging_) {

                // Check the time selection
                if( species( ipatch, ispec )->merging_time_selection_->theTimeIsNow( itime ) ) {
                    species( ipatch, ispec )->mergeParticles( time_dual, ispec,
                            params,
                            ( *this )( ipatch ), smpi,
                            localDiags );
                }
            }
        }
    }

    timers.particleMerging.update( params.printNow( itime ) );

}

//! Clean MPI buffers and resize particle arrays to save memory
void VectorPatch::cleanParticlesOverhead(Params &params, Timers &timers, int itime )
{
    timers.syncPart.restart();

    if( itime%params.every_clean_particles_overhead==0 ) {
        #pragma omp master
        for( unsigned int ipatch=0 ; ipatch<this->size() ; ipatch++ ) {
            ( *this )( ipatch )->cleanParticlesOverhead( params );
        }
        #pragma omp barrier
    }

    timers.syncPart.update( params.printNow( itime ) );
}

//! Particle injection from the boundaries
void VectorPatch::injectParticlesFromBoundaries(Params &params, Timers &timers, unsigned int itime )
{

    timers.particleInjection.restart();

    //#pragma omp for schedule(runtime)
    #pragma omp single
    for( unsigned int ipatch=0 ; ipatch<this->size() ; ipatch++ ) {

        Patch * patch = ( *this )( ipatch );

        // Only for patch at the domain boundary
        if( ! patch->isAnyBoundary() ) continue;

        // Local buffer of particles
        vector<Particles> local_particles_vector( patch->particle_injector_vector_.size() );

        // Creation of the new particles for all injectors
        // Create particles as if t0 with ParticleCreator
        for( unsigned int i_injector=0 ; i_injector<patch->particle_injector_vector_.size() ; i_injector++ ) {

            // Pointer to the current particle injector
            ParticleInjector * particle_injector = patch->particle_injector_vector_[i_injector];

            unsigned int axis = particle_injector->axis();
            unsigned int min_max = particle_injector->min_max();

            if( !patch->isBoundary( axis, min_max ) ) continue;

            // Area for injection
            struct SubSpace init_space;
            init_space.cell_index_[0] = 0;
            init_space.cell_index_[1] = 0;
            init_space.cell_index_[2] = 0;
            init_space.box_size_[0]   = params.n_space[0];
            init_space.box_size_[1]   = params.n_space[1];
            init_space.box_size_[2]   = params.n_space[2];

<<<<<<< HEAD
            if( min_max == 1 ) {
                init_space.cell_index_[axis] = params.n_space[axis]-1;
            }
            init_space.box_size_[axis] = 1;
=======
            // Box size of 1 cell
            init_space.box_size_[axis] = 1;

            // If injection from the max boundary
            if( min_max == 1 ) {
                init_space.cell_index_[axis] = params.n_space[axis]-1;
            }
>>>>>>> c373bd15

            // We first get the species id associated to this injector
            unsigned int i_species = particle_injector->getSpeciesNumber();
            Species * injector_species = patch->vecSpecies[i_species];

            // No particles at the begining
            local_particles_vector[i_injector].initialize( 0, *injector_species->particles );

            // Particle creator object
            ParticleCreator particle_creator;
            particle_creator.associate( particle_injector, &local_particles_vector[i_injector], injector_species );

            // Creation of the particles in local_particles_vector
            particle_creator.create( init_space, params, patch, itime );


            // suppress all particles in the thermalized region
            //int * mask = new int[injector_species->particles->size()];
            // std::vector<int> mask(injector_species->particles->size());
            // for( int icell = 0 ; icell < injector_species->particles->first_index.size(); icell++ ) {
            //     for ( int ip = injector_species->particles->first_index[icell] ; ip < injector_species->particles->last_index[icell] ; ip-- ){
            //         if ( ( patch->isXmin() && (injector_species->particles->Position[0][ip] < (init_space.cell_index_[0] + init_space.box_size_[0])*params.cell_length[0]) ) ||
            //             (  patch->isXmax() && ( injector_species->particles->Position[0][ip] > (init_space.cell_index_[0]*params.cell_length[0]) ) ) ) {
            //             mask[ip] = -1;
            //             injector_species->count[icell] --;
            //         } else {
            //             mask[ip] = 1;
            //         }
            //     }
            // }
            //
            // injector_species->particles->eraseParticlesWithMask(0, injector_species->particles->size(), mask );
            //
            // // Update of first and last cell indexes
            // injector_species->particles->first_index[0] = 0;
            // injector_species->particles->last_index[0] = injector_species->particles->size();
            // for( int scell = 1 ; scell < particles->first_index.size(); scell++ ) {
            //     injector_species->particles->first_index[scell] = particles->last_index[scell-1];
            //     injector_species->particles->last_index[scell] = particles->first_index[scell] + injector_species->count[scell];
            // }
            //delete [] mask;

            // Update positions from momentum
            // Particle not created at the same position of another species
            if( !particle_injector->position_initialization_on_injector_ ) {

                unsigned int number_of_particles = local_particles_vector[i_injector].size();

                // Shift to update the positions
                double position_shift[3] = {0., 0., 0.};
                if( min_max == 0 ) {
                    position_shift[axis] = -params.cell_length[axis];
                } else {
                    position_shift[axis] = params.cell_length[axis];
                }

                double * __restrict__ position_x = local_particles_vector[i_injector].getPtrPosition( 0 );
                double * __restrict__ position_y = local_particles_vector[i_injector].getPtrPosition( 1 );
                double * __restrict__ position_z = local_particles_vector[i_injector].getPtrPosition( 2 );

                double * __restrict__ momentum_x = local_particles_vector[i_injector].getPtrMomentum( 0 );
                double * __restrict__ momentum_y = local_particles_vector[i_injector].getPtrMomentum( 1 );
                double * __restrict__ momentum_z = local_particles_vector[i_injector].getPtrMomentum( 2 );

                if (params.nDim_field == 1) {

                    #pragma omp simd
                    for ( unsigned int ip = 0; ip < number_of_particles ; ip++ ) {
                        double inverse_gamma = params.timestep/std::sqrt(1. + momentum_x[ip]*momentum_x[ip] + momentum_y[ip]*momentum_y[ip]
                        + momentum_z[ip]*momentum_z[ip]);

                        position_x[ip] += ( momentum_x[ip]
                                                    * inverse_gamma + position_shift[0]);
                    }

                } else if (params.nDim_field == 2) {

                    #pragma omp simd
                    for ( unsigned int ip = 0; ip < number_of_particles ; ip++ ) {
                        double inverse_gamma = params.timestep/sqrt(1. + momentum_x[ip]*momentum_x[ip] + momentum_y[ip]*momentum_y[ip]
                        + momentum_z[ip]*momentum_z[ip]);

                        position_x[ip] += ( momentum_x[ip]
                                                    * inverse_gamma + position_shift[0]);
                        position_y[ip] += ( momentum_y[ip]
                                                    * inverse_gamma + position_shift[1]);
                    }


                } else if (params.nDim_field == 3) {

                    #pragma omp simd
                    for ( unsigned int ip = 0; ip < number_of_particles ; ip++ ) {
                        double inverse_gamma = params.timestep/std::sqrt(1. + momentum_x[ip]*momentum_x[ip]
                            + momentum_y[ip]*momentum_y[ip] + momentum_z[ip]*momentum_z[ip]);

                        position_x[ip] += ( momentum_x[ip]
                                                    * inverse_gamma + position_shift[0]);
                        position_y[ip] += ( momentum_y[ip]
                                                    * inverse_gamma + position_shift[1]);
                        position_z[ip] += ( momentum_z[ip]
                                                    * inverse_gamma + position_shift[2]);
                    }

                } // end if ndim_field
            } // end if new particle positions
        } // end loop injector

        // Update positions with copy from another species
        for (unsigned int i_injector=0 ; i_injector<patch->particle_injector_vector_.size() ; i_injector++) {

            // Pointer to the current particle injector
            ParticleInjector * particle_injector = patch->particle_injector_vector_[i_injector];

            // Particle created at the same position of another species
            if (particle_injector->position_initialization_on_injector_) {

                // We first get the species id associated to this injector
                unsigned int i_injector_2 = particle_injector->position_initialization_on_injector_index_;

                const unsigned int particle_number    = local_particles_vector[i_injector].size();
                // Pointers injector 1
                double *const __restrict__ px         = local_particles_vector[i_injector].getPtrPosition(0);
                double *const __restrict__ py         = local_particles_vector[i_injector].getPtrPosition(1);
                double *const __restrict__ pz         = local_particles_vector[i_injector].getPtrPosition(2);
                // Pointers injector 2
                const double *const __restrict__ lpvx = local_particles_vector[i_injector_2].getPtrPosition(0);
                const double *const __restrict__ lpvy = local_particles_vector[i_injector_2].getPtrPosition(1);
                const double *const __restrict__ lpvz = local_particles_vector[i_injector_2].getPtrPosition(2);

                if (params.nDim_field == 3) {
                    #pragma omp simd
                    for ( unsigned int ip = 0; ip < particle_number ; ip++ ) {
                        px[ip] = lpvx[ip];
                        py[ip] = lpvy[ip];
                        pz[ip] = lpvz[ip];
                    }
                }
                else if (params.nDim_field == 2) {
                    #pragma omp simd
                    for ( unsigned int ip = 0; ip < particle_number ; ip++ ) {
                        px[ip] = lpvx[ip];
                        py[ip] = lpvy[ip];
                    }
                }
                else if (params.nDim_field == 1) {
                    #pragma omp simd
                    for ( unsigned int ip = 0; ip < particle_number ; ip++ ) {
                        px[ip] = lpvx[ip];
                    }
                } // if nDim_field
            } // if particle positions

            // Filter particles when initialized on different position
            if( local_particles_vector[i_injector].size() > 0 ) {

                // We first get the species id associated to this injector
                unsigned int i_species = particle_injector->getSpeciesNumber();
                Species * injector_species = species( ipatch, i_species );
                Particles* particles = &local_particles_vector[i_injector];

                // Then the new number of particles in species
                int new_particle_number = particles->size() - 1;

                // Suppr not interesting parts ...
                for( int ip = new_particle_number ; ip >= 0 ; ip-- ) {
                    for( unsigned int axis = 0; axis<params.nDim_field; axis++ ) {
                        if( particles->Position[axis][ip] < 0. || particles->Position[axis][ip] >= params.cell_length[axis]*params.n_space_global[axis]  ) {
                            if( new_particle_number > ip ) {
                                particles->overwriteParticle( new_particle_number, ip );
                            }
                            new_particle_number--;
                        }
                    }
                }

                new_particle_number += 1;

                // New energy from particles
                double energy = 0.;
                // Matter particle case
                if( injector_species->mass_ > 0 ) {
                    for( int ip = 0; ip<new_particle_number; ip++ ) {
                        energy += particles->weight( ip )*( particles->LorentzFactor( ip )-1.0 );
                    }
                    injector_species->nrj_new_part_ += injector_species->mass_ * energy;
                }
                // Photon case
                else if( injector_species->mass_ == 0 ) {
                    for( int ip=0; ip<new_particle_number; ip++ ) {
                        energy += particles->weight( ip )*( particles->momentumNorm( ip ) );
                    }
                    injector_species->nrj_new_part_ += energy;
                }

                // Insertion of the particles as a group in the vector of species
                if( new_particle_number > 0 ) {

                    particles->eraseParticleTrail( new_particle_number );
                    injector_species->importParticles( params, patches_[ipatch], *particles, localDiags );

                }
            } // if particles > 0
        } // end for i_injector
    } // end for ipatch

    timers.particleInjection.update( params.printNow( itime ) );
}

//! Computation of the total charge
void VectorPatch::computeCharge(bool old /*=false*/)
{
    #pragma omp for schedule(runtime)
    for( unsigned int ipatch=0 ; ipatch<this->size() ; ipatch++ ) {
        if (old) {
            static_cast<ElectroMagnAM *>( ( *this )( ipatch )->EMfields)->restartRhoold();
        } else {
            ( *this )( ipatch )->EMfields->restartRhoJ();
        }
        for( unsigned int ispec=0 ; ispec<( *this )( ipatch )->vecSpecies.size() ; ispec++ ) {
            if( ( *this )( ipatch )->vecSpecies[ispec]->vectorized_operators ) {
                species( ipatch, ispec )->computeCharge( ispec, emfields( ipatch ), old );
            } else {
                species( ipatch, ispec )->Species::computeCharge( ispec, emfields( ipatch ), old );
            }
        }
    }

} // END computeRho

void VectorPatch::computeChargeRelativisticSpecies( double time_primal, Params &params )
{
    #pragma omp for schedule(runtime)
    for( unsigned int ipatch=0 ; ipatch<this->size() ; ipatch++ ) {
        ( *this )( ipatch )->EMfields->restartRhoJ();
        for( unsigned int ispec=0 ; ispec<( *this )( ipatch )->vecSpecies.size() ; ispec++ ) {
            // project only if species needs relativistic initialization and it is the right time to initialize its fields
            if( ( species( ipatch, ispec )->relativistic_field_initialization_ ) &&
                    ( (int)(time_primal/params.timestep) == species( ipatch, ispec )->iter_relativistic_initialization_ ) ) {
                if( ( *this )( ipatch )->vecSpecies[ispec]->vectorized_operators ) {
                    species( ipatch, ispec )->computeCharge( ispec, emfields( ipatch ) );
                } else {
                    species( ipatch, ispec )->Species::computeCharge( ispec, emfields( ipatch ) );
                }
            }
        }
    }
} // END computeRho

void VectorPatch::resetRhoJ(bool old/*=false*/)
{
    #pragma omp for schedule(runtime)
    for( unsigned int ipatch=0 ; ipatch<this->size() ; ipatch++ ) {
        ( *this )( ipatch )->EMfields->restartRhoJ();
        if (old)
            static_cast<ElectroMagnAM *>( ( *this )( ipatch )->EMfields)->restartRhoold();
    }
}

// ---------------------------------------------------------------------------------------------------------------------
// For all patch, sum densities on ghost cells (sum per species if needed, sync per patch and MPI sync)
// ---------------------------------------------------------------------------------------------------------------------
void VectorPatch::sumDensities( Params &params, double time_dual, Timers &timers, int itime, SimWindow *simWindow, SmileiMPI *smpi )
{
    bool some_particles_are_moving = false;
    unsigned int n_species( ( *this )( 0 )->vecSpecies.size() );
    for( unsigned int ispec=0 ; ispec < n_species ; ispec++ ) {
        if( ( *this )( 0 )->vecSpecies[ispec]->isProj( time_dual, simWindow ) ) {
            some_particles_are_moving = true;
            break;
        }
    }
    if( !some_particles_are_moving  && !diag_flag ) {
        return;
    }

    timers.densities.restart();
    if( diag_flag ) {
        #pragma omp for schedule(static)
        for( unsigned int ipatch=0 ; ipatch<this->size() ; ipatch++ ) {
            // Per species in global, Attention if output -> Sync / per species fields
            ( *this )( ipatch )->EMfields->computeTotalRhoJ();
        }
    }
    timers.densities.update();

    timers.syncDens.restart();
    if( params.geometry != "AMcylindrical" ) {
        if ( (!params.multiple_decomposition)||(itime==0) )
            SyncVectorPatch::sumRhoJ( params, ( *this ), smpi, timers, itime ); // MPI
    } else {

        if ( (!params.multiple_decomposition)||(itime==0) )
            for( unsigned int imode = 0 ; imode < static_cast<ElectroMagnAM *>( patches_[0]->EMfields )->Jl_.size() ; imode++ ) {
                SyncVectorPatch::sumRhoJ( params, ( *this ), imode, smpi, timers, itime );
            }
    }

    if( diag_flag ) {
        for( unsigned int ispec=0 ; ispec<( *this )( 0 )->vecSpecies.size(); ispec++ ) {
            if( !( *this )( 0 )->vecSpecies[ispec]->particles->is_test ) {
                updateFieldList( ispec, smpi );
                if( params.geometry != "AMcylindrical" ) {
                    SyncVectorPatch::sumRhoJs( params, ( *this ), ispec, smpi, timers, itime ); // MPI
                } else {
                    for( unsigned int imode = 0 ; imode < static_cast<ElectroMagnAM *>( patches_[0]->EMfields )->Jl_.size() ; imode++ ) {
                        SyncVectorPatch::sumRhoJs( params, ( *this ), imode, ispec, smpi, timers, itime );
                    }
                }
            }
        }
    }
    //Apply boundary conditions for rho and J on axis
    if ( ( params.geometry == "AMcylindrical" ) && (( *this )( 0 )->vecSpecies.size() > 0) ) {
        #pragma omp for schedule(runtime)
        for( unsigned int ipatch=0 ; ipatch<this->size() ; ipatch++ ) {
            ElectroMagnAM *emAM = static_cast<ElectroMagnAM *>( ( *this )( ipatch )->EMfields );
            if (emAM->isYmin){
                ( *this )( ipatch )->vecSpecies[0]->Proj->axisBC( emAM, diag_flag );
            }
        }
    }
    timers.syncDens.update( params.printNow( itime ) );
} // End sumDensities


// ---------------------------------------------------------------------------------------------------------------------
// ---------------------------------------------------------------------------------------------------------------------
void VectorPatch::sumSusceptibility( Params &params, double time_dual, Timers &timers, int itime, SimWindow *simWindow, SmileiMPI *smpi )
{
    bool some_particles_are_moving = false;
    unsigned int n_species( ( *this )( 0 )->vecSpecies.size() );
    for( unsigned int ispec=0 ; ispec < n_species ; ispec++ ) {
        if( ( *this )( 0 )->vecSpecies[ispec]->isProj( time_dual, simWindow ) ) {
            some_particles_are_moving = true;
        }
    }
    if( !some_particles_are_moving  && !diag_flag ) {
        return;
    }

    timers.susceptibility.restart();
    if( diag_flag ) {
        #pragma omp for schedule(static)
        for( unsigned int ipatch=0 ; ipatch<this->size() ; ipatch++ ) {
            // Per species in global, Attention if output -> Sync / per species fields
            ( *this )( ipatch )->EMfields->computeTotalEnvChi();
        }
    }

    if( diag_flag ) {
        for( unsigned int ispec=0 ; ispec<( *this )( 0 )->vecSpecies.size(); ispec++ ) {
            if( !( *this )( 0 )->vecSpecies[ispec]->particles->is_test ) {
                updateFieldList( ispec, smpi );
                SyncVectorPatch::sumEnvChis( params, ( *this ), ispec, smpi, timers, itime );
            }
        }
    }

    timers.susceptibility.update();

    timers.susceptibility.restart();

    SyncVectorPatch::sumEnvChi( params, ( *this ), smpi, timers, itime ); // MPI


    //Apply boundary conditions for Env_Chi, only mode 0
    if ( ( params.geometry == "AMcylindrical" ) && (( *this )( 0 )->vecSpecies.size() > 0) ) {
        #pragma omp for schedule(runtime)
        for( unsigned int ipatch=0 ; ipatch<this->size() ; ipatch++ ) {
            ElectroMagnAM *emAM = static_cast<ElectroMagnAM *>( ( *this )( ipatch )->EMfields );
            if (emAM->isYmin){
                ( *this )( ipatch )->vecSpecies[0]->Proj->axisBCEnvChi( &( *emAM->Env_Chi_ )( 0 ) );
                //Also apply BC on axis on species diagnostics
                if (diag_flag) {
                    unsigned int n_species = ( *this )( 0 )->vecSpecies.size();
                        int imode =0;
                        for( unsigned int ispec = 0 ; ispec < n_species ; ispec++ ) {
                            unsigned int ifield = imode*n_species+ispec;
                            double *EnvChi = emAM->Env_Chi_s    [ifield] ? &( * ( emAM->Env_Chi_s[ifield] ) )( 0 ) : NULL ;
                            ( *this )( ipatch )->vecSpecies[ispec]->Proj->axisBCEnvChi( EnvChi );
                        }
                }
            }
        }
    }

    timers.susceptibility.update();

} // End sumSusceptibility



// ---------------------------------------------------------------------------------------------------------------------
// For all patch, update E and B (Ampere, Faraday, boundary conditions, exchange B and center B)
// ---------------------------------------------------------------------------------------------------------------------
void VectorPatch::solveMaxwell( Params &params, SimWindow *simWindow, int itime, double time_dual, Timers &timers, SmileiMPI *smpi )
{
    timers.maxwell.restart();

    // Current filter in intermediate space
    if (params.currentFilter_passes.size() > 0){
        for( unsigned int ipassfilter=0 ; ipassfilter<*std::max_element(std::begin(params.currentFilter_passes), std::end(params.currentFilter_passes)) ; ipassfilter++ ) {
            #pragma omp for schedule(static)
            for( unsigned int ipatch=0 ; ipatch<this->size() ; ipatch++ ) {
                // Current spatial filtering
                if (params.currentFilter_model=="binomial"){
                    ( *this )( ipatch )->EMfields->binomialCurrentFilter(ipassfilter, params.currentFilter_passes);
                }
                if (params.currentFilter_model=="customFIR"){
                    ( *this )( ipatch )->EMfields->customFIRCurrentFilter(ipassfilter, params.currentFilter_passes, params.currentFilter_kernelFIR);
                }
            }
            if (params.geometry != "AMcylindrical"){
                if (params.currentFilter_model=="customFIR"){
                    SyncVectorPatch::exchangeSynchronizedPerDirection<double,Field>( listJx_, *this, smpi );
                    SyncVectorPatch::exchangeSynchronizedPerDirection<double,Field>( listJy_, *this, smpi );
                    SyncVectorPatch::exchangeSynchronizedPerDirection<double,Field>( listJz_, *this, smpi );
                } else {
                    SyncVectorPatch::exchangeAlongAllDirections<double,Field>( listJx_, *this, smpi );
                    SyncVectorPatch::finalizeExchangeAlongAllDirections( listJx_, *this );
                    SyncVectorPatch::exchangeAlongAllDirections<double,Field>( listJy_, *this, smpi );
                    SyncVectorPatch::finalizeExchangeAlongAllDirections( listJy_, *this );
                    SyncVectorPatch::exchangeAlongAllDirections<double,Field>( listJz_, *this, smpi );
                    SyncVectorPatch::finalizeExchangeAlongAllDirections( listJz_, *this );
                }
            } else {
                for (unsigned int imode=0 ; imode < params.nmodes; imode++) {
                    SyncVectorPatch::exchangeAlongAllDirections<complex<double>,cField>( listJl_[imode], *this, smpi );
                    SyncVectorPatch::finalizeExchangeAlongAllDirections( listJl_[imode], *this );
                    SyncVectorPatch::exchangeAlongAllDirections<complex<double>,cField>( listJr_[imode], *this, smpi );
                    SyncVectorPatch::finalizeExchangeAlongAllDirections( listJr_[imode], *this );
                    SyncVectorPatch::exchangeAlongAllDirections<complex<double>,cField>( listJt_[imode], *this, smpi );
                    SyncVectorPatch::finalizeExchangeAlongAllDirections( listJt_[imode], *this );
                }
            }
        }
    }

    #pragma omp for schedule(static)
    for( unsigned int ipatch=0 ; ipatch<this->size() ; ipatch++ ) {
        if( !params.is_spectral ) {
            // Saving magnetic fields (to compute centered fields used in the particle pusher)
            // Stores B at time n in B_m.
            ( *this )( ipatch )->EMfields->saveMagneticFields( params.is_spectral );
        }
        // Computes Ex_, Ey_, Ez_ on all points.
        // E is already synchronized because J has been synchronized before.
        ( *( *this )( ipatch )->EMfields->MaxwellAmpereSolver_ )( ( *this )( ipatch )->EMfields );
    }

    #pragma omp for schedule(static)
    for( unsigned int ipatch=0 ; ipatch<this->size() ; ipatch++ ) {
        // Computes Bx_, By_, Bz_ at time n+1 on interior points.
        ( *( *this )( ipatch )->EMfields->MaxwellFaradaySolver_ )( ( *this )( ipatch )->EMfields );
    }
    //Synchronize B fields between patches.
    timers.maxwell.update( params.printNow( itime ) );


    timers.syncField.restart();
    if( params.geometry != "AMcylindrical" ) {
        if( params.is_spectral ) {
            SyncVectorPatch::exchangeE( params, ( *this ), smpi );
        }
        SyncVectorPatch::exchangeB( params, ( *this ), smpi );
    } else {
        for( unsigned int imode = 0 ; imode < static_cast<ElectroMagnAM *>( patches_[0]->EMfields )->El_.size() ; imode++ ) {
            SyncVectorPatch::exchangeE( params, ( *this ), imode, smpi );
            //SyncVectorPatch::finalizeexchangeE( params, ( *this ), imode ); // disable async, because of tags which is the same for all modes
            SyncVectorPatch::exchangeB( params, ( *this ), imode, smpi );
            //SyncVectorPatch::finalizeexchangeB( params, ( *this ), imode ); // disable async, because of tags which is the same for all modes
        }
    }
    timers.syncField.update( params.printNow( itime ) );


    if ( (params.multiple_decomposition) && ( itime!=0 ) && ( time_dual > params.time_fields_frozen ) ) { // multiple_decomposition = true -> is_spectral = true
        timers.syncField.restart();
        if( params.is_spectral && params.geometry != "AMcylindrical" ) {
            SyncVectorPatch::finalizeexchangeE( params, ( *this ) );
        }

        if( params.geometry != "AMcylindrical" )
            SyncVectorPatch::finalizeexchangeB( params, ( *this ) );
        timers.syncField.update( params.printNow( itime ) );

        timers.maxwellBC.restart();
        #pragma omp for schedule(static)
        for( unsigned int ipatch=0 ; ipatch<this->size() ; ipatch++ ) {
            // Applies boundary conditions on B
            ( *this )( ipatch )->EMfields->boundaryConditions( itime, time_dual, ( *this )( ipatch ), params, simWindow );
        }
        if ( params.EM_BCs[0][0] == "PML" ) { // If a PML on 1 border, then on all
            SyncVectorPatch::exchangeForPML( params, (*this), smpi );
        }
        #pragma omp for schedule(static)
        for( unsigned int ipatch=0 ; ipatch<this->size() ; ipatch++ ) {
            // Computes B at time n using B and B_m.
            if( !params.is_spectral ) {
                ( *this )( ipatch )->EMfields->centerMagneticFields();
            }
        }
        timers.maxwellBC.update( params.printNow( itime ) );

        if( params.is_spectral && params.geometry != "AMcylindrical" ) {
            saveOldRho( params );
        }
    }

} // END solveMaxwell

void VectorPatch::solveEnvelope( Params &params, SimWindow *simWindow, int itime, double time_dual, Timers &timers, SmileiMPI *smpi )
{

    if( ( *this )( 0 )->EMfields->envelope!=NULL ) {

        timers.envelope.restart();
        // Exchange susceptibility
        SyncVectorPatch::exchangeEnvChi( params, ( *this ), smpi );

        #pragma omp for schedule(static)
        for( unsigned int ipatch=0 ; ipatch<this->size() ; ipatch++ ) {

            // Saving Phi and GradPhi fields
            // (to compute centered quantities used in the particle position ponderomotive pusher)
            // Stores Phi at time n in Phi_m, GradPhi at time n in GradPhi_m
            ( *this )( ipatch )->EMfields->envelope->savePhiAndGradPhi();

            // Computes A in all points, choosing the right solver for the envelope equation
            if ( ( *this )( ipatch )->EMfields->envelope->envelope_solver == "explicit" ){
                ( *this )( ipatch )->EMfields->envelope->updateEnvelope( ( *this )( ipatch )->EMfields );
            } else if ( ( *this )( ipatch )->EMfields->envelope->envelope_solver == "explicit_reduced_dispersion" ) {
                ( *this )( ipatch )->EMfields->envelope->updateEnvelopeReducedDispersion( ( *this )( ipatch )->EMfields );
            }

            // Apply boundary conditions for envelope and |A|, |E|
            ( *this )( ipatch )->EMfields->envelope->boundaryConditions( itime, time_dual, ( *this )( ipatch ), params, simWindow, ( *this )( ipatch )->EMfields );

        }

        // Exchange envelope A
        SyncVectorPatch::exchangeA( params, ( *this ), smpi );
        SyncVectorPatch::finalizeexchangeA( params, ( *this ) );

        #pragma omp for schedule(static)
        for( unsigned int ipatch=0 ; ipatch<this->size() ; ipatch++ ) {
            // Compute ponderomotive potential Phi=|A|^2/2, |A| and |E| from the envelope
            ( *this )( ipatch )->EMfields->envelope->computePhiEnvAEnvE( ( *this )( ipatch )->EMfields );
            // Compute gradients of Phi
            ( *this )( ipatch )->EMfields->envelope->computeGradientPhi( ( *this )( ipatch )->EMfields );
            // Computes Phi and GradPhi at time n+1/2 using their values at timestep n+1 and n (the latter already in Phi_m and GradPhi_m)
            ( *this )( ipatch )->EMfields->envelope->centerPhiAndGradPhi();
        }

        // Exchange |Ex|, because it cannot be computed in all ghost cells like |E|
        SyncVectorPatch::exchangeEnvEx( params, ( *this ), smpi );
        SyncVectorPatch::finalizeexchangeEnvEx( params, ( *this ) );
        // Exchange GradPhi
        SyncVectorPatch::exchangeGradPhi( params, ( *this ), smpi );
        SyncVectorPatch::finalizeexchangeGradPhi( params, ( *this ) );

        timers.envelope.update();
    }

} // END solveEnvelope

void VectorPatch::finalizeSyncAndBCFields( Params &params, SmileiMPI *smpi, SimWindow *simWindow,
        double time_dual, Timers &timers, int itime )
{
    if ( (!params.multiple_decomposition) && ( itime!=0 ) && ( time_dual > params.time_fields_frozen ) ) { // multiple_decomposition = true -> is_spectral = true
        if( params.geometry != "AMcylindrical" ) {
            timers.syncField.restart();
            SyncVectorPatch::finalizeexchangeB( params, ( *this ) );
            timers.syncField.update( params.printNow( itime ) );
        }

        timers.maxwellBC.restart();
        #pragma omp for schedule(static)
        for( unsigned int ipatch=0 ; ipatch<this->size() ; ipatch++ ) {
            // Applies boundary conditions on B
            if ( (!params.is_spectral) || (params.geometry!= "AMcylindrical") )
                ( *this )( ipatch )->EMfields->boundaryConditions( itime, time_dual, ( *this )( ipatch ), params, simWindow );

        }
        if ( params.EM_BCs[0][0] == "PML" ) { // If a PML on 1 border, then on all
            SyncVectorPatch::exchangeForPML( params, (*this), smpi );
        }

        #pragma omp for schedule(static)
        for( unsigned int ipatch=0 ; ipatch<this->size() ; ipatch++ ) {
            // Computes B at time n using B and B_m.
            if( !params.is_spectral ) {
                ( *this )( ipatch )->EMfields->centerMagneticFields();
            }
            //Done at domain initializtion
            //else {
            //    ( *this )( ipatch )->EMfields->saveMagneticFields( params.is_spectral );
            //}
        }
        timers.maxwellBC.update( params.printNow( itime ) );
    }

} // END finalizeSyncAndBCFields


void VectorPatch::initExternals( Params &params )
{
    // Init all lasers
    for( unsigned int ipatch=0; ipatch<size(); ipatch++ ) {
        Patch * patch = ( *this )( ipatch );

        for( unsigned ib=0; ib<2*params.nDim_field; ib++ ) {

            if( patch->isBoundary(ib) && patch->EMfields->emBoundCond[ib] ) {
                unsigned int nlaser = patch->EMfields->emBoundCond[ib]->vecLaser.size();
                for( unsigned int ilaser = 0; ilaser < nlaser; ilaser++ ) {
                    patch->EMfields->emBoundCond[ib]->vecLaser[ilaser]->initFields( params, patch );
                }
            }

        }
    }

    // Init all antennas
    for( unsigned int ipatch=0; ipatch<size(); ipatch++ ) {
        ( *this )( ipatch )->EMfields->initAntennas( ( *this )( ipatch ), params );
    }
}


void VectorPatch::initAllDiags( Params &params, SmileiMPI *smpi )
{

    // Global diags: scalars + binnings
    for( unsigned int idiag = 0 ; idiag < globalDiags.size() ; idiag++ ) {
        globalDiags[idiag]->init( params, smpi, *this );
        // MPI master creates the file
        if( smpi->isMaster() ) {
            globalDiags[idiag]->openFile( params, smpi );
        }
    }

    // Local diags : fields, probes, tracks
    for( unsigned int idiag = 0 ; idiag < localDiags.size() ; idiag++ ) {
        localDiags[idiag]->init( params, smpi, *this );
    }

} // END initAllDiags


void VectorPatch::closeAllDiags( SmileiMPI *smpi )
{
    // MPI master closes all global diags
    if( smpi->isMaster() )
        for( unsigned int idiag = 0 ; idiag < globalDiags.size() ; idiag++ ) {
            globalDiags[idiag]->closeFile();
        }

    // All MPI close local diags
    for( unsigned int idiag = 0 ; idiag < localDiags.size() ; idiag++ ) {
        localDiags[idiag]->closeFile();
    }
}


// ---------------------------------------------------------------------------------------------------------------------
// For all patch, Compute and Write all diags
//   - Scalars, Probes, Phases, TrackParticles, Fields, Average fields
//   - set diag_flag to 0 after write
// NOTE: This function will pull the GPU data unless we are at t=0
// ---------------------------------------------------------------------------------------------------------------------
void VectorPatch::runAllDiags( Params &params, SmileiMPI *smpi, unsigned int itime, Timers &timers, SimWindow *simWindow )
{
#if defined( _GPU ) || defined( SMILEI_ACCELERATOR_GPU_OMP )
    bool data_on_cpu_updated = false;
#endif
    // Global diags: scalars + particles
    timers.diags.restart();

    // Pre-process for binning diags with auto limits
    vector<double> MPI_mins, MPI_maxs;
    for( unsigned int idiag = 0 ; idiag < globalDiags.size() ; idiag++ ) {
        diag_timers_[idiag]->restart();

<<<<<<< HEAD
#if defined( _GPU ) || defined( SMILEI_ACCELERATOR_GPU_OMP )
        if( globalDiags[idiag]->timeSelection->theTimeIsNow( itime ) &&
            !data_on_cpu_updated &&
            ( itime > 0 ) ) {
    #pragma omp single
            {
                // Must be done by one and only one thread
                copyDeviceStateToHost();
            }
    #pragma omp barrier
            data_on_cpu_updated = true;
        }
#endif

        #pragma omp single
        globalDiags[idiag]->theTimeIsNow_ = globalDiags[idiag]->prepare( itime );

=======
>>>>>>> c373bd15
        // Get the mins and maxs from this diag, for the current MPI
        DiagnosticParticleBinningBase* binning = dynamic_cast<DiagnosticParticleBinningBase*>( globalDiags[idiag] );
        if( binning && binning->has_auto_limits_ ) {
            #pragma omp single
            binning->theTimeIsNow_ = binning->theTimeIsNow( itime );

            if( binning->theTimeIsNow_ ) {
                #pragma omp master
                {
                    binning->patches_mins.resize( size() );
                    binning->patches_maxs.resize( size() );
                }
                #pragma omp barrier
                // Calculate mins and maxs for each patch
                #pragma omp for schedule(runtime)
                for( unsigned int ipatch=0; ipatch<size(); ipatch++ ) {
                    binning->calculate_auto_limits( patches_[ipatch], simWindow, ipatch );
                }
                // reduction of mins and maxs for all patches in this MPI
                #pragma omp master
                {
                    vector<double> mins = binning->patches_mins[0];
                    vector<double> maxs = binning->patches_maxs[0];
                    for( unsigned int i=0; i<mins.size(); i++ ) {
                        for( unsigned int ipatch=1; ipatch<size(); ipatch++ ) {
                            mins[i] = min( mins[i], binning->patches_mins[ipatch][i] );
                            maxs[i] = max( maxs[i], binning->patches_maxs[ipatch][i] );
                        }
                    }
                    MPI_mins.insert( MPI_mins.end(), mins.begin(), mins.end() );
                    MPI_maxs.insert( MPI_maxs.end(), maxs.begin(), maxs.end() );
                }
            }
        }
        diag_timers_[idiag]->update();
    }

    #pragma omp master
    {
        vector<double> global_mins( MPI_mins.size() ), global_maxs( MPI_maxs.size() );
        // Now reduce all the mins and max from all MPIs
        if( MPI_mins.size() > 0 ) {
            MPI_Allreduce( &MPI_mins[0], &global_mins[0], (int) MPI_mins.size(), MPI_DOUBLE, MPI_MIN, MPI_COMM_WORLD );
        }
        if( MPI_maxs.size() > 0 ) {
            MPI_Allreduce( &MPI_maxs[0], &global_maxs[0], (int) MPI_maxs.size(), MPI_DOUBLE, MPI_MAX, MPI_COMM_WORLD );
        }
        // Set the auto limits in the diags
        unsigned int imin = 0, imax = 0;
        for( unsigned int idiag = 0 ; idiag < globalDiags.size() ; idiag++ ) {
            DiagnosticParticleBinningBase* binning = dynamic_cast<DiagnosticParticleBinningBase*>( globalDiags[idiag] );
            if( binning && binning->has_auto_limits_ && binning->theTimeIsNow_ ) {
                for( unsigned int iaxis=0; iaxis<binning->histogram->axes.size(); iaxis++ ) {
                    HistogramAxis * axis = binning->histogram->axes[iaxis];
                    if( std::isnan( axis->min ) ) {
                        axis->global_min = global_mins[imin++];
                    }
                    if( std::isnan( axis->max ) ) {
                        axis->global_max = global_maxs[imax++];
                    }
                }
            }
        }
    }

    #pragma omp barrier

    // Global diags: scalars + binnings
    for( unsigned int idiag = 0 ; idiag < globalDiags.size() ; idiag++ ) {
        diag_timers_[idiag]->restart();

        #pragma omp single
        globalDiags[idiag]->theTimeIsNow_ = globalDiags[idiag]->prepare( itime );

        if( globalDiags[idiag]->theTimeIsNow_ ) {
            // All patches run
            #pragma omp for schedule(runtime)
            for( unsigned int ipatch=0 ; ipatch<size() ; ipatch++ ) {
                globalDiags[idiag]->run( ( *this )( ipatch ), itime, simWindow );
            }
            // MPI procs gather the data and compute
            #pragma omp single
            smpi->computeGlobalDiags( globalDiags[idiag], itime );
            // MPI master writes
            #pragma omp single
            globalDiags[idiag]->write( itime, smpi );
        }

        diag_timers_[idiag]->update();
    }

    // Local diags : fields, probes, tracks
    for( unsigned int idiag = 0 ; idiag < localDiags.size() ; idiag++ ) {
        diag_timers_[globalDiags.size()+idiag]->restart();

#if defined( _GPU ) || defined( SMILEI_ACCELERATOR_GPU_OMP )
        if( localDiags[idiag]->timeSelection->theTimeIsNow( itime ) &&
            !data_on_cpu_updated &&
            ( itime > 0 ) ) {
    #pragma omp single
            {
                // Must be done by one and only one thread
                copyDeviceStateToHost();
            }
    #pragma omp barrier
            data_on_cpu_updated = true;
        }
#endif

        #pragma omp single
        localDiags[idiag]->theTimeIsNow_ = localDiags[idiag]->prepare( itime );
        // All MPI run their stuff and write out
        if( localDiags[idiag]->theTimeIsNow_ ) {
            localDiags[idiag]->run( smpi, *this, itime, simWindow, timers );
        }

        diag_timers_[globalDiags.size()+idiag]->update();
    }

    // Manage the "diag_flag" parameter, which indicates whether Rho and Js were used
    if( diag_flag ) {
        #pragma omp barrier
        #pragma omp single
        diag_flag = false;
        #pragma omp for
        for( unsigned int ipatch=0 ; ipatch<size() ; ipatch++ ) {
            ( *this )( ipatch )->EMfields->restartRhoJs();
        }
    }
    timers.diags.update();

    if( itime==0 ) {
        for( unsigned int idiag = 0 ; idiag < diag_timers_.size() ; idiag++ ) {
            diag_timers_[idiag]->reboot();
        }
    }

} // END runAllDiags

// ---------------------------------------------------------------------------------------------------------------------
// For all patch, Compute and Write all diags
//   - Scalars, Probes, Phases, TrackParticles, Fields, Average fields
//   - set diag_flag to 0 after write
// ---------------------------------------------------------------------------------------------------------------------
void VectorPatch::runAllDiagsTasks( Params &params, SmileiMPI *smpi, unsigned int itime, Timers &timers, SimWindow *simWindow )
{

    int preprocess_done[globalDiags.size()];

    // Global diags: scalars + particles
    timers.diags.restart();
    #pragma omp single
    {
        for( unsigned int idiag = 0 ; idiag < globalDiags.size() ; idiag++ ) {

            diag_timers_[idiag]->restartInTask();
            globalDiags[idiag]->theTimeIsNow_ = globalDiags[idiag]->prepare( itime );

            if( globalDiags[idiag]->theTimeIsNow_ ) {

                #pragma omp task firstprivate(idiag) depend(out:preprocess_done[idiag])
                {

                    #pragma omp taskgroup
                    {
                        for( unsigned int ipatch=0 ; ipatch<size() ; ipatch++ ) {
                            #pragma omp task firstprivate(ipatch,idiag)
                            globalDiags[idiag]->run( ( *this )( ipatch ), itime, simWindow );
                        }
                    }


                    // smpi->computeGlobalDiagsAsynchronousStart( globalDiags[idiag], itime, idiag );
                    // smpi->computeGlobalDiagsAsynchronousWait( globalDiags[idiag], itime, idiag );

                }
            }
        }
    } // end single

    // #pragma omp taskwait
    //
    // #pragma omp single
    // {
    //     for( unsigned int idiag = 0 ; idiag < globalDiags.size() ; idiag++ ) {
    //
    //         if( globalDiags[idiag]->theTimeIsNow ) {
    //             #pragma omp task firstprivate(idiag) depend(in:preprocess_done[idiag])
    //             {
    //                 smpi->computeGlobalDiagsAsynchronousWait( globalDiags[idiag], itime, idiag );
    //             }
    //         }
    //     }
    // } // end single

    #pragma omp taskwait

    for( unsigned int idiag = 0 ; idiag < globalDiags.size() ; idiag++ ) {
        if( globalDiags[idiag]->theTimeIsNow_ ) {
            // MPI procs gather the data and compute
            #pragma omp single
            {
                smpi->computeGlobalDiags( globalDiags[idiag], itime );
                //smpi->computeGlobalDiagsAsynchronousStart( globalDiags[idiag], itime, idiag );
                //smpi->computeGlobalDiagsAsynchronousWait( globalDiags[idiag], itime, idiag );
            }
            // MPI master writes
            #pragma omp single
            globalDiags[idiag]->write( itime, smpi );
        }

        diag_timers_[idiag]->update();
    }

    // // Local diags : fields, probes, tracks
    // #pragma omp single
    // for( unsigned int idiag = 0 ; idiag < localDiags.size() ; idiag++ ) {
    //     // #pragma omp task firstprivate(idiag) default(shared)
    //     // {
    //     diag_timers[globalDiags.size()+idiag]->restartInTask();
    //
    //     localDiags[idiag]->theTimeIsNow = localDiags[idiag]->prepare( itime );
    //     // All MPI run their stuff and write out
    //     if( localDiags[idiag]->theTimeIsNow ) {
    //         localDiags[idiag]->runInTask( smpi, *this, itime, simWindow, timers );
    //     }
    //
    //     diag_timers[globalDiags.size()+idiag]->updateInTask();
    //     // }
    // }

    // Local diags : fields, probes, tracks
    for( unsigned int idiag = 0 ; idiag < localDiags.size() ; idiag++ ) {
        diag_timers_[globalDiags.size()+idiag]->restart();

        #pragma omp single
        localDiags[idiag]->theTimeIsNow_ = localDiags[idiag]->prepare( itime );
        #pragma omp barrier
        // All MPI run their stuff and write out
        if( localDiags[idiag]->theTimeIsNow_ ) {
            localDiags[idiag]->run( smpi, *this, itime, simWindow, timers );
        }

        diag_timers_[globalDiags.size()+idiag]->update();
    }

    // Manage the "diag_flag" parameter, which indicates whether Rho and Js were used
    if( diag_flag ) {
        #pragma omp barrier
        #pragma omp single
        diag_flag = false;
        #pragma omp for
        for( unsigned int ipatch=0 ; ipatch<size() ; ipatch++ ) {
            ( *this )( ipatch )->EMfields->restartRhoJs();
        }
    }
    timers.diags.update();

    if (itime==0) {
        for( unsigned int idiag = 0 ; idiag < diag_timers_.size() ; idiag++ )
            diag_timers_[idiag]->reboot();
    }

} // END runAllDiags


// ---------------------------------------------------------------------------------------------------------------------
// Check if rho is null (MPI & patch sync)
// ---------------------------------------------------------------------------------------------------------------------
bool VectorPatch::isRhoNull( SmileiMPI *smpi )
{
    double norm2( 0. );
    double locnorm2( 0. );
    for( unsigned int ipatch=0 ; ipatch<this->size() ; ipatch++ ) {
        locnorm2 += ( *this )( ipatch )->EMfields->computeRhoNorm2();
    }

    MPI_Allreduce( &locnorm2, &norm2, 1, MPI_DOUBLE, MPI_SUM, MPI_COMM_WORLD );

    return ( norm2<=0. );
} // END isRhoNull


// ---------------------------------------------------------------------------------------------------------------------
// Solve Poisson to initialize E
//   - all steps are done locally, sync per patch, sync per MPI process
// ---------------------------------------------------------------------------------------------------------------------
void VectorPatch::solvePoisson( Params &params, SmileiMPI *smpi )
{
    Timer ptimer( "global" );
    ptimer.init( smpi );
    ptimer.restart();


    unsigned int iteration_max = params.poisson_max_iteration;
    double           error_max = params.poisson_max_error;
    unsigned int iteration=0;

    // Init & Store internal data (phi, r, p, Ap) per patch
    double rnew_dot_rnew_local( 0. );
    double rnew_dot_rnew( 0. );
    for( unsigned int ipatch=0 ; ipatch<this->size() ; ipatch++ ) {
        ( *this )( ipatch )->EMfields->initPoisson( ( *this )( ipatch ) );
        rnew_dot_rnew_local += ( *this )( ipatch )->EMfields->compute_r();
    }
    MPI_Allreduce( &rnew_dot_rnew_local, &rnew_dot_rnew, 1, MPI_DOUBLE, MPI_SUM, MPI_COMM_WORLD );

    std::vector<Field *> Ex_;
    std::vector<Field *> Ap_;

    for( unsigned int ipatch=0 ; ipatch<this->size() ; ipatch++ ) {
        Ex_.push_back( ( *this )( ipatch )->EMfields->Ex_ );
        Ap_.push_back( ( *this )( ipatch )->EMfields->Ap_ );
    }

    unsigned int nx_p2_global = ( params.n_space_global[0]+1 );
    if( Ex_[0]->dims_.size()>1 ) {
        nx_p2_global *= ( params.n_space_global[1]+1 );
        if( Ex_[0]->dims_.size()>2 ) {
            nx_p2_global *= ( params.n_space_global[2]+1 );
        }
    }

    // compute control parameter
    double ctrl = rnew_dot_rnew / ( double )( nx_p2_global );

    // ---------------------------------------------------------
    // Starting iterative loop for the conjugate gradient method
    // ---------------------------------------------------------
    if( smpi->isMaster() ) {
        DEBUG( "Starting iterative loop for CG method" );
    }
    while( ( ctrl > error_max ) && ( iteration<iteration_max ) ) {
        iteration++;
        if( smpi->isMaster() ) {
            DEBUG( "iteration " << iteration << " started with control parameter ctrl = " << ctrl*1.e14 << " x 1e-14" );
        }

        // scalar product of the residual
        double r_dot_r = rnew_dot_rnew;

        for( unsigned int ipatch=0 ; ipatch<this->size() ; ipatch++ ) {
            ( *this )( ipatch )->EMfields->compute_Ap( ( *this )( ipatch ) );
        }

        // Exchange Ap_ (intra & extra MPI)
        SyncVectorPatch::exchangeAlongAllDirections<double,Field>( Ap_, *this, smpi );
        SyncVectorPatch::finalizeExchangeAlongAllDirections( Ap_, *this );

        // scalar product p.Ap
        double p_dot_Ap       = 0.0;
        double p_dot_Ap_local = 0.0;
        for( unsigned int ipatch=0 ; ipatch<this->size() ; ipatch++ ) {
            p_dot_Ap_local += ( *this )( ipatch )->EMfields->compute_pAp();
        }
        MPI_Allreduce( &p_dot_Ap_local, &p_dot_Ap, 1, MPI_DOUBLE, MPI_SUM, MPI_COMM_WORLD );


        // compute new potential and residual
        for( unsigned int ipatch=0 ; ipatch<this->size() ; ipatch++ ) {
            ( *this )( ipatch )->EMfields->update_pand_r( r_dot_r, p_dot_Ap );
        }

        // compute new residual norm
        rnew_dot_rnew       = 0.0;
        rnew_dot_rnew_local = 0.0;
        for( unsigned int ipatch=0 ; ipatch<this->size() ; ipatch++ ) {
            rnew_dot_rnew_local += ( *this )( ipatch )->EMfields->compute_r();
        }
        MPI_Allreduce( &rnew_dot_rnew_local, &rnew_dot_rnew, 1, MPI_DOUBLE, MPI_SUM, MPI_COMM_WORLD );
        if( smpi->isMaster() ) {
            DEBUG( "new residual norm: rnew_dot_rnew = " << rnew_dot_rnew );
        }

        // compute new directio
        for( unsigned int ipatch=0 ; ipatch<this->size() ; ipatch++ ) {
            ( *this )( ipatch )->EMfields->update_p( rnew_dot_rnew, r_dot_r );
        }

        // compute control parameter
        ctrl = rnew_dot_rnew / ( double )( nx_p2_global );
        if( smpi->isMaster() ) {
            DEBUG( "iteration " << iteration << " done, exiting with control parameter ctrl = " << ctrl );
        }

    }//End of the iterative loop


    // --------------------------------
    // Status of the solver convergence
    // --------------------------------
    if( iteration_max>0 && iteration == iteration_max ) {
        if( smpi->isMaster() )
            WARNING( "Poisson solver did not converge: reached maximum iteration number: " << iteration
                     << ", relative err is ctrl = " << 1.0e14*ctrl << " x 1e-14" );
    } else {
        if( smpi->isMaster() )
            MESSAGE( 1, "Poisson solver converged at iteration: " << iteration
                     << ", relative err is ctrl = " << 1.0e14*ctrl << " x 1e-14" );
    }

    // ------------------------------------------
    // Compute the electrostatic fields Ex and Ey
    // ------------------------------------------
    for( unsigned int ipatch=0 ; ipatch<this->size() ; ipatch++ ) {
        ( *this )( ipatch )->EMfields->initE( ( *this )( ipatch ) );
    }

    SyncVectorPatch::exchangeE( params, *this, smpi );
    SyncVectorPatch::finalizeexchangeE( params, *this );

    // Centering of the electrostatic fields
    // -------------------------------------
    vector<double> E_Add( Ex_[0]->dims_.size(), 0. );
    if( Ex_[0]->dims_.size()==3 ) {
        double Ex_avg_local( 0. ), Ex_avg( 0. ), Ey_avg_local( 0. ), Ey_avg( 0. ), Ez_avg_local( 0. ), Ez_avg( 0. );
        for( unsigned int ipatch=0 ; ipatch<this->size() ; ipatch++ ) {
            Ex_avg_local += ( *this )( ipatch )->EMfields->computeExSum();
            Ey_avg_local += ( *this )( ipatch )->EMfields->computeEySum();
            Ez_avg_local += ( *this )( ipatch )->EMfields->computeEzSum();
        }

        MPI_Allreduce( &Ex_avg_local, &Ex_avg, 1, MPI_DOUBLE, MPI_SUM, MPI_COMM_WORLD );
        MPI_Allreduce( &Ey_avg_local, &Ey_avg, 1, MPI_DOUBLE, MPI_SUM, MPI_COMM_WORLD );
        MPI_Allreduce( &Ez_avg_local, &Ez_avg, 1, MPI_DOUBLE, MPI_SUM, MPI_COMM_WORLD );

        E_Add[0] = -Ex_avg/( ( params.n_space[0]+2 )*( params.n_space[1]+1 )*( params.n_space[2]+1 ) );
        E_Add[1] = -Ey_avg/( ( params.n_space[0]+1 )*( params.n_space[1]+2 )*( params.n_space[2]+1 ) );;
        E_Add[2] = -Ez_avg/( ( params.n_space[0]+1 )*( params.n_space[1]+1 )*( params.n_space[2]+2 ) );;
    } else if( Ex_[0]->dims_.size()==2 ) {
        double Ex_XminYmax = 0.0;
        double Ey_XminYmax = 0.0;
        double Ex_XmaxYmin = 0.0;
        double Ey_XmaxYmin = 0.0;

        //The YmaxXmin patch has Patch coordinates X=0, Y=2^m1-1= number_of_patches[1]-1.
        std::vector<int> xcall( 2, 0 );
        xcall[0] = 0;
        xcall[1] = params.number_of_patches[1]-1;
        int patch_YmaxXmin = domain_decomposition_->getDomainId( xcall );
        //The MPI rank owning it is
        int rank_XminYmax = smpi->hrank( patch_YmaxXmin );
        //The YminXmax patch has Patch coordinates X=2^m0-1= number_of_patches[0]-1, Y=0.
        //Its hindex is
        xcall[0] = params.number_of_patches[0]-1;
        xcall[1] = 0;
        int patch_YminXmax = domain_decomposition_->getDomainId( xcall );
        //The MPI rank owning it is
        int rank_XmaxYmin = smpi->hrank( patch_YminXmax );

        if( smpi->getRank() == rank_XminYmax ) {
            Ex_XminYmax = ( *this )( patch_YmaxXmin-( this->refHindex_ ) )->EMfields->getEx_XminYmax();
            Ey_XminYmax = ( *this )( patch_YmaxXmin-( this->refHindex_ ) )->EMfields->getEy_XminYmax();
        }

        // Xmax-Ymin corner
        if( smpi->getRank() == rank_XmaxYmin ) {
            Ex_XmaxYmin = ( *this )( patch_YminXmax-( this->refHindex_ ) )->EMfields->getEx_XmaxYmin();
            Ey_XmaxYmin = ( *this )( patch_YminXmax-( this->refHindex_ ) )->EMfields->getEy_XmaxYmin();
        }

        MPI_Bcast( &Ex_XminYmax, 1, MPI_DOUBLE, rank_XminYmax, MPI_COMM_WORLD );
        MPI_Bcast( &Ey_XminYmax, 1, MPI_DOUBLE, rank_XminYmax, MPI_COMM_WORLD );

        MPI_Bcast( &Ex_XmaxYmin, 1, MPI_DOUBLE, rank_XmaxYmin, MPI_COMM_WORLD );
        MPI_Bcast( &Ey_XmaxYmin, 1, MPI_DOUBLE, rank_XmaxYmin, MPI_COMM_WORLD );

        //This correction is always done, independantly of the periodicity. Is this correct ?
        E_Add[0] = -0.5*( Ex_XminYmax+Ex_XmaxYmin );
        E_Add[1] = -0.5*( Ey_XminYmax+Ey_XmaxYmin );

#ifdef _3D_LIKE_CENTERING
        double Ex_avg_local( 0. ), Ex_avg( 0. ), Ey_avg_local( 0. ), Ey_avg( 0. );
        for( unsigned int ipatch=0 ; ipatch<this->size() ; ipatch++ ) {
            Ex_avg_local += ( *this )( ipatch )->EMfields->computeExSum();
            Ey_avg_local += ( *this )( ipatch )->EMfields->computeEySum();
        }

        MPI_Allreduce( &Ex_avg_local, &Ex_avg, 1, MPI_DOUBLE, MPI_SUM, MPI_COMM_WORLD );
        MPI_Allreduce( &Ey_avg_local, &Ey_avg, 1, MPI_DOUBLE, MPI_SUM, MPI_COMM_WORLD );

        E_Add[0] = -Ex_avg/( ( params.n_space[0]+2 )*( params.n_space[1]+1 ) );
        E_Add[1] = -Ey_avg/( ( params.n_space[0]+1 )*( params.n_space[1]+2 ) );
#endif

    } else if( Ex_[0]->dims_.size()==1 ) {
        double Ex_Xmin = 0.0;
        double Ex_Xmax = 0.0;

        unsigned int rankXmin = 0;
        if( smpi->getRank() == 0 ) {
            //Ex_Xmin = (*Ex1D)(index_bc_min[0]);
            Ex_Xmin = ( *this )( ( 0 )-( this->refHindex_ ) )->EMfields->getEx_Xmin();
        }
        MPI_Bcast( &Ex_Xmin, 1, MPI_DOUBLE, rankXmin, MPI_COMM_WORLD );

        unsigned int rankXmax = smpi->getSize()-1;
        if( smpi->getRank() == smpi->getSize()-1 ) {
            //Ex_Xmax = (*Ex1D)(index_bc_max[0]);
            Ex_Xmax = ( *this )( ( params.number_of_patches[0]-1 )-( this->refHindex_ ) )->EMfields->getEx_Xmax();
        }
        MPI_Bcast( &Ex_Xmax, 1, MPI_DOUBLE, rankXmax, MPI_COMM_WORLD );
        E_Add[0] = -0.5*( Ex_Xmin+Ex_Xmax );

#ifdef _3D_LIKE_CENTERING
        double Ex_avg_local( 0. ), Ex_avg( 0. );
        for( unsigned int ipatch=0 ; ipatch<this->size() ; ipatch++ ) {
            Ex_avg_local += ( *this )( ipatch )->EMfields->computeExSum();
        }

        MPI_Allreduce( &Ex_avg_local, &Ex_avg, 1, MPI_DOUBLE, MPI_SUM, MPI_COMM_WORLD );

        E_Add[0] = -Ex_avg/( ( params.n_space[0]+2 ) );
#endif

    }

    // Centering electrostatic fields
    for( unsigned int ipatch=0 ; ipatch<this->size() ; ipatch++ ) {
        ( *this )( ipatch )->EMfields->centeringE( E_Add );
    }

    // Compute error on the Poisson equation
    double deltaPoisson_max = 0.0;
    int i_deltaPoisson_max  = -1;

#ifdef _A_FINALISER
    for( unsigned int i=0; i<nx_p; i++ ) {
        double deltaPoisson = abs( ( ( *Ex1D )( i+1 )-( *Ex1D )( i ) )/dx - ( *rho1D )( i ) );
        if( deltaPoisson > deltaPoisson_max ) {
            deltaPoisson_max   = deltaPoisson;
            i_deltaPoisson_max = i;
        }
    }
#endif

    //!\todo Reduce to find global max
    if( smpi->isMaster() ) {
        MESSAGE( 1, "Poisson equation solved. Maximum err = " << deltaPoisson_max << " at i= " << i_deltaPoisson_max );
    }

    ptimer.update();
    MESSAGE( "Time in Poisson : " << ptimer.getTime() );

} // END solvePoisson

void VectorPatch::solvePoissonAM( Params &params, SmileiMPI *smpi )
{

    unsigned int iteration_max = params.poisson_max_iteration;
    double           error_max = params.poisson_max_error;
    unsigned int iteration=0;

    // Init & Store internal data (phi, r, p, Ap) per patch
    double rnew_dot_rnew_localAM_( 0. );
    double rnew_dot_rnewAM_( 0. );


    for( unsigned int ipatch=0 ; ipatch<this->size() ; ipatch++ ) {
        ( *this )( ipatch )->EMfields->initPoisson( ( *this )( ipatch ) );
        ElectroMagnAM *emAM = static_cast<ElectroMagnAM *>( ( *this )( ipatch )->EMfields );
        emAM->initPoissonFields( ( *this )( ipatch ) );
    }

    std::vector<Field *> El_;
    std::vector<Field *> Er_;
    std::vector<Field *> Et_;

    std::vector<Field *> El_Poisson_;
    std::vector<Field *> Er_Poisson_;
    std::vector<Field *> Et_Poisson_;

    std::vector<Field *> Ap_AM_;

    // For each mode, repeat the initialization procedure
    // (the relativistic Poisson equation is linear, so it can be decomposed in azimuthal modes)
    for( unsigned int imode=0 ; imode<params.nmodes_classical_Poisson_field_init ; imode++ ) {

        // init Phi, r, p values
        for( unsigned int ipatch=0 ; ipatch<this->size() ; ipatch++ ) {
            ElectroMagnAM *emAM = static_cast<ElectroMagnAM *>( ( *this )( ipatch )->EMfields );
            emAM->initPoisson_init_phi_r_p_Ap( ( *this )( ipatch ), imode );
            rnew_dot_rnew_localAM_ += emAM->compute_r();
        }

        MPI_Allreduce( &rnew_dot_rnew_localAM_, &rnew_dot_rnewAM_, 1, MPI_DOUBLE, MPI_SUM, MPI_COMM_WORLD );

        for( unsigned int ipatch=0 ; ipatch<this->size() ; ipatch++ ) {
            ElectroMagnAM *emAM = static_cast<ElectroMagnAM *>( ( *this )( ipatch )->EMfields );
            El_.push_back( emAM->El_[imode] );
            Er_.push_back( emAM->Er_[imode] );
            Et_.push_back( emAM->Et_[imode] );
            El_Poisson_.push_back( emAM->El_Poisson_ );
            Er_Poisson_.push_back( emAM->Er_Poisson_ );
            Et_Poisson_.push_back( emAM->Et_Poisson_ );

            Ap_AM_.push_back( emAM->Ap_AM_ );
        }

        // unsigned int nx_p2_global = ( params.n_space_global[0]+1 );
        // //if ( Ex_[0]->dims_.size()>1 ) {
        // if( El_Poisson_[0]->dims_.size()>1 ) {
        //     nx_p2_global *= ( params.n_space_global[1]+1 );
        //     if( El_Poisson_[0]->dims_.size()>2 ) {
        //         nx_p2_global *= ( params.n_space_global[2]+1 );
        //     }
        // }

        // compute control parameter
        double norm2_source_term = sqrt( std::abs(rnew_dot_rnewAM_) );
        //double ctrl = rnew_dot_rnew / (double)(nx_p2_global);
        double ctrl = sqrt( std::abs(rnew_dot_rnewAM_) ) / norm2_source_term; // initially is equal to one

        // ---------------------------------------------------------
        // Starting iterative loop for the conjugate gradient method
        // ---------------------------------------------------------
        if( smpi->isMaster() ) {
            DEBUG( "Starting iterative loop for CG method for the mode "<<imode );
        }

        iteration = 0;//MESSAGE("Initial error parameter (must be 1) : "<<ctrl);
        while( ( ctrl > error_max ) && ( iteration<iteration_max ) ) {
            iteration++;

            if( ( smpi->isMaster() ) && ( iteration%1000==0 ) ) {
                MESSAGE( "iteration " << iteration << " started with control parameter ctrl = " << 1.0e22*ctrl << " x 1.e-22" );
            }

            // scalar product of the residual
            double r_dot_rAM_ = rnew_dot_rnewAM_;

            for( unsigned int ipatch=0 ; ipatch<this->size() ; ipatch++ ) {
                ElectroMagnAM *emAM = static_cast<ElectroMagnAM *>( ( *this )( ipatch )->EMfields );
                emAM->compute_Ap_Poisson_AM( ( *this )( ipatch ), imode );
            }

            // Exchange Ap_ (intra & extra MPI)
            SyncVectorPatch::exchangeAlongAllDirectionsNoOMP<complex<double>,cField>( Ap_AM_, *this, smpi );
            SyncVectorPatch::finalizeExchangeAlongAllDirectionsNoOMP( Ap_AM_, *this );


            // scalar product p.Ap
            std::complex<double> p_dot_ApAM_       = 0.0;
            std::complex<double> p_dot_Ap_localAM_ = 0.0;
            for( unsigned int ipatch=0 ; ipatch<this->size() ; ipatch++ ) {
                ElectroMagnAM *emAM = static_cast<ElectroMagnAM *>( ( *this )( ipatch )->EMfields );
                p_dot_Ap_localAM_ += emAM->compute_pAp_AM();
            }
            MPI_Allreduce( &p_dot_Ap_localAM_, &p_dot_ApAM_, 2, MPI_DOUBLE, MPI_SUM, MPI_COMM_WORLD );


            // compute new potential and residual
            for( unsigned int ipatch=0 ; ipatch<this->size() ; ipatch++ ) {
                ElectroMagnAM *emAM = static_cast<ElectroMagnAM *>( ( *this )( ipatch )->EMfields );
                emAM->update_pand_r_AM( r_dot_rAM_, p_dot_ApAM_ );
            }

            // compute new residual norm
            rnew_dot_rnewAM_       = 0.0;
            rnew_dot_rnew_localAM_ = 0.0;
            for( unsigned int ipatch=0 ; ipatch<this->size() ; ipatch++ ) {
                ElectroMagnAM *emAM = static_cast<ElectroMagnAM *>( ( *this )( ipatch )->EMfields );
                rnew_dot_rnew_localAM_ += emAM->compute_r();
            }
            MPI_Allreduce( &rnew_dot_rnew_localAM_, &rnew_dot_rnewAM_, 1, MPI_DOUBLE, MPI_SUM, MPI_COMM_WORLD );
            if( smpi->isMaster() ) {
                DEBUG( "new residual norm: rnew_dot_rnew = " << rnew_dot_rnewAM_ );
            }

            // compute new direction
            for( unsigned int ipatch=0 ; ipatch<this->size() ; ipatch++ ) {
                ElectroMagnAM *emAM = static_cast<ElectroMagnAM *>( ( *this )( ipatch )->EMfields );
                emAM->update_p( rnew_dot_rnewAM_, r_dot_rAM_ );
            }

            // compute control parameter
            ctrl = sqrt( std::abs(rnew_dot_rnewAM_) )/norm2_source_term;
            if( smpi->isMaster() ) {
                DEBUG( "iteration " << iteration << " done, exiting with control parameter ctrl = " << 1.0e22*ctrl << " x 1.e-22" );
            }

        }//End of the iterative loop


        // --------------------------------
        // Status of the solver convergence
        // --------------------------------
        if( iteration_max>0 && iteration == iteration_max ) {
            if( smpi->isMaster() )
                WARNING( "Poisson equation solver did not converge: reached maximum iteration number: " << iteration
                         << ", relative err is ctrl = " << 1.0e22*ctrl << "x 1.e-22" );
        } else {
            if( smpi->isMaster() )
                MESSAGE( 1, "Poisson equation solver converged at iteration: " << iteration
                         << ", relative err is ctrl = " << 1.0e22*ctrl << " x 1.e-22" );
        }

        // ------------------------------------------
        // Compute the electric field E
        // ------------------------------------------


        // compute E and sync
        for( unsigned int ipatch=0 ; ipatch<this->size() ; ipatch++ ) {
            ElectroMagnAM *emAM = static_cast<ElectroMagnAM *>( ( *this )( ipatch )->EMfields );
            // begin loop on patches
            emAM->initE_Poisson_AM( ( *this )( ipatch ), imode );
        } // end loop on patches

        SyncVectorPatch::exchangeAlongAllDirectionsNoOMP<complex<double>,cField>( El_Poisson_, *this, smpi );
        SyncVectorPatch::finalizeExchangeAlongAllDirectionsNoOMP( El_Poisson_, *this );
        SyncVectorPatch::exchangeAlongAllDirectionsNoOMP<complex<double>,cField>( Er_Poisson_, *this, smpi );
        SyncVectorPatch::finalizeExchangeAlongAllDirectionsNoOMP( Er_Poisson_, *this );
        SyncVectorPatch::exchangeAlongAllDirectionsNoOMP<complex<double>,cField>( Et_Poisson_, *this, smpi );
        SyncVectorPatch::finalizeExchangeAlongAllDirectionsNoOMP( Et_Poisson_, *this );


        MESSAGE( 0, "Summing fields computed with the Poisson solver to the grid fields" );
        // sum the fields found  by Poisson solver to the existing em fields
        // E  = E  + E_Poisson_


        for( unsigned int ipatch=0 ; ipatch<this->size() ; ipatch++ ) {
            // begin loop on patches
            ElectroMagnAM *emAM = static_cast<ElectroMagnAM *>( ( *this )( ipatch )->EMfields );
            emAM->sum_Poisson_fields_to_em_fields_AM( ( *this )( ipatch ), params, imode );
        } // end loop on patches


        // clean the auxiliary vectors for the present azimuthal mode
        for( unsigned int ipatch=0 ; ipatch<this->size() ; ipatch++ ) {

            El_.pop_back();
            Er_.pop_back();
            Et_.pop_back();

            Ap_AM_.pop_back();

        }

    }  // end loop on the modes

    for( unsigned int ipatch=0 ; ipatch<this->size() ; ipatch++ ) {
        ElectroMagnAM *emAM = static_cast<ElectroMagnAM *>( ( *this )( ipatch )->EMfields );
        emAM->delete_phi_r_p_Ap( ( *this )( ipatch ) );
        emAM->delete_Poisson_fields( ( *this )( ipatch ) );
    }

    // // Exchange the fields after the addition of the relativistic species fields
    for( unsigned int imode = 0 ; imode < params.nmodes_classical_Poisson_field_init ; imode++ ) {
        SyncVectorPatch::exchangeE( params, ( *this ), imode, smpi );
        SyncVectorPatch::finalizeexchangeE( params, ( *this ), imode ); // disable async, because of tags which is the same for all modes
    }

    MESSAGE( "Poisson equation solved" );

}  // solvePoissonAM


void VectorPatch::runNonRelativisticPoissonModule( Params &params, SmileiMPI* smpi,  Timers &timers )
{
    // at this point the charge should be projected on the grid

    #pragma omp master
    {
        // Initialize the fields for these species
        if( !isRhoNull( smpi ) ) {
            TITLE( "Initializing E field through Poisson solver" );
            if (params.geometry != "AMcylindrical"){
                solvePoisson( params, smpi );
            } else {
                solvePoissonAM( params, smpi );
            }
        }
    }
    #pragma omp barrier

}

void VectorPatch::runRelativisticModule( double time_prim, Params &params, SmileiMPI* smpi,  Timers &timers )
{
    // Compute rho only for species needing relativistic field Initialization
    computeChargeRelativisticSpecies( time_prim, params );

    if (params.geometry != "AMcylindrical"){
        SyncVectorPatch::sum<double,Field>( listrho_, (*this), smpi, timers, 0 );
    } else {
        for( unsigned int imode=0 ; imode<params.nmodes ; imode++ ) {
            SyncVectorPatch::sumRhoJ( params, (*this), imode, smpi, timers, 0 );
        }
    }

    #pragma omp master
    {
        // Initialize the fields for these species
        if( !isRhoNull( smpi ) ) {
            TITLE( "Initializing relativistic species fields" );
            if (params.geometry != "AMcylindrical"){
                solveRelativisticPoisson( params, smpi, time_prim );
            } else {
                solveRelativisticPoissonAM( params, smpi, time_prim );
            }
        }
    }
    #pragma omp barrier

    // Reset rho and J and return to PIC loop
    resetRhoJ();

}


void VectorPatch::solveRelativisticPoisson( Params &params, SmileiMPI *smpi, double time_primal )
{


    //Timer ptimer("global");
    //ptimer.init(smpi);
    //ptimer.restart();

    // Assumption: one or more species move in vacuum with mean lorentz gamma factor gamma_mean in the x direction,
    // with low energy spread.
    // The electromagnetic fields of this species can be initialized solving a Poisson-like problem (here informally
    // referred to as "relativistic Poisson problem") and then performing a Lorentz back-transformation to find the
    // electromagnetic fields of the species in the lab frame.
    // See for example https://doi.org/10.1016/j.nima.2016.02.043 for more details
    // In case of non-monoenergetic relativistic distribution (NOT IMPLEMENTED AT THE MOMENT), the linearity of Maxwell's equations can be exploited:
    // divide the species in quasi-monoenergetic bins with gamma_i and repeat the same procedure for described above
    // for all bins. Finally, in the laboratory frame sum all the fields of the various energy-bin ensembles of particles.

    // All the parameters for the Poisson problem (e.g. maximum iteration) are the same used in the namelist
    // for the traditional Poisson problem

    // compute gamma_mean for the species for which the field is initialized
    double s_gamma( 0. );
    uint64_t nparticles( 0 );
    for( unsigned int ispec=0 ; ispec<( *this )( 0 )->vecSpecies.size() ; ispec++ ) {
        if( species( 0, ispec )->relativistic_field_initialization_ ) {
            for( unsigned int ipatch=0 ; ipatch<this->size() ; ipatch++ ) {
                if( (int)(time_primal/params.timestep)==species( ipatch, ispec )->iter_relativistic_initialization_ ) {
                    s_gamma += species( ipatch, ispec )->sumGamma();
                    nparticles += species( ipatch, ispec )->getNbrOfParticles();
                }
            }
        }
    }
    double gamma_global( 0. );
    MPI_Allreduce( &s_gamma, &gamma_global, 1, MPI_DOUBLE, MPI_SUM, MPI_COMM_WORLD );
    uint64_t nparticles_global( 0 );
    MPI_Allreduce( &nparticles, &nparticles_global, 1, MPI_UNSIGNED_LONG_LONG, MPI_SUM, MPI_COMM_WORLD );

    //Timer ptimer("global");
    //ptimer.init(smpi);
    //ptimer.restart();

    double gamma_mean = gamma_global/( double )nparticles_global;

    MESSAGE( "GAMMA = " << gamma_mean );

    unsigned int iteration_max = params.relativistic_poisson_max_iteration;
    double           error_max = params.relativistic_poisson_max_error;
    unsigned int iteration=0;

    // Init & Store internal data (phi, r, p, Ap) per patch
    double rnew_dot_rnew_local( 0. );
    double rnew_dot_rnew( 0. );
    for( unsigned int ipatch=0 ; ipatch<this->size() ; ipatch++ ) {
        ( *this )( ipatch )->EMfields->initPoisson( ( *this )( ipatch ) );
        rnew_dot_rnew_local += ( *this )( ipatch )->EMfields->compute_r();
        ( *this )( ipatch )->EMfields->initRelativisticPoissonFields( ( *this )( ipatch ) );
    }
    MPI_Allreduce( &rnew_dot_rnew_local, &rnew_dot_rnew, 1, MPI_DOUBLE, MPI_SUM, MPI_COMM_WORLD );

    std::vector<Field *> Ex_;
    std::vector<Field *> Ey_;
    std::vector<Field *> Ez_;
    std::vector<Field *> Bx_;
    std::vector<Field *> By_;
    std::vector<Field *> Bz_;
    std::vector<Field *> Bx_m;
    std::vector<Field *> By_m;
    std::vector<Field *> Bz_m;

    std::vector<Field *> Ex_rel_;
    std::vector<Field *> Ey_rel_;
    std::vector<Field *> Ez_rel_;
    std::vector<Field *> Bx_rel_;
    std::vector<Field *> By_rel_;
    std::vector<Field *> Bz_rel_;

    std::vector<Field *> Bx_rel_t_plus_halfdt_;
    std::vector<Field *> By_rel_t_plus_halfdt_;
    std::vector<Field *> Bz_rel_t_plus_halfdt_;
    std::vector<Field *> Bx_rel_t_minus_halfdt_;
    std::vector<Field *> By_rel_t_minus_halfdt_;
    std::vector<Field *> Bz_rel_t_minus_halfdt_;


    std::vector<Field *> Ap_;

    for( unsigned int ipatch=0 ; ipatch<this->size() ; ipatch++ ) {
        Ex_.push_back( ( *this )( ipatch )->EMfields->Ex_ );
        Ey_.push_back( ( *this )( ipatch )->EMfields->Ey_ );
        Ez_.push_back( ( *this )( ipatch )->EMfields->Ez_ );
        Bx_.push_back( ( *this )( ipatch )->EMfields->Bx_ );
        By_.push_back( ( *this )( ipatch )->EMfields->By_ );
        Bz_.push_back( ( *this )( ipatch )->EMfields->Bz_ );
        Bx_m.push_back( ( *this )( ipatch )->EMfields->Bx_m );
        By_m.push_back( ( *this )( ipatch )->EMfields->By_m );
        Bz_m.push_back( ( *this )( ipatch )->EMfields->Bz_m );
        Ex_rel_.push_back( ( *this )( ipatch )->EMfields->Ex_rel_ );
        Ey_rel_.push_back( ( *this )( ipatch )->EMfields->Ey_rel_ );
        Ez_rel_.push_back( ( *this )( ipatch )->EMfields->Ez_rel_ );
        Bx_rel_.push_back( ( *this )( ipatch )->EMfields->Bx_rel_ );
        By_rel_.push_back( ( *this )( ipatch )->EMfields->By_rel_ );
        Bz_rel_.push_back( ( *this )( ipatch )->EMfields->Bz_rel_ );
        Bx_rel_t_plus_halfdt_.push_back( ( *this )( ipatch )->EMfields->Bx_rel_t_plus_halfdt_ );
        By_rel_t_plus_halfdt_.push_back( ( *this )( ipatch )->EMfields->By_rel_t_plus_halfdt_ );
        Bz_rel_t_plus_halfdt_.push_back( ( *this )( ipatch )->EMfields->Bz_rel_t_plus_halfdt_ );
        Bx_rel_t_minus_halfdt_.push_back( ( *this )( ipatch )->EMfields->Bx_rel_t_minus_halfdt_ );
        By_rel_t_minus_halfdt_.push_back( ( *this )( ipatch )->EMfields->By_rel_t_minus_halfdt_ );
        Bz_rel_t_minus_halfdt_.push_back( ( *this )( ipatch )->EMfields->Bz_rel_t_minus_halfdt_ );

        Ap_.push_back( ( *this )( ipatch )->EMfields->Ap_ );
    }

    // unsigned int nx_p2_global = ( params.n_space_global[0]+1 );
    // //if ( Ex_[0]->dims_.size()>1 ) {
    // if( Ex_rel_[0]->dims_.size()>1 ) {
    //     nx_p2_global *= ( params.n_space_global[1]+1 );
    //     if( Ex_rel_[0]->dims_.size()>2 ) {
    //         nx_p2_global *= ( params.n_space_global[2]+1 );
    //     }
    // }


    // compute control parameter
    double norm2_source_term = sqrt( rnew_dot_rnew );
    //double ctrl = rnew_dot_rnew / (double)(nx_p2_global);
    double ctrl = sqrt( rnew_dot_rnew ) / norm2_source_term; // initially is equal to one

    // ---------------------------------------------------------
    // Starting iterative loop for the conjugate gradient method
    // ---------------------------------------------------------
    if( smpi->isMaster() ) {
        DEBUG( "Starting iterative loop for CG method" );
    }
    while( ( ctrl > error_max ) && ( iteration<iteration_max ) ) {
        iteration++;

        if( ( smpi->isMaster() ) && ( iteration%1000==0 ) ) {
            MESSAGE( "iteration " << iteration << " started with control parameter ctrl = " << 1.0e22*ctrl << " x 1.e-22" );
        }

        // scalar product of the residual
        double r_dot_r = rnew_dot_rnew;

        for( unsigned int ipatch=0 ; ipatch<this->size() ; ipatch++ ) {
            ( *this )( ipatch )->EMfields->compute_Ap_relativistic_Poisson( ( *this )( ipatch ), gamma_mean );
        }

        // Exchange Ap_ (intra & extra MPI)
        SyncVectorPatch::exchangeAlongAllDirectionsNoOMP<double,Field>( Ap_, *this, smpi );
        SyncVectorPatch::finalizeExchangeAlongAllDirectionsNoOMP( Ap_, *this );


        // scalar product p.Ap
        double p_dot_Ap       = 0.0;
        double p_dot_Ap_local = 0.0;
        for( unsigned int ipatch=0 ; ipatch<this->size() ; ipatch++ ) {
            p_dot_Ap_local += ( *this )( ipatch )->EMfields->compute_pAp();
        }
        MPI_Allreduce( &p_dot_Ap_local, &p_dot_Ap, 1, MPI_DOUBLE, MPI_SUM, MPI_COMM_WORLD );


        // compute new potential and residual
        for( unsigned int ipatch=0 ; ipatch<this->size() ; ipatch++ ) {
            ( *this )( ipatch )->EMfields->update_pand_r( r_dot_r, p_dot_Ap );
        }

        // compute new residual norm
        rnew_dot_rnew       = 0.0;
        rnew_dot_rnew_local = 0.0;
        for( unsigned int ipatch=0 ; ipatch<this->size() ; ipatch++ ) {
            rnew_dot_rnew_local += ( *this )( ipatch )->EMfields->compute_r();
        }
        MPI_Allreduce( &rnew_dot_rnew_local, &rnew_dot_rnew, 1, MPI_DOUBLE, MPI_SUM, MPI_COMM_WORLD );
        if( smpi->isMaster() ) {
            DEBUG( "new residual norm: rnew_dot_rnew = " << rnew_dot_rnew );
        }

        // compute new directio
        for( unsigned int ipatch=0 ; ipatch<this->size() ; ipatch++ ) {
            ( *this )( ipatch )->EMfields->update_p( rnew_dot_rnew, r_dot_r );
        }

        // compute control parameter

        ctrl = sqrt( rnew_dot_rnew )/norm2_source_term;
        if( smpi->isMaster() ) {
            DEBUG( "iteration " << iteration << " done, exiting with control parameter ctrl = " << 1.0e22*ctrl << " x 1.e-22" );
        }

    }//End of the iterative loop


    // --------------------------------
    // Status of the solver convergence
    // --------------------------------
    if( iteration_max>0 && iteration == iteration_max ) {
        if( smpi->isMaster() )
            WARNING( "Relativistic Poisson solver did not converge: reached maximum iteration number: " << iteration
                     << ", relative err is ctrl = " << 1.0e22*ctrl << "x 1.e-22" );
    } else {
        if( smpi->isMaster() )
            MESSAGE( 1, "Relativistic Poisson solver converged at iteration: " << iteration
                     << ", relative err is ctrl = " << 1.0e22*ctrl << " x 1.e-22" );
    }

    // ------------------------------------------
    // Compute the electromagnetic fields E and B
    // ------------------------------------------

    // sync the potential
    //SyncVectorPatch::exchange( (*this)(ipatch)->EMfields->phi_, *this, smpi );
    //SyncVectorPatch::finalizeexchange( (*this)(ipatch)->EMfields->phi_, *this );

    // compute E and sync
    for( unsigned int ipatch=0 ; ipatch<this->size() ; ipatch++ ) {
        // begin loop on patches
        ( *this )( ipatch )->EMfields->initE_relativistic_Poisson( ( *this )( ipatch ), gamma_mean );
    } // end loop on patches

    SyncVectorPatch::exchangeAlongAllDirectionsNoOMP<double,Field>( Ex_rel_, *this, smpi );
    SyncVectorPatch::finalizeExchangeAlongAllDirectionsNoOMP( Ex_rel_, *this );
    SyncVectorPatch::exchangeAlongAllDirectionsNoOMP<double,Field>( Ey_rel_, *this, smpi );
    SyncVectorPatch::finalizeExchangeAlongAllDirectionsNoOMP( Ey_rel_, *this );
    SyncVectorPatch::exchangeAlongAllDirectionsNoOMP<double,Field>( Ez_rel_, *this, smpi );
    SyncVectorPatch::finalizeExchangeAlongAllDirectionsNoOMP( Ez_rel_, *this );
    //SyncVectorPatch::exchangeE( params, *this, smpi );
    //SyncVectorPatch::finalizeexchangeE( params, *this );

    // Force to zero the average value of electric field, as in traditional Poisson solver
    //// -------------------------------------
    vector<double> E_Add( Ex_rel_[0]->dims_.size(), 0. );
    if( Ex_rel_[0]->dims_.size()==3 ) {
        double Ex_avg_local( 0. ), Ex_avg( 0. ), Ey_avg_local( 0. ), Ey_avg( 0. ), Ez_avg_local( 0. ), Ez_avg( 0. );
        for( unsigned int ipatch=0 ; ipatch<this->size() ; ipatch++ ) {
            Ex_avg_local += ( *this )( ipatch )->EMfields->computeExrelSum();
            Ey_avg_local += ( *this )( ipatch )->EMfields->computeEyrelSum();
            Ez_avg_local += ( *this )( ipatch )->EMfields->computeEzrelSum();
        }

        MPI_Allreduce( &Ex_avg_local, &Ex_avg, 1, MPI_DOUBLE, MPI_SUM, MPI_COMM_WORLD );
        MPI_Allreduce( &Ey_avg_local, &Ey_avg, 1, MPI_DOUBLE, MPI_SUM, MPI_COMM_WORLD );
        MPI_Allreduce( &Ez_avg_local, &Ez_avg, 1, MPI_DOUBLE, MPI_SUM, MPI_COMM_WORLD );

        E_Add[0] = -Ex_avg/( ( params.n_space[0]+2 )*( params.n_space[1]+1 )*( params.n_space[2]+1 ) );
        E_Add[1] = -Ey_avg/( ( params.n_space[0]+1 )*( params.n_space[1]+2 )*( params.n_space[2]+1 ) );;
        E_Add[2] = -Ez_avg/( ( params.n_space[0]+1 )*( params.n_space[1]+1 )*( params.n_space[2]+2 ) );;
    } else if( Ex_rel_[0]->dims_.size()==2 ) {
        double Ex_XminYmax = 0.0;
        double Ey_XminYmax = 0.0;
        double Ex_XmaxYmin = 0.0;
        double Ey_XmaxYmin = 0.0;

        //The YmaxXmin patch has Patch coordinates X=0, Y=2^m1-1= number_of_patches[1]-1.
        std::vector<int> xcall( 2, 0 );
        xcall[0] = 0;
        xcall[1] = params.number_of_patches[1]-1;
        int patch_YmaxXmin = domain_decomposition_->getDomainId( xcall );
        //The MPI rank owning it is
        int rank_XminYmax = smpi->hrank( patch_YmaxXmin );
        //The YminXmax patch has Patch coordinates X=2^m0-1= number_of_patches[0]-1, Y=0.
        //Its hindex is
        xcall[0] = params.number_of_patches[0]-1;
        xcall[1] = 0;
        int patch_YminXmax = domain_decomposition_->getDomainId( xcall );
        //The MPI rank owning it is
        int rank_XmaxYmin = smpi->hrank( patch_YminXmax );

        if( smpi->getRank() == rank_XminYmax ) {
            Ex_XminYmax = ( *this )( patch_YmaxXmin-( this->refHindex_ ) )->EMfields->getExrel_XminYmax();
            Ey_XminYmax = ( *this )( patch_YmaxXmin-( this->refHindex_ ) )->EMfields->getEyrel_XminYmax();
        }

        // Xmax-Ymin corner
        if( smpi->getRank() == rank_XmaxYmin ) {
            Ex_XmaxYmin = ( *this )( patch_YminXmax-( this->refHindex_ ) )->EMfields->getExrel_XmaxYmin();
            Ey_XmaxYmin = ( *this )( patch_YminXmax-( this->refHindex_ ) )->EMfields->getEyrel_XmaxYmin();
        }

        MPI_Bcast( &Ex_XminYmax, 1, MPI_DOUBLE, rank_XminYmax, MPI_COMM_WORLD );
        MPI_Bcast( &Ey_XminYmax, 1, MPI_DOUBLE, rank_XminYmax, MPI_COMM_WORLD );

        MPI_Bcast( &Ex_XmaxYmin, 1, MPI_DOUBLE, rank_XmaxYmin, MPI_COMM_WORLD );
        MPI_Bcast( &Ey_XmaxYmin, 1, MPI_DOUBLE, rank_XmaxYmin, MPI_COMM_WORLD );

        //This correction is always done, independantly of the periodicity. Is this correct ?
        E_Add[0] = -0.5*( Ex_XminYmax+Ex_XmaxYmin );
        E_Add[1] = -0.5*( Ey_XminYmax+Ey_XmaxYmin );

#ifdef _3D_LIKE_CENTERING
        double Ex_avg_local( 0. ), Ex_avg( 0. ), Ey_avg_local( 0. ), Ey_avg( 0. );
        for( unsigned int ipatch=0 ; ipatch<this->size() ; ipatch++ ) {
            Ex_avg_local += ( *this )( ipatch )->EMfields->computeExrelSum();
            Ey_avg_local += ( *this )( ipatch )->EMfields->computeEyrelSum();
        }

        MPI_Allreduce( &Ex_avg_local, &Ex_avg, 1, MPI_DOUBLE, MPI_SUM, MPI_COMM_WORLD );
        MPI_Allreduce( &Ey_avg_local, &Ey_avg, 1, MPI_DOUBLE, MPI_SUM, MPI_COMM_WORLD );

        E_Add[0] = -Ex_avg/( ( params.n_space[0]+2 )*( params.n_space[1]+1 ) );
        E_Add[1] = -Ey_avg/( ( params.n_space[0]+1 )*( params.n_space[1]+2 ) );;
#endif

    }

    else if( Ex_rel_[0]->dims_.size()==1 ) {
        double Ex_Xmin = 0.0;
        double Ex_Xmax = 0.0;

        unsigned int rankXmin = 0;
        if( smpi->getRank() == 0 ) {
            //Ex_Xmin = (*Ex1D)(index_bc_min[0]);
            Ex_Xmin = ( *this )( ( 0 )-( this->refHindex_ ) )->EMfields->getExrel_Xmin();
        }
        MPI_Bcast( &Ex_Xmin, 1, MPI_DOUBLE, rankXmin, MPI_COMM_WORLD );

        unsigned int rankXmax = smpi->getSize()-1;
        if( smpi->getRank() == smpi->getSize()-1 ) {
            //Ex_Xmax = (*Ex1D)(index_bc_max[0]);
            Ex_Xmax = ( *this )( ( params.number_of_patches[0]-1 )-( this->refHindex_ ) )->EMfields->getExrel_Xmax();
        }
        MPI_Bcast( &Ex_Xmax, 1, MPI_DOUBLE, rankXmax, MPI_COMM_WORLD );
        E_Add[0] = -0.5*( Ex_Xmin+Ex_Xmax );

#ifdef _3D_LIKE_CENTERING
        double Ex_avg_local( 0. ), Ex_avg( 0. );
        for( unsigned int ipatch=0 ; ipatch<this->size() ; ipatch++ ) {
            Ex_avg_local += ( *this )( ipatch )->EMfields->computeExrelSum();
        }

        MPI_Allreduce( &Ex_avg_local, &Ex_avg, 1, MPI_DOUBLE, MPI_SUM, MPI_COMM_WORLD );

        E_Add[0] = -Ex_avg/( ( params.n_space[0]+2 ) );
#endif

    }

    // Centering electrostatic fields
    for( unsigned int ipatch=0 ; ipatch<this->size() ; ipatch++ ) {
        ( *this )( ipatch )->EMfields->centeringErel( E_Add );
    }

    // compute B and sync
    for( unsigned int ipatch=0 ; ipatch<this->size() ; ipatch++ ) {
        // begin loop on patches
        ( *this )( ipatch )->EMfields->initB_relativistic_Poisson( ( *this )( ipatch ), gamma_mean );
    } // end loop on patches

    SyncVectorPatch::exchangeAlongAllDirectionsNoOMP<double,Field>( Bx_rel_, *this, smpi );
    SyncVectorPatch::finalizeExchangeAlongAllDirectionsNoOMP( Bx_rel_, *this );
    SyncVectorPatch::exchangeAlongAllDirectionsNoOMP<double,Field>( By_rel_, *this, smpi );
    SyncVectorPatch::finalizeExchangeAlongAllDirectionsNoOMP( By_rel_, *this );
    SyncVectorPatch::exchangeAlongAllDirectionsNoOMP<double,Field>( Bz_rel_, *this, smpi );
    SyncVectorPatch::finalizeExchangeAlongAllDirectionsNoOMP( Bz_rel_, *this );


    // Proper spatial centering of the B fields in the Yee Cell through interpolation
    // (from B_rel to B_rel_t_plus_halfdt and B_rel_t_minus_halfdt)
    for( unsigned int ipatch=0 ; ipatch<this->size() ; ipatch++ ) {
        // begin loop on patches
        ( *this )( ipatch )->EMfields->center_fields_from_relativistic_Poisson( ( *this )( ipatch ) );
    } // end loop on patches

    // Re-exchange the properly spatially centered B field
    SyncVectorPatch::exchangeAlongAllDirectionsNoOMP<double,Field>( Bx_rel_t_plus_halfdt_, *this, smpi );
    SyncVectorPatch::finalizeExchangeAlongAllDirectionsNoOMP( Bx_rel_t_plus_halfdt_, *this );
    SyncVectorPatch::exchangeAlongAllDirectionsNoOMP<double,Field>( By_rel_t_plus_halfdt_, *this, smpi );
    SyncVectorPatch::finalizeExchangeAlongAllDirectionsNoOMP( By_rel_t_plus_halfdt_, *this );
    SyncVectorPatch::exchangeAlongAllDirectionsNoOMP<double,Field>( Bz_rel_t_plus_halfdt_, *this, smpi );
    SyncVectorPatch::finalizeExchangeAlongAllDirectionsNoOMP( Bz_rel_t_plus_halfdt_, *this );

    SyncVectorPatch::exchangeAlongAllDirectionsNoOMP<double,Field>( Bx_rel_t_minus_halfdt_, *this, smpi );
    SyncVectorPatch::finalizeExchangeAlongAllDirectionsNoOMP( Bx_rel_t_minus_halfdt_, *this );
    SyncVectorPatch::exchangeAlongAllDirectionsNoOMP<double,Field>( By_rel_t_minus_halfdt_, *this, smpi );
    SyncVectorPatch::finalizeExchangeAlongAllDirectionsNoOMP( By_rel_t_minus_halfdt_, *this );
    SyncVectorPatch::exchangeAlongAllDirectionsNoOMP<double,Field>( Bz_rel_t_minus_halfdt_, *this, smpi );
    SyncVectorPatch::finalizeExchangeAlongAllDirectionsNoOMP( Bz_rel_t_minus_halfdt_, *this );



    MESSAGE( 0, "Summing fields of relativistic species to the grid fields" );
    // sum the fields found  by relativistic Poisson solver to the existing em fields
    // E  = E  + E_rel
    // B  = B  + B_rel_t_plus_halfdt
    // Bm = Bm + B_rel_t_minus_halfdt

    for( unsigned int ipatch=0 ; ipatch<this->size() ; ipatch++ ) {
        // begin loop on patches
        ( *this )( ipatch )->EMfields->sum_rel_fields_to_em_fields( ( *this )( ipatch ) );
    } // end loop on patches

    // Exchange the fields after the addition of the relativistic species fields
    SyncVectorPatch::exchangeAlongAllDirectionsNoOMP<double,Field>( Ex_, *this, smpi );
    SyncVectorPatch::finalizeExchangeAlongAllDirectionsNoOMP( Ex_, *this );
    SyncVectorPatch::exchangeAlongAllDirectionsNoOMP<double,Field>( Ey_, *this, smpi );
    SyncVectorPatch::finalizeExchangeAlongAllDirectionsNoOMP( Ey_, *this );
    SyncVectorPatch::exchangeAlongAllDirectionsNoOMP<double,Field>( Ez_, *this, smpi );
    SyncVectorPatch::finalizeExchangeAlongAllDirectionsNoOMP( Ez_, *this );
    SyncVectorPatch::exchangeAlongAllDirectionsNoOMP<double,Field>( Bx_, *this, smpi );
    SyncVectorPatch::finalizeExchangeAlongAllDirectionsNoOMP( Bx_, *this );
    SyncVectorPatch::exchangeAlongAllDirectionsNoOMP<double,Field>( By_, *this, smpi );
    SyncVectorPatch::finalizeExchangeAlongAllDirectionsNoOMP( By_, *this );
    SyncVectorPatch::exchangeAlongAllDirectionsNoOMP<double,Field>( Bz_, *this, smpi );
    SyncVectorPatch::finalizeExchangeAlongAllDirectionsNoOMP( Bz_, *this );
    SyncVectorPatch::exchangeAlongAllDirectionsNoOMP<double,Field>( Bx_m, *this, smpi );
    SyncVectorPatch::finalizeExchangeAlongAllDirectionsNoOMP( Bx_m, *this );
    SyncVectorPatch::exchangeAlongAllDirectionsNoOMP<double,Field>( By_m, *this, smpi );
    SyncVectorPatch::finalizeExchangeAlongAllDirectionsNoOMP( By_m, *this );
    SyncVectorPatch::exchangeAlongAllDirectionsNoOMP<double,Field>( Bz_m, *this, smpi );
    SyncVectorPatch::finalizeExchangeAlongAllDirectionsNoOMP( Bz_m, *this );

    MESSAGE( 0, "Fields of relativistic species initialized" );
    //!\todo Reduce to find global max
    //if (smpi->isMaster())
    //  MESSAGE(1,"Relativistic Poisson equation solved. Maximum err = ");

    //ptimer.update();
    //MESSAGE("Time in Relativistic Poisson : " << ptimer.getTime() );


    //ptimer.update();
    //MESSAGE("Time in Relativistic Poisson : " << ptimer.getTime() );
    MESSAGE( "Relativistic Poisson finished" );

} // END solveRelativisticPoisson



void VectorPatch::solveRelativisticPoissonAM( Params &params, SmileiMPI *smpi, double time_primal )
{

    //Timer ptimer("global");
    //ptimer.init(smpi);
    //ptimer.restart();

    // Assumption: one or more species move in vacuum with mean lorentz gamma factor gamma_mean in the x direction,
    // with low energy spread.
    // The electromagnetic fields of this species can be initialized solving a Poisson-like problem (here informally
    // referred to as "relativistic Poisson problem") and then performing a Lorentz back-transformation to find the
    // electromagnetic fields of the species in the lab frame.
    // See for example https://doi.org/10.1016/j.nima.2016.02.043 for more details
    // In case of non-monoenergetic relativistic distribution (NOT IMPLEMENTED AT THE MOMENT), the linearity of Maxwell's equations can be exploited:
    // divide the species in quasi-monoenergetic bins with gamma_i and repeat the same procedure for described above
    // for all bins. Finally, in the laboratory frame sum all the fields of the various energy-bin ensembles of particles.

    // All the parameters for the Poisson problem (e.g. maximum iteration) are the same used in the namelist
    // for the traditional Poisson problem

    // compute gamma_mean for the species for which the field is initialized
    double s_gamma( 0. );
    uint64_t nparticles( 0 );
    for( unsigned int ispec=0 ; ispec<( *this )( 0 )->vecSpecies.size() ; ispec++ ) {
        if( species( 0, ispec )->relativistic_field_initialization_ ) {
            for( unsigned int ipatch=0 ; ipatch<this->size() ; ipatch++ ) {
                if( (int)(time_primal/params.timestep)==species( ipatch, ispec )->iter_relativistic_initialization_ ) {
                    s_gamma += species( ipatch, ispec )->sumGamma();
                    nparticles += species( ipatch, ispec )->getNbrOfParticles();
                }
            }
        }
    }
    double gamma_global( 0. );
    MPI_Allreduce( &s_gamma, &gamma_global, 1, MPI_DOUBLE, MPI_SUM, MPI_COMM_WORLD );
    uint64_t nparticles_global( 0 );
    MPI_Allreduce( &nparticles, &nparticles_global, 1, MPI_UNSIGNED_LONG_LONG, MPI_SUM, MPI_COMM_WORLD );
    MESSAGE( "GAMMA = " << gamma_global/( double )nparticles_global );

    //Timer ptimer("global");
    //ptimer.init(smpi);
    //ptimer.restart();

    double gamma_mean = gamma_global/( double )nparticles_global;

    unsigned int iteration_max = params.relativistic_poisson_max_iteration;
    double           error_max = params.relativistic_poisson_max_error;
    unsigned int iteration=0;

    // Init & Store internal data (phi, r, p, Ap) per patch
    double rnew_dot_rnew_localAM_( 0. );
    double rnew_dot_rnewAM_( 0. );


    for( unsigned int ipatch=0 ; ipatch<this->size() ; ipatch++ ) {
        ( *this )( ipatch )->EMfields->initPoisson( ( *this )( ipatch ) );
        ( *this )( ipatch )->EMfields->initRelativisticPoissonFields( ( *this )( ipatch ) );
    }

    std::vector<Field *> El_;
    std::vector<Field *> Er_;
    std::vector<Field *> Et_;
    std::vector<Field *> Bl_;
    std::vector<Field *> Br_;
    std::vector<Field *> Bt_;
    std::vector<Field *> Bl_m;
    std::vector<Field *> Br_m;
    std::vector<Field *> Bt_m;

    std::vector<Field *> El_rel_;
    std::vector<Field *> Er_rel_;
    std::vector<Field *> Et_rel_;
    std::vector<Field *> Bl_rel_;
    std::vector<Field *> Br_rel_;
    std::vector<Field *> Bt_rel_;

    std::vector<Field *> Bl_rel_t_plus_halfdt_;
    std::vector<Field *> Br_rel_t_plus_halfdt_;
    std::vector<Field *> Bt_rel_t_plus_halfdt_;
    std::vector<Field *> Bl_rel_t_minus_halfdt_;
    std::vector<Field *> Br_rel_t_minus_halfdt_;
    std::vector<Field *> Bt_rel_t_minus_halfdt_;

    std::vector<Field *> Ap_AM_;

    // For each mode, repeat the initialization procedure
    // (the relativistic Poisson equation is linear, so it can be decomposed in azimuthal modes)
    for( unsigned int imode=0 ; imode<params.nmodes_rel_field_init ; imode++ ) {

        // init Phi, r, p values
        for( unsigned int ipatch=0 ; ipatch<this->size() ; ipatch++ ) {
            ElectroMagnAM *emAM = static_cast<ElectroMagnAM *>( ( *this )( ipatch )->EMfields );
            emAM->initPoisson_init_phi_r_p_Ap( ( *this )( ipatch ), imode );
            rnew_dot_rnew_localAM_ += emAM->compute_r();
        }

        MPI_Allreduce( &rnew_dot_rnew_localAM_, &rnew_dot_rnewAM_, 1, MPI_DOUBLE, MPI_SUM, MPI_COMM_WORLD );

        for( unsigned int ipatch=0 ; ipatch<this->size() ; ipatch++ ) {
            ElectroMagnAM *emAM = static_cast<ElectroMagnAM *>( ( *this )( ipatch )->EMfields );
            El_.push_back( emAM->El_[imode] );
            Er_.push_back( emAM->Er_[imode] );
            Et_.push_back( emAM->Et_[imode] );
            Bl_.push_back( emAM->Bl_[imode] );
            Br_.push_back( emAM->Br_[imode] );
            Bt_.push_back( emAM->Bt_[imode] );
            Bl_m.push_back( emAM->Bl_m[imode] );
            Br_m.push_back( emAM->Br_m[imode] );
            Bt_m.push_back( emAM->Bt_m[imode] );
            El_rel_.push_back( emAM->El_rel_ );
            Er_rel_.push_back( emAM->Er_rel_ );
            Et_rel_.push_back( emAM->Et_rel_ );
            Bl_rel_.push_back( emAM->Bl_rel_ );
            Br_rel_.push_back( emAM->Br_rel_ );
            Bt_rel_.push_back( emAM->Bt_rel_ );
            Bl_rel_t_plus_halfdt_.push_back( emAM->Bl_rel_t_plus_halfdt_ );
            Br_rel_t_plus_halfdt_.push_back( emAM->Br_rel_t_plus_halfdt_ );
            Bt_rel_t_plus_halfdt_.push_back( emAM->Bt_rel_t_plus_halfdt_);
            Bl_rel_t_minus_halfdt_.push_back( emAM->Bl_rel_t_minus_halfdt_ );
            Br_rel_t_minus_halfdt_.push_back( emAM->Br_rel_t_minus_halfdt_ );
            Bt_rel_t_minus_halfdt_.push_back( emAM->Bt_rel_t_minus_halfdt_ );

            Ap_AM_.push_back( emAM->Ap_AM_ );
        }

        // unsigned int nx_p2_global = ( params.n_space_global[0]+1 );
        // if( El_rel_[0]->dims_.size()>1 ) {
        //     nx_p2_global *= ( params.n_space_global[1]+1 );
        //     if( El_rel_[0]->dims_.size()>2 ) {
        //         nx_p2_global *= ( params.n_space_global[2]+1 );
        //     }
        // }

        // compute control parameter
        double norm2_source_term = sqrt( std::abs(rnew_dot_rnewAM_) );
        double ctrl = sqrt( std::abs(rnew_dot_rnewAM_) ) / norm2_source_term; // initially is equal to one

        // ---------------------------------------------------------
        // Starting iterative loop for the conjugate gradient method
        // ---------------------------------------------------------
        if( smpi->isMaster() ) {
            DEBUG( "Starting iterative loop for CG method for the mode "<<imode );
        }

        iteration = 0;//MESSAGE("Initial error parameter (must be 1) : "<<ctrl);
        while( ( ctrl > error_max ) && ( iteration<iteration_max ) ) {
            iteration++;

            if( ( smpi->isMaster() ) && ( iteration%1000==0 ) ) {
                MESSAGE( "iteration " << iteration << " started with control parameter ctrl = " << 1.0e22*ctrl << " x 1.e-22" );
            }

            // scalar product of the residual
            double r_dot_rAM_ = rnew_dot_rnewAM_;

            for( unsigned int ipatch=0 ; ipatch<this->size() ; ipatch++ ) {
                ElectroMagnAM *emAM = static_cast<ElectroMagnAM *>( ( *this )( ipatch )->EMfields );
                emAM->compute_Ap_relativistic_Poisson_AM( ( *this )( ipatch ), gamma_mean, imode );
            }

            // Exchange Ap_ (intra & extra MPI)
            SyncVectorPatch::exchangeAlongAllDirectionsNoOMP<complex<double>,cField>( Ap_AM_, *this, smpi );
            SyncVectorPatch::finalizeExchangeAlongAllDirectionsNoOMP( Ap_AM_, *this );


            // scalar product p.Ap
            std::complex<double> p_dot_ApAM_       = 0.0;
            std::complex<double> p_dot_Ap_localAM_ = 0.0;
            for( unsigned int ipatch=0 ; ipatch<this->size() ; ipatch++ ) {
                ElectroMagnAM *emAM = static_cast<ElectroMagnAM *>( ( *this )( ipatch )->EMfields );
                p_dot_Ap_localAM_ += emAM->compute_pAp_AM();
            }
            MPI_Allreduce( &p_dot_Ap_localAM_, &p_dot_ApAM_, 2, MPI_DOUBLE, MPI_SUM, MPI_COMM_WORLD );


            // compute new potential and residual
            for( unsigned int ipatch=0 ; ipatch<this->size() ; ipatch++ ) {
                ElectroMagnAM *emAM = static_cast<ElectroMagnAM *>( ( *this )( ipatch )->EMfields );
                emAM->update_pand_r_AM( r_dot_rAM_, p_dot_ApAM_ );
            }

            // compute new residual norm
            rnew_dot_rnewAM_       = 0.0;
            rnew_dot_rnew_localAM_ = 0.0;
            for( unsigned int ipatch=0 ; ipatch<this->size() ; ipatch++ ) {
                ElectroMagnAM *emAM = static_cast<ElectroMagnAM *>( ( *this )( ipatch )->EMfields );
                rnew_dot_rnew_localAM_ += emAM->compute_r();
            }
            MPI_Allreduce( &rnew_dot_rnew_localAM_, &rnew_dot_rnewAM_, 1, MPI_DOUBLE, MPI_SUM, MPI_COMM_WORLD );
            if( smpi->isMaster() ) {
                DEBUG( "new residual norm: rnew_dot_rnew = " << rnew_dot_rnewAM_ );
            }

            // compute new directio
            for( unsigned int ipatch=0 ; ipatch<this->size() ; ipatch++ ) {
                ElectroMagnAM *emAM = static_cast<ElectroMagnAM *>( ( *this )( ipatch )->EMfields );
                emAM->update_p( rnew_dot_rnewAM_, r_dot_rAM_ );
            }

            // compute control parameter

            ctrl = sqrt( std::abs(rnew_dot_rnewAM_) )/norm2_source_term;
            if( smpi->isMaster() ) {
                DEBUG( "iteration " << iteration << " done, exiting with control parameter ctrl = " << 1.0e22*ctrl << " x 1.e-22" );
            }

        }//End of the iterative loop


        // --------------------------------
        // Status of the solver convergence
        // --------------------------------
        if( iteration_max>0 && iteration == iteration_max ) {
            if( smpi->isMaster() )
                WARNING( "Relativistic Poisson solver did not converge: reached maximum iteration number: " << iteration
                         << ", relative err is ctrl = " << 1.0e22*ctrl << "x 1.e-22" );
        } else {
            if( smpi->isMaster() )
                MESSAGE( 1, "Relativistic Poisson solver converged at iteration: " << iteration
                         << ", relative err is ctrl = " << 1.0e22*ctrl << " x 1.e-22" );
        }

        // ------------------------------------------
        // Compute the electromagnetic fields E and B
        // ------------------------------------------

        // sync the potential
        //SyncVectorPatch::exchange( (*this)(ipatch)->EMfields->phi_, *this, smpi );
        //SyncVectorPatch::finalizeexchange( (*this)(ipatch)->EMfields->phi_, *this );

        // compute E and sync
        for( unsigned int ipatch=0 ; ipatch<this->size() ; ipatch++ ) {
            ElectroMagnAM *emAM = static_cast<ElectroMagnAM *>( ( *this )( ipatch )->EMfields );
            // begin loop on patches
            emAM->initE_relativistic_Poisson_AM( ( *this )( ipatch ), gamma_mean, imode );
        } // end loop on patches

        SyncVectorPatch::exchangeAlongAllDirectionsNoOMP<complex<double>,cField>( El_rel_, *this, smpi );
        SyncVectorPatch::finalizeExchangeAlongAllDirectionsNoOMP( El_rel_, *this );
        SyncVectorPatch::exchangeAlongAllDirectionsNoOMP<complex<double>,cField>( Er_rel_, *this, smpi );
        SyncVectorPatch::finalizeExchangeAlongAllDirectionsNoOMP( Er_rel_, *this );
        SyncVectorPatch::exchangeAlongAllDirectionsNoOMP<complex<double>,cField>( Et_rel_, *this, smpi );
        SyncVectorPatch::finalizeExchangeAlongAllDirectionsNoOMP( Et_rel_, *this );

        // compute B and sync
        for( unsigned int ipatch=0 ; ipatch<this->size() ; ipatch++ ) {
            // begin loop on patches
            ElectroMagnAM *emAM = static_cast<ElectroMagnAM *>( ( *this )( ipatch )->EMfields );
            emAM->initB_relativistic_Poisson_AM( ( *this )( ipatch ), gamma_mean );
        } // end loop on patches

        SyncVectorPatch::exchangeAlongAllDirectionsNoOMP<complex<double>,cField>( Bl_rel_, *this, smpi );
        SyncVectorPatch::finalizeExchangeAlongAllDirectionsNoOMP( Bl_rel_, *this );
        SyncVectorPatch::exchangeAlongAllDirectionsNoOMP<complex<double>,cField>( Br_rel_, *this, smpi );
        SyncVectorPatch::finalizeExchangeAlongAllDirectionsNoOMP( Br_rel_, *this );
        SyncVectorPatch::exchangeAlongAllDirectionsNoOMP<complex<double>,cField>( Bt_rel_, *this, smpi );
        SyncVectorPatch::finalizeExchangeAlongAllDirectionsNoOMP( Bt_rel_, *this );


        // Proper spatial centering of the B fields in the Yee Cell through interpolation
        // (from B_rel to B_rel_t_plus_halfdt and B_rel_t_minus_halfdt)
        for( unsigned int ipatch=0 ; ipatch<this->size() ; ipatch++ ) {
            // begin loop on patches
            ElectroMagnAM *emAM = static_cast<ElectroMagnAM *>( ( *this )( ipatch )->EMfields );
            emAM->center_fields_from_relativistic_Poisson_AM( ( *this )( ipatch ) );
        } // end loop on patches

        // Re-exchange the properly spatially centered B field
        SyncVectorPatch::exchangeAlongAllDirectionsNoOMP<complex<double>,cField>( Bl_rel_t_plus_halfdt_, *this, smpi );
        SyncVectorPatch::finalizeExchangeAlongAllDirectionsNoOMP( Bl_rel_t_plus_halfdt_, *this );
        SyncVectorPatch::exchangeAlongAllDirectionsNoOMP<complex<double>,cField>( Br_rel_t_plus_halfdt_, *this, smpi );
        SyncVectorPatch::finalizeExchangeAlongAllDirectionsNoOMP( Br_rel_t_plus_halfdt_, *this );
        SyncVectorPatch::exchangeAlongAllDirectionsNoOMP<complex<double>,cField>( Bt_rel_t_plus_halfdt_, *this, smpi );
        SyncVectorPatch::finalizeExchangeAlongAllDirectionsNoOMP( Bt_rel_t_plus_halfdt_, *this );

        SyncVectorPatch::exchangeAlongAllDirectionsNoOMP<complex<double>,cField>( Bl_rel_t_minus_halfdt_, *this, smpi );
        SyncVectorPatch::finalizeExchangeAlongAllDirectionsNoOMP( Bl_rel_t_minus_halfdt_, *this );
        SyncVectorPatch::exchangeAlongAllDirectionsNoOMP<complex<double>,cField>( Br_rel_t_minus_halfdt_, *this, smpi );
        SyncVectorPatch::finalizeExchangeAlongAllDirectionsNoOMP( Br_rel_t_minus_halfdt_, *this );
        SyncVectorPatch::exchangeAlongAllDirectionsNoOMP<complex<double>,cField>( Bt_rel_t_minus_halfdt_, *this, smpi );
        SyncVectorPatch::finalizeExchangeAlongAllDirectionsNoOMP( Bt_rel_t_minus_halfdt_, *this );


        MESSAGE( 0, "Summing fields of relativistic species to the grid fields" );
        // sum the fields found  by relativistic Poisson solver to the existing em fields
        // E  = E  + E_rel
        // B  = B  + B_rel_t_plus_halfdt
        // Bm = Bm + B_rel_t_minus_halfdt

        for( unsigned int ipatch=0 ; ipatch<this->size() ; ipatch++ ) {
            // begin loop on patches
            ElectroMagnAM *emAM = static_cast<ElectroMagnAM *>( ( *this )( ipatch )->EMfields );
            emAM->sum_rel_fields_to_em_fields_AM( ( *this )( ipatch ), params, imode );
        } // end loop on patches


        // clean the auxiliary vectors for the present azimuthal mode
        for( unsigned int ipatch=0 ; ipatch<this->size() ; ipatch++ ) {

            El_.pop_back();
            Er_.pop_back();
            Et_.pop_back();
            Bl_.pop_back();
            Br_.pop_back();
            Bt_.pop_back();
            Bl_m.pop_back();
            Br_m.pop_back();
            Bt_m.pop_back();
            El_rel_.pop_back();
            Er_rel_.pop_back();
            Et_rel_.pop_back();
            Bl_rel_.pop_back();
            Br_rel_.pop_back();
            Bt_rel_.pop_back();
            Bl_rel_t_plus_halfdt_.pop_back();
            Br_rel_t_plus_halfdt_.pop_back();
            Bt_rel_t_plus_halfdt_.pop_back();
            Bl_rel_t_minus_halfdt_.pop_back();
            Br_rel_t_minus_halfdt_.pop_back();
            Bt_rel_t_minus_halfdt_.pop_back();

            Ap_AM_.pop_back();

        }

    }  // end loop on the modes

    for( unsigned int ipatch=0 ; ipatch<this->size() ; ipatch++ ) {
        ElectroMagnAM *emAM = static_cast<ElectroMagnAM *>( ( *this )( ipatch )->EMfields );
        emAM->delete_phi_r_p_Ap( ( *this )( ipatch ) );
        emAM->delete_relativistic_fields( ( *this )( ipatch ) );
    }

    // // Exchange the fields after the addition of the relativistic species fields
    for( unsigned int imode = 0 ; imode < params.nmodes_rel_field_init ; imode++ ) {
        SyncVectorPatch::exchangeE( params, ( *this ), imode, smpi );
        SyncVectorPatch::finalizeexchangeE( params, ( *this ), imode ); // disable async, because of tags which is the same for all modes
    }
    for( unsigned int imode = 0 ; imode < params.nmodes_rel_field_init ; imode++ ) {
        SyncVectorPatch::exchangeB( params, ( *this ), imode, smpi );
        SyncVectorPatch::finalizeexchangeB( params, ( *this ), imode ); // disable async, because of tags which is the same for all modes
    }

    MESSAGE( 0, "Fields of relativistic species initialized" );
    //!\todo Reduce to find global max
    //if (smpi->isMaster())
    //  MESSAGE(1,"Relativistic Poisson equation solved. Maximum err = ");

    //ptimer.update();
    //MESSAGE("Time in Relativistic Poisson : " << ptimer.getTime() );


    //ptimer.update();
    //MESSAGE("Time in Relativistic Poisson : " << ptimer.getTime() );
    MESSAGE( "Relativistic Poisson finished" );



}

// ---------------------------------------------------------------------------------------------------------------------
// ---------------------------------------------------------------------------------------------------------------------
// ----------------------------------------------    BALANCING METHODS    ----------------------------------------------
// ---------------------------------------------------------------------------------------------------------------------
// ---------------------------------------------------------------------------------------------------------------------


void VectorPatch::loadBalance( Params &params, double time_dual, SmileiMPI *smpi, SimWindow *simWindow, unsigned int itime )
{

    // Compute new patch distribution
    smpi->recompute_patch_count( params, *this, time_dual );

    // Create empty patches according to this new distribution
    this->createPatches( params, smpi, simWindow );

    // Proceed to patch exchange, and delete patch which moved
    this->exchangePatches( smpi, params );

    // Tell that the patches moved this iteration (needed for probes)
    lastIterationPatchesMoved = itime;

}


// ---------------------------------------------------------------------------------------------------------------------
// Explicits patch movement regarding new patch distribution stored in smpi->patch_count
//   - compute send_patch_id_
//   - compute recv_patch_id_
//   - create empty (not really, created like at t0) new patch in recv_patches_
// ---------------------------------------------------------------------------------------------------------------------
void VectorPatch::createPatches( Params &params, SmileiMPI *smpi, SimWindow *simWindow )
{
    unsigned int n_moved( 0 );
    recv_patches_.resize( 0 );

    // Set Index of the 1st patch of the vector yet on current MPI rank
    // Is this really necessary ? It should be done already ...
    refHindex_ = ( *this )( 0 )->Hindex();

    // Current number of patch
    int nPatches_now = this->size() ;

    // When going to openMP, these two vectors must be stored by patch and not by vectorPatch.
    recv_patch_id_.clear();
    send_patch_id_.clear();

    // istart = Index of the futur 1st patch
    int istart( 0 );
    for( int irk=0 ; irk<smpi->getRank() ; irk++ ) {
        istart += smpi->patch_count[irk];
    }

    // recv_patch_id_ = vector of the hindex this process must own at the end of the exchange.
    for( int ipatch=0 ; ipatch<smpi->patch_count[smpi->getRank()] ; ipatch++ ) {
        recv_patch_id_.push_back( istart+ipatch );
    }


    // Loop on current patches to define patch to send
    for( int ipatch=0 ; ipatch < nPatches_now ; ipatch++ ) {
        //if  current hindex     <  future refHindex   OR      current hindex > future last hindex...
        if( ( refHindex_+ipatch < recv_patch_id_[0] ) || ( refHindex_+ipatch > recv_patch_id_.back() ) ) {
            // Put this patch in the send list.
            send_patch_id_.push_back( ipatch );
        }
    }


    // Backward loop on future patches to define suppress patch in receive list
    // before this loop, recv_patch_id_ stores all patches index define in SmileiMPI::patch_count
    int existing_patch_id = -1;
    for( int ipatch=recv_patch_id_.size()-1 ; ipatch>=0 ; ipatch-- ) {
        //if    future patch hindex  >= current refHindex AND  future patch hindex <= current last hindex
        if( ( recv_patch_id_[ipatch]>=refHindex_ ) && ( recv_patch_id_[ipatch] <= refHindex_ + nPatches_now - 1 ) ) {
            //Store an existing patch id for cloning.
            existing_patch_id = recv_patch_id_[ipatch];
            //Remove this patch from the receive list because I already own it.
            recv_patch_id_.erase( recv_patch_id_.begin()+ipatch );
        }
    }


    // Get an existing patch that will be used for cloning
    if( existing_patch_id<0 ) {
        ERROR( "No patch to clone. This should never happen!" );
    }
    Patch *existing_patch = ( *this )( existing_patch_id-refHindex_ );


    // Create new Patches
    n_moved = simWindow->getNmoved();
    // Store in local vector future patches
    // Loop on the patches I have to receive and do not already own.
    for( unsigned int ipatch=0 ; ipatch < recv_patch_id_.size() ; ipatch++ ) {
        // density profile is initializes as if t = 0 !
        // Species will be cleared when, nbr of particles will be known
        // Creation of a new patch, ready to receive its content from MPI neighbours.
        Patch *newPatch = PatchesFactory::clone( existing_patch, params, smpi, domain_decomposition_, recv_patch_id_[ipatch], n_moved, false );
        newPatch->finalizeMPIenvironment( params );
        //Store pointers to newly created patch in recv_patches_.
        recv_patches_.push_back( newPatch );
    }


} // END createPatches


// ---------------------------------------------------------------------------------------------------------------------
// Exchange patches, based on createPatches initialization
//   take care of reinitialize patch master and diag file managment
// ---------------------------------------------------------------------------------------------------------------------
void VectorPatch::exchangePatches( SmileiMPI *smpi, Params &params )
{

    int newMPIrank = smpi->getRank() -1;
    int oldMPIrank = smpi->getRank() -1;
    int istart = 0;

    for( int irk=0 ; irk<smpi->getRank() ; irk++ ) {
        istart += smpi->patch_count[irk];
    }
    //tags keep track of the number of patches sent and received to/from the left and right.
    //This works because send and receive operations are queued in the same index increasing order.
    //left and right refers to previous and next MPI process ranks.
    int tagsend_right = 0;
    int tagsend_left = 0;
    int tagrecv_left = 0;
    int tagrecv_right = 0;
    int tag=0;


    // Send particles
    for( unsigned int ipatch=0 ; ipatch < send_patch_id_.size() ; ipatch++ ) {
        // locate rank which will own send_patch_id_[ipatch]
        // We assume patches are only exchanged with neighbours.
        // Once all patches supposed to be sent to the left are done, we send the rest to the right.
        // if hindex of patch to be sent      >  future hindex of the first patch owned by this process
        if( send_patch_id_[ipatch]+refHindex_ > istart ) {
            newMPIrank = smpi->getRank() + 1;
            tag = tagsend_right*nrequests;
            tagsend_right ++;
        } else {
            tag = tagsend_left*nrequests;
            tagsend_left ++;
        }
        int irequest = 0;
        smpi->isend_species( ( *this )( send_patch_id_[ipatch] ), newMPIrank, irequest, tag, params );
    }

    for( unsigned int ipatch=0 ; ipatch < recv_patch_id_.size() ; ipatch++ ) {
        //if  hindex of patch to be received > first hindex actually owned, that means it comes from the next MPI process and not from the previous anymore.
        if( recv_patch_id_[ipatch] > refHindex_ ) {
            oldMPIrank = smpi->getRank() + 1;
            tag = tagrecv_right*nrequests;
            tagrecv_right ++;
        } else {
            tag = tagrecv_left*nrequests;
            tagrecv_left ++;
        }
        smpi->recv_species( recv_patches_[ipatch], oldMPIrank, tag, params );
    }


    for( unsigned int ipatch=0 ; ipatch < send_patch_id_.size() ; ipatch++ ) {
        smpi->waitall( ( *this )( send_patch_id_[ipatch] ) );
    }

    smpi->barrier();


    // Split the exchangePatches process to avoid deadlock with OpenMPI (observed with OpenMPI on Irene and Poicnare, not with IntelMPI)
    newMPIrank = smpi->getRank() -1;
    oldMPIrank = smpi->getRank() -1;


    // Send fields
    for( unsigned int ipatch=0 ; ipatch < send_patch_id_.size() ; ipatch++ ) {
        // locate rank which will own send_patch_id_[ipatch]
        // We assume patches are only exchanged with neighbours.
        // Once all patches supposed to be sent to the left are done, we send the rest to the right.
        // if hindex of patch to be sent      >  future hindex of the first patch owned by this process
        if( send_patch_id_[ipatch]+refHindex_ > istart ) {
            newMPIrank = smpi->getRank() + 1;
            tag = tagsend_right;
            tagsend_right ++;
        } else {
            tag = tagsend_left;
            tagsend_left ++;
        }
        int irequest = 0;
        smpi->isend_fields( ( *this )( send_patch_id_[ipatch] ), newMPIrank, irequest, tag*nrequests, params );
    }

    for( unsigned int ipatch=0 ; ipatch < recv_patch_id_.size() ; ipatch++ ) {
        //if  hindex of patch to be received > first hindex actually owned, that means it comes from the next MPI process and not from the previous anymore.
        if( recv_patch_id_[ipatch] > refHindex_ ) {
            oldMPIrank = smpi->getRank() + 1;
            tag = tagrecv_right;
            tagrecv_right ++;
        } else {
            tag = tagrecv_left;
            tagrecv_left ++;
        }
        int patch_tag = tag * nrequests;
        smpi->recv_fields( recv_patches_[ipatch], oldMPIrank, patch_tag, params );
    }


    for( unsigned int ipatch=0 ; ipatch < send_patch_id_.size() ; ipatch++ ) {
        smpi->waitall( ( *this )( send_patch_id_[ipatch] ) );
    }

    smpi->barrier();


    //Delete sent patches
    int nPatchSend( send_patch_id_.size() );
    for( int ipatch=nPatchSend-1 ; ipatch>=0 ; ipatch-- ) {
        //Ok while at least 1 old patch stay inon current CPU
        delete( *this )( send_patch_id_[ipatch] );
        patches_[ send_patch_id_[ipatch] ] = NULL;
        patches_.erase( patches_.begin() + send_patch_id_[ipatch] );

    }

    if( params.vectorization_mode == "on" ) {
        // vectorization or cell sorting
        // Recompute the cell keys and sort  frozen particles
        for( unsigned int ipatch=0 ; ipatch<recv_patch_id_.size() ; ipatch++ ) {
            for( unsigned int ispec=0 ; ispec< recv_patches_[ipatch]->vecSpecies.size() ; ispec++ ) {
                    dynamic_cast<SpeciesV *>( recv_patches_[ipatch]->vecSpecies[ispec] )->computeParticleCellKeys( params );
                    dynamic_cast<SpeciesV *>( recv_patches_[ipatch]->vecSpecies[ispec] )->sortParticles( params, recv_patches_[ipatch] );
            }
        }
    } else if( params.vectorization_mode == "adaptive_mixed_sort" ) {
        // adaptive vectorization -- mixed sort
        // Recompute the cell keys before the next step and configure operators
        for( unsigned int ipatch=0 ; ipatch<recv_patch_id_.size() ; ipatch++ ) {
            for( unsigned int ispec=0 ; ispec< recv_patches_[ipatch]->vecSpecies.size() ; ispec++ ) {
                if( dynamic_cast<SpeciesVAdaptiveMixedSort *>( recv_patches_[ipatch]->vecSpecies[ispec] ) ) {
                    dynamic_cast<SpeciesVAdaptiveMixedSort *>( recv_patches_[ipatch]->vecSpecies[ispec] )->computeParticleCellKeys( params );
                    dynamic_cast<SpeciesVAdaptiveMixedSort *>( recv_patches_[ipatch]->vecSpecies[ispec] )->reconfigure_operators( params, recv_patches_[ipatch] );
                }
            }
        }
    } else if( params.vectorization_mode == "adaptive" ) {
        // adaptive vectorization --  always sort
        // Recompute the cell keys before the next step and configure operators
        for( unsigned int ipatch=0 ; ipatch<recv_patch_id_.size() ; ipatch++ ) {
            for( unsigned int ispec=0 ; ispec< recv_patches_[ipatch]->vecSpecies.size() ; ispec++ ) {
                if( dynamic_cast<SpeciesVAdaptive *>( recv_patches_[ipatch]->vecSpecies[ispec] ) ) {
                    dynamic_cast<SpeciesVAdaptive *>( recv_patches_[ipatch]->vecSpecies[ispec] )->computeParticleCellKeys( params );
                    dynamic_cast<SpeciesVAdaptive *>( recv_patches_[ipatch]->vecSpecies[ispec] )->reconfigure_operators( params, recv_patches_[ipatch] );
                }
            }
        }
    }

    //Put received patches in the global vecPatches
    for( unsigned int ipatch=0 ; ipatch<recv_patch_id_.size() ; ipatch++ ) {
        if( recv_patch_id_[ipatch] > refHindex_ ) {
            patches_.push_back( recv_patches_[ipatch] );
        } else {
            patches_.insert( patches_.begin()+ipatch, recv_patches_[ipatch] );
        }
    }
    recv_patches_.clear();

    for( unsigned int ipatch=0 ; ipatch<patches_.size() ; ipatch++ ) {
        ( *this )( ipatch )->updateMPIenv( smpi );
    }
    this->setRefHindex() ;
    updateFieldList( smpi ) ;

} // END exchangePatches

// ---------------------------------------------------------------------------------------------------------------------
// Write in a file patches communications
//   - Send/Recv MPI rank
//   - Send/Recv patch Id
// ---------------------------------------------------------------------------------------------------------------------
void VectorPatch::outputExchanges( SmileiMPI *smpi )
{
    ofstream output_file;
    ostringstream name( "" );
    name << "debug_output"<<smpi->getRank()<<".txt" ;
    output_file.open( name.str().c_str(), std::ofstream::out | std::ofstream::app );
    int newMPIrank, oldMPIrank;
    newMPIrank = smpi->getRank() -1;
    oldMPIrank = smpi->getRank() -1;
    int istart( 0 );
    for( int irk=0 ; irk<smpi->getRank() ; irk++ ) {
        istart += smpi->patch_count[irk];
    }
    for( unsigned int ipatch=0 ; ipatch < send_patch_id_.size() ; ipatch++ ) {
        if( send_patch_id_[ipatch]+refHindex_ > istart ) {
            newMPIrank = smpi->getRank() + 1;
        }
        output_file << "Rank " << smpi->getRank() << " sending patch " << send_patch_id_[ipatch]+refHindex_ << " to " << newMPIrank << endl;
    }
    for( unsigned int ipatch=0 ; ipatch < recv_patch_id_.size() ; ipatch++ ) {
        if( recv_patch_id_[ipatch] > refHindex_ ) {
            oldMPIrank = smpi->getRank() + 1;
        }
        output_file << "Rank " << smpi->getRank() << " receiving patch " << recv_patch_id_[ipatch] << " from " << oldMPIrank << endl;
    }
    output_file << "NEXT" << endl;
    output_file.close();
} // END outputExchanges

//! Resize vector of field*
void VectorPatch::updateFieldList( SmileiMPI *smpi )
{
    int nDim( 0 );
    if( !dynamic_cast<ElectroMagnAM *>( patches_[0]->EMfields ) ) {
        nDim = patches_[0]->EMfields->Ex_->dims_.size();
    } else {
        nDim = static_cast<ElectroMagnAM *>( patches_[0]->EMfields )->El_[0]->dims_.size();
    }
    densities.resize( 3*size() ) ; // Jx + Jy + Jz

    //                          1D  2D  3D
    Bs0.resize( 2*size() ) ; //  2   2   2
    Bs1.resize( 2*size() ) ; //  0   2   2
    Bs2.resize( 2*size() ) ; //  0   0   2

    densitiesLocalx.clear();
    densitiesLocaly.clear();
    densitiesLocalz.clear();
    densitiesMPIx.clear();
    densitiesMPIy.clear();
    densitiesMPIz.clear();
    LocalxIdx.clear();
    LocalyIdx.clear();
    LocalzIdx.clear();
    MPIxIdx.clear();
    MPIyIdx.clear();
    MPIzIdx.clear();

    if( !dynamic_cast<ElectroMagnAM *>( patches_[0]->EMfields ) ) {

        listJx_.resize( size() ) ;
        listJy_.resize( size() ) ;
        listJz_.resize( size() ) ;
        listrho_.resize( size() ) ;
        listEx_.resize( size() ) ;
        listEy_.resize( size() ) ;
        listEz_.resize( size() ) ;
        listBx_.resize( size() ) ;
        listBy_.resize( size() ) ;
        listBz_.resize( size() ) ;

        if( patches_[0]->EMfields->envelope != NULL ) {
            listA_.resize( size() ) ;
            listA0_.resize( size() ) ;
            listEnvEx_.resize( size() ) ;
            // listEnvE_.resize( size() ) ;
            // listEnvA_.resize( size() ) ;
            // listPhi_.resize( size() ) ;
            // listPhi0_.resize( size() ) ;
            listGradPhix_.resize( size() ) ;
            listGradPhiy_.resize( size() ) ;
            listGradPhiz_.resize( size() ) ;
            listGradPhix0_.resize( size() ) ;
            listGradPhiy0_.resize( size() ) ;
            listGradPhiz0_.resize( size() ) ;
            listEnv_Chi_.resize( size() ) ;
        }

        for( unsigned int ipatch=0 ; ipatch < size() ; ipatch++ ) {
            listJx_[ipatch] = patches_[ipatch]->EMfields->Jx_ ;
            listJy_[ipatch] = patches_[ipatch]->EMfields->Jy_ ;
            listJz_[ipatch] = patches_[ipatch]->EMfields->Jz_ ;
            listrho_[ipatch] =patches_[ipatch]->EMfields->rho_;
            listEx_[ipatch] = patches_[ipatch]->EMfields->Ex_ ;
            listEy_[ipatch] = patches_[ipatch]->EMfields->Ey_ ;
            listEz_[ipatch] = patches_[ipatch]->EMfields->Ez_ ;
            listBx_[ipatch] = patches_[ipatch]->EMfields->Bx_ ;
            listBy_[ipatch] = patches_[ipatch]->EMfields->By_ ;
            listBz_[ipatch] = patches_[ipatch]->EMfields->Bz_ ;
        }
        if( patches_[0]->EMfields->envelope != NULL ) {
            for( unsigned int ipatch=0 ; ipatch < size() ; ipatch++ ) {
                listA_[ipatch]         = patches_[ipatch]->EMfields->envelope->A_ ;
                listA0_[ipatch]        = patches_[ipatch]->EMfields->envelope->A0_ ;
                listEnvEx_[ipatch]      = patches_[ipatch]->EMfields->Env_Ex_abs_ ;
                // listEnvE_[ipatch]      = patches_[ipatch]->EMfields->Env_E_abs_ ;
                // listEnvA_[ipatch]      = patches_[ipatch]->EMfields->Env_A_abs_ ;
                // listPhi_[ipatch]       = patches_[ipatch]->EMfields->envelope->Phi_ ;
                // listPhi0_[ipatch]      = patches_[ipatch]->EMfields->envelope->Phi_m ;
                listGradPhix_[ipatch]  = patches_[ipatch]->EMfields->envelope->GradPhix_ ;
                listGradPhiy_[ipatch]  = patches_[ipatch]->EMfields->envelope->GradPhiy_ ;
                listGradPhiz_[ipatch]  = patches_[ipatch]->EMfields->envelope->GradPhiz_ ;
                listGradPhix0_[ipatch] = patches_[ipatch]->EMfields->envelope->GradPhix_m ;
                listGradPhiy0_[ipatch] = patches_[ipatch]->EMfields->envelope->GradPhiy_m ;
                listGradPhiz0_[ipatch] = patches_[ipatch]->EMfields->envelope->GradPhiz_m ;
                listEnv_Chi_[ipatch]   = patches_[ipatch]->EMfields->Env_Chi_ ;
            }
        }

    } else {
        unsigned int nmodes = static_cast<ElectroMagnAM *>( patches_[0]->EMfields )->El_.size();
        listJl_.resize( nmodes ) ;
        listJr_.resize( nmodes ) ;
        listJt_.resize( nmodes ) ;
        listrho_AM_.resize( nmodes ) ;
        if (static_cast<ElectroMagnAM *>( patches_[0]->EMfields )->rho_old_AM_[0])
            listrho_old_AM_.resize( nmodes ) ;
        listrho_AM_.resize( nmodes ) ;
        listJls_.resize( nmodes ) ;
        listJrs_.resize( nmodes ) ;
        listJts_.resize( nmodes ) ;
        listrhos_AM_.resize( nmodes ) ;
        listEl_.resize( nmodes ) ;
        listEr_.resize( nmodes ) ;
        listEt_.resize( nmodes ) ;
        listBl_.resize( nmodes ) ;
        listBr_.resize( nmodes ) ;
        listBt_.resize( nmodes ) ;

        for( unsigned int imode=0 ; imode < nmodes ; imode++ ) {
            listJl_[imode].resize( size() );
            listJr_[imode].resize( size() );
            listJt_[imode].resize( size() );
            listrho_AM_[imode].resize( size() );
            if (static_cast<ElectroMagnAM *>( patches_[0]->EMfields )->rho_old_AM_[imode])
                listrho_old_AM_[imode].resize( size() );
            listEl_[imode].resize( size() );
            listEr_[imode].resize( size() );
            listEt_[imode].resize( size() );
            listBl_[imode].resize( size() );
            listBr_[imode].resize( size() );
            listBt_[imode].resize( size() );
            for( unsigned int ipatch=0 ; ipatch < size() ; ipatch++ ) {
                listJl_[imode][ipatch]     = static_cast<ElectroMagnAM *>( patches_[ipatch]->EMfields )->Jl_[imode] ;
                listJr_[imode][ipatch]     = static_cast<ElectroMagnAM *>( patches_[ipatch]->EMfields )->Jr_[imode] ;
                listJt_[imode][ipatch]     = static_cast<ElectroMagnAM *>( patches_[ipatch]->EMfields )->Jt_[imode] ;
                listrho_AM_[imode][ipatch] =static_cast<ElectroMagnAM *>( patches_[ipatch]->EMfields )->rho_AM_[imode];
                if (static_cast<ElectroMagnAM *>( patches_[ipatch]->EMfields )->rho_old_AM_[imode])
                    listrho_old_AM_[imode][ipatch] =static_cast<ElectroMagnAM *>( patches_[ipatch]->EMfields )->rho_old_AM_[imode];
                listEl_[imode][ipatch]     = static_cast<ElectroMagnAM *>( patches_[ipatch]->EMfields )->El_[imode] ;
                listEr_[imode][ipatch]     = static_cast<ElectroMagnAM *>( patches_[ipatch]->EMfields )->Er_[imode] ;
                listEt_[imode][ipatch]     = static_cast<ElectroMagnAM *>( patches_[ipatch]->EMfields )->Et_[imode] ;
                listBl_[imode][ipatch]     = static_cast<ElectroMagnAM *>( patches_[ipatch]->EMfields )->Bl_[imode] ;
                listBr_[imode][ipatch]     = static_cast<ElectroMagnAM *>( patches_[ipatch]->EMfields )->Br_[imode] ;
                listBt_[imode][ipatch]     = static_cast<ElectroMagnAM *>( patches_[ipatch]->EMfields )->Bt_[imode] ;
            }
        }

        if( patches_[0]->EMfields->envelope != NULL ) {
            listA_.resize( size() ) ;
            listA0_.resize( size() ) ;
            listEnvEx_.resize( size() ) ;
            // listEnvE_.resize( size() ) ;
            // listEnvA_.resize( size() ) ;
            // listPhi_.resize( size() ) ;
            // listPhi0_.resize( size() ) ;
            listGradPhil_.resize( size() ) ;
            listGradPhir_.resize( size() ) ;
            listGradPhil0_.resize( size() ) ;
            listGradPhir0_.resize( size() ) ;
            listEnv_Chi_.resize( size() ) ;
        }


        if( patches_[0]->EMfields->envelope != NULL ) {
            for( unsigned int ipatch=0 ; ipatch < size() ; ipatch++ ) {
                listA_[ipatch]         = patches_[ipatch]->EMfields->envelope->A_ ;
                listA0_[ipatch]        = patches_[ipatch]->EMfields->envelope->A0_ ;
                listEnvEx_[ipatch]      = patches_[ipatch]->EMfields->Env_Ex_abs_ ;
                // listEnvE_[ipatch]      = patches_[ipatch]->EMfields->Env_E_abs_ ;
                // listEnvA_[ipatch]      = patches_[ipatch]->EMfields->Env_A_abs_ ;
                // listPhi_[ipatch]       = patches_[ipatch]->EMfields->envelope->Phi_ ;
                // listPhi0_[ipatch]      = patches_[ipatch]->EMfields->envelope->Phi_m ;
                listGradPhil_[ipatch]  = patches_[ipatch]->EMfields->envelope->GradPhil_ ;
                listGradPhir_[ipatch]  = patches_[ipatch]->EMfields->envelope->GradPhir_ ;
                listGradPhil0_[ipatch] = patches_[ipatch]->EMfields->envelope->GradPhil_m ;
                listGradPhir0_[ipatch] = patches_[ipatch]->EMfields->envelope->GradPhir_m ;
                listEnv_Chi_[ipatch]   = patches_[ipatch]->EMfields->Env_Chi_ ;
            }
        }

    }

    B_localx.clear();
    B_MPIx.clear();

    B1_localy.clear();
    B1_MPIy.clear();

    B2_localz.clear();
    B2_MPIz.clear();

    for( unsigned int ipatch=0 ; ipatch < size() ; ipatch++ ) {
        densities[ipatch         ] = patches_[ipatch]->EMfields->Jx_ ;
        densities[ipatch+  size()] = patches_[ipatch]->EMfields->Jy_ ;
        densities[ipatch+2*size()] = patches_[ipatch]->EMfields->Jz_ ;

        Bs0[ipatch       ] = patches_[ipatch]->EMfields->By_ ;
        Bs0[ipatch+size()] = patches_[ipatch]->EMfields->Bz_ ;

        // TO DO , B size depend of nDim
        // Pas grave, au pire inutil
        Bs1[ipatch       ] = patches_[ipatch]->EMfields->Bx_ ;
        Bs1[ipatch+size()] = patches_[ipatch]->EMfields->Bz_ ;

        // TO DO , B size depend of nDim
        // Pas grave, au pire inutil
        Bs2[ipatch       ] = patches_[ipatch]->EMfields->Bx_ ;
        Bs2[ipatch+size()] = patches_[ipatch]->EMfields->By_ ;
    }

    for( unsigned int ipatch=0 ; ipatch < size() ; ipatch++ ) {
        if( ( *this )( ipatch )->has_an_MPI_neighbor( 0 ) ) {
            MPIxIdx.push_back( ipatch );
        }
        if( ( *this )( ipatch )->has_an_local_neighbor( 0 ) ) {
            LocalxIdx.push_back( ipatch );
        }
    }
    if( nDim>1 ) {
        for( unsigned int ipatch=0 ; ipatch < size() ; ipatch++ ) {
            if( ( *this )( ipatch )->has_an_MPI_neighbor( 1 ) ) {
                MPIyIdx.push_back( ipatch );
            }
            if( ( *this )( ipatch )->has_an_local_neighbor( 1 ) ) {
                LocalyIdx.push_back( ipatch );
            }
        }
        if( nDim>2 ) {
            for( unsigned int ipatch=0 ; ipatch < size() ; ipatch++ ) {

                if( ( *this )( ipatch )->has_an_MPI_neighbor( 2 ) ) {
                    MPIzIdx.push_back( ipatch );
                }
                if( ( *this )( ipatch )->has_an_local_neighbor( 2 ) ) {
                    LocalzIdx.push_back( ipatch );
                }
            }
        }
    }

    B_MPIx.resize( 2*MPIxIdx.size() );
    B_localx.resize( 2*LocalxIdx.size() );
    B1_MPIy.resize( 2*MPIyIdx.size() );
    B1_localy.resize( 2*LocalyIdx.size() );
    B2_MPIz.resize( 2*MPIzIdx.size() );
    B2_localz.resize( 2*LocalzIdx.size() );

    densitiesMPIx.resize( 3*MPIxIdx.size() );
    densitiesLocalx.resize( 3*LocalxIdx.size() );
    densitiesMPIy.resize( 3*MPIyIdx.size() );
    densitiesLocaly.resize( 3*LocalyIdx.size() );
    densitiesMPIz.resize( 3*MPIzIdx.size() );
    densitiesLocalz.resize( 3*LocalzIdx.size() );

    int mpix( 0 ), locx( 0 ), mpiy( 0 ), locy( 0 ), mpiz( 0 ), locz( 0 );

    for( unsigned int ipatch=0 ; ipatch < size() ; ipatch++ ) {

        if( ( *this )( ipatch )->has_an_MPI_neighbor( 0 ) ) {
            B_MPIx[mpix               ] = patches_[ipatch]->EMfields->By_;
            B_MPIx[mpix+MPIxIdx.size()] = patches_[ipatch]->EMfields->Bz_;

            densitiesMPIx[mpix                 ] = patches_[ipatch]->EMfields->Jx_;
            densitiesMPIx[mpix+  MPIxIdx.size()] = patches_[ipatch]->EMfields->Jy_;
            densitiesMPIx[mpix+2*MPIxIdx.size()] = patches_[ipatch]->EMfields->Jz_;
            mpix++;
        }
        if( ( *this )( ipatch )->has_an_local_neighbor( 0 ) ) {
            B_localx[locx                 ] = patches_[ipatch]->EMfields->By_;
            B_localx[locx+LocalxIdx.size()] = patches_[ipatch]->EMfields->Bz_;

            densitiesLocalx[locx                   ] = patches_[ipatch]->EMfields->Jx_;
            densitiesLocalx[locx+  LocalxIdx.size()] = patches_[ipatch]->EMfields->Jy_;
            densitiesLocalx[locx+2*LocalxIdx.size()] = patches_[ipatch]->EMfields->Jz_;
            locx++;
        }
    }
    if( nDim>1 ) {
        for( unsigned int ipatch=0 ; ipatch < size() ; ipatch++ ) {
            if( ( *this )( ipatch )->has_an_MPI_neighbor( 1 ) ) {
                B1_MPIy[mpiy               ] = patches_[ipatch]->EMfields->Bx_;
                B1_MPIy[mpiy+MPIyIdx.size()] = patches_[ipatch]->EMfields->Bz_;

                densitiesMPIy[mpiy                 ] = patches_[ipatch]->EMfields->Jx_;
                densitiesMPIy[mpiy+  MPIyIdx.size()] = patches_[ipatch]->EMfields->Jy_;
                densitiesMPIy[mpiy+2*MPIyIdx.size()] = patches_[ipatch]->EMfields->Jz_;
                mpiy++;
            }
            if( ( *this )( ipatch )->has_an_local_neighbor( 1 ) ) {
                B1_localy[locy                 ] = patches_[ipatch]->EMfields->Bx_;
                B1_localy[locy+LocalyIdx.size()] = patches_[ipatch]->EMfields->Bz_;

                densitiesLocaly[locy                   ] = patches_[ipatch]->EMfields->Jx_;
                densitiesLocaly[locy+  LocalyIdx.size()] = patches_[ipatch]->EMfields->Jy_;
                densitiesLocaly[locy+2*LocalyIdx.size()] = patches_[ipatch]->EMfields->Jz_;
                locy++;
            }
        }
        if( nDim>2 ) {
            for( unsigned int ipatch=0 ; ipatch < size() ; ipatch++ ) {
                if( ( *this )( ipatch )->has_an_MPI_neighbor( 2 ) ) {
                    B2_MPIz[mpiz               ] = patches_[ipatch]->EMfields->Bx_;
                    B2_MPIz[mpiz+MPIzIdx.size()] = patches_[ipatch]->EMfields->By_;

                    densitiesMPIz[mpiz                 ] = patches_[ipatch]->EMfields->Jx_;
                    densitiesMPIz[mpiz+  MPIzIdx.size()] = patches_[ipatch]->EMfields->Jy_;
                    densitiesMPIz[mpiz+2*MPIzIdx.size()] = patches_[ipatch]->EMfields->Jz_;
                    mpiz++;
                }
                if( ( *this )( ipatch )->has_an_local_neighbor( 2 ) ) {
                    B2_localz[locz                 ] = patches_[ipatch]->EMfields->Bx_;
                    B2_localz[locz+LocalzIdx.size()] = patches_[ipatch]->EMfields->By_;

                    densitiesLocalz[locz                   ] = patches_[ipatch]->EMfields->Jx_;
                    densitiesLocalz[locz+  LocalzIdx.size()] = patches_[ipatch]->EMfields->Jy_;
                    densitiesLocalz[locz+2*LocalzIdx.size()] = patches_[ipatch]->EMfields->Jz_;
                    locz++;
                }
            }
        }

    }

    if( !dynamic_cast<ElectroMagnAM *>( patches_[0]->EMfields ) ) {
        for( unsigned int ipatch = 0 ; ipatch < size() ; ipatch++ ) {
            listJx_[ipatch]->MPIbuff.defineTags( patches_[ipatch], smpi, 1 );
            listJy_[ipatch]->MPIbuff.defineTags( patches_[ipatch], smpi, 2 );
            listJz_[ipatch]->MPIbuff.defineTags( patches_[ipatch], smpi, 3 );
            listBx_[ipatch]->MPIbuff.defineTags( patches_[ipatch], smpi, 6 );
            listBy_[ipatch]->MPIbuff.defineTags( patches_[ipatch], smpi, 7 );
            listBz_[ipatch]->MPIbuff.defineTags( patches_[ipatch], smpi, 8 );
            listrho_[ipatch]->MPIbuff.defineTags( patches_[ipatch], smpi, 4 );
        }
        if( patches_[0]->EMfields->envelope != NULL ) {
            for( unsigned int ipatch = 0 ; ipatch < size() ; ipatch++ ) {
                listA_ [ipatch]->MPIbuff.defineTags( patches_[ipatch], smpi, 0 ) ;
                listA0_[ipatch]->MPIbuff.defineTags( patches_[ipatch], smpi, 0 ) ;
                listEnvEx_[ipatch]->MPIbuff.defineTags( patches_[ipatch], smpi, 0 ) ;
                // listEnvE_[ipatch]->MPIbuff.defineTags( patches_[ipatch], smpi, 0 ) ;
                // listEnvA_[ipatch]->MPIbuff.defineTags( patches_[ipatch], smpi, 0 ) ;
                // listPhi_ [ipatch]->MPIbuff.defineTags( patches_[ipatch], smpi, 0 ) ;
                // listPhi0_ [ipatch]->MPIbuff.defineTags( patches_[ipatch], smpi, 0 ) ;
                listGradPhix_[ipatch]->MPIbuff.defineTags( patches_[ipatch], smpi, 0 ) ;
                listGradPhiy_[ipatch]->MPIbuff.defineTags( patches_[ipatch], smpi, 0 ) ;
                listGradPhiz_[ipatch]->MPIbuff.defineTags( patches_[ipatch], smpi, 0 ) ;
                listGradPhix0_[ipatch]->MPIbuff.defineTags( patches_[ipatch], smpi, 0 ) ;
                listGradPhiy0_[ipatch]->MPIbuff.defineTags( patches_[ipatch], smpi, 0 ) ;
                listGradPhiz0_[ipatch]->MPIbuff.defineTags( patches_[ipatch], smpi, 0 ) ;
                listEnv_Chi_[ipatch]->MPIbuff.defineTags( patches_[ipatch], smpi, 0 ) ;
            }

        }
    } else {
        unsigned int nmodes = static_cast<ElectroMagnAM *>( patches_[0]->EMfields )->El_.size();
        for( unsigned int imode=0 ; imode < nmodes ; imode++ ) {
            for( unsigned int ipatch = 0 ; ipatch < size() ; ipatch++ ) {
                listJl_[imode][ipatch]->MPIbuff.defineTags( patches_[ipatch], smpi, 0 );
                listJr_[imode][ipatch]->MPIbuff.defineTags( patches_[ipatch], smpi, 0 );
                listJt_[imode][ipatch]->MPIbuff.defineTags( patches_[ipatch], smpi, 0 );
                listBl_[imode][ipatch]->MPIbuff.defineTags( patches_[ipatch], smpi, 0 );
                listBr_[imode][ipatch]->MPIbuff.defineTags( patches_[ipatch], smpi, 0 );
                listBt_[imode][ipatch]->MPIbuff.defineTags( patches_[ipatch], smpi, 0 );
                listEl_[imode][ipatch]->MPIbuff.defineTags( patches_[ipatch], smpi, 0 );
                listEr_[imode][ipatch]->MPIbuff.defineTags( patches_[ipatch], smpi, 0 );
                listEt_[imode][ipatch]->MPIbuff.defineTags( patches_[ipatch], smpi, 0 );
                listrho_AM_[imode][ipatch]->MPIbuff.defineTags( patches_[ipatch], smpi, 0 );
                if (static_cast<ElectroMagnAM *>( patches_[ipatch]->EMfields )->rho_old_AM_[imode])
                    listrho_old_AM_[imode][ipatch]->MPIbuff.defineTags( patches_[ipatch], smpi, 0 );
            }
        }
        if( patches_[0]->EMfields->envelope != NULL ) {
            for( unsigned int ipatch = 0 ; ipatch < size() ; ipatch++ ) {
                listA_ [ipatch]->MPIbuff.defineTags( patches_[ipatch], smpi, 0 ) ;
                listA0_[ipatch]->MPIbuff.defineTags( patches_[ipatch], smpi, 0 ) ;
                listEnvEx_ [ipatch]->MPIbuff.defineTags( patches_[ipatch], smpi, 0 ) ;
                // listEnvE_ [ipatch]->MPIbuff.defineTags( patches_[ipatch], smpi, 0 ) ;
                // listEnvA_ [ipatch]->MPIbuff.defineTags( patches_[ipatch], smpi, 0 ) ;
                // listPhi_ [ipatch]->MPIbuff.defineTags( patches_[ipatch], smpi, 0 ) ;
                // listPhi0_ [ipatch]->MPIbuff.defineTags( patches_[ipatch], smpi, 0 ) ;
                listGradPhil_[ipatch]->MPIbuff.defineTags( patches_[ipatch], smpi, 0 ) ;
                listGradPhir_[ipatch]->MPIbuff.defineTags( patches_[ipatch], smpi, 0 ) ;
                listGradPhil0_[ipatch]->MPIbuff.defineTags( patches_[ipatch], smpi, 0 ) ;
                listGradPhir0_[ipatch]->MPIbuff.defineTags( patches_[ipatch], smpi, 0 ) ;
                listEnv_Chi_[ipatch]->MPIbuff.defineTags( patches_[ipatch], smpi, 0 ) ;
            }

        }
    }
}



void VectorPatch::updateFieldList( int ispec, SmileiMPI *smpi )
{
    #pragma omp barrier
    if( !dynamic_cast<ElectroMagnAM *>( patches_[0]->EMfields ) ) {
        #pragma omp single
        {
            if( patches_[0]->EMfields->Jx_s [ispec] )
            {
                listJxs_.resize( size() ) ;
            } else
            {
                listJxs_.clear();
            }
            if( patches_[0]->EMfields->Jy_s [ispec] )
            {
                listJys_.resize( size() ) ;
            } else
            {
                listJys_.clear();
            }
            if( patches_[0]->EMfields->Jz_s [ispec] )
            {
                listJzs_.resize( size() ) ;
            } else
            {
                listJzs_.clear();
            }
            if( patches_[0]->EMfields->rho_s[ispec] )
            {
                listrhos_.resize( size() ) ;
            } else
            {
                listrhos_.clear();
            }

            if( patches_[0]->EMfields->envelope != NULL )
            {
                if( patches_[0]->EMfields->Env_Chi_s[ispec] ) {
                    listEnv_Chis_.resize( size() ) ;
                } else {
                    listEnv_Chis_.clear();
                }
            }
        }

        #pragma omp for schedule(static)
        for( unsigned int ipatch=0 ; ipatch < size() ; ipatch++ ) {
            if( patches_[ipatch]->EMfields->Jx_s [ispec] ) {
                listJxs_ [ipatch] = patches_[ipatch]->EMfields->Jx_s [ispec];
                listJxs_ [ipatch]->MPIbuff.defineTags( patches_[ipatch], smpi, 0 );
            }
            if( patches_[ipatch]->EMfields->Jy_s [ispec] ) {
                listJys_ [ipatch] = patches_[ipatch]->EMfields->Jy_s [ispec];
                listJys_ [ipatch]->MPIbuff.defineTags( patches_[ipatch], smpi, 0 );
            }
            if( patches_[ipatch]->EMfields->Jz_s [ispec] ) {
                listJzs_ [ipatch] = patches_[ipatch]->EMfields->Jz_s [ispec];
                listJzs_ [ipatch]->MPIbuff.defineTags( patches_[ipatch], smpi, 0 );
            }
            if( patches_[ipatch]->EMfields->rho_s[ispec] ) {
                listrhos_[ipatch] = patches_[ipatch]->EMfields->rho_s[ispec];
                listrhos_[ipatch]->MPIbuff.defineTags( patches_[ipatch], smpi, 0 );
            }

            if( patches_[0]->EMfields->envelope != NULL ) {
                if( patches_[ipatch]->EMfields->Env_Chi_s[ispec] ) {
                    listEnv_Chis_[ipatch] = patches_[ipatch]->EMfields->Env_Chi_s[ispec];
                    listEnv_Chis_[ipatch]->MPIbuff.defineTags( patches_[ipatch], smpi, 0 );
                }
            }
        }
    } else { // if ( dynamic_cast<ElectroMagnAM*>(patches_[0]->EMfields) )
        ElectroMagnAM *emAM =  static_cast<ElectroMagnAM *>( patches_[0]->EMfields );
        unsigned int nmodes = emAM->El_.size();
        unsigned int n_species = emAM->n_species;
        #pragma omp single
        {
            for( unsigned int imode=0 ; imode < nmodes ; imode++ ) {
                unsigned int ifield = imode*n_species + ispec ;
                if( emAM->Jl_s [ifield] ) {
                    listJls_[imode].resize( size() ) ;
                } else {
                    listJls_[imode].clear();
                }
                if( emAM->Jr_s [ifield] ) {
                    listJrs_[imode].resize( size() ) ;
                } else {
                    listJrs_[imode].clear();
                }
                if( emAM->Jt_s [ifield] ) {
                    listJts_[imode].resize( size() ) ;
                } else {
                    listJts_[imode].clear();
                }
                if( emAM->rho_AM_s [ifield] ) {
                    listrhos_AM_[imode].resize( size() ) ;
                } else {
                    listrhos_AM_[imode].clear();
                }
            }
            if( patches_[0]->EMfields->envelope != NULL )
            {
                if( patches_[0]->EMfields->Env_Chi_s[ispec] ) {
                    listEnv_Chis_.resize( size() ) ;
                } else {
                    listEnv_Chis_.clear();
                }
            }

        }
        for( unsigned int imode=0 ; imode < nmodes ; imode++ ) {
            unsigned int ifield = imode*n_species + ispec ;
            #pragma omp for schedule(static)
            for( unsigned int ipatch=0 ; ipatch < size() ; ipatch++ ) {
                emAM =  static_cast<ElectroMagnAM *>( patches_[ipatch]->EMfields );
                if( emAM->Jl_s [ifield] ) {
                    listJls_[imode][ipatch] = emAM->Jl_s [ifield];
                    listJls_[imode][ipatch]->MPIbuff.defineTags( patches_[ipatch], smpi, 0 );
                }
                if( emAM->Jr_s [ifield] ) {
                    listJrs_[imode][ipatch] = emAM->Jr_s [ifield];
                    listJrs_[imode][ipatch]->MPIbuff.defineTags( patches_[ipatch], smpi, 0 );
                }
                if( emAM->Jt_s [ifield] ) {
                    listJts_[imode][ipatch] = emAM->Jt_s [ifield];
                    listJts_[imode][ipatch]->MPIbuff.defineTags( patches_[ipatch], smpi, 0 );
                }
                if( emAM->rho_AM_s [ifield] ) {
                    listrhos_AM_[imode][ipatch] = emAM->rho_AM_s [ifield];
                    listrhos_AM_[imode][ipatch]->MPIbuff.defineTags( patches_[ipatch], smpi, 0 );
                }
            }
        }
        for( unsigned int ipatch=0 ; ipatch < size() ; ipatch++ ) {
            if( patches_[0]->EMfields->envelope != NULL ) {
                if( patches_[ipatch]->EMfields->Env_Chi_s[ispec] ) {
                    listEnv_Chis_[ipatch] = patches_[ipatch]->EMfields->Env_Chi_s[ispec];
                    listEnv_Chis_[ipatch]->MPIbuff.defineTags( patches_[ipatch], smpi, 0 );
                }
            }
        }
    }



}


void VectorPatch::buildPMLList( string fieldname, int idim, int min_or_max, SmileiMPI *smpi )
{
    // min_or_max = 0 : min
    // min_or_max = 1 : max
    int id_bc = 2*idim + min_or_max;

    listForPML_.clear();
    if ( fieldname == "Bx" ) {
        for ( unsigned int ipatch=0 ; ipatch < size() ; ipatch++ ) {
            listForPML_.push_back( ( emfields(ipatch)->emBoundCond[id_bc] )->getBxPML() );
            if(listForPML_.back()){
                listForPML_.back()->MPIbuff.defineTags(patches_[ipatch], smpi, 0);
            }
        }
    }
    else if ( fieldname == "By" ) {
        for ( unsigned int ipatch=0 ; ipatch < size() ; ipatch++ ) {
            listForPML_.push_back( ( emfields(ipatch)->emBoundCond[id_bc] )->getByPML() );
            if(listForPML_.back()){
                listForPML_.back()->MPIbuff.defineTags(patches_[ipatch], smpi, 0);
            }
        }
    }
    else if ( fieldname == "Bz" ) {
        for ( unsigned int ipatch=0 ; ipatch < size() ; ipatch++ ) {
            listForPML_.push_back( ( emfields(ipatch)->emBoundCond[id_bc] )->getBzPML() );
            if(listForPML_.back()){
                listForPML_.back()->MPIbuff.defineTags(patches_[ipatch], smpi, 0);
            }
        }
    }
    else if ( fieldname == "Hx" ) {
        for ( unsigned int ipatch=0 ; ipatch < size() ; ipatch++ ) {
            listForPML_.push_back( ( emfields(ipatch)->emBoundCond[id_bc] )->getHxPML() );
            if(listForPML_.back()){
                listForPML_.back()->MPIbuff.defineTags(patches_[ipatch], smpi, 0);
            }
        }
    }
    else if ( fieldname == "Hy" ) {
        for ( unsigned int ipatch=0 ; ipatch < size() ; ipatch++ ) {
            listForPML_.push_back( ( emfields(ipatch)->emBoundCond[id_bc] )->getHyPML() );
            if(listForPML_.back()){
                listForPML_.back()->MPIbuff.defineTags(patches_[ipatch], smpi, 0);
            }
        }
    }
    else if ( fieldname == "Hz" ) {
        for ( unsigned int ipatch=0 ; ipatch < size() ; ipatch++ ) {
            listForPML_.push_back( ( emfields(ipatch)->emBoundCond[id_bc] )->getHzPML() );
            if(listForPML_.back()){
                listForPML_.back()->MPIbuff.defineTags(patches_[ipatch], smpi, 0);
            }
        }
    }
}


void VectorPatch::buildPMLList( string fieldname, int idim, int min_or_max, SmileiMPI *smpi, int imode )
{
    // min_or_max = 0 : min
    // min_or_max = 1 : max
    int id_bc = 2*idim + min_or_max;

    listForPML_.clear();
    if ( fieldname == "Bl" ) {
        for ( unsigned int ipatch=0 ; ipatch < size() ; ipatch++ ) {
            listForPML_.push_back( static_cast<ElectroMagnBCAM_PML*>( emfields(ipatch)->emBoundCond[id_bc] )->Bl_[imode] );
            //After pushing back a pointer to PML fields, if this field is not NULL recompute the tags.
            if(listForPML_.back()){
                listForPML_.back()->MPIbuff.defineTags(patches_[ipatch], smpi, 0);
            }
        }
    }
    else if ( fieldname == "Br" ) {
        for ( unsigned int ipatch=0 ; ipatch < size() ; ipatch++ ) {
            listForPML_.push_back( static_cast<ElectroMagnBCAM_PML*>( emfields(ipatch)->emBoundCond[id_bc] )->Br_[imode] );
            if(listForPML_.back()){
                listForPML_.back()->MPIbuff.defineTags(patches_[ipatch], smpi, 0);
            }
        }
    }
    else if ( fieldname == "Bt" ) {
        for ( unsigned int ipatch=0 ; ipatch < size() ; ipatch++ ) {
            listForPML_.push_back( static_cast<ElectroMagnBCAM_PML*>( emfields(ipatch)->emBoundCond[id_bc] )->Bt_[imode] );
            if(listForPML_.back()){
                listForPML_.back()->MPIbuff.defineTags(patches_[ipatch], smpi, 0);
            }
        }
    }
    else if ( fieldname == "Hl" ) {
        for ( unsigned int ipatch=0 ; ipatch < size() ; ipatch++ ) {
            listForPML_.push_back( static_cast<ElectroMagnBCAM_PML*>( emfields(ipatch)->emBoundCond[id_bc] )->Hl_[imode] );
            if(listForPML_.back()){
                listForPML_.back()->MPIbuff.defineTags(patches_[ipatch], smpi, 0);
            }
        }
    }
    else if ( fieldname == "Hr" ) {
        for ( unsigned int ipatch=0 ; ipatch < size() ; ipatch++ ) {
            listForPML_.push_back( static_cast<ElectroMagnBCAM_PML*>( emfields(ipatch)->emBoundCond[id_bc] )->Hr_[imode] );
            if(listForPML_.back()){
                listForPML_.back()->MPIbuff.defineTags(patches_[ipatch], smpi, 0);
            }
        }
    }
    else if ( fieldname == "Ht" ) {
        for ( unsigned int ipatch=0 ; ipatch < size() ; ipatch++ ) {
            listForPML_.push_back( static_cast<ElectroMagnBCAM_PML*>( emfields(ipatch)->emBoundCond[id_bc] )->Ht_[imode] );
            if(listForPML_.back()){
                listForPML_.back()->MPIbuff.defineTags(patches_[ipatch], smpi, 0);
            }
        }
    }
}


void VectorPatch::applyAntennas( double time )
{
#ifdef  __DEBUG
    if( nAntennas>0 ) {
        #pragma omp single
        TITLE( "Applying antennas at time t = " << time );
    }
#endif

    // Loop antennas
    for( unsigned int iAntenna=0; iAntenna<nAntennas; iAntenna++ ) {

        // Space-time profile
        if( patches_[0]->EMfields->antennas[iAntenna].spacetime ) {

            #pragma omp for schedule(static)
            for( unsigned int ipatch=0 ; ipatch<size() ; ipatch++ ) {
                Antenna * A = &( patches_[ipatch]->EMfields->antennas[iAntenna] );
                Field *field = patches_[ipatch]->EMfields->allFields[A->index];
                patches_[ipatch]->EMfields->applyPrescribedField( field, A->space_time_profile, patches_[ipatch], time );
            }

        // Separated profiles for space & time
        } else {

            // Get intensity from antenna of the first patch
            #pragma omp single
            antenna_intensity_ = patches_[0]->EMfields->antennas[iAntenna].time_profile->valueAt( time );

            // Loop patches to apply
            #pragma omp for schedule(static)
            for( unsigned int ipatch=0 ; ipatch<size() ; ipatch++ ) {
                patches_[ipatch]->EMfields->applyAntenna( iAntenna, antenna_intensity_ );
            }

        }
    }
}

// For each patch, apply the binary processes
void VectorPatch::applyBinaryProcesses( Params &params, int itime, Timers &timers )
{
    timers.collisions.restart();

    if( BinaryProcesses::debye_length_required_ ) {
        #pragma omp for schedule(runtime)
        for( unsigned int ipatch=0 ; ipatch<size() ; ipatch++ ) {
            BinaryProcesses::calculate_debye_length( params, patches_[ipatch] );
        }
    }

    unsigned int nBPs = patches_[0]->vecBPs.size();

    #pragma omp for schedule(runtime)
    for( unsigned int ipatch=0 ; ipatch<size() ; ipatch++ ) {
        for( unsigned int iBPs=0 ; iBPs<nBPs; iBPs++ ) {
            patches_[ipatch]->vecBPs[iBPs]->apply( params, patches_[ipatch], itime, localDiags );
        }
    }

    #pragma omp single
    for( unsigned int iBPs=0 ; iBPs<nBPs; iBPs++ ) {
        BinaryProcesses::debug( params, itime, iBPs, *this );
    }
    #pragma omp barrier

    timers.collisions.update();
}

// For all patches, allocate a field if not allocated
void VectorPatch::allocateField( unsigned int ifield, Params &params )
{
    for( unsigned int ipatch=0 ; ipatch<size() ; ipatch++ ) {
        if( params.geometry != "AMcylindrical" ) {
            Field *field = emfields( ipatch )->allFields[ifield];
            if( field->data_ != NULL ) {
                continue;
            }
            if( ( field->name.substr( 0, 2 )=="Jx" ) && (!params.is_pxr) ) {
                field->allocateDims( 0, false );
            } else if( ( field->name.substr( 0, 2 )=="Jy" ) && (!params.is_pxr) ) {
                field->allocateDims( 1, false );
            } else if( ( field->name.substr( 0, 2 )=="Jz" ) && (!params.is_pxr) ) {
                field->allocateDims( 2, false );
            } else if( ( field->name.substr( 0, 2 )=="Rh" ) || (params.is_pxr) ) {
                field->allocateDims();
            }
            //MESSAGE("HNA4");
        } else {
            cField2D *field = static_cast<cField2D *>( emfields( ipatch )->allFields[ifield] );
            if( field->cdata_ != NULL ) {
                continue;
            }
            if( ( field->name.substr( 0, 2 )=="Jl" ) && (!params.is_pxr) ) {
                field->allocateDims( 0, false );
            } else if( ( field->name.substr( 0, 2 )=="Jr" ) && (!params.is_pxr) ) {
                field->allocateDims( 1, false );
            } else if( ( field->name.substr( 0, 2 )=="Jt" ) && (!params.is_pxr) ) {
                field->allocateDims( 2, false );
            } else if( ( field->name.substr( 0, 2 )=="Rh" ) || (params.is_pxr) ) {
                field->allocateDims();
            }
        }
    }
}


// For each patch, apply external fields
void VectorPatch::applyExternalFields()
{
    for( unsigned int ipatch=0 ; ipatch<size() ; ipatch++ ) {
        patches_[ipatch]->EMfields->applyExternalFields( ( *this )( ipatch ) );    // Must be patch
    }
}


// For each patch, apply external fields
void VectorPatch::applyPrescribedFields(double time)
{
    for( unsigned int ipatch=0 ; ipatch<size() ; ipatch++ ) {
        patches_[ipatch]->EMfields->applyPrescribedFields( ( *this )( ipatch ), time );
    }
}

//! Method use to reset the real value of all fields on which we imposed an external time field
void VectorPatch::resetPrescribedFields()
{
    #pragma omp for schedule(static)
    for( unsigned int ipatch=0 ; ipatch<size() ; ipatch++ ) {
        patches_[ipatch]->EMfields->resetPrescribedFields();
    }
}

// For each patch, apply external fields
void VectorPatch::saveExternalFields( Params &params )
{
    if( params.save_magnectic_fields_for_SM ) {
        for( unsigned int ipatch=0 ; ipatch<size() ; ipatch++ ) {
            patches_[ipatch]->EMfields->saveExternalFields( ( *this )( ipatch ) );    // Must be patch
        }
    }
}

// Combines info on memory from all MPI processes
string combineMemoryConsumption( SmileiMPI *smpi, long int data, string name )
{
    long int maxData( 0 );
    MPI_Reduce( &data, &maxData, 1, MPI_LONG, MPI_MAX, 0, MPI_COMM_WORLD );

    double globalData = ( double )data / 1024./1024./1024.;
    MPI_Reduce( smpi->isMaster()?MPI_IN_PLACE:&globalData, &globalData, 1, MPI_DOUBLE, MPI_SUM, 0, MPI_COMM_WORLD );

    ostringstream t("");
    t << setw(22) << name << ": "
      << "Master " << ( int )( ( double )data / 1024./1024. ) << " MB;   "
      << "Max " << ( int )( ( double )maxData / 1024./1024. ) << " MB;   "
      << "Global " << setprecision( 3 ) << globalData << " GB";
    return t.str();
}

// Print information on the memory consumption
void VectorPatch::checkMemoryConsumption( SmileiMPI *smpi, VectorPatch *region_vecpatches )
{
    // Particles memory
    long int particlesMem( 0 );
    for( unsigned int ipatch=0 ; ipatch<size() ; ipatch++ ) {
        for( unsigned int ispec=0 ; ispec<patches_[ipatch]->vecSpecies.size(); ispec++ ) {
            particlesMem += patches_[ipatch]->vecSpecies[ispec]->getMemFootPrint();
        }
    }
    string m = combineMemoryConsumption( smpi, particlesMem, "Particles" );
    MESSAGE( m );

    // Fields memory (including per species and averaged fields, etc)
    long int fieldsMem( 0 );
    for( unsigned int ipatch=0 ; ipatch<size() ; ipatch++ ) {
        fieldsMem += patches_[ipatch]->EMfields->getMemFootPrint();
    }
    m = combineMemoryConsumption( smpi, fieldsMem, "Fields" );
    MESSAGE( m );

    // Fields from SDMD grid
    if( ! region_vecpatches->patches_.empty() ) {
        long int RegionMem = region_vecpatches->patches_[0]->EMfields->getMemFootPrint();
        m = combineMemoryConsumption( smpi, RegionMem, "SDMD grid" );
        MESSAGE( m );
    }

    // Diags memory
    vector<Diagnostic*> allDiags( 0 );
    allDiags.insert( allDiags.end(), globalDiags.begin(), globalDiags.end() );
    allDiags.insert( allDiags.end(), localDiags.begin(), localDiags.end() );
    for( unsigned int idiags=0 ; idiags<allDiags.size() ; idiags++ ) {
        long int diagsMem = allDiags[idiags]->getMemFootPrint();
        m = combineMemoryConsumption( smpi, diagsMem, allDiags[idiags]->filename );
        MESSAGE( m );
    }

    // Read value in /proc/pid/status
    //Tools::printMemFootPrint( "End Initialization" );
}


void VectorPatch::saveOldRho( Params &params )
{

    //Spectral methods need the old density. This function is not called in FDTD.
    int n=0;
    if( params.geometry!="AMcylindrical" ) {
        #pragma omp for schedule(static)
        for( unsigned int ipatch=0 ; ipatch<this->size() ; ipatch++ ) {
            n = ( *this )( ipatch )->EMfields->rhoold_->dims_[0]*( *this )( ipatch )->EMfields->rhoold_->dims_[1]; //*(*this)(ipatch)->EMfields->rhoold_->dims_[2];
            if( params.nDim_field ==3 ) {
                n*=( *this )( ipatch )->EMfields->rhoold_->dims_[2];
            }
            std::memcpy( ( *this )( ipatch )->EMfields->rhoold_->data_, ( *this )( ipatch )->EMfields->rho_->data_, sizeof( double )*n );
        }
    } else {
        cField2D *rho, *rhoold;
        #pragma omp for schedule(static)
        for( unsigned int ipatch=0 ; ipatch<this->size() ; ipatch++ ) {
            ElectroMagnAM* amfield = static_cast<ElectroMagnAM *>( ( *this )( ipatch )->EMfields);
            n = amfield->rho_old_AM_[0]->dims_[0] * amfield->rho_old_AM_[0]->dims_[1];
            for( unsigned int imode=0 ; imode < params.nmodes ; imode++ ) {
                rho = amfield->rho_AM_[imode];
                rhoold = amfield->rho_old_AM_[imode];
                std::memcpy( &((*rhoold)(0,0)), &((*rho)(0,0)) , sizeof( complex<double> )*n );
            }
        }

    }
}


void VectorPatch::setMagneticFieldsForDiagnostic( Params &params )
{
    if ( !params.is_spectral ) {
        ERROR( "Should not come here for non spectral solver" );
    }

    if ( params.geometry!="AMcylindrical" ) {
        #pragma omp for schedule(static)
        for( unsigned int ipatch=0 ; ipatch<this->size() ; ipatch++ ) {
            ElectroMagn* emfield = static_cast<ElectroMagn *>( ( *this )( ipatch )->EMfields);
            if ( emfield->Bx_->data_ != emfield->Bx_m->data_ ) {
                emfield->Bx_->deallocateDataAndSetTo( emfield->Bx_m );
                emfield->By_->deallocateDataAndSetTo( emfield->By_m );
                emfield->Bz_->deallocateDataAndSetTo( emfield->Bz_m );
            }
        }
    }
    else {
        #pragma omp for schedule(static)
        for( unsigned int ipatch=0 ; ipatch<this->size() ; ipatch++ ) {
            ElectroMagnAM* amfield = static_cast<ElectroMagnAM *>( ( *this )( ipatch )->EMfields);
            if ( amfield->Bl_[0]->cdata_ != amfield->Bl_m[0]->cdata_ ) {
                for( unsigned int imode=0 ; imode < params.nmodes ; imode++ ) {
                    amfield->Bl_[imode]->deallocateDataAndSetTo( amfield->Bl_m[imode] );
                    amfield->Br_[imode]->deallocateDataAndSetTo( amfield->Br_m[imode] );
                    amfield->Bt_[imode]->deallocateDataAndSetTo( amfield->Bt_m[imode] );
                }
            }
        }
    }

}


// Print information on the memory consumption
void VectorPatch::checkExpectedDiskUsage( SmileiMPI *smpi, Params &params, Checkpoint &checkpoint )
{
    if( smpi->isMaster() ) {

        MESSAGE( 1, "WARNING: disk usage by non-uniform particles maybe strongly underestimated," );
        MESSAGE( 1, "   especially when particles are created at runtime (ionization, pair generation, etc.)" );
        MESSAGE( 1, "" );

        // Find the initial and final timesteps for this simulation
        int istart = 0, istop = params.n_time;
        // If restarting simulation define the starting point
        if( params.restart ) {
            istart = checkpoint.this_run_start_step+1;
        }
        // If leaving the simulation after dump, define the stopping point
        if( checkpoint.dump_step > 0 && checkpoint.exit_after_dump ) {
            int ncheckpoint = ( istart/( int )checkpoint.dump_step ) + 1;
            int nextdumptime = ncheckpoint * ( int )checkpoint.dump_step;
            if( nextdumptime < istop ) {
                istop = nextdumptime;
            }
        }

        MESSAGE( 1, "Expected disk usage for diagnostics:" );
        // Calculate the footprint from local then global diagnostics
        uint64_t diagnostics_footprint = 0;
        for( unsigned int idiags=0 ; idiags<localDiags.size() ; idiags++ ) {
            uint64_t footprint = localDiags[idiags]->getDiskFootPrint( istart, istop, patches_[0] );
            diagnostics_footprint += footprint;
            MESSAGE( 2, "File " << localDiags[idiags]->filename << ": " << Tools::printBytes( footprint ) );
        }
        for( unsigned int idiags=0 ; idiags<globalDiags.size() ; idiags++ ) {
            uint64_t footprint = globalDiags[idiags]->getDiskFootPrint( istart, istop, patches_[0] );
            diagnostics_footprint += footprint;
            MESSAGE( 2, "File " << globalDiags[idiags]->filename << ": " << Tools::printBytes( footprint ) );
        }
        MESSAGE( 1, "Total disk usage for diagnostics: " << Tools::printBytes( diagnostics_footprint ) );
        MESSAGE( 1, "" );

        // If checkpoints to be written, estimate their size
        if( checkpoint.dump_step > 0 || checkpoint.dump_minutes > 0 ) {
            MESSAGE( 1, "Expected disk usage for each checkpoint:" );

            // - Contribution from the grid
            ElectroMagn *EM = patches_[0]->EMfields;
            //     * Calculate first the number of grid points in total
            uint64_t n_grid_points = 1;
            for( unsigned int i=0; i<params.nDim_field; i++ ) {
                n_grid_points *= ( params.n_space[i] + 2*params.oversize[i]+1 );
            }
            n_grid_points *= params.tot_number_of_patches;
            //     * Now calculate the total number of fields
            unsigned int n_fields = 9
                                    + EM->Exfilter.size() + EM->Eyfilter.size() + EM->Ezfilter.size()
                                    + EM->Bxfilter.size() + EM->Byfilter.size() + EM->Bzfilter.size();
            for( unsigned int idiag=0; idiag<EM->allFields_avg.size(); idiag++ ) {
                n_fields += EM->allFields_avg[idiag].size();
            }
            //     * Conclude the total field disk footprint
            uint64_t checkpoint_fields_footprint = n_grid_points * ( uint64_t )( n_fields * sizeof( double ) );
            MESSAGE( 2, "For fields: " << Tools::printBytes( checkpoint_fields_footprint ) );

            // - Contribution from particles
            uint64_t checkpoint_particles_footprint = 0;
            for( unsigned int ispec=0 ; ispec<patches_[0]->vecSpecies.size() ; ispec++ ) {
                Species *s = patches_[0]->vecSpecies[ispec];
                Particles *p = s->particles;
                //     * Calculate the size of particles' individual parameters
                uint64_t one_particle_size = 0;
                one_particle_size += ( p->Position.size() + p->Momentum.size() + 1 ) * sizeof( double );
                one_particle_size += 1 * sizeof( short );
                if( p->tracked ) {
                    one_particle_size += 1 * sizeof( uint64_t );
                }
                //     * Calculate an approximate number of particles
                PeekAtSpecies peek( params, ispec );
                uint64_t number_of_particles = peek.totalNumberofParticles();
                //     * Calculate the size of the particles->first_index and particles->last_index arrays
                uint64_t b_size = ( s->particles->first_index.size() + s->particles->last_index.size() ) * params.tot_number_of_patches * sizeof( int );
                //     * Conclude the disk footprint of this species
                checkpoint_particles_footprint += one_particle_size*number_of_particles + b_size;
            }
            MESSAGE( 2, "For particles: " << Tools::printBytes( checkpoint_particles_footprint ) );

            // - Contribution from diagnostics
            uint64_t checkpoint_diags_footprint = 0;
            //     * Averaged field diagnostics
            n_fields = 0;
            for( unsigned int idiag=0; idiag<EM->allFields_avg.size(); idiag++ ) {
                n_fields += EM->allFields_avg[idiag].size();
            }
            checkpoint_diags_footprint += n_grid_points * ( uint64_t )( n_fields * sizeof( double ) );
            //     * Screen diagnostics
            for( unsigned int idiag=0; idiag<globalDiags.size(); idiag++ )
                if( DiagnosticScreen *screen = dynamic_cast<DiagnosticScreen *>( globalDiags[idiag] ) ) {
                    checkpoint_diags_footprint += screen->getData()->size() * sizeof( double );
                }
            MESSAGE( 2, "For diagnostics: " << Tools::printBytes( checkpoint_diags_footprint ) );

            uint64_t checkpoint_footprint = checkpoint_fields_footprint + checkpoint_particles_footprint + checkpoint_diags_footprint;
            MESSAGE( 1, "Total disk usage for one checkpoint: " << Tools::printBytes( checkpoint_footprint ) );
        }

    }
}

void VectorPatch::runEnvelopeModule( Params &params,
        SmileiMPI *smpi,
        SimWindow *simWindow,
        double time_dual, Timers &timers, int itime )
{
    // interpolate envelope for susceptibility deposition, project susceptibility for envelope equation, momentum advance
    ponderomotiveUpdateSusceptibilityAndMomentum( params, smpi, simWindow, time_dual, timers, itime );

    // comm and sum susceptibility
    sumSusceptibility( params, time_dual, timers, itime, simWindow, smpi );

    // solve envelope equation and comm envelope
    solveEnvelope( params, simWindow, itime, time_dual, timers, smpi );

    // interp updated envelope for position advance, update positions and currents for Maxwell's equations
    ponderomotiveUpdatePositionAndCurrents( params, smpi, simWindow, time_dual, timers, itime );

}

// ---------------------------------------------------------------------------------------------------------------------
// For all patch, update momentum for particles interacting with envelope
// ---------------------------------------------------------------------------------------------------------------------
void VectorPatch::ponderomotiveUpdateSusceptibilityAndMomentum( Params &params,
        SmileiMPI *smpi,
        SimWindow *simWindow,
        double time_dual, Timers &timers, int itime )
{

    #pragma omp single
    diag_flag = needsRhoJsNow( itime );

    timers.particles.restart();
    
#ifdef _PARTEVENTTRACING
    bool diag_PartEventTracing {false};
#endif

#ifdef _OMPTASKS
    #pragma omp single
    {
        int n_buffers = (( *this ).size()) * (( *this )( 0 )->vecSpecies.size());
        smpi->resizeBuffers(n_buffers,params.geometry=="AMcylindrical"); // there will be Npatches*Nspecies buffers for dynamics with tasks
    }
#endif

#ifdef _OMPTASKS
    #pragma omp for schedule(static)
    for( unsigned int ipatch=0 ; ipatch<this->size() ; ipatch++ ) {
        ( *this )( ipatch )->EMfields->restartEnvChi();
        #ifdef _OMPTASKS
        if(diag_flag) {( *this )( ipatch )->EMfields->restartEnvChis();}
        #endif
    } // end ipatch
#endif

#ifdef _PARTEVENTTRACING
    diag_PartEventTracing = smpi->diagPartEventTracing( time_dual, params.timestep);
    if (diag_PartEventTracing) smpi->reference_time = MPI_Wtime();
#endif


    #pragma omp single
    diag_flag = needsRhoJsNow( itime );

    timers.particles.restart();

#ifndef _OMPTASKS
    // if tasks are not activated
    ponderomotiveUpdateSusceptibilityAndMomentumWithoutTasks( params, smpi, simWindow,
                          time_dual, timers, itime );
#else
    // if tasks are activated
    ponderomotiveUpdateSusceptibilityAndMomentumWithTasks(    params, smpi, simWindow,
                          time_dual, timers, itime );
#endif

    timers.particles.update( );
#ifdef __DETAILED_TIMERS
    timers.interp_fields_env.update( *this, params.printNow( itime ) );
    timers.proj_susceptibility.update( *this, params.printNow( itime ) );
    timers.push_mom.update( *this, params.printNow( itime ) );
#endif

} // END ponderomotiveUpdateSusceptibilityAndMomentum

void VectorPatch::ponderomotiveUpdatePositionAndCurrents( Params &params,
        SmileiMPI *smpi,
        SimWindow *simWindow,
        double time_dual, Timers &timers, int itime )
{

    #pragma omp single
    diag_flag = needsRhoJsNow( itime );

    timers.particles.restart();
    
#ifdef _PARTEVENTTRACING
    bool diag_PartEventTracing {false};
#  endif

#  ifdef _PARTEVENTTRACING
    diag_PartEventTracing = smpi->diagPartEventTracing( time_dual, params.timestep);
    // if (diag_PartEventTracing) smpi->reference_time = MPI_Wtime();
#  endif

#ifdef _OMPTASKS
    #pragma omp single
    {
        int n_buffers = (( *this ).size()) * (( *this )( 0 )->vecSpecies.size());
        smpi->resizeBuffers(n_buffers,params.geometry=="AMcylindrical"); // there will be Npatches*Nspecies buffers for dynamics with tasks
    }
#endif

#ifndef _OMPTASKS
    // if tasks are not activated
    ponderomotiveUpdatePositionAndCurrentsWithoutTasks( params, smpi, simWindow,
                          time_dual, timers, itime );
#else
    // if tasks are activated
    ponderomotiveUpdatePositionAndCurrentsWithTasks(    params, smpi, simWindow,
                          time_dual, timers, itime );
#endif

// Write Task tracing output files
#ifdef _PARTEVENTTRACING
    #ifdef _OMPTASKS
    #pragma omp taskwait
    #endif
    #pragma omp single
    {
        int iteration = int((time_dual-0.5*params.timestep)/params.timestep);
        if(diag_PartEventTracing) writeParticleEventTracingOutput(params, smpi, iteration);
    } // end single
#endif

    timers.particles.update( params.printNow( itime ) );
#ifdef __DETAILED_TIMERS
    timers.interp_env_old.update( *this, params.printNow( itime ) );
    timers.proj_currents.update( *this, params.printNow( itime ) );
    timers.push_pos.update( *this, params.printNow( itime ) );
    timers.cell_keys.update( *this, params.printNow( itime ) );
#endif

    timers.syncPart.restart();
    for( unsigned int ispec=0 ; ispec<( *this )( 0 )->vecSpecies.size(); ispec++ ) {
        if( ( *this )( 0 )->vecSpecies[ispec]->isProj( time_dual, simWindow ) ) {
            SyncVectorPatch::exchangeParticles( ( *this ), ispec, params, smpi, timers, itime ); // Included sortParticles
        } // end condition on species
    } // end loop on species
    timers.syncPart.update( params.printNow( itime ) );



} // END ponderomotiveUpdatePositionAndCurrents


void VectorPatch::initNewEnvelope( Params &params )
{
    if( ( *this )( 0 )->EMfields->envelope!=NULL ) {
        // for all patches, init new envelope from input namelist parameters
        for( unsigned int ipatch=0 ; ipatch<this->size() ; ipatch++ ) {
            ( *this )( ipatch )->EMfields->envelope->initEnvelope( ( *this )( ipatch ), ( *this )( ipatch )->EMfields );
        } // end loop on patches
    }
} // END initNewEnvelope

void VectorPatch::dynamicsWithoutTasks( Params &params,
                            SmileiMPI *smpi,
                            SimWindow *simWindow,
                            RadiationTables &RadiationTables,
                            MultiphotonBreitWheelerTables &MultiphotonBreitWheelerTables,
                            double time_dual, Timers &timers, int itime )
{
    
#ifdef _PARTEVENTTRACING
    bool diag_PartEventTracing {false};
#endif

#ifdef _PARTEVENTTRACING
    diag_PartEventTracing = smpi->diagPartEventTracing( time_dual, params.timestep);
#endif

    #pragma omp for schedule(runtime)
        for( unsigned int ipatch=0 ; ipatch<this->size() ; ipatch++ ) {
            ( *this )( ipatch )->EMfields->restartRhoJ();
            for( unsigned int ispec=0 ; ispec<( *this )( ipatch )->vecSpecies.size() ; ispec++ ) {
                Species *spec = species( ipatch, ispec );

                if( params.keep_position_old ) {
                    spec->particles->savePositions();
                }

                if( params.Laser_Envelope_model ) {
                    continue;
                }

                if( spec->isProj( time_dual, simWindow ) || diag_flag ) {
                    // Dynamics with vectorized operators
                    if( spec->vectorized_operators ) {
                        spec->dynamics( time_dual, ispec,
                                        emfields( ipatch ),
                                        params, diag_flag, partwalls( ipatch ),
                                        ( *this )( ipatch ), smpi,
                                        RadiationTables,
                                        MultiphotonBreitWheelerTables,
                                        localDiags );
                    }
                    // Dynamics with scalar operators
                    else {
                        if( params.vectorization_mode == "adaptive" ) {
                            spec->scalarDynamics( time_dual, ispec,
                                                   emfields( ipatch ),
                                                   params, diag_flag, partwalls( ipatch ),
                                                   ( *this )( ipatch ), smpi,
                                                   RadiationTables,
                                                   MultiphotonBreitWheelerTables,
                                                   localDiags );
                        } else {
                            spec->Species::dynamics( time_dual, ispec,
                                                     emfields( ipatch ),
                                                     params, diag_flag, partwalls( ipatch ),
                                                     ( *this )( ipatch ), smpi,
                                                     RadiationTables,
                                                     MultiphotonBreitWheelerTables,
                                                     localDiags );
                        }
                    } // end if condition on vectorization
                } // end if condition on species
            } // end loop on species
            //MESSAGE("species dynamics");
        } // end loop on patches
}

void VectorPatch::ponderomotiveUpdateSusceptibilityAndMomentumWithoutTasks( Params &params,
        SmileiMPI *smpi,
        SimWindow *simWindow,
        double time_dual, Timers &timers, int itime )
{
#ifdef _PARTEVENTTRACING
    bool diag_PartEventTracing {false};
#endif

#ifdef _PARTEVENTTRACING
    diag_PartEventTracing = smpi->diagPartEventTracing( time_dual, params.timestep);
#endif

    // if tasks are not activated
    #pragma omp for schedule(runtime)
    for( unsigned int ipatch=0 ; ipatch<this->size() ; ipatch++ ) {
        ( *this )( ipatch )->EMfields->restartEnvChi();
        for( unsigned int ispec=0 ; ispec<( *this )( ipatch )->vecSpecies.size() ; ispec++ ) {
            if( ( *this )( ipatch )->vecSpecies[ispec]->isProj( time_dual, simWindow ) || diag_flag ) {
                if( ( *this )( ipatch )->vecSpecies[ispec]->vectorized_operators )
                    species( ipatch, ispec )->ponderomotiveUpdateSusceptibilityAndMomentum( time_dual, ispec,
                                emfields( ipatch ),
                                params, diag_flag,
                                ( *this )( ipatch ), smpi,
                                localDiags );
                else {
                    if( params.vectorization_mode == "adaptive" ) {
                        species( ipatch, ispec )->scalarPonderomotiveUpdateSusceptibilityAndMomentum( time_dual, ispec,
                                 emfields( ipatch ),
                                 params, diag_flag,
                                 ( *this )( ipatch ), smpi,
                                 localDiags );
                    } else {
                        species( ipatch, ispec )->Species::ponderomotiveUpdateSusceptibilityAndMomentum( time_dual, ispec,
                                 emfields( ipatch ),
                                 params, diag_flag,
                                 ( *this )( ipatch ), smpi,
                                 localDiags );
                        }
                }
            } // end diagnostic or projection if condition on species
        } // end loop on species
    } // end loop on patches
    // end operations to perform if tasks are not activated

}

void VectorPatch::ponderomotiveUpdatePositionAndCurrentsWithoutTasks( Params &params,
        SmileiMPI *smpi,
        SimWindow *simWindow,
        double time_dual, Timers &timers, int itime )
{
    
#ifdef _PARTEVENTTRACING
    bool diag_PartEventTracing {false};
    diag_PartEventTracing = smpi->diagPartEventTracing( time_dual, params.timestep);
#endif

    // if tasks are not activated
    #pragma omp for schedule(runtime)
        for( unsigned int ipatch=0 ; ipatch<this->size() ; ipatch++ ) {
            for( unsigned int ispec=0 ; ispec<( *this )( ipatch )->vecSpecies.size() ; ispec++ ) {
                if( ( *this )( ipatch )->vecSpecies[ispec]->isProj( time_dual, simWindow ) || diag_flag ) {
                    if( ( *this )( ipatch )->vecSpecies[ispec]->vectorized_operators ){
                        species( ipatch, ispec )->ponderomotiveUpdatePositionAndCurrents( time_dual, ispec,
                               emfields( ipatch ),
                               params, diag_flag, partwalls( ipatch ),
                               ( *this )( ipatch ), smpi,
                               localDiags );
                    } else {

                             if( params.vectorization_mode == "adaptive" ) {
                                species( ipatch, ispec )->scalarPonderomotiveUpdatePositionAndCurrents( time_dual, ispec,
                                        emfields( ipatch ),
                                        params, diag_flag, partwalls( ipatch ),
                                        ( *this )( ipatch ), smpi,
                                        localDiags );
                             } else {
                                species( ipatch, ispec )->Species::ponderomotiveUpdatePositionAndCurrents( time_dual, ispec,
                                        emfields( ipatch ),
                                        params, diag_flag, partwalls( ipatch ),
                                        ( *this )( ipatch ), smpi,
                                        localDiags );
                             }
                    }
                } // end diagnostic or projection if condition on species
            } // end loop on species
        } // end loop on patches
    // end operations to perform if tasks are not activated

}

#ifdef _OMPTASKS
void VectorPatch::dynamicsWithTasks( Params &params,
                            SmileiMPI *smpi,
                            SimWindow *simWindow,
                            RadiationTables &RadiationTables,
                            MultiphotonBreitWheelerTables &MultiphotonBreitWheelerTables,
                            double time_dual, Timers &timers, int itime )
{

    unsigned int Npatches = this->size();
    unsigned int Nspecies = ( *this )( 0 )->vecSpecies.size();
    int has_done_dynamics[Npatches][Nspecies];  // dependency array for the Species dynamics tasks
    int has_reduced_densities[Npatches];        // dependency array for the density reductions tasks

    bool diag_PartEventTracing {false};

    #  ifdef _PARTEVENTTRACING
    diag_PartEventTracing = smpi->diagPartEventTracing( time_dual, params.timestep);
    #endif

    if (!params.Laser_Envelope_model)
    {
    #pragma omp single
    {
    for( unsigned int ipatch=0 ; ipatch<this->size() ; ipatch++ ) {
        for( unsigned int ispec=0 ; ispec<( *this )( ipatch )->vecSpecies.size() ; ispec++ ) {
            Species *spec = species( ipatch, ispec );

            if( params.keep_position_old ) {
                spec->particles->savePositions();
            }

            if( spec->isProj( time_dual, simWindow ) || diag_flag ) {
                // Dynamics with vectorized operators
                if( spec->vectorized_operators ) {
                    #pragma omp task default(shared) firstprivate(ipatch,ispec) depend(out:has_done_dynamics[ipatch][ispec])
                    { // every call of dynamics for a couple ipatch-ispec is an independent task
                    Species *spec_task = species( ipatch, ispec );
                    int buffer_id = (ipatch*(( *this )(0)->vecSpecies.size())+ispec);
                    spec_task->dynamicsTasks( time_dual, ispec,
                                              emfields( ipatch ),
                                              params, diag_flag, partwalls( ipatch ),
                                              ( *this )( ipatch ), smpi,
                                              RadiationTables,
                                              MultiphotonBreitWheelerTables,
                                              localDiags, buffer_id );
                    } // end task
                }
                // Dynamics with scalar operators
                else {
                    if( params.vectorization_mode == "adaptive" ) {
                        #pragma omp task default(shared) firstprivate(ipatch,ispec) depend(out:has_done_dynamics[ipatch][ispec])
                        { // every call of dynamics for a couple ipatch-ispec is an independent task
                        Species *spec_task = species( ipatch, ispec );
                        int buffer_id = (ipatch*(( *this )(0)->vecSpecies.size())+ispec);
                        spec_task->scalarDynamicsTasks( time_dual, ispec,
                                                        emfields( ipatch ),
                                                        params, diag_flag, partwalls( ipatch ),
                                                        ( *this )( ipatch ), smpi,
                                                        RadiationTables,
                                                        MultiphotonBreitWheelerTables,
                                                        localDiags, buffer_id );
                        } // end task
                    } else {
                        #pragma omp task default(shared) firstprivate(ipatch,ispec) depend(out:has_done_dynamics[ipatch][ispec])
                        { // every call of dynamics for a couple ipatch-ispec is an independent task
                        Species *spec_task = species( ipatch, ispec );
                        int buffer_id = (ipatch*(( *this )(0)->vecSpecies.size())+ispec);
                        spec_task->Species::dynamicsTasks( time_dual, ispec,
                                                           emfields( ipatch ),
                                                           params, diag_flag, partwalls( ipatch ),
                                                           ( *this )( ipatch ), smpi,
                                                           RadiationTables,
                                                           MultiphotonBreitWheelerTables,
                                                           localDiags, buffer_id );
                        } // end task
                      } // end case vectorization non adaptive
                } // end if condition on vectorization


        int cluster_width = params.cluster_width_;
        // using the same out dependency will ensure that
        // for each patch the reduction of the species densities
        // is performed sequentially (ispec=0,1,2,...)
        #pragma omp task shared(params) firstprivate(ipatch,ispec,cluster_width) depend(in:has_done_dynamics[ipatch][ispec]) depend(out:has_reduced_densities[ipatch])
        {

        // Get thread number
        const int ithread = Tools::getOMPThreadNum();

#ifdef  __DETAILED_TIMERS
        double timer = MPI_Wtime();
#endif

        smpi->traceEventIfDiagTracing(diag_PartEventTracing, ithread, 0, 4);
        // Reduction with envelope must be performed only after VectorPatch::runEnvelopeModule, which is after VectorPatch::dynamics
        // Frozen Species are reduced only if diag_flag
        // DO NOT parallelize this species loop unless race condition prevention is used!
        (( *this )( ipatch ))->copySpeciesBinsInLocalDensities(ispec, cluster_width, params, diag_flag);
        smpi->traceEventIfDiagTracing(diag_PartEventTracing, ithread, 1, 4);

#ifdef  __DETAILED_TIMERS
        ( *this )( ipatch )->patch_timers_[2*( *this )( ipatch )->thread_number_ + ithread] += MPI_Wtime() - timer;
#endif

        } // end task on reduction of patch densities

        if( species( ipatch, ispec )->Ionize ) {

            #pragma omp task shared(params) firstprivate(ipatch,ispec) depend(in:has_done_dynamics[ipatch][ispec])
            {

            // Get thread number
            const int ithread = Tools::getOMPThreadNum();

#ifdef  __DETAILED_TIMERS
            double timer = MPI_Wtime();
#endif

            smpi->traceEventIfDiagTracing(diag_PartEventTracing, ithread,0,8);
            Species *spec_task = species( ipatch, ispec );
            spec_task->Ionize->joinNewElectrons(species( ipatch, ispec )->Nbins);
            smpi->traceEventIfDiagTracing(diag_PartEventTracing, ithread,1,8);


#ifdef  __DETAILED_TIMERS
            ( *this )( ipatch )->patch_timers_[4*( *this )( ipatch )->thread_number_ + ithread] += MPI_Wtime() - timer;
#endif
            } // end task on reduction of new electrons from ionization
        } // end if Ionize

        // Radiation
        if( species( ipatch, ispec )->Radiate ) {

            #pragma omp task shared(params) firstprivate(ipatch,ispec) depend(in:has_done_dynamics[ipatch][ispec])
            {

            // Get thread number
            const int ithread = Tools::getOMPThreadNum();


#ifdef  __DETAILED_TIMERS
            double timer = MPI_Wtime();
#endif

            smpi->traceEventIfDiagTracing(diag_PartEventTracing, ithread, 0, 9);
            Species *spec_task = species( ipatch, ispec );
            spec_task->Radiate->joinNewPhotons(spec_task->radiated_photons_,spec_task->Nbins);
            smpi->traceEventIfDiagTracing(diag_PartEventTracing, ithread,1,9);

#ifdef  __DETAILED_TIMERS
            ( *this )( ipatch )->patch_timers_[5*( *this )( ipatch )->thread_number_ + ithread] += MPI_Wtime() - timer;
#endif
            } // end task on reduction of new photons from radiation
        } // end if Radiate

        // Multiphoton Breit Wheeler
        if( species( ipatch, ispec )->Multiphoton_Breit_Wheeler_process ) {
            #pragma omp task shared(params) firstprivate(ipatch,ispec) depend(in:has_done_dynamics[ipatch][ispec])
            {

            // Get thread number
            const int ithread = Tools::getOMPThreadNum();

#ifdef  __DETAILED_TIMERS
            double timer = MPI_Wtime();
#endif

            smpi->traceEventIfDiagTracing(diag_PartEventTracing, ithread,0,10);
            Species *spec_task = species( ipatch, ispec );
            spec_task->Multiphoton_Breit_Wheeler_process->joinNewElectronPositronPairs(spec_task->mBW_pair_particles_,spec_task->Nbins);
            smpi->traceEventIfDiagTracing(diag_PartEventTracing, ithread,1,10);

#ifdef  __DETAILED_TIMERS
            ( *this )( ipatch )->patch_timers_[6*( *this )( ipatch )->thread_number_ + ithread] += MPI_Wtime() - timer;
#endif
            } // end task on reduction of new photons from Multiphoton Breit Wheeler
        } // end if Multiphoton Breit Wheeler

        if(( species( ipatch, ispec )->vectorized_operators ) && (time_dual >species( ipatch, ispec )->time_frozen_)) {
            #pragma omp task default(shared) firstprivate(ipatch,ispec) depend(in:has_done_dynamics[ipatch][ispec])
            {
            smpi->traceEventIfDiagTracing(diag_PartEventTracing, Tools::getOMPThreadNum(),0,11);
            Species *spec_task = species( ipatch, ispec );
            for( unsigned int scell = 0 ; scell < spec_task->Ncells ; scell++ ) {
                for( unsigned int iPart=spec_task->particles->first_index[scell] ; ( int )iPart<spec_task->particles->last_index[scell]; iPart++ ) {
                    if ( spec_task->particles->cell_keys[iPart] != -1 ) {
                        //First reduction of the count sort algorithm. Lost particles are not included.
                        spec_task->count[spec_task->particles->cell_keys[iPart]] ++;
                    }
                    } // end iPart loop
                } // end cells loop
            smpi->traceEventIfDiagTracing(diag_PartEventTracing, Tools::getOMPThreadNum(),1,11);
            } // end task on array count
        } else {
        if ((params.vectorization_mode == "adaptive") && (time_dual >species( ipatch, ispec )->time_frozen_)){
            #pragma omp task default(shared) firstprivate(ipatch,ispec) depend(in:has_done_dynamics[ipatch][ispec])
            {
            smpi->traceEventIfDiagTracing(diag_PartEventTracing, Tools::getOMPThreadNum(),0,11);
            Species *spec_task = species( ipatch, ispec );
            for( unsigned int scell = 0 ; scell < spec_task->Ncells ; scell++ ) {
                for( unsigned int iPart=spec_task->particles->first_index[scell] ; ( int )iPart<spec_task->particles->last_index[scell]; iPart++ ) {
                    if ( spec_task->particles->cell_keys[iPart] != -1 ) {
                        //First reduction of the count sort algorithm. Lost particles are not included.
                        spec_task->count[spec_task->particles->cell_keys[iPart]] ++;
                    }
                } // end iPart loop
            } // end cells loop
            } // end task on array count
            smpi->traceEventIfDiagTracing(diag_PartEventTracing, Tools::getOMPThreadNum(),1,11);

            } // end if vectorization is adaptive
        }// end if on vectorized operators

        } // end if condition on species
        } // end loop on species

    } // end loop on patches

    } // end omp single
    } // end if Laser Envelope model
// end if tasks are activated


// #ifdef _OMPTASKS
//     #pragma omp single
//     {   // put buffers back to their original size
//         smpi->resize_buffers(omp_get_num_threads(),params.geometry=="AMcylindrical"); // resize buffers to their original size
//     }
// #endif
}

void VectorPatch::ponderomotiveUpdateSusceptibilityAndMomentumWithTasks( Params &params,
        SmileiMPI *smpi,
        SimWindow *simWindow,
        double time_dual, Timers &timers, int itime )
{
    unsigned int Npatches = this->size();
    unsigned int Nspecies = ( *this )( 0 )->vecSpecies.size();

    int has_done_ponderomotive_update_susceptibility_and_momentum[Npatches][Nspecies];  // dependency array for the Species dynamics tasks
    int has_reduced_susceptibility[Npatches];  // dependency array for the susceptibility reduction tasks

    bool diag_PartEventTracing {false};

    #  ifdef _PARTEVENTTRACING
    diag_PartEventTracing = smpi->diagPartEventTracing( time_dual, params.timestep);
    #endif

    // if tasks are activated
    #pragma omp single
    { // with tasks
    for( unsigned int ipatch=0 ; ipatch<this->size() ; ipatch++ ) {
        for( unsigned int ispec=0 ; ispec<( *this )( ipatch )->vecSpecies.size() ; ispec++ ) {
            if( ( *this )( ipatch )->vecSpecies[ispec]->isProj( time_dual, simWindow ) || diag_flag ) {
                    if( ( *this )( ipatch )->vecSpecies[ispec]->vectorized_operators ){
                        #pragma omp task default(shared) firstprivate(ipatch,ispec) depend(out:has_done_ponderomotive_update_susceptibility_and_momentum[ipatch][ispec])
                        { // every call of dynamics for a couple ipatch-ispec is an independent task
                        Species *spec_task = species( ipatch, ispec );
                        int buffer_id = (ipatch*(( *this )(0)->vecSpecies.size())+ispec);
                        spec_task->ponderomotiveUpdateSusceptibilityAndMomentumTasks( time_dual, ispec,
                                   emfields( ipatch ),
                                   params, diag_flag,
                                   ( *this )( ipatch ), smpi,
                                   localDiags, buffer_id );
                        }
                    } else {
                        if( params.vectorization_mode == "adaptive" ) {
                            #pragma omp task default(shared) firstprivate(ipatch,ispec) depend(out:has_done_ponderomotive_update_susceptibility_and_momentum[ipatch][ispec])
                            { // every call of dynamics for a couple ipatch-ispec is an independent task
                            Species *spec_task = species( ipatch, ispec );
                            int buffer_id = (ipatch*(( *this )(0)->vecSpecies.size())+ispec);
                            spec_task->scalarPonderomotiveUpdateSusceptibilityAndMomentumTasks( time_dual, ispec,
                                    emfields( ipatch ),
                                    params, diag_flag,
                                    ( *this )( ipatch ), smpi,
                                    localDiags, buffer_id );
                            } // end task
                        } else {
                            #pragma omp task default(shared) firstprivate(ipatch,ispec) depend(out:has_done_ponderomotive_update_susceptibility_and_momentum[ipatch][ispec])
                            { // every call of dynamics for a couple ipatch-ispec is an independent task
                            Species *spec_task = species( ipatch, ispec );
                            int buffer_id = (ipatch*(( *this )(0)->vecSpecies.size())+ispec);
                            spec_task->Species::ponderomotiveUpdateSusceptibilityAndMomentumTasks( time_dual, ispec,
                                                                                              emfields( ipatch ),
                                                                                              params, diag_flag,
                                                                                              ( *this )( ipatch ), smpi,
                                                                                              localDiags, buffer_id );
                            } // end task
                        } // end condition on adaptive vectorization
                   } // end condition on vectorization

            // using the same out dependency will ensure that
            // for each patch the reduction of the species susceptibility
            // is performed sequentially (ispec=0,1,2,...)
            int cluster_width = params.cluster_width_;
            #pragma omp task firstprivate(ipatch,ispec,cluster_width) depend(in:has_done_ponderomotive_update_susceptibility_and_momentum[ipatch][ispec]) depend(out:has_reduced_susceptibility[ipatch])
            {
            #ifdef  __DETAILED_TIMERS
            int ithread = omp_get_thread_num();
            double timer = MPI_Wtime();
            #endif

            smpi->traceEventIfDiagTracing(diag_PartEventTracing, omp_get_thread_num(),0,4);
            (( *this )( ipatch ))->copySpeciesBinsInLocalSusceptibility(ispec, cluster_width, params, diag_flag);
            smpi->traceEventIfDiagTracing(diag_PartEventTracing, omp_get_thread_num(),1,4);

            #ifdef  __DETAILED_TIMERS
            ( *this )( ipatch )->patch_timers_[2*( *this )( ipatch )->thread_number_ + ithread] += MPI_Wtime() - timer;
            #endif
            } // end task on reduction of patch densities



            // Reduction of the new particles created through ionization, for each species
            // Ionization
            if( species( ipatch, ispec )->Ionize ) {
                #pragma omp task firstprivate(ipatch,ispec) depend(in:has_done_ponderomotive_update_susceptibility_and_momentum[ipatch][ispec])
                {
                Species *spec_task = species( ipatch, ispec );

                #ifdef  __DETAILED_TIMERS
                int ithread = omp_get_thread_num();
                double timer = MPI_Wtime();
                #endif

                smpi->traceEventIfDiagTracing(diag_PartEventTracing, omp_get_thread_num(),0,8);
                spec_task->Ionize->joinNewElectrons(species( ipatch, ispec )->Nbins);
                smpi->traceEventIfDiagTracing(diag_PartEventTracing, omp_get_thread_num(),1,8);

                #ifdef  __DETAILED_TIMERS
                ( *this )( ipatch )->patch_timers_[4*( *this )( ipatch )->thread_number_ + ithread] += MPI_Wtime() - timer;
                #endif
                } // end task on reduction of new electrons from ionization
            } // end if Ionize
            } // end diagnostic or projection if condition on species
        } // end loop on species
    } // end loop on patches
    } // end single with tasks
   // end operations to perform if tasks are activated

}

void VectorPatch::ponderomotiveUpdatePositionAndCurrentsWithTasks( Params &params,
        SmileiMPI *smpi,
        SimWindow *simWindow,
        double time_dual, Timers &timers, int itime )
{

    unsigned int Npatches = this->size();
    unsigned int Nspecies = ( *this )( 0 )->vecSpecies.size();
    int has_done_ponderomotive_update_position_and_currents[Npatches][Nspecies];  // dependency array for the Species dynamics tasks
    int has_reduced_densities[Npatches];  // dependency array for the density reduction tasks
    bool diag_PartEventTracing {false};

    #  ifdef _PARTEVENTTRACING
    diag_PartEventTracing = smpi->diagPartEventTracing( time_dual, params.timestep);
    #endif

    // if tasks are activated
    #pragma omp single
    { // with tasks
    for( unsigned int ipatch=0 ; ipatch<this->size() ; ipatch++ ) {
        for( unsigned int ispec=0 ; ispec<( *this )( ipatch )->vecSpecies.size() ; ispec++ ) {
            if( ( *this )( ipatch )->vecSpecies[ispec]->isProj( time_dual, simWindow ) || diag_flag ) {
                    if( ( *this )( ipatch )->vecSpecies[ispec]->vectorized_operators ){
                        #pragma omp task default(shared) firstprivate(ipatch,ispec) depend(out:has_done_ponderomotive_update_position_and_currents[ipatch][ispec])
                        { // every call of dynamics for a couple ipatch-ispec is an independent task
                        Species *spec_task = species( ipatch, ispec );
                        int buffer_id = (ipatch*(( *this )(0)->vecSpecies.size())+ispec);
                        spec_task->ponderomotiveUpdatePositionAndCurrentsTasks( time_dual, ispec,
                                                                                emfields( ipatch ),
                                                                                params, diag_flag, partwalls( ipatch ),
                                                                                ( *this )( ipatch ), smpi,
                                                                                localDiags, buffer_id );
                        } // end task
                    } else {
                        if( params.vectorization_mode == "adaptive" ) {
                            #pragma omp task default(shared) firstprivate(ipatch,ispec) depend(out:has_done_ponderomotive_update_position_and_currents[ipatch][ispec])
                            { // every call of dynamics for a couple ipatch-ispec is an independent task
                            Species *spec_task = species( ipatch, ispec );
                            int buffer_id = (ipatch*(( *this )(0)->vecSpecies.size())+ispec);
                            spec_task->scalarPonderomotiveUpdatePositionAndCurrentsTasks( time_dual, ispec,
                                                                                         emfields( ipatch ),
                                                                                         params, diag_flag, partwalls( ipatch ),
                                                                                         ( *this )( ipatch ), smpi,
                                                                                         localDiags, buffer_id );
                            } // end task
                        } else {
                            #pragma omp task default(shared) firstprivate(ipatch,ispec) depend(out:has_done_ponderomotive_update_position_and_currents[ipatch][ispec])
                            { // every call of dynamics for a couple ipatch-ispec is an independent task
                            Species *spec_task = species( ipatch, ispec );
                            int buffer_id = (ipatch*(( *this )(0)->vecSpecies.size())+ispec);
                            spec_task->Species::ponderomotiveUpdatePositionAndCurrentsTasks( time_dual, ispec,
                                                                                             emfields( ipatch ),
                                                                                             params, diag_flag, partwalls( ipatch ),
                                                                                             ( *this )( ipatch ), smpi,
                                                                                             localDiags, buffer_id );
                            } // end task
                        }
                    } // condition on vectorized operators

            // using the same out dependency will ensure that
            // for each patch the reduction of the species densities
            // is performed sequentially (ispec=0,1,2,...)
            int cluster_width = params.cluster_width_;
            #pragma omp task firstprivate(ipatch,ispec,cluster_width) depend(in:has_done_ponderomotive_update_position_and_currents[ipatch][ispec]) depend(out:has_reduced_densities[ipatch])
            { // this task is done only if previous species has already done it,
              // to avoid a race condition on the grid densities
            #ifdef  __DETAILED_TIMERS
            int ithread = omp_get_thread_num();
            double timer = MPI_Wtime();
            #endif

            smpi->traceEventIfDiagTracing(diag_PartEventTracing, omp_get_thread_num(),0,4);
            // Reduction with envelope must be performed only after VectorPatch::runEnvelopeModule, which is after VectorPatch::dynamics
            // Frozen Species are reduced only if diag_flag
            // DO NOT parallelize this species loop unless race condition prevention is used!
            (( *this )( ipatch ))->copySpeciesBinsInLocalDensities(ispec, cluster_width, params, diag_flag);
            smpi->traceEventIfDiagTracing(diag_PartEventTracing, omp_get_thread_num(),1,4);

            #ifdef  __DETAILED_TIMERS
            ( *this )( ipatch )->patch_timers_[2*( *this )( ipatch )->thread_number_ + ithread] += MPI_Wtime() - timer;
            #endif
            } // end task on reduction of patch densities

            if(( species( ipatch, ispec )->vectorized_operators ) && (time_dual >species( ipatch, ispec )->time_frozen_)) {
                #pragma omp task default(shared) firstprivate(ipatch,ispec) depend(in:has_done_ponderomotive_update_position_and_currents[ipatch][ispec])
                {

                smpi->traceEventIfDiagTracing(diag_PartEventTracing, omp_get_thread_num(),0,11);
                Species *spec_task = species( ipatch, ispec );
                for( unsigned int scell = 0 ; scell < spec_task->Ncells ; scell++ ) {
                    for( unsigned int iPart=spec_task->particles->first_index[scell] ; ( int )iPart<spec_task->particles->last_index[scell]; iPart++ ) {
                        if ( spec_task->particles->cell_keys[iPart] != -1 ) {
                            //First reduction of the count sort algorithm. Lost particles are not included.
                            spec_task->count[spec_task->particles->cell_keys[iPart]] ++;
                        }
                    } // end iPart loop
                } // end cells loop
                smpi->traceEventIfDiagTracing(diag_PartEventTracing, omp_get_thread_num(),1,11);

<<<<<<< HEAD
void VectorPatch::initNewEnvelope( Params &params )
{
    if( ( *this )( 0 )->EMfields->envelope!=NULL ) {
        // for all patches, init new envelope from input namelist parameters
        for( unsigned int ipatch=0 ; ipatch<this->size() ; ipatch++ ) {
            ( *this )( ipatch )->EMfields->envelope->initEnvelope( ( *this )( ipatch ), ( *this )( ipatch )->EMfields );
        } // end loop on patches
    }
} // END initNewEnvelope

void VectorPatch::allocateDataOnDevice(Params &params,
                                         SmileiMPI *smpi,
                                         RadiationTables *radiation_tables,
                                         MultiphotonBreitWheelerTables *multiphoton_Breit_Wheeler_tables)
{
                                         
#if defined( _GPU ) || defined( SMILEI_ACCELERATOR_GPU_OMP )
    // TODO(Etienne M): FREE. If we have load balancing or other patch
    // creation/destruction available (which is not the case on GPU ATM),
    // we should be taking care of freeing this GPU memory.

    const int npatches = this->size();

    const int sizeofJx  = patches_[0]->EMfields->Jx_->globalDims_;
    const int sizeofJy  = patches_[0]->EMfields->Jy_->globalDims_;
    const int sizeofJz  = patches_[0]->EMfields->Jz_->globalDims_;
    const int sizeofRho = patches_[0]->EMfields->rho_->globalDims_;

    const int sizeofEx = patches_[0]->EMfields->Ex_->globalDims_;
    const int sizeofEy = patches_[0]->EMfields->Ey_->globalDims_;
    const int sizeofEz = patches_[0]->EMfields->Ez_->globalDims_;

    const int sizeofBx = patches_[0]->EMfields->Bx_->globalDims_;
    const int sizeofBy = patches_[0]->EMfields->By_->globalDims_;
    const int sizeofBz = patches_[0]->EMfields->Bz_->globalDims_;

    for( int ipatch=0 ; ipatch<npatches ; ipatch++ ) {

        // Initialize particles data structures on GPU, and synchronize it
        for( unsigned int ispec = 0; ispec < ( *this )( ipatch )->vecSpecies.size(); ispec++ ) {
            Species *spec = species( ipatch, ispec );
            spec->particles->initializeDataOnDevice();
            spec->particles_to_move->initializeDataOnDevice();

            // Create photon species on the device
            if ( spec->radiation_model_ == "mc" && spec->photon_species_) {
                spec->radiated_photons_->initializeDataOnDevice();
            }

            // Create pair species on the device
            if ( spec->mBW_pair_species_[0] && spec->mBW_pair_species_[1]) {
                 spec->mBW_pair_particles_[0]->initializeDataOnDevice();
                 spec->mBW_pair_particles_[1]->initializeDataOnDevice();
            }

            //#pragma acc enter data copyin(spec->nrj_radiation)
        }

        // Allocate field data structures on GPU
        const double *const Jx  = patches_[ipatch]->EMfields->Jx_->data();
        const double *const Jy  = patches_[ipatch]->EMfields->Jy_->data();
        const double *const Jz  = patches_[ipatch]->EMfields->Jz_->data();
        const double *const Rho = patches_[ipatch]->EMfields->rho_->data();

        const double *const Ex = patches_[ipatch]->EMfields->Ex_->data();
        const double *const Ey = patches_[ipatch]->EMfields->Ey_->data();
        const double *const Ez = patches_[ipatch]->EMfields->Ez_->data();

        const double *const Bmx = patches_[ipatch]->EMfields->Bx_m->data();
        const double *const Bmy = patches_[ipatch]->EMfields->By_m->data();
        const double *const Bmz = patches_[ipatch]->EMfields->Bz_m->data();

        const double *const Bx = patches_[ipatch]->EMfields->Bx_->data();
        const double *const By = patches_[ipatch]->EMfields->By_->data();
        const double *const Bz = patches_[ipatch]->EMfields->Bz_->data();

        smilei::tools::gpu::HostDeviceMemoryManagement::DeviceAllocate( Jx, sizeofJx );
        smilei::tools::gpu::HostDeviceMemoryManagement::DeviceAllocate( Jy, sizeofJy );
        smilei::tools::gpu::HostDeviceMemoryManagement::DeviceAllocate( Jz, sizeofJz );
        smilei::tools::gpu::HostDeviceMemoryManagement::DeviceAllocate( Rho, sizeofRho );

        smilei::tools::gpu::HostDeviceMemoryManagement::DeviceAllocate( Ex, sizeofEx );
        smilei::tools::gpu::HostDeviceMemoryManagement::DeviceAllocate( Ey, sizeofEy );
        smilei::tools::gpu::HostDeviceMemoryManagement::DeviceAllocate( Ez, sizeofEz );

        smilei::tools::gpu::HostDeviceMemoryManagement::DeviceAllocate( Bmx, sizeofBx );
        smilei::tools::gpu::HostDeviceMemoryManagement::DeviceAllocate( Bmy, sizeofBy );
        smilei::tools::gpu::HostDeviceMemoryManagement::DeviceAllocate( Bmz, sizeofBz );

        smilei::tools::gpu::HostDeviceMemoryManagement::DeviceAllocateAndCopyHostToDevice( Bx, sizeofBx );
        smilei::tools::gpu::HostDeviceMemoryManagement::DeviceAllocateAndCopyHostToDevice( By, sizeofBy );
        smilei::tools::gpu::HostDeviceMemoryManagement::DeviceAllocateAndCopyHostToDevice( Bz, sizeofBz );
        
    } // end patch loop

    // Tables for radiation processes
    if( params.has_Niel_radiation_ || params.has_MC_radiation_ || params.has_LL_radiation_ ) {
        #pragma acc enter data copyin (radiation_tables)
    }

    std::string niel_computation_method = radiation_tables->getNielHComputationMethod();

    if( params.has_Niel_radiation_ && niel_computation_method == "table") {

        #pragma acc enter data copyin (radiation_tables->niel_)

        const int niel_table_size         = radiation_tables->niel_.size_;
        const double *const niel_table    = &( radiation_tables->niel_.data_[0] );
        smilei::tools::gpu::HostDeviceMemoryManagement::DeviceAllocateAndCopyHostToDevice( niel_table, niel_table_size );
    }

    if( params.has_MC_radiation_ ) {

        const int integfochi_table_size        = radiation_tables->integfochi_.size_;
        const int min_photon_chi_size          = radiation_tables->xi_.dim_size_[0];
        const int xi_table_size                = radiation_tables->xi_.size_;

        const double *const integfochi_table     = &( radiation_tables->integfochi_.data_[0] );
        const double *const min_photon_chi_table = &( radiation_tables->xi_.axis1_min_[0] );
        const double *const xi_table             = &( radiation_tables->xi_.data_[0] );

        smilei::tools::gpu::HostDeviceMemoryManagement::DeviceAllocateAndCopyHostToDevice( integfochi_table, integfochi_table_size );
        smilei::tools::gpu::HostDeviceMemoryManagement::DeviceAllocateAndCopyHostToDevice( min_photon_chi_table, min_photon_chi_size );
        smilei::tools::gpu::HostDeviceMemoryManagement::DeviceAllocateAndCopyHostToDevice( xi_table, xi_table_size );
    }

    // Table for multiphoton Breit-Wheeler pair creation
    if (params.has_multiphoton_Breit_Wheeler_) {

        const int T_table_size                     = multiphoton_Breit_Wheeler_tables->T_.size_;
        const int min_particle_chi_size            = multiphoton_Breit_Wheeler_tables->xi_.dim_size_[0];
        const int xi_table_size                    = multiphoton_Breit_Wheeler_tables->xi_.size_;

        const double *const T_table                = &( multiphoton_Breit_Wheeler_tables->T_.data_[0] );
        const double *const min_particle_chi_table = &( multiphoton_Breit_Wheeler_tables->xi_.axis1_min_[0] );
        const double *const xi_table               = &( multiphoton_Breit_Wheeler_tables->xi_.data_[0] );

        smilei::tools::gpu::HostDeviceMemoryManagement::DeviceAllocateAndCopyHostToDevice( T_table, T_table_size );
        smilei::tools::gpu::HostDeviceMemoryManagement::DeviceAllocateAndCopyHostToDevice( min_particle_chi_table, min_particle_chi_size );
        smilei::tools::gpu::HostDeviceMemoryManagement::DeviceAllocateAndCopyHostToDevice( xi_table, xi_table_size );

    }

#endif
}

//! Clean data allocated on device
void VectorPatch::cleanDataOnDevice( Params &params, SmileiMPI *smpi,
                                    RadiationTables *radiation_tables,
                                    MultiphotonBreitWheelerTables *multiphoton_Breit_Wheeler_tables)
{
#if defined( _GPU ) || defined( SMILEI_ACCELERATOR_GPU_OMP )

    const int npatches = this->size();

    const int sizeofJx  = patches_[0]->EMfields->Jx_->globalDims_;
    const int sizeofJy  = patches_[0]->EMfields->Jy_->globalDims_;
    const int sizeofJz  = patches_[0]->EMfields->Jz_->globalDims_;
    const int sizeofRho = patches_[0]->EMfields->rho_->globalDims_;

    const int sizeofBx = patches_[0]->EMfields->Bx_m->globalDims_;
    const int sizeofBy = patches_[0]->EMfields->By_m->globalDims_;
    const int sizeofBz = patches_[0]->EMfields->Bz_m->globalDims_;

    for( int ipatch=0 ; ipatch<npatches ; ipatch++ ) {

        double *const Jx  = patches_[ipatch]->EMfields->Jx_->data();
        double *const Jy  = patches_[ipatch]->EMfields->Jy_->data();
        double *const Jz  = patches_[ipatch]->EMfields->Jz_->data();
        double *const Rho = patches_[ipatch]->EMfields->rho_->data();

        double *const Ex = patches_[ipatch]->EMfields->Ex_->data();
        double *const Ey = patches_[ipatch]->EMfields->Ey_->data();
        double *const Ez = patches_[ipatch]->EMfields->Ez_->data();

        double *const Bmx = patches_[ipatch]->EMfields->Bx_m->data();
        double *const Bmy = patches_[ipatch]->EMfields->By_m->data();
        double *const Bmz = patches_[ipatch]->EMfields->Bz_m->data();

        double *const Bx = patches_[ipatch]->EMfields->Bx_->data();
        double *const By = patches_[ipatch]->EMfields->By_->data();
        double *const Bz = patches_[ipatch]->EMfields->Bz_->data();

        smilei::tools::gpu::HostDeviceMemoryManagement::DeviceFree( Jx, sizeofJx );
        smilei::tools::gpu::HostDeviceMemoryManagement::DeviceFree( Jy, sizeofJy );
        smilei::tools::gpu::HostDeviceMemoryManagement::DeviceFree( Jz, sizeofJz );
        smilei::tools::gpu::HostDeviceMemoryManagement::DeviceFree( Rho, sizeofRho );

        smilei::tools::gpu::HostDeviceMemoryManagement::DeviceFree( Ex, sizeofJx );
        smilei::tools::gpu::HostDeviceMemoryManagement::DeviceFree( Ey, sizeofJy );
        smilei::tools::gpu::HostDeviceMemoryManagement::DeviceFree( Ez, sizeofJz );

        smilei::tools::gpu::HostDeviceMemoryManagement::DeviceFree( Bmx, sizeofBx );
        smilei::tools::gpu::HostDeviceMemoryManagement::DeviceFree( Bmy, sizeofBy );
        smilei::tools::gpu::HostDeviceMemoryManagement::DeviceFree( Bmz, sizeofBz );

        smilei::tools::gpu::HostDeviceMemoryManagement::DeviceFree( Bx, sizeofBx );
        smilei::tools::gpu::HostDeviceMemoryManagement::DeviceFree( By, sizeofBy );
        smilei::tools::gpu::HostDeviceMemoryManagement::DeviceFree( Bz, sizeofBz );

    }

    std::string niel_computation_method = radiation_tables->getNielHComputationMethod();

    if( params.has_Niel_radiation_ && niel_computation_method == "table") {

        #pragma acc enter data copyin (radiation_tables->niel_)

        const int niel_table_size         = radiation_tables->niel_.size_;
        double *const niel_table    = &( radiation_tables->niel_.data_[0] );
        smilei::tools::gpu::HostDeviceMemoryManagement::DeviceFree( niel_table, niel_table_size );
    }

    if( params.has_MC_radiation_ ) {

        const int integfochi_table_size        = radiation_tables->integfochi_.size_;
        const int min_photon_chi_size          = radiation_tables->xi_.dim_size_[0];
        const int xi_table_size                = radiation_tables->xi_.size_;

        double *const integfochi_table     = &( radiation_tables->integfochi_.data_[0] );
        double *const min_photon_chi_table = &( radiation_tables->xi_.axis1_min_[0] );
        double *const xi_table             = &( radiation_tables->xi_.data_[0] );

        smilei::tools::gpu::HostDeviceMemoryManagement::DeviceFree( integfochi_table, integfochi_table_size );
        smilei::tools::gpu::HostDeviceMemoryManagement::DeviceFree( min_photon_chi_table, min_photon_chi_size );
        smilei::tools::gpu::HostDeviceMemoryManagement::DeviceFree( xi_table, xi_table_size );
    }

    // Table for multiphoton Breit-Wheeler pair creation
    if (params.has_multiphoton_Breit_Wheeler_) {

        const int T_table_size                     = multiphoton_Breit_Wheeler_tables->T_.size_;
        const int min_particle_chi_size            = multiphoton_Breit_Wheeler_tables->xi_.dim_size_[0];
        const int xi_table_size                    = multiphoton_Breit_Wheeler_tables->xi_.size_;

        double *const T_table                = &( multiphoton_Breit_Wheeler_tables->T_.data_[0] );
        double *const min_particle_chi_table = &( multiphoton_Breit_Wheeler_tables->xi_.axis1_min_[0] );
        double *const xi_table               = &( multiphoton_Breit_Wheeler_tables->xi_.data_[0] );

        smilei::tools::gpu::HostDeviceMemoryManagement::DeviceFree( T_table, T_table_size );
        smilei::tools::gpu::HostDeviceMemoryManagement::DeviceFree( min_particle_chi_table, min_particle_chi_size );
        smilei::tools::gpu::HostDeviceMemoryManagement::DeviceFree( xi_table, xi_table_size );

    }

#endif
}

//! Field Synchronization from the GPU (Device) to the CPU
//! This function updates the data on the host from the data located on the device
void VectorPatch::copyEMFieldsFromHostToDevice()
{
#if defined( _GPU ) || defined( SMILEI_ACCELERATOR_GPU_OMP )
    // TODO(Etienne M): Check if we can get better throughput by using async calls

    const int npatches = this->size();

    const int sizeofEx = patches_[0]->EMfields->Ex_->globalDims_;
    const int sizeofEy = patches_[0]->EMfields->Ey_->globalDims_;
    const int sizeofEz = patches_[0]->EMfields->Ez_->globalDims_;

    const int sizeofBx = patches_[0]->EMfields->Bx_m->globalDims_;
    const int sizeofBy = patches_[0]->EMfields->By_m->globalDims_;
    const int sizeofBz = patches_[0]->EMfields->Bz_m->globalDims_;

    for( int ipatch = 0; ipatch < npatches; ipatch++ ) {

        const double *const Ex = patches_[ipatch]->EMfields->Ex_->data();
        const double *const Ey = patches_[ipatch]->EMfields->Ey_->data();
        const double *const Ez = patches_[ipatch]->EMfields->Ez_->data();

        const double *const Bmx = patches_[ipatch]->EMfields->Bx_m->data();
        const double *const Bmy = patches_[ipatch]->EMfields->By_m->data();
        const double *const Bmz = patches_[ipatch]->EMfields->Bz_m->data();

        const double *const Bx = patches_[ipatch]->EMfields->Bx_->data();
        const double *const By = patches_[ipatch]->EMfields->By_->data();
        const double *const Bz = patches_[ipatch]->EMfields->Bz_->data();

        smilei::tools::gpu::HostDeviceMemoryManagement::CopyHostToDevice( Ex, sizeofEx );
        smilei::tools::gpu::HostDeviceMemoryManagement::CopyHostToDevice( Ey, sizeofEy );
        smilei::tools::gpu::HostDeviceMemoryManagement::CopyHostToDevice( Ez, sizeofEz );

        smilei::tools::gpu::HostDeviceMemoryManagement::CopyHostToDevice( Bmx, sizeofBx );
        smilei::tools::gpu::HostDeviceMemoryManagement::CopyHostToDevice( Bmy, sizeofBy );
        smilei::tools::gpu::HostDeviceMemoryManagement::CopyHostToDevice( Bmz, sizeofBz );

        smilei::tools::gpu::HostDeviceMemoryManagement::CopyHostToDevice( Bx, sizeofBx );
        smilei::tools::gpu::HostDeviceMemoryManagement::CopyHostToDevice( By, sizeofBy );
        smilei::tools::gpu::HostDeviceMemoryManagement::CopyHostToDevice( Bz, sizeofBz );
    }
#else
    ERROR( "GPU related code should not be reached in CPU mode!" );
#endif
}

//! Sync all data (fields and particles) from device to host
void VectorPatch::copyDeviceStateToHost()
{
#if defined( _GPU ) || defined( SMILEI_ACCELERATOR_GPU_OMP )
    // TODO(Etienne M): DIAGS may need more or less data copied from the GPU. We
    // need to either have more versatile copy functions, or to copy everything
    // from the GPU to the CPU (which is what we do ATM).

    const int npatches = this->size();

    const int sizeofJx  = patches_[0]->EMfields->Jx_->globalDims_;
    const int sizeofJy  = patches_[0]->EMfields->Jy_->globalDims_;
    const int sizeofJz  = patches_[0]->EMfields->Jz_->globalDims_;
    // const int sizeofRho = patches_[0]->EMfields->rho_->globalDims_;

    const int sizeofEx = patches_[0]->EMfields->Ex_->globalDims_;
    const int sizeofEy = patches_[0]->EMfields->Ey_->globalDims_;
    const int sizeofEz = patches_[0]->EMfields->Ez_->globalDims_;

    const int sizeofBx = patches_[0]->EMfields->Bx_->globalDims_;
    const int sizeofBy = patches_[0]->EMfields->By_->globalDims_;
    const int sizeofBz = patches_[0]->EMfields->Bz_->globalDims_;

    for( int ipatch = 0; ipatch < npatches; ipatch++ ) {
        for( unsigned int ispec = 0; ispec < ( *this )( ipatch )->vecSpecies.size(); ispec++ ) {
            Species *spec = species( ipatch, ispec );
            spec->particles->syncCPU();
        }

        double *const Jx  = patches_[ipatch]->EMfields->Jx_->data();
        double *const Jy  = patches_[ipatch]->EMfields->Jy_->data();
        double *const Jz  = patches_[ipatch]->EMfields->Jz_->data();
        // double *const Rho = patches_[ipatch]->EMfields->rho_->data();

        double *const Ex = patches_[ipatch]->EMfields->Ex_->data();
        double *const Ey = patches_[ipatch]->EMfields->Ey_->data();
        double *const Ez = patches_[ipatch]->EMfields->Ez_->data();

        double *const Bmx = patches_[ipatch]->EMfields->Bx_m->data();
        double *const Bmy = patches_[ipatch]->EMfields->By_m->data();
        double *const Bmz = patches_[ipatch]->EMfields->Bz_m->data();

        double *const Bx = patches_[ipatch]->EMfields->Bx_->data();
        double *const By = patches_[ipatch]->EMfields->By_->data();
        double *const Bz = patches_[ipatch]->EMfields->Bz_->data();

        smilei::tools::gpu::HostDeviceMemoryManagement::CopyDeviceToHost( Jx, sizeofJx );
        smilei::tools::gpu::HostDeviceMemoryManagement::CopyDeviceToHost( Jy, sizeofJy );
        smilei::tools::gpu::HostDeviceMemoryManagement::CopyDeviceToHost( Jz, sizeofJz );
        // smilei::tools::gpu::HostDeviceMemoryManagement::CopyDeviceToHost( Rho, sizeofRho );

        smilei::tools::gpu::HostDeviceMemoryManagement::CopyDeviceToHost( Ex, sizeofJx );
        smilei::tools::gpu::HostDeviceMemoryManagement::CopyDeviceToHost( Ey, sizeofJy );
        smilei::tools::gpu::HostDeviceMemoryManagement::CopyDeviceToHost( Ez, sizeofJz );

        smilei::tools::gpu::HostDeviceMemoryManagement::CopyDeviceToHost( Bmx, sizeofBx );
        smilei::tools::gpu::HostDeviceMemoryManagement::CopyDeviceToHost( Bmy, sizeofBy );
        smilei::tools::gpu::HostDeviceMemoryManagement::CopyDeviceToHost( Bmz, sizeofBz );

        smilei::tools::gpu::HostDeviceMemoryManagement::CopyDeviceToHost( Bx, sizeofBx );
        smilei::tools::gpu::HostDeviceMemoryManagement::CopyDeviceToHost( By, sizeofBy );
        smilei::tools::gpu::HostDeviceMemoryManagement::CopyDeviceToHost( Bz, sizeofBz );
    }
#else
    ERROR( "GPU related code should not be reached in CPU mode!" );
#endif
}
=======
                } // end task on array count
            } else {
                if ((params.vectorization_mode == "adaptive") && (time_dual >species( ipatch, ispec )->time_frozen_)){
                    #pragma omp task default(shared) firstprivate(ipatch,ispec) depend(in:has_done_ponderomotive_update_position_and_currents[ipatch][ispec])
                    {

                    smpi->traceEventIfDiagTracing(diag_PartEventTracing, omp_get_thread_num(),0,11);
                    Species *spec_task = species( ipatch, ispec );
                    for( unsigned int scell = 0 ; scell < spec_task->Ncells ; scell++ ) {
                        for( unsigned int iPart=spec_task->particles->first_index[scell] ; ( int )iPart<spec_task->particles->last_index[scell]; iPart++ ) {
                            if ( spec_task->particles->cell_keys[iPart] != -1 ) {
                                //First reduction of the count sort algorithm. Lost particles are not included.
                                spec_task->count[spec_task->particles->cell_keys[iPart]] ++;
                            }
                        } // end iPart loop
                    } // end cells loop
                    smpi->traceEventIfDiagTracing(diag_PartEventTracing, omp_get_thread_num(),1,11);

                    } // end task on array count
            } // end if vectorization is adaptive
            }// end if on vectorized operators

            } // end diagnostic or projection if condition on species
        } // end loop on species
    } // end loop on patches
    } // end single with tasks
    // end operations to perform if tasks are activated

}
#endif // endif tasks are used
>>>>>>> c373bd15
<|MERGE_RESOLUTION|>--- conflicted
+++ resolved
@@ -9,17 +9,6 @@
 #include <iostream>
 
 #include "BinaryProcesses.h"
-<<<<<<< HEAD
-=======
-#include "DomainDecompositionFactory.h"
-#include "PatchesFactory.h"
-#include "Species.h"
-#include "SpeciesV.h"
-#include "Particles.h"
-#include "PeekAtSpecies.h"
-#include "SimWindow.h"
-#include "SolverFactory.h"
->>>>>>> c373bd15
 #include "DiagnosticFactory.h"
 #include "DomainDecompositionFactory.h"
 #include "ElectroMagnBC.h"
@@ -363,22 +352,12 @@
     }
 #endif
 
-<<<<<<< HEAD
-            if( params.keep_position_old ) {
-                spec->particles->savePositions();
-            }
-
-            if( params.Laser_Envelope_model ) {
-                continue;
-            }
-=======
 #ifdef _PARTEVENTTRACING
     if( !params.Laser_Envelope_model ) {
         diag_PartEventTracing = smpi->diagPartEventTracing( time_dual, params.timestep);
         if (diag_PartEventTracing) smpi->reference_time = MPI_Wtime();
     }
 #endif
->>>>>>> c373bd15
 
 #ifndef _OMPTASKS
     // if tasks are not activated
@@ -598,12 +577,6 @@
             init_space.box_size_[1]   = params.n_space[1];
             init_space.box_size_[2]   = params.n_space[2];
 
-<<<<<<< HEAD
-            if( min_max == 1 ) {
-                init_space.cell_index_[axis] = params.n_space[axis]-1;
-            }
-            init_space.box_size_[axis] = 1;
-=======
             // Box size of 1 cell
             init_space.box_size_[axis] = 1;
 
@@ -611,7 +584,6 @@
             if( min_max == 1 ) {
                 init_space.cell_index_[axis] = params.n_space[axis]-1;
             }
->>>>>>> c373bd15
 
             // We first get the species id associated to this injector
             unsigned int i_species = particle_injector->getSpeciesNumber();
@@ -1297,7 +1269,6 @@
     for( unsigned int idiag = 0 ; idiag < globalDiags.size() ; idiag++ ) {
         diag_timers_[idiag]->restart();
 
-<<<<<<< HEAD
 #if defined( _GPU ) || defined( SMILEI_ACCELERATOR_GPU_OMP )
         if( globalDiags[idiag]->timeSelection->theTimeIsNow( itime ) &&
             !data_on_cpu_updated &&
@@ -1315,8 +1286,6 @@
         #pragma omp single
         globalDiags[idiag]->theTimeIsNow_ = globalDiags[idiag]->prepare( itime );
 
-=======
->>>>>>> c373bd15
         // Get the mins and maxs from this diag, for the current MPI
         DiagnosticParticleBinningBase* binning = dynamic_cast<DiagnosticParticleBinningBase*>( globalDiags[idiag] );
         if( binning && binning->has_auto_limits_ ) {
@@ -4418,6 +4387,361 @@
         } // end loop on patches
     }
 } // END initNewEnvelope
+
+
+void VectorPatch::allocateDataOnDevice(Params &params,
+                                         SmileiMPI *smpi,
+                                         RadiationTables *radiation_tables,
+                                         MultiphotonBreitWheelerTables *multiphoton_Breit_Wheeler_tables)
+{
+                                         
+#if defined( _GPU ) || defined( SMILEI_ACCELERATOR_GPU_OMP )
+    // TODO(Etienne M): FREE. If we have load balancing or other patch
+    // creation/destruction available (which is not the case on GPU ATM),
+    // we should be taking care of freeing this GPU memory.
+
+    const int npatches = this->size();
+
+    const int sizeofJx  = patches_[0]->EMfields->Jx_->globalDims_;
+    const int sizeofJy  = patches_[0]->EMfields->Jy_->globalDims_;
+    const int sizeofJz  = patches_[0]->EMfields->Jz_->globalDims_;
+    const int sizeofRho = patches_[0]->EMfields->rho_->globalDims_;
+
+    const int sizeofEx = patches_[0]->EMfields->Ex_->globalDims_;
+    const int sizeofEy = patches_[0]->EMfields->Ey_->globalDims_;
+    const int sizeofEz = patches_[0]->EMfields->Ez_->globalDims_;
+
+    const int sizeofBx = patches_[0]->EMfields->Bx_->globalDims_;
+    const int sizeofBy = patches_[0]->EMfields->By_->globalDims_;
+    const int sizeofBz = patches_[0]->EMfields->Bz_->globalDims_;
+
+    for( int ipatch=0 ; ipatch<npatches ; ipatch++ ) {
+
+        // Initialize particles data structures on GPU, and synchronize it
+        for( unsigned int ispec = 0; ispec < ( *this )( ipatch )->vecSpecies.size(); ispec++ ) {
+            Species *spec = species( ipatch, ispec );
+            spec->particles->initializeDataOnDevice();
+            spec->particles_to_move->initializeDataOnDevice();
+
+            // Create photon species on the device
+            if ( spec->radiation_model_ == "mc" && spec->photon_species_) {
+                spec->radiated_photons_->initializeDataOnDevice();
+            }
+
+            // Create pair species on the device
+            if ( spec->mBW_pair_species_[0] && spec->mBW_pair_species_[1]) {
+                 spec->mBW_pair_particles_[0]->initializeDataOnDevice();
+                 spec->mBW_pair_particles_[1]->initializeDataOnDevice();
+            }
+
+            //#pragma acc enter data copyin(spec->nrj_radiation)
+        }
+
+        // Allocate field data structures on GPU
+        const double *const Jx  = patches_[ipatch]->EMfields->Jx_->data();
+        const double *const Jy  = patches_[ipatch]->EMfields->Jy_->data();
+        const double *const Jz  = patches_[ipatch]->EMfields->Jz_->data();
+        const double *const Rho = patches_[ipatch]->EMfields->rho_->data();
+
+        const double *const Ex = patches_[ipatch]->EMfields->Ex_->data();
+        const double *const Ey = patches_[ipatch]->EMfields->Ey_->data();
+        const double *const Ez = patches_[ipatch]->EMfields->Ez_->data();
+
+        const double *const Bmx = patches_[ipatch]->EMfields->Bx_m->data();
+        const double *const Bmy = patches_[ipatch]->EMfields->By_m->data();
+        const double *const Bmz = patches_[ipatch]->EMfields->Bz_m->data();
+
+        const double *const Bx = patches_[ipatch]->EMfields->Bx_->data();
+        const double *const By = patches_[ipatch]->EMfields->By_->data();
+        const double *const Bz = patches_[ipatch]->EMfields->Bz_->data();
+
+        smilei::tools::gpu::HostDeviceMemoryManagement::DeviceAllocate( Jx, sizeofJx );
+        smilei::tools::gpu::HostDeviceMemoryManagement::DeviceAllocate( Jy, sizeofJy );
+        smilei::tools::gpu::HostDeviceMemoryManagement::DeviceAllocate( Jz, sizeofJz );
+        smilei::tools::gpu::HostDeviceMemoryManagement::DeviceAllocate( Rho, sizeofRho );
+
+        smilei::tools::gpu::HostDeviceMemoryManagement::DeviceAllocate( Ex, sizeofEx );
+        smilei::tools::gpu::HostDeviceMemoryManagement::DeviceAllocate( Ey, sizeofEy );
+        smilei::tools::gpu::HostDeviceMemoryManagement::DeviceAllocate( Ez, sizeofEz );
+
+        smilei::tools::gpu::HostDeviceMemoryManagement::DeviceAllocate( Bmx, sizeofBx );
+        smilei::tools::gpu::HostDeviceMemoryManagement::DeviceAllocate( Bmy, sizeofBy );
+        smilei::tools::gpu::HostDeviceMemoryManagement::DeviceAllocate( Bmz, sizeofBz );
+
+        smilei::tools::gpu::HostDeviceMemoryManagement::DeviceAllocateAndCopyHostToDevice( Bx, sizeofBx );
+        smilei::tools::gpu::HostDeviceMemoryManagement::DeviceAllocateAndCopyHostToDevice( By, sizeofBy );
+        smilei::tools::gpu::HostDeviceMemoryManagement::DeviceAllocateAndCopyHostToDevice( Bz, sizeofBz );
+        
+    } // end patch loop
+
+    // Tables for radiation processes
+    if( params.has_Niel_radiation_ || params.has_MC_radiation_ || params.has_LL_radiation_ ) {
+        #pragma acc enter data copyin (radiation_tables)
+    }
+
+    std::string niel_computation_method = radiation_tables->getNielHComputationMethod();
+
+    if( params.has_Niel_radiation_ && niel_computation_method == "table") {
+
+        #pragma acc enter data copyin (radiation_tables->niel_)
+
+        const int niel_table_size         = radiation_tables->niel_.size_;
+        const double *const niel_table    = &( radiation_tables->niel_.data_[0] );
+        smilei::tools::gpu::HostDeviceMemoryManagement::DeviceAllocateAndCopyHostToDevice( niel_table, niel_table_size );
+    }
+
+    if( params.has_MC_radiation_ ) {
+
+        const int integfochi_table_size        = radiation_tables->integfochi_.size_;
+        const int min_photon_chi_size          = radiation_tables->xi_.dim_size_[0];
+        const int xi_table_size                = radiation_tables->xi_.size_;
+
+        const double *const integfochi_table     = &( radiation_tables->integfochi_.data_[0] );
+        const double *const min_photon_chi_table = &( radiation_tables->xi_.axis1_min_[0] );
+        const double *const xi_table             = &( radiation_tables->xi_.data_[0] );
+
+        smilei::tools::gpu::HostDeviceMemoryManagement::DeviceAllocateAndCopyHostToDevice( integfochi_table, integfochi_table_size );
+        smilei::tools::gpu::HostDeviceMemoryManagement::DeviceAllocateAndCopyHostToDevice( min_photon_chi_table, min_photon_chi_size );
+        smilei::tools::gpu::HostDeviceMemoryManagement::DeviceAllocateAndCopyHostToDevice( xi_table, xi_table_size );
+    }
+
+    // Table for multiphoton Breit-Wheeler pair creation
+    if (params.has_multiphoton_Breit_Wheeler_) {
+
+        const int T_table_size                     = multiphoton_Breit_Wheeler_tables->T_.size_;
+        const int min_particle_chi_size            = multiphoton_Breit_Wheeler_tables->xi_.dim_size_[0];
+        const int xi_table_size                    = multiphoton_Breit_Wheeler_tables->xi_.size_;
+
+        const double *const T_table                = &( multiphoton_Breit_Wheeler_tables->T_.data_[0] );
+        const double *const min_particle_chi_table = &( multiphoton_Breit_Wheeler_tables->xi_.axis1_min_[0] );
+        const double *const xi_table               = &( multiphoton_Breit_Wheeler_tables->xi_.data_[0] );
+
+        smilei::tools::gpu::HostDeviceMemoryManagement::DeviceAllocateAndCopyHostToDevice( T_table, T_table_size );
+        smilei::tools::gpu::HostDeviceMemoryManagement::DeviceAllocateAndCopyHostToDevice( min_particle_chi_table, min_particle_chi_size );
+        smilei::tools::gpu::HostDeviceMemoryManagement::DeviceAllocateAndCopyHostToDevice( xi_table, xi_table_size );
+
+    }
+
+#endif
+}
+
+//! Clean data allocated on device
+void VectorPatch::cleanDataOnDevice( Params &params, SmileiMPI *smpi,
+                                    RadiationTables *radiation_tables,
+                                    MultiphotonBreitWheelerTables *multiphoton_Breit_Wheeler_tables)
+{
+#if defined( _GPU ) || defined( SMILEI_ACCELERATOR_GPU_OMP )
+
+    const int npatches = this->size();
+
+    const int sizeofJx  = patches_[0]->EMfields->Jx_->globalDims_;
+    const int sizeofJy  = patches_[0]->EMfields->Jy_->globalDims_;
+    const int sizeofJz  = patches_[0]->EMfields->Jz_->globalDims_;
+    const int sizeofRho = patches_[0]->EMfields->rho_->globalDims_;
+
+    const int sizeofBx = patches_[0]->EMfields->Bx_m->globalDims_;
+    const int sizeofBy = patches_[0]->EMfields->By_m->globalDims_;
+    const int sizeofBz = patches_[0]->EMfields->Bz_m->globalDims_;
+
+    for( int ipatch=0 ; ipatch<npatches ; ipatch++ ) {
+
+        double *const Jx  = patches_[ipatch]->EMfields->Jx_->data();
+        double *const Jy  = patches_[ipatch]->EMfields->Jy_->data();
+        double *const Jz  = patches_[ipatch]->EMfields->Jz_->data();
+        double *const Rho = patches_[ipatch]->EMfields->rho_->data();
+
+        double *const Ex = patches_[ipatch]->EMfields->Ex_->data();
+        double *const Ey = patches_[ipatch]->EMfields->Ey_->data();
+        double *const Ez = patches_[ipatch]->EMfields->Ez_->data();
+
+        double *const Bmx = patches_[ipatch]->EMfields->Bx_m->data();
+        double *const Bmy = patches_[ipatch]->EMfields->By_m->data();
+        double *const Bmz = patches_[ipatch]->EMfields->Bz_m->data();
+
+        double *const Bx = patches_[ipatch]->EMfields->Bx_->data();
+        double *const By = patches_[ipatch]->EMfields->By_->data();
+        double *const Bz = patches_[ipatch]->EMfields->Bz_->data();
+
+        smilei::tools::gpu::HostDeviceMemoryManagement::DeviceFree( Jx, sizeofJx );
+        smilei::tools::gpu::HostDeviceMemoryManagement::DeviceFree( Jy, sizeofJy );
+        smilei::tools::gpu::HostDeviceMemoryManagement::DeviceFree( Jz, sizeofJz );
+        smilei::tools::gpu::HostDeviceMemoryManagement::DeviceFree( Rho, sizeofRho );
+
+        smilei::tools::gpu::HostDeviceMemoryManagement::DeviceFree( Ex, sizeofJx );
+        smilei::tools::gpu::HostDeviceMemoryManagement::DeviceFree( Ey, sizeofJy );
+        smilei::tools::gpu::HostDeviceMemoryManagement::DeviceFree( Ez, sizeofJz );
+
+        smilei::tools::gpu::HostDeviceMemoryManagement::DeviceFree( Bmx, sizeofBx );
+        smilei::tools::gpu::HostDeviceMemoryManagement::DeviceFree( Bmy, sizeofBy );
+        smilei::tools::gpu::HostDeviceMemoryManagement::DeviceFree( Bmz, sizeofBz );
+
+        smilei::tools::gpu::HostDeviceMemoryManagement::DeviceFree( Bx, sizeofBx );
+        smilei::tools::gpu::HostDeviceMemoryManagement::DeviceFree( By, sizeofBy );
+        smilei::tools::gpu::HostDeviceMemoryManagement::DeviceFree( Bz, sizeofBz );
+
+    }
+
+    std::string niel_computation_method = radiation_tables->getNielHComputationMethod();
+
+    if( params.has_Niel_radiation_ && niel_computation_method == "table") {
+
+        #pragma acc enter data copyin (radiation_tables->niel_)
+
+        const int niel_table_size         = radiation_tables->niel_.size_;
+        double *const niel_table    = &( radiation_tables->niel_.data_[0] );
+        smilei::tools::gpu::HostDeviceMemoryManagement::DeviceFree( niel_table, niel_table_size );
+    }
+
+    if( params.has_MC_radiation_ ) {
+
+        const int integfochi_table_size        = radiation_tables->integfochi_.size_;
+        const int min_photon_chi_size          = radiation_tables->xi_.dim_size_[0];
+        const int xi_table_size                = radiation_tables->xi_.size_;
+
+        double *const integfochi_table     = &( radiation_tables->integfochi_.data_[0] );
+        double *const min_photon_chi_table = &( radiation_tables->xi_.axis1_min_[0] );
+        double *const xi_table             = &( radiation_tables->xi_.data_[0] );
+
+        smilei::tools::gpu::HostDeviceMemoryManagement::DeviceFree( integfochi_table, integfochi_table_size );
+        smilei::tools::gpu::HostDeviceMemoryManagement::DeviceFree( min_photon_chi_table, min_photon_chi_size );
+        smilei::tools::gpu::HostDeviceMemoryManagement::DeviceFree( xi_table, xi_table_size );
+    }
+
+    // Table for multiphoton Breit-Wheeler pair creation
+    if (params.has_multiphoton_Breit_Wheeler_) {
+
+        const int T_table_size                     = multiphoton_Breit_Wheeler_tables->T_.size_;
+        const int min_particle_chi_size            = multiphoton_Breit_Wheeler_tables->xi_.dim_size_[0];
+        const int xi_table_size                    = multiphoton_Breit_Wheeler_tables->xi_.size_;
+
+        double *const T_table                = &( multiphoton_Breit_Wheeler_tables->T_.data_[0] );
+        double *const min_particle_chi_table = &( multiphoton_Breit_Wheeler_tables->xi_.axis1_min_[0] );
+        double *const xi_table               = &( multiphoton_Breit_Wheeler_tables->xi_.data_[0] );
+
+        smilei::tools::gpu::HostDeviceMemoryManagement::DeviceFree( T_table, T_table_size );
+        smilei::tools::gpu::HostDeviceMemoryManagement::DeviceFree( min_particle_chi_table, min_particle_chi_size );
+        smilei::tools::gpu::HostDeviceMemoryManagement::DeviceFree( xi_table, xi_table_size );
+
+    }
+
+#endif
+}
+
+//! Field Synchronization from the GPU (Device) to the CPU
+//! This function updates the data on the host from the data located on the device
+void VectorPatch::copyEMFieldsFromHostToDevice()
+{
+#if defined( _GPU ) || defined( SMILEI_ACCELERATOR_GPU_OMP )
+    // TODO(Etienne M): Check if we can get better throughput by using async calls
+
+    const int npatches = this->size();
+
+    const int sizeofEx = patches_[0]->EMfields->Ex_->globalDims_;
+    const int sizeofEy = patches_[0]->EMfields->Ey_->globalDims_;
+    const int sizeofEz = patches_[0]->EMfields->Ez_->globalDims_;
+
+    const int sizeofBx = patches_[0]->EMfields->Bx_m->globalDims_;
+    const int sizeofBy = patches_[0]->EMfields->By_m->globalDims_;
+    const int sizeofBz = patches_[0]->EMfields->Bz_m->globalDims_;
+
+    for( int ipatch = 0; ipatch < npatches; ipatch++ ) {
+
+        const double *const Ex = patches_[ipatch]->EMfields->Ex_->data();
+        const double *const Ey = patches_[ipatch]->EMfields->Ey_->data();
+        const double *const Ez = patches_[ipatch]->EMfields->Ez_->data();
+
+        const double *const Bmx = patches_[ipatch]->EMfields->Bx_m->data();
+        const double *const Bmy = patches_[ipatch]->EMfields->By_m->data();
+        const double *const Bmz = patches_[ipatch]->EMfields->Bz_m->data();
+
+        const double *const Bx = patches_[ipatch]->EMfields->Bx_->data();
+        const double *const By = patches_[ipatch]->EMfields->By_->data();
+        const double *const Bz = patches_[ipatch]->EMfields->Bz_->data();
+
+        smilei::tools::gpu::HostDeviceMemoryManagement::CopyHostToDevice( Ex, sizeofEx );
+        smilei::tools::gpu::HostDeviceMemoryManagement::CopyHostToDevice( Ey, sizeofEy );
+        smilei::tools::gpu::HostDeviceMemoryManagement::CopyHostToDevice( Ez, sizeofEz );
+
+        smilei::tools::gpu::HostDeviceMemoryManagement::CopyHostToDevice( Bmx, sizeofBx );
+        smilei::tools::gpu::HostDeviceMemoryManagement::CopyHostToDevice( Bmy, sizeofBy );
+        smilei::tools::gpu::HostDeviceMemoryManagement::CopyHostToDevice( Bmz, sizeofBz );
+
+        smilei::tools::gpu::HostDeviceMemoryManagement::CopyHostToDevice( Bx, sizeofBx );
+        smilei::tools::gpu::HostDeviceMemoryManagement::CopyHostToDevice( By, sizeofBy );
+        smilei::tools::gpu::HostDeviceMemoryManagement::CopyHostToDevice( Bz, sizeofBz );
+    }
+#else
+    ERROR( "GPU related code should not be reached in CPU mode!" );
+#endif
+}
+
+//! Sync all data (fields and particles) from device to host
+void VectorPatch::copyDeviceStateToHost()
+{
+#if defined( _GPU ) || defined( SMILEI_ACCELERATOR_GPU_OMP )
+    // TODO(Etienne M): DIAGS may need more or less data copied from the GPU. We
+    // need to either have more versatile copy functions, or to copy everything
+    // from the GPU to the CPU (which is what we do ATM).
+
+    const int npatches = this->size();
+
+    const int sizeofJx  = patches_[0]->EMfields->Jx_->globalDims_;
+    const int sizeofJy  = patches_[0]->EMfields->Jy_->globalDims_;
+    const int sizeofJz  = patches_[0]->EMfields->Jz_->globalDims_;
+    // const int sizeofRho = patches_[0]->EMfields->rho_->globalDims_;
+
+    const int sizeofEx = patches_[0]->EMfields->Ex_->globalDims_;
+    const int sizeofEy = patches_[0]->EMfields->Ey_->globalDims_;
+    const int sizeofEz = patches_[0]->EMfields->Ez_->globalDims_;
+
+    const int sizeofBx = patches_[0]->EMfields->Bx_->globalDims_;
+    const int sizeofBy = patches_[0]->EMfields->By_->globalDims_;
+    const int sizeofBz = patches_[0]->EMfields->Bz_->globalDims_;
+
+    for( int ipatch = 0; ipatch < npatches; ipatch++ ) {
+        for( unsigned int ispec = 0; ispec < ( *this )( ipatch )->vecSpecies.size(); ispec++ ) {
+            Species *spec = species( ipatch, ispec );
+            spec->particles->syncCPU();
+        }
+
+        double *const Jx  = patches_[ipatch]->EMfields->Jx_->data();
+        double *const Jy  = patches_[ipatch]->EMfields->Jy_->data();
+        double *const Jz  = patches_[ipatch]->EMfields->Jz_->data();
+        // double *const Rho = patches_[ipatch]->EMfields->rho_->data();
+
+        double *const Ex = patches_[ipatch]->EMfields->Ex_->data();
+        double *const Ey = patches_[ipatch]->EMfields->Ey_->data();
+        double *const Ez = patches_[ipatch]->EMfields->Ez_->data();
+
+        double *const Bmx = patches_[ipatch]->EMfields->Bx_m->data();
+        double *const Bmy = patches_[ipatch]->EMfields->By_m->data();
+        double *const Bmz = patches_[ipatch]->EMfields->Bz_m->data();
+
+        double *const Bx = patches_[ipatch]->EMfields->Bx_->data();
+        double *const By = patches_[ipatch]->EMfields->By_->data();
+        double *const Bz = patches_[ipatch]->EMfields->Bz_->data();
+
+        smilei::tools::gpu::HostDeviceMemoryManagement::CopyDeviceToHost( Jx, sizeofJx );
+        smilei::tools::gpu::HostDeviceMemoryManagement::CopyDeviceToHost( Jy, sizeofJy );
+        smilei::tools::gpu::HostDeviceMemoryManagement::CopyDeviceToHost( Jz, sizeofJz );
+        // smilei::tools::gpu::HostDeviceMemoryManagement::CopyDeviceToHost( Rho, sizeofRho );
+
+        smilei::tools::gpu::HostDeviceMemoryManagement::CopyDeviceToHost( Ex, sizeofJx );
+        smilei::tools::gpu::HostDeviceMemoryManagement::CopyDeviceToHost( Ey, sizeofJy );
+        smilei::tools::gpu::HostDeviceMemoryManagement::CopyDeviceToHost( Ez, sizeofJz );
+
+        smilei::tools::gpu::HostDeviceMemoryManagement::CopyDeviceToHost( Bmx, sizeofBx );
+        smilei::tools::gpu::HostDeviceMemoryManagement::CopyDeviceToHost( Bmy, sizeofBy );
+        smilei::tools::gpu::HostDeviceMemoryManagement::CopyDeviceToHost( Bmz, sizeofBz );
+
+        smilei::tools::gpu::HostDeviceMemoryManagement::CopyDeviceToHost( Bx, sizeofBx );
+        smilei::tools::gpu::HostDeviceMemoryManagement::CopyDeviceToHost( By, sizeofBy );
+        smilei::tools::gpu::HostDeviceMemoryManagement::CopyDeviceToHost( Bz, sizeofBz );
+    }
+#else
+    ERROR( "GPU related code should not be reached in CPU mode!" );
+#endif
+}
 
 void VectorPatch::dynamicsWithoutTasks( Params &params,
                             SmileiMPI *smpi,
@@ -5020,371 +5344,6 @@
                 } // end cells loop
                 smpi->traceEventIfDiagTracing(diag_PartEventTracing, omp_get_thread_num(),1,11);
 
-<<<<<<< HEAD
-void VectorPatch::initNewEnvelope( Params &params )
-{
-    if( ( *this )( 0 )->EMfields->envelope!=NULL ) {
-        // for all patches, init new envelope from input namelist parameters
-        for( unsigned int ipatch=0 ; ipatch<this->size() ; ipatch++ ) {
-            ( *this )( ipatch )->EMfields->envelope->initEnvelope( ( *this )( ipatch ), ( *this )( ipatch )->EMfields );
-        } // end loop on patches
-    }
-} // END initNewEnvelope
-
-void VectorPatch::allocateDataOnDevice(Params &params,
-                                         SmileiMPI *smpi,
-                                         RadiationTables *radiation_tables,
-                                         MultiphotonBreitWheelerTables *multiphoton_Breit_Wheeler_tables)
-{
-                                         
-#if defined( _GPU ) || defined( SMILEI_ACCELERATOR_GPU_OMP )
-    // TODO(Etienne M): FREE. If we have load balancing or other patch
-    // creation/destruction available (which is not the case on GPU ATM),
-    // we should be taking care of freeing this GPU memory.
-
-    const int npatches = this->size();
-
-    const int sizeofJx  = patches_[0]->EMfields->Jx_->globalDims_;
-    const int sizeofJy  = patches_[0]->EMfields->Jy_->globalDims_;
-    const int sizeofJz  = patches_[0]->EMfields->Jz_->globalDims_;
-    const int sizeofRho = patches_[0]->EMfields->rho_->globalDims_;
-
-    const int sizeofEx = patches_[0]->EMfields->Ex_->globalDims_;
-    const int sizeofEy = patches_[0]->EMfields->Ey_->globalDims_;
-    const int sizeofEz = patches_[0]->EMfields->Ez_->globalDims_;
-
-    const int sizeofBx = patches_[0]->EMfields->Bx_->globalDims_;
-    const int sizeofBy = patches_[0]->EMfields->By_->globalDims_;
-    const int sizeofBz = patches_[0]->EMfields->Bz_->globalDims_;
-
-    for( int ipatch=0 ; ipatch<npatches ; ipatch++ ) {
-
-        // Initialize particles data structures on GPU, and synchronize it
-        for( unsigned int ispec = 0; ispec < ( *this )( ipatch )->vecSpecies.size(); ispec++ ) {
-            Species *spec = species( ipatch, ispec );
-            spec->particles->initializeDataOnDevice();
-            spec->particles_to_move->initializeDataOnDevice();
-
-            // Create photon species on the device
-            if ( spec->radiation_model_ == "mc" && spec->photon_species_) {
-                spec->radiated_photons_->initializeDataOnDevice();
-            }
-
-            // Create pair species on the device
-            if ( spec->mBW_pair_species_[0] && spec->mBW_pair_species_[1]) {
-                 spec->mBW_pair_particles_[0]->initializeDataOnDevice();
-                 spec->mBW_pair_particles_[1]->initializeDataOnDevice();
-            }
-
-            //#pragma acc enter data copyin(spec->nrj_radiation)
-        }
-
-        // Allocate field data structures on GPU
-        const double *const Jx  = patches_[ipatch]->EMfields->Jx_->data();
-        const double *const Jy  = patches_[ipatch]->EMfields->Jy_->data();
-        const double *const Jz  = patches_[ipatch]->EMfields->Jz_->data();
-        const double *const Rho = patches_[ipatch]->EMfields->rho_->data();
-
-        const double *const Ex = patches_[ipatch]->EMfields->Ex_->data();
-        const double *const Ey = patches_[ipatch]->EMfields->Ey_->data();
-        const double *const Ez = patches_[ipatch]->EMfields->Ez_->data();
-
-        const double *const Bmx = patches_[ipatch]->EMfields->Bx_m->data();
-        const double *const Bmy = patches_[ipatch]->EMfields->By_m->data();
-        const double *const Bmz = patches_[ipatch]->EMfields->Bz_m->data();
-
-        const double *const Bx = patches_[ipatch]->EMfields->Bx_->data();
-        const double *const By = patches_[ipatch]->EMfields->By_->data();
-        const double *const Bz = patches_[ipatch]->EMfields->Bz_->data();
-
-        smilei::tools::gpu::HostDeviceMemoryManagement::DeviceAllocate( Jx, sizeofJx );
-        smilei::tools::gpu::HostDeviceMemoryManagement::DeviceAllocate( Jy, sizeofJy );
-        smilei::tools::gpu::HostDeviceMemoryManagement::DeviceAllocate( Jz, sizeofJz );
-        smilei::tools::gpu::HostDeviceMemoryManagement::DeviceAllocate( Rho, sizeofRho );
-
-        smilei::tools::gpu::HostDeviceMemoryManagement::DeviceAllocate( Ex, sizeofEx );
-        smilei::tools::gpu::HostDeviceMemoryManagement::DeviceAllocate( Ey, sizeofEy );
-        smilei::tools::gpu::HostDeviceMemoryManagement::DeviceAllocate( Ez, sizeofEz );
-
-        smilei::tools::gpu::HostDeviceMemoryManagement::DeviceAllocate( Bmx, sizeofBx );
-        smilei::tools::gpu::HostDeviceMemoryManagement::DeviceAllocate( Bmy, sizeofBy );
-        smilei::tools::gpu::HostDeviceMemoryManagement::DeviceAllocate( Bmz, sizeofBz );
-
-        smilei::tools::gpu::HostDeviceMemoryManagement::DeviceAllocateAndCopyHostToDevice( Bx, sizeofBx );
-        smilei::tools::gpu::HostDeviceMemoryManagement::DeviceAllocateAndCopyHostToDevice( By, sizeofBy );
-        smilei::tools::gpu::HostDeviceMemoryManagement::DeviceAllocateAndCopyHostToDevice( Bz, sizeofBz );
-        
-    } // end patch loop
-
-    // Tables for radiation processes
-    if( params.has_Niel_radiation_ || params.has_MC_radiation_ || params.has_LL_radiation_ ) {
-        #pragma acc enter data copyin (radiation_tables)
-    }
-
-    std::string niel_computation_method = radiation_tables->getNielHComputationMethod();
-
-    if( params.has_Niel_radiation_ && niel_computation_method == "table") {
-
-        #pragma acc enter data copyin (radiation_tables->niel_)
-
-        const int niel_table_size         = radiation_tables->niel_.size_;
-        const double *const niel_table    = &( radiation_tables->niel_.data_[0] );
-        smilei::tools::gpu::HostDeviceMemoryManagement::DeviceAllocateAndCopyHostToDevice( niel_table, niel_table_size );
-    }
-
-    if( params.has_MC_radiation_ ) {
-
-        const int integfochi_table_size        = radiation_tables->integfochi_.size_;
-        const int min_photon_chi_size          = radiation_tables->xi_.dim_size_[0];
-        const int xi_table_size                = radiation_tables->xi_.size_;
-
-        const double *const integfochi_table     = &( radiation_tables->integfochi_.data_[0] );
-        const double *const min_photon_chi_table = &( radiation_tables->xi_.axis1_min_[0] );
-        const double *const xi_table             = &( radiation_tables->xi_.data_[0] );
-
-        smilei::tools::gpu::HostDeviceMemoryManagement::DeviceAllocateAndCopyHostToDevice( integfochi_table, integfochi_table_size );
-        smilei::tools::gpu::HostDeviceMemoryManagement::DeviceAllocateAndCopyHostToDevice( min_photon_chi_table, min_photon_chi_size );
-        smilei::tools::gpu::HostDeviceMemoryManagement::DeviceAllocateAndCopyHostToDevice( xi_table, xi_table_size );
-    }
-
-    // Table for multiphoton Breit-Wheeler pair creation
-    if (params.has_multiphoton_Breit_Wheeler_) {
-
-        const int T_table_size                     = multiphoton_Breit_Wheeler_tables->T_.size_;
-        const int min_particle_chi_size            = multiphoton_Breit_Wheeler_tables->xi_.dim_size_[0];
-        const int xi_table_size                    = multiphoton_Breit_Wheeler_tables->xi_.size_;
-
-        const double *const T_table                = &( multiphoton_Breit_Wheeler_tables->T_.data_[0] );
-        const double *const min_particle_chi_table = &( multiphoton_Breit_Wheeler_tables->xi_.axis1_min_[0] );
-        const double *const xi_table               = &( multiphoton_Breit_Wheeler_tables->xi_.data_[0] );
-
-        smilei::tools::gpu::HostDeviceMemoryManagement::DeviceAllocateAndCopyHostToDevice( T_table, T_table_size );
-        smilei::tools::gpu::HostDeviceMemoryManagement::DeviceAllocateAndCopyHostToDevice( min_particle_chi_table, min_particle_chi_size );
-        smilei::tools::gpu::HostDeviceMemoryManagement::DeviceAllocateAndCopyHostToDevice( xi_table, xi_table_size );
-
-    }
-
-#endif
-}
-
-//! Clean data allocated on device
-void VectorPatch::cleanDataOnDevice( Params &params, SmileiMPI *smpi,
-                                    RadiationTables *radiation_tables,
-                                    MultiphotonBreitWheelerTables *multiphoton_Breit_Wheeler_tables)
-{
-#if defined( _GPU ) || defined( SMILEI_ACCELERATOR_GPU_OMP )
-
-    const int npatches = this->size();
-
-    const int sizeofJx  = patches_[0]->EMfields->Jx_->globalDims_;
-    const int sizeofJy  = patches_[0]->EMfields->Jy_->globalDims_;
-    const int sizeofJz  = patches_[0]->EMfields->Jz_->globalDims_;
-    const int sizeofRho = patches_[0]->EMfields->rho_->globalDims_;
-
-    const int sizeofBx = patches_[0]->EMfields->Bx_m->globalDims_;
-    const int sizeofBy = patches_[0]->EMfields->By_m->globalDims_;
-    const int sizeofBz = patches_[0]->EMfields->Bz_m->globalDims_;
-
-    for( int ipatch=0 ; ipatch<npatches ; ipatch++ ) {
-
-        double *const Jx  = patches_[ipatch]->EMfields->Jx_->data();
-        double *const Jy  = patches_[ipatch]->EMfields->Jy_->data();
-        double *const Jz  = patches_[ipatch]->EMfields->Jz_->data();
-        double *const Rho = patches_[ipatch]->EMfields->rho_->data();
-
-        double *const Ex = patches_[ipatch]->EMfields->Ex_->data();
-        double *const Ey = patches_[ipatch]->EMfields->Ey_->data();
-        double *const Ez = patches_[ipatch]->EMfields->Ez_->data();
-
-        double *const Bmx = patches_[ipatch]->EMfields->Bx_m->data();
-        double *const Bmy = patches_[ipatch]->EMfields->By_m->data();
-        double *const Bmz = patches_[ipatch]->EMfields->Bz_m->data();
-
-        double *const Bx = patches_[ipatch]->EMfields->Bx_->data();
-        double *const By = patches_[ipatch]->EMfields->By_->data();
-        double *const Bz = patches_[ipatch]->EMfields->Bz_->data();
-
-        smilei::tools::gpu::HostDeviceMemoryManagement::DeviceFree( Jx, sizeofJx );
-        smilei::tools::gpu::HostDeviceMemoryManagement::DeviceFree( Jy, sizeofJy );
-        smilei::tools::gpu::HostDeviceMemoryManagement::DeviceFree( Jz, sizeofJz );
-        smilei::tools::gpu::HostDeviceMemoryManagement::DeviceFree( Rho, sizeofRho );
-
-        smilei::tools::gpu::HostDeviceMemoryManagement::DeviceFree( Ex, sizeofJx );
-        smilei::tools::gpu::HostDeviceMemoryManagement::DeviceFree( Ey, sizeofJy );
-        smilei::tools::gpu::HostDeviceMemoryManagement::DeviceFree( Ez, sizeofJz );
-
-        smilei::tools::gpu::HostDeviceMemoryManagement::DeviceFree( Bmx, sizeofBx );
-        smilei::tools::gpu::HostDeviceMemoryManagement::DeviceFree( Bmy, sizeofBy );
-        smilei::tools::gpu::HostDeviceMemoryManagement::DeviceFree( Bmz, sizeofBz );
-
-        smilei::tools::gpu::HostDeviceMemoryManagement::DeviceFree( Bx, sizeofBx );
-        smilei::tools::gpu::HostDeviceMemoryManagement::DeviceFree( By, sizeofBy );
-        smilei::tools::gpu::HostDeviceMemoryManagement::DeviceFree( Bz, sizeofBz );
-
-    }
-
-    std::string niel_computation_method = radiation_tables->getNielHComputationMethod();
-
-    if( params.has_Niel_radiation_ && niel_computation_method == "table") {
-
-        #pragma acc enter data copyin (radiation_tables->niel_)
-
-        const int niel_table_size         = radiation_tables->niel_.size_;
-        double *const niel_table    = &( radiation_tables->niel_.data_[0] );
-        smilei::tools::gpu::HostDeviceMemoryManagement::DeviceFree( niel_table, niel_table_size );
-    }
-
-    if( params.has_MC_radiation_ ) {
-
-        const int integfochi_table_size        = radiation_tables->integfochi_.size_;
-        const int min_photon_chi_size          = radiation_tables->xi_.dim_size_[0];
-        const int xi_table_size                = radiation_tables->xi_.size_;
-
-        double *const integfochi_table     = &( radiation_tables->integfochi_.data_[0] );
-        double *const min_photon_chi_table = &( radiation_tables->xi_.axis1_min_[0] );
-        double *const xi_table             = &( radiation_tables->xi_.data_[0] );
-
-        smilei::tools::gpu::HostDeviceMemoryManagement::DeviceFree( integfochi_table, integfochi_table_size );
-        smilei::tools::gpu::HostDeviceMemoryManagement::DeviceFree( min_photon_chi_table, min_photon_chi_size );
-        smilei::tools::gpu::HostDeviceMemoryManagement::DeviceFree( xi_table, xi_table_size );
-    }
-
-    // Table for multiphoton Breit-Wheeler pair creation
-    if (params.has_multiphoton_Breit_Wheeler_) {
-
-        const int T_table_size                     = multiphoton_Breit_Wheeler_tables->T_.size_;
-        const int min_particle_chi_size            = multiphoton_Breit_Wheeler_tables->xi_.dim_size_[0];
-        const int xi_table_size                    = multiphoton_Breit_Wheeler_tables->xi_.size_;
-
-        double *const T_table                = &( multiphoton_Breit_Wheeler_tables->T_.data_[0] );
-        double *const min_particle_chi_table = &( multiphoton_Breit_Wheeler_tables->xi_.axis1_min_[0] );
-        double *const xi_table               = &( multiphoton_Breit_Wheeler_tables->xi_.data_[0] );
-
-        smilei::tools::gpu::HostDeviceMemoryManagement::DeviceFree( T_table, T_table_size );
-        smilei::tools::gpu::HostDeviceMemoryManagement::DeviceFree( min_particle_chi_table, min_particle_chi_size );
-        smilei::tools::gpu::HostDeviceMemoryManagement::DeviceFree( xi_table, xi_table_size );
-
-    }
-
-#endif
-}
-
-//! Field Synchronization from the GPU (Device) to the CPU
-//! This function updates the data on the host from the data located on the device
-void VectorPatch::copyEMFieldsFromHostToDevice()
-{
-#if defined( _GPU ) || defined( SMILEI_ACCELERATOR_GPU_OMP )
-    // TODO(Etienne M): Check if we can get better throughput by using async calls
-
-    const int npatches = this->size();
-
-    const int sizeofEx = patches_[0]->EMfields->Ex_->globalDims_;
-    const int sizeofEy = patches_[0]->EMfields->Ey_->globalDims_;
-    const int sizeofEz = patches_[0]->EMfields->Ez_->globalDims_;
-
-    const int sizeofBx = patches_[0]->EMfields->Bx_m->globalDims_;
-    const int sizeofBy = patches_[0]->EMfields->By_m->globalDims_;
-    const int sizeofBz = patches_[0]->EMfields->Bz_m->globalDims_;
-
-    for( int ipatch = 0; ipatch < npatches; ipatch++ ) {
-
-        const double *const Ex = patches_[ipatch]->EMfields->Ex_->data();
-        const double *const Ey = patches_[ipatch]->EMfields->Ey_->data();
-        const double *const Ez = patches_[ipatch]->EMfields->Ez_->data();
-
-        const double *const Bmx = patches_[ipatch]->EMfields->Bx_m->data();
-        const double *const Bmy = patches_[ipatch]->EMfields->By_m->data();
-        const double *const Bmz = patches_[ipatch]->EMfields->Bz_m->data();
-
-        const double *const Bx = patches_[ipatch]->EMfields->Bx_->data();
-        const double *const By = patches_[ipatch]->EMfields->By_->data();
-        const double *const Bz = patches_[ipatch]->EMfields->Bz_->data();
-
-        smilei::tools::gpu::HostDeviceMemoryManagement::CopyHostToDevice( Ex, sizeofEx );
-        smilei::tools::gpu::HostDeviceMemoryManagement::CopyHostToDevice( Ey, sizeofEy );
-        smilei::tools::gpu::HostDeviceMemoryManagement::CopyHostToDevice( Ez, sizeofEz );
-
-        smilei::tools::gpu::HostDeviceMemoryManagement::CopyHostToDevice( Bmx, sizeofBx );
-        smilei::tools::gpu::HostDeviceMemoryManagement::CopyHostToDevice( Bmy, sizeofBy );
-        smilei::tools::gpu::HostDeviceMemoryManagement::CopyHostToDevice( Bmz, sizeofBz );
-
-        smilei::tools::gpu::HostDeviceMemoryManagement::CopyHostToDevice( Bx, sizeofBx );
-        smilei::tools::gpu::HostDeviceMemoryManagement::CopyHostToDevice( By, sizeofBy );
-        smilei::tools::gpu::HostDeviceMemoryManagement::CopyHostToDevice( Bz, sizeofBz );
-    }
-#else
-    ERROR( "GPU related code should not be reached in CPU mode!" );
-#endif
-}
-
-//! Sync all data (fields and particles) from device to host
-void VectorPatch::copyDeviceStateToHost()
-{
-#if defined( _GPU ) || defined( SMILEI_ACCELERATOR_GPU_OMP )
-    // TODO(Etienne M): DIAGS may need more or less data copied from the GPU. We
-    // need to either have more versatile copy functions, or to copy everything
-    // from the GPU to the CPU (which is what we do ATM).
-
-    const int npatches = this->size();
-
-    const int sizeofJx  = patches_[0]->EMfields->Jx_->globalDims_;
-    const int sizeofJy  = patches_[0]->EMfields->Jy_->globalDims_;
-    const int sizeofJz  = patches_[0]->EMfields->Jz_->globalDims_;
-    // const int sizeofRho = patches_[0]->EMfields->rho_->globalDims_;
-
-    const int sizeofEx = patches_[0]->EMfields->Ex_->globalDims_;
-    const int sizeofEy = patches_[0]->EMfields->Ey_->globalDims_;
-    const int sizeofEz = patches_[0]->EMfields->Ez_->globalDims_;
-
-    const int sizeofBx = patches_[0]->EMfields->Bx_->globalDims_;
-    const int sizeofBy = patches_[0]->EMfields->By_->globalDims_;
-    const int sizeofBz = patches_[0]->EMfields->Bz_->globalDims_;
-
-    for( int ipatch = 0; ipatch < npatches; ipatch++ ) {
-        for( unsigned int ispec = 0; ispec < ( *this )( ipatch )->vecSpecies.size(); ispec++ ) {
-            Species *spec = species( ipatch, ispec );
-            spec->particles->syncCPU();
-        }
-
-        double *const Jx  = patches_[ipatch]->EMfields->Jx_->data();
-        double *const Jy  = patches_[ipatch]->EMfields->Jy_->data();
-        double *const Jz  = patches_[ipatch]->EMfields->Jz_->data();
-        // double *const Rho = patches_[ipatch]->EMfields->rho_->data();
-
-        double *const Ex = patches_[ipatch]->EMfields->Ex_->data();
-        double *const Ey = patches_[ipatch]->EMfields->Ey_->data();
-        double *const Ez = patches_[ipatch]->EMfields->Ez_->data();
-
-        double *const Bmx = patches_[ipatch]->EMfields->Bx_m->data();
-        double *const Bmy = patches_[ipatch]->EMfields->By_m->data();
-        double *const Bmz = patches_[ipatch]->EMfields->Bz_m->data();
-
-        double *const Bx = patches_[ipatch]->EMfields->Bx_->data();
-        double *const By = patches_[ipatch]->EMfields->By_->data();
-        double *const Bz = patches_[ipatch]->EMfields->Bz_->data();
-
-        smilei::tools::gpu::HostDeviceMemoryManagement::CopyDeviceToHost( Jx, sizeofJx );
-        smilei::tools::gpu::HostDeviceMemoryManagement::CopyDeviceToHost( Jy, sizeofJy );
-        smilei::tools::gpu::HostDeviceMemoryManagement::CopyDeviceToHost( Jz, sizeofJz );
-        // smilei::tools::gpu::HostDeviceMemoryManagement::CopyDeviceToHost( Rho, sizeofRho );
-
-        smilei::tools::gpu::HostDeviceMemoryManagement::CopyDeviceToHost( Ex, sizeofJx );
-        smilei::tools::gpu::HostDeviceMemoryManagement::CopyDeviceToHost( Ey, sizeofJy );
-        smilei::tools::gpu::HostDeviceMemoryManagement::CopyDeviceToHost( Ez, sizeofJz );
-
-        smilei::tools::gpu::HostDeviceMemoryManagement::CopyDeviceToHost( Bmx, sizeofBx );
-        smilei::tools::gpu::HostDeviceMemoryManagement::CopyDeviceToHost( Bmy, sizeofBy );
-        smilei::tools::gpu::HostDeviceMemoryManagement::CopyDeviceToHost( Bmz, sizeofBz );
-
-        smilei::tools::gpu::HostDeviceMemoryManagement::CopyDeviceToHost( Bx, sizeofBx );
-        smilei::tools::gpu::HostDeviceMemoryManagement::CopyDeviceToHost( By, sizeofBy );
-        smilei::tools::gpu::HostDeviceMemoryManagement::CopyDeviceToHost( Bz, sizeofBz );
-    }
-#else
-    ERROR( "GPU related code should not be reached in CPU mode!" );
-#endif
-}
-=======
                 } // end task on array count
             } else {
                 if ((params.vectorization_mode == "adaptive") && (time_dual >species( ipatch, ispec )->time_frozen_)){
@@ -5414,5 +5373,4 @@
     // end operations to perform if tasks are activated
 
 }
-#endif // endif tasks are used
->>>>>>> c373bd15
+#endif // endif tasks are used