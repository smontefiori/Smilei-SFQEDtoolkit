--- conflicted
+++ resolved
@@ -38,39 +38,18 @@
     patch_ = PatchesFactory::create( params, smpi, decomposition_, rk );
     patch_->set( params, decomposition_, vecPatches );
     vecPatch_.patches_.push_back( patch_ );
-<<<<<<< HEAD
-
+    
     //vecPatch_.refHindex_ = vecPatches.refHindex_ / vecPatches.size();
-    vecPatch_.update_field_list(smpi);
-
-=======
-    
-    vecPatch_.refHindex_ = vecPatches.refHindex_ / vecPatches.size();
     vecPatch_.update_field_list( smpi );
     
->>>>>>> 030c5b21
     //vecPatch_.update_field_list(0, smpi);
     vecPatch_.patches_[0]->finalizeMPIenvironment( params );
     vecPatch_.nrequests = vecPatches( 0 )->requests_.size();
     vecPatch_.nAntennas = vecPatch_( 0 )->EMfields->antennas.size();
     vecPatch_.initExternals( params );
-<<<<<<< HEAD
-
+    
     fake_patch = PatchesFactory::clone(vecPatches(0), params, smpi, vecPatches.domain_decomposition_, 0, 0, false);
-
-/*    if ( params.nDim_field == 1 )
-        diag_ = new DiagnosticFields1D( params, smpi, vecPatch_, 0, openPMD ); 
-    else if ( params.nDim_field == 2 )
-        diag_ = new DiagnosticCartFields2D( params, smpi, vecPatch_, 0, openPMD ); 
-    else if ( params.nDim_field == 3 )
-        diag_ = new DiagnosticCartFields3D( params, smpi, vecPatch_, 0, openPMD );
-
-    for (unsigned int ifield=0 ; ifield<vecPatch_(0)->EMfields->Jx_s.size(); ifield++) {
-        if( vecPatch_(0)->EMfields->Jx_s[ifield]->data_ == NULL ){
-            delete vecPatch_(0)->EMfields->Jx_s[ifield];
-            vecPatch_(0)->EMfields->Jx_s[ifield]=NULL;
-=======
-    
+        
     /*    if ( params.nDim_field == 1 )
             diag_ = new DiagnosticFields1D( params, smpi, vecPatch_, 0, openPMD );
         else if ( params.nDim_field == 2 )
@@ -83,7 +62,6 @@
                 delete vecPatch_(0)->EMfields->Jx_s[ifield];
                 vecPatch_(0)->EMfields->Jx_s[ifield]=NULL;
             }
->>>>>>> 030c5b21
         }
         for (unsigned int ifield=0 ; ifield<vecPatch_(0)->EMfields->Jy_s.size(); ifield++) {
             if( vecPatch_(0)->EMfields->Jy_s[ifield]->data_ == NULL ){
@@ -126,13 +104,6 @@
         diag_->closeFile();
         delete diag_;
     }
-<<<<<<< HEAD
-    if (patch_!=NULL) delete patch_;
-    if (decomposition_ !=NULL) delete decomposition_;
-
-    delete fake_patch;
-
-=======
     if( patch_!=NULL ) {
         delete patch_;
     }
@@ -140,14 +111,14 @@
         delete decomposition_;
     }
     
->>>>>>> 030c5b21
+    delete fake_patch;
+    
 }
 
 void Domain::solveMaxwell( Params &params, SimWindow *simWindow, int itime, double time_dual, Timers &timers, SmileiMPI *smpi )
 {
     vecPatch_.solveMaxwell( params, simWindow, itime, time_dual, timers, smpi );
-<<<<<<< HEAD
-
+    
     // current no more used for now, reinitialized for next timestep
     vecPatch_.resetRhoJ();
 
@@ -314,9 +285,6 @@
     //    cout << local_patches_[i] << " " ;
     //cout << endl;
      
-=======
-    
->>>>>>> 030c5b21
 }
 
 void Domain::solveEnvelope( Params &params, SimWindow *simWindow, int itime, double time_dual, Timers &timers, SmileiMPI *smpi )
