--- conflicted
+++ resolved
@@ -118,7 +118,6 @@
 
 }
 
-<<<<<<< HEAD
 
 void Domain::identify_additional_patches(SmileiMPI* smpi, VectorPatch& vecPatches, Params& params)
 {
@@ -247,10 +246,9 @@
     //cout << endl;
 
 }
-=======
+
 void Domain::solveEnvelope( Params& params, SimWindow* simWindow, int itime, double time_dual, Timers& timers )
 {
     vecPatch_.solveEnvelope( params, simWindow, itime, time_dual, timers );
 
 }
->>>>>>> 4f4f5ec2
