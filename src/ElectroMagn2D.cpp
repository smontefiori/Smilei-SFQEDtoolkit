--- conflicted
+++ resolved
@@ -564,143 +564,6 @@
 }//END solveMaxwellFaraday
 
 
-<<<<<<< HEAD
-=======
-
-// ---------------------------------------------------------------------------------------------------------------------
-// Apply Boundary Conditions
-// ---------------------------------------------------------------------------------------------------------------------
-void ElectroMagn2D::applyEMBoundaryConditions(double time_dual, SmileiMPI* smpi)
-{
-    SmileiMPI_Cart2D* smpi2D = static_cast<SmileiMPI_Cart2D*>(smpi);
-
-    // Static cast of the fields
-    Field2D* Ex2D = static_cast<Field2D*>(Ex_);
-    Field2D* Ey2D = static_cast<Field2D*>(Ey_);
-    Field2D* Ez2D = static_cast<Field2D*>(Ez_);
-    Field2D* Bx2D = static_cast<Field2D*>(Bx_);
-    Field2D* By2D = static_cast<Field2D*>(By_);
-    Field2D* Bz2D = static_cast<Field2D*>(Bz_);
-
-
-    // ! \todo Transverse profile & incidence angle is not yet introduced (MG)
-    // -----------------------------------------
-    // Laser temporal profile
-    // -----------------------------------------
-//    double byW=0.0, bzW=0.0, byE=0.0, bzE=0.0;
-//
-//    for (unsigned int ilaser=0; ilaser< laser_.size(); ilaser++) {
-//
-//        if (laser_[ilaser]->laser_struct.angle == 0) {
-//            // Incident field (west boundary)
-//            byW += laser_[ilaser]->a0_delta_y_ * sin(time_dual) * laser_[ilaser]->time_profile(time_dual);
-//            bzW += laser_[ilaser]->a0_delta_z_ * cos(time_dual) * laser_[ilaser]->time_profile(time_dual);
-//        } else if (laser_[ilaser]->laser_struct.angle == 180) {
-//            // Incident field (east boundary)
-//            byE += laser_[ilaser]->a0_delta_y_ * sin(time_dual) * laser_[ilaser]->time_profile(time_dual);
-//            bzE += laser_[ilaser]->a0_delta_z_ * cos(time_dual) * laser_[ilaser]->time_profile(time_dual);
-//        } else {
-//            ERROR("Angle not yet implemented for laser " << ilaser);
-//        }
-//
-//    }//ilaser
-    
-    double byW[ny_d], bzW[ny_d], byE[ny_d], bzE[ny_d];
-    
-    for (unsigned int j=0; j<ny_d; j++) {
-        
-        byW[j] = 0.0;
-        bzW[j] = 0.0;
-        byE[j] = 0.0;
-        bzE[j] = 0.0;
-        
-        // position in y of the nodes (used for transverse profile)
-        double yp     = smpi2D->getDomainLocalMin(1) + ((double)j)     * dy;
-        double yd     = smpi2D->getDomainLocalMin(1) + ((double)j-0.5) * dy;
-    
-        for (unsigned int ilaser=0; ilaser< laser_.size(); ilaser++) {
-            
-            // TIME PROFILE
-            if (laser_[ilaser]->laser_struct.angle == 0) {
-                // for transverse profile
-                double fct_yp = laser_[ilaser]->transverse_profile2D(time_dual,yp);
-                double fct_yd = laser_[ilaser]->transverse_profile2D(time_dual,yd);
-                // Incident field (west boundary)
-                byW[j] += laser_[ilaser]->a0_delta_y_ * sin(time_dual) * laser_[ilaser]->time_profile(time_dual) * fct_yp;
-                bzW[j] += laser_[ilaser]->a0_delta_z_ * cos(time_dual) * laser_[ilaser]->time_profile(time_dual) * fct_yd;
-                
-            } else if (laser_[ilaser]->laser_struct.angle == 180) {
-                // for transverse profile
-                double fct_yp = laser_[ilaser]->transverse_profile2D(time_dual,yp);
-                double fct_yd = laser_[ilaser]->transverse_profile2D(time_dual,yd);
-                // Incident field (east boundary)
-                byE[j] += laser_[ilaser]->a0_delta_y_ * sin(time_dual) * laser_[ilaser]->time_profile(time_dual) * fct_yp;
-                bzE[j] += laser_[ilaser]->a0_delta_z_ * cos(time_dual) * laser_[ilaser]->time_profile(time_dual) * fct_yd;
-            } else {
-                ERROR("Angle not yet implemented for laser " << ilaser);
-            }
-            
-        }//ilaser
-        
-    }// loop on j
-
-
-    // If !periodic
-    //   BC : Bx(i=0...nx_p, 0) & Bx(i=0...nx_p, ny_d-1)
-    //   BC : Bz(i=0...nx_d-1, 0) & Bz(i=0...nx_d-1, ny_d-1)
-    // else
-    //   Ez(i,-1)/Ez(i,ny_d-1) defined -> OK
-    //   Ex(i,-1)/Ex(i,ny_d-1) defined -> OK
-
-    // BC : By(0, j=0...ny_p  ) & By(nx_d-1, j=0...ny_p  )	    -> TO DO
-    // BC : Bz(O, j=0...ny_d-1) & Bz(nx_d-1, j=0...ny_d-1)		-> TO DO
-
-
-    // -----------------------------------------
-    // Silver-Mueller boundary conditions (West)
-    // -----------------------------------------
-    if ( smpi2D->isWester() ) {
-        // for By^(d,p)
-        for (unsigned int j=0 ; j<ny_p ; j++) {
-            (*By2D)(0,j) = Alpha_SM_W   * (*Ez2D)(0,j)
-                           +              Beta_SM_W    * (*By2D)(1,j)
-                           +              Gamma_SM_W   * byW[j]
-                           +              Delta_SM_W   * (*Bx2D)(0,j+1)
-                           +              Epsilon_SM_W * (*Bx2D)(0,j);
-        }
-        // for Bz^(d,d)
-        for (unsigned int j=0 ; j<ny_d ; j++) {
-            (*Bz2D)(0,j) = -Alpha_SM_W * (*Ey2D)(0,j)
-                           +               Beta_SM_W  * (*Bz2D)(1,j)
-                           +               Gamma_SM_W * bzW[j];
-        }
-    }//if West
-
-    // -----------------------------------------
-    // Silver-Mueller boundary conditions (East)
-    // -----------------------------------------
-    if ( smpi2D->isEaster() ) {
-        // for By^(d,p)
-        for (unsigned int j=0 ; j<ny_p ; j++) {
-            (*By2D)(nx_d-1,j) = Alpha_SM_E   * (*Ez2D)(nx_p-1,j)
-                                +                   Beta_SM_E    * (*By2D)(nx_d-2,j)
-                                +                   Gamma_SM_E   * byE[j]
-                                +                   Delta_SM_E   * (*Bx2D)(nx_p-1,j+1) // Check x-index
-                                +                   Epsilon_SM_E * (*Bx2D)(nx_p-1,j);
-        }
-        // for Bz^(d,d)
-        for (unsigned int j=0 ; j<ny_d ; j++) {
-            (*Bz2D)(nx_d-1,j) = -Alpha_SM_E * (*Ey2D)(nx_p-1,j)
-                                +                    Beta_SM_E  * (*Bz2D)(nx_d-2,j)
-                                +                    Gamma_SM_E * bzE[j];
-        }
-    }//if East
-
-}// END applyEMBoundaryConditions
-
-
-
->>>>>>> 2c6f1f0a
 // ---------------------------------------------------------------------------------------------------------------------
 // Center the Magnetic Fields (used to push the particle)
 // ---------------------------------------------------------------------------------------------------------------------
