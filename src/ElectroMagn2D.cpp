
#include "ElectroMagn2D.h"
#include "PicParams.h"
#include "Field2D.h"
#include "Laser.h"

#include "SmileiMPI.h"
#include "SmileiMPI_Cart2D.h"

#include <iostream>
#include <math.h>
#include <sstream>

using namespace std;


// ---------------------------------------------------------------------------------------------------------------------
// Constructor for Electromagn2D
// ---------------------------------------------------------------------------------------------------------------------
ElectroMagn2D::ElectroMagn2D(PicParams* params, SmileiMPI* smpi)
    : ElectroMagn(params, smpi)
{
    // local dt to store
	SmileiMPI_Cart2D* smpi2D = static_cast<SmileiMPI_Cart2D*>(smpi);
	int process_coord_x = smpi2D->getProcCoord(0);
<<<<<<< HEAD


    // --------------------------------------------------
    // Calculate quantities related to the simulation box
    // --------------------------------------------------

    // time-step
    dt       = params->timestep;

=======
    
    
    // --------------------------------------------------
    // Calculate quantities related to the simulation box
    // --------------------------------------------------
    
    // time-step
    dt       = params->timestep;
    
>>>>>>> 4b055b3f
	// spatial-step and ratios time-step by spatial-step & spatial-step by time-step (in the x-direction)
	dx       = params->cell_length[0];
	dt_ov_dx = dt/dx;
	dx_ov_dt = 1.0/dt_ov_dx;
<<<<<<< HEAD

=======
    
>>>>>>> 4b055b3f
    // spatial-step and ratios time-step by spatial-step & spatial-step by time-step (in the y-direction)
	dy       = params->cell_length[1];
	dt_ov_dy = dt/dy;
	dy_ov_dt = 1.0/dt_ov_dy;
<<<<<<< HEAD

    // number of nodes of the primal and dual grid in the x-direction
	nx_p = params->n_space[0]+1;
	nx_d = params->n_space[0]+2;

    // number of nodes of the primal and dual grid in the y-direction
	ny_p = params->n_space[1]+1;
	ny_d = params->n_space[1]+2;


    // -----------------------------------------------------
	// Parameters for the Silver-Mueller boundary conditions
    // -----------------------------------------------------
	A_ = 4./(1.+dt_ov_dx);
	B_ = (dt_ov_dx-1.)/(1.+dt_ov_dx);
	C_ = 2./(1.+dt_ov_dx);


    // ----------------------
	// Electromagnetic fields
	// ----------------------

	dimPrim.resize( params->nDim_field );
	dimDual.resize( params->nDim_field );

=======
    
    // number of nodes of the primal and dual grid in the x-direction
	nx_p = params->n_space[0]+1;
	nx_d = params->n_space[0]+2;
    
    // number of nodes of the primal and dual grid in the y-direction
	ny_p = params->n_space[1]+1;
	ny_d = params->n_space[1]+2;
    
    
    // -----------------------------------------------------
	// Parameters for the Silver-Mueller boundary conditions
    // -----------------------------------------------------
    
    // West boundary
    double theta  = 0.0; //! \todo Introduce in parameters for Boundary cond., e.g., params->EMBoundary->theta_W
    double factor = 1.0 / (cos(theta) + dt_ov_dx);
    Alpha_SM_W    = 2.0                     * factor;
    Beta_SM_W     = (dt_ov_dx - cos(theta)) * factor;
    Gamma_SM_W    = 4.0 * cos(theta)        * factor;
    Delta_SM_W    = - (sin(theta)+dt_ov_dy) * factor;
    Epsilon_SM_W  = - (sin(theta)-dt_ov_dy) * factor;
    
    // East boundary
    theta        = M_PI;
    factor       = 1.0 / (cos(theta) - dt_ov_dx);
    Alpha_SM_E   = 2.0                     * factor;
    Beta_SM_E    = (dt_ov_dx + cos(theta)) * factor;
    Gamma_SM_E   = 4.0 * cos(theta)        * factor;
    Delta_SM_E   = (sin(theta)+dt_ov_dy)   * factor;
    Epsilon_SM_E = (sin(theta)-dt_ov_dy)   * factor;
    
    
    // ----------------------
	// Electromagnetic fields
	// ----------------------
    
	dimPrim.resize( params->nDim_field );
	dimDual.resize( params->nDim_field );
    
>>>>>>> 4b055b3f
	// Dimension of the primal and dual grids
	for (size_t i=0 ; i<params->nDim_field ; i++) {
		// Standard scheme
		dimPrim[i] = params->n_space[i]+1;
		dimDual[i] = params->n_space[i]+2;
		// + Ghost domain
		dimPrim[i] += 2*params->oversize[i];
		dimDual[i] += 2*params->oversize[i];
	}
<<<<<<< HEAD

=======
    
>>>>>>> 4b055b3f
    // Allocation of the EM fields
	ostringstream name;
	name.str(""); name << "fex." << process_coord_x;
	Ex_  = new Field2D( dimPrim, 0, false, name.str() );
	name.str(""); name << "fey." << process_coord_x;
	Ey_  = new Field2D( dimPrim, 1, false, name.str() );
	name.str(""); name << "fez." << process_coord_x;
	Ez_  = new Field2D( dimPrim, 2, false, name.str() );
	name.str(""); name << "fbx." << process_coord_x;
	Bx_  = new Field2D( dimPrim, 0, true, name.str() );
	name.str(""); name << "fby." << process_coord_x;
	By_  = new Field2D( dimPrim, 1, true, name.str() );
	name.str(""); name << "fbz." << process_coord_x;
	Bz_  = new Field2D( dimPrim, 2, true, name.str() );
	Bx_m = new Field2D(dimPrim, 0, true);
	By_m = new Field2D(dimPrim, 1, true);
	Bz_m = new Field2D(dimPrim, 2, true);
<<<<<<< HEAD

=======
	
>>>>>>> 4b055b3f
	// Allocation of the total charge and currents
	name.str(""); name << "fjx." << process_coord_x;
	Jx_ = new Field2D( dimPrim, 0, false, name.str() );
	name.str(""); name << "fjy." << process_coord_x;
	Jy_ = new Field2D( dimPrim, 1, false, name.str() );
	name.str(""); name << "fjz." << process_coord_x;
	Jz_ = new Field2D( dimPrim, 2, false, name.str() );
	name.str(""); name << "rho." << process_coord_x;
	rho_ = new Field2D( dimPrim, name.str() );
	name.str(""); name << "rho_old." << process_coord_x;
	rho_o = new Field2D( dimPrim );
<<<<<<< HEAD


    // ----------------------------------------------------------------
    // Definition of the min and max index according to chosen oversize
    // ----------------------------------------------------------------
=======
    
    
    // ----------------------------------------------------------------
    // Definition of the min and max index according to chosen oversize
    // ----------------------------------------------------------------
    
    //!\ CHECK THIS: need to define for primal & dual grids (MG to JD)
>>>>>>> 4b055b3f
	index_bc_min.resize( params->nDim_field, 0 );
	index_bc_max.resize( params->nDim_field, 0 );
	for (size_t i=0 ; i<params->nDim_field ; i++) {
		index_bc_min[i] = params->oversize[i];
		index_bc_max[i] = dimDual[i]-params->oversize[i]-1;
    }
<<<<<<< HEAD

=======
    
>>>>>>> 4b055b3f
} // END constructor Electromagn2D



// ---------------------------------------------------------------------------------------------------------------------
// Destructor for Electromagn2D
// ---------------------------------------------------------------------------------------------------------------------
ElectroMagn2D::~ElectroMagn2D()
{
    MESSAGE( "to be implemented" );
    
}//END ElectroMagn2D



// ---------------------------------------------------------------------------------------------------------------------
// Solve Poisson
// ---------------------------------------------------------------------------------------------------------------------
void ElectroMagn2D::solvePoisson(SmileiMPI* smpi)
{
	MESSAGE( "to be implemented" );
    // AT THE MOMENT PUT ALL FIELDS TO 0 WHEN THEY ARE CREATED !!! (useful to test the Maxwell Solver)
	
}//END solvePoisson


// ---------------------------------------------------------------------------------------------------------------------
// Maxwell solver using the FDTD scheme
// ---------------------------------------------------------------------------------------------------------------------
void ElectroMagn2D::solveMaxwell(double time_dual, SmileiMPI* smpi)
{
<<<<<<< HEAD
	//! \todo All this is generic (does not depend on geometry) move to ElectroMagn.cpp ??? (MG to JD)
    solveMaxwellAmpere();
    solveMaxwellFaraday();
    boundaryConditions(time_dual, smpi);

}
=======
    SmileiMPI_Cart2D* smpi2D = static_cast<SmileiMPI_Cart2D*>(smpi);
    
    //! \todo All this is generic (does not depend on geometry) move to ElectroMagn.cpp ??? (MG to JD)
    saveMagneticFields();
    solveMaxwellAmpere();
    solveMaxwellFaraday();
    applyEMBoundaryConditions(time_dual, smpi2D);
    centerMagneticFields();
    
}//END ElectroMagn2D



// ---------------------------------------------------------------------------------------------------------------------
// Save the former Magnetic-Fields (used to center them)
// ---------------------------------------------------------------------------------------------------------------------
void ElectroMagn2D::saveMagneticFields()
{
    // Static cast of the fields
	Field2D* Bx2D   = static_cast<Field2D*>(Bx_);
	Field2D* By2D   = static_cast<Field2D*>(By_);
	Field2D* Bz2D   = static_cast<Field2D*>(Bz_);
	Field2D* Bx2D_m = static_cast<Field2D*>(Bx_m);
	Field2D* By2D_m = static_cast<Field2D*>(By_m);
	Field2D* Bz2D_m = static_cast<Field2D*>(Bz_m);
    
    // Magnetic field Bx^(p,d)
	for (unsigned int i=0 ; i<nx_p ; i++) {
        for (unsigned int j=0 ; j<ny_d ; j++) {
            (*Bx2D_m)(i,j)=(*Bx2D)(i,j);
        }
	}
    
    // Magnetic field By^(d,p)
	for (unsigned int i=0 ; i<nx_d ; i++) {
        for (unsigned int j=0 ; j<ny_p ; j++) {
            (*By2D_m)(i,j)=(*By2D)(i,j);
        }
	}
	
    // Magnetic field Bz^(d,d)
	for (unsigned int i=0 ; i<nx_d ; i++) {
        for (unsigned int j=0 ; j<ny_d ; j++) {
            (*Bz2D_m)(i,j)=(*Bz2D)(i,j);
        }
	}
    
}//END saveMagneticFields

>>>>>>> 4b055b3f


// ---------------------------------------------------------------------------------------------------------------------
// Solve the Maxwell-Ampere equation
// ---------------------------------------------------------------------------------------------------------------------
void ElectroMagn2D::solveMaxwellAmpere()
{
<<<<<<< HEAD
	MESSAGE( "to be implemented" );
    // Static cast of the fields
	Field2D* Bx2D   = static_cast<Field2D*>(Bx_);
	Field2D* By2D   = static_cast<Field2D*>(By_);
	Field2D* Bz2D   = static_cast<Field2D*>(Bz_);
	Field2D* Bx2D_m = static_cast<Field2D*>(Bx_m);
	Field2D* By2D_m = static_cast<Field2D*>(By_m);
	Field2D* Bz2D_m = static_cast<Field2D*>(Bz_m);

    // Magnetic field Bx^(p,d)
	for (unsigned int i=0 ; i<nx_p ; i++) {
        for (unsigned int j=0 ; j<ny_d ; j++) {
            (*Bx2D_m)(i,j)=(*Bx2D)(i,j);
        }
	}

    // Magnetic field By^(d,p)
	for (unsigned int i=0 ; i<nx_d ; i++) {
        for (unsigned int j=0 ; j<ny_p ; j++) {
            (*By2D_m)(i,j)=(*By2D)(i,j);
        }
	}

    // Magnetic field Bz^(d,d)
	for (unsigned int i=0 ; i<nx_d ; i++) {
        for (unsigned int j=0 ; j<ny_d ; j++) {
            (*Bz2D_m)(i,j)=(*Bz2D)(i,j);
        }
	}



=======
>>>>>>> 4b055b3f
    // Static-cast of the fields
    Field2D* Ex2D = static_cast<Field2D*>(Ex_);
	Field2D* Ey2D = static_cast<Field2D*>(Ey_);
	Field2D* Ez2D = static_cast<Field2D*>(Ez_);
<<<<<<< HEAD
	Field2D* Jx2D = static_cast<Field2D*>(Jx_);
	Field2D* Jy2D = static_cast<Field2D*>(Jy_);
	Field2D* Jz2D = static_cast<Field2D*>(Jz_);

    // Electric field Ex^(d,p)
	for (unsigned int i=0 ; i<nx_d ; i++){
        for (unsigned int j=0 ; j<ny_p ; j++){
            (*Ex2D)(i,j) += -dt*(*Jx2D)(i,j) + dt_ov_dy * ( (*Bz2D)(i,j+1) - (*Bz2D)(i,j) );
        }
    }

    // Electric field Ey^(p,d)
	for (unsigned int i=0 ; i<nx_p ; i++){
        for (unsigned int j=0 ; j<ny_d ; j++){
            (*Ey2D)(i,j) += -dt*(*Jy2D)(i,j) - dt_ov_dx * ( (*Bz2D)(i+1,j) - (*Bz2D)(i,j) );
        }
    }

    // Electric field Ez^(p,p)
	for (unsigned int i=0 ; i<nx_p ; i++){
        for (unsigned int j=0 ; j<ny_p ; j++){
=======
	Field2D* Bx2D = static_cast<Field2D*>(Bx_);
	Field2D* By2D = static_cast<Field2D*>(By_);
	Field2D* Bz2D = static_cast<Field2D*>(Bz_);
	Field2D* Jx2D = static_cast<Field2D*>(Jx_);
	Field2D* Jy2D = static_cast<Field2D*>(Jy_);
	Field2D* Jz2D = static_cast<Field2D*>(Jz_);
    
    // Electric field Ex^(d,p)
	for (unsigned int i=0 ; i<nx_d ; i++) {
        for (unsigned int j=0 ; j<ny_p ; j++) {
            (*Ex2D)(i,j) += -dt*(*Jx2D)(i,j) + dt_ov_dy * ( (*Bz2D)(i,j+1) - (*Bz2D)(i,j) );
        }
    }
    
    // Electric field Ey^(p,d)
	for (unsigned int i=0 ; i<nx_p ; i++) {
        for (unsigned int j=0 ; j<ny_d ; j++) {
            (*Ey2D)(i,j) += -dt*(*Jy2D)(i,j) - dt_ov_dx * ( (*Bz2D)(i+1,j) - (*Bz2D)(i,j) );
        }
    }
    
    // Electric field Ez^(p,p)
	for (unsigned int i=0 ;  i<nx_p ; i++) {
        for (unsigned int j=0 ; j<ny_p ; j++) {
>>>>>>> 4b055b3f
            (*Ez2D)(i,j) += -dt*(*Jz2D)(i,j)
            +               dt_ov_dx * ( (*By2D)(i+1,j) - (*By2D)(i,j) )
            -               dt_ov_dy * ( (*Bx2D)(i,j+1) - (*Bx2D)(i,j) );
        }
    }
<<<<<<< HEAD
=======
    
}//END solveMaxwellAmpere
>>>>>>> 4b055b3f



// ---------------------------------------------------------------------------------------------------------------------
// Solve the Maxwell-Faraday equation
// ---------------------------------------------------------------------------------------------------------------------
void ElectroMagn2D::solveMaxwellFaraday()
{
<<<<<<< HEAD
=======
    
>>>>>>> 4b055b3f
    // Static-cast of the fields
    Field2D* Ex2D = static_cast<Field2D*>(Ex_);
	Field2D* Ey2D = static_cast<Field2D*>(Ey_);
	Field2D* Ez2D = static_cast<Field2D*>(Ez_);
	Field2D* Bx2D = static_cast<Field2D*>(Bx_);
	Field2D* By2D = static_cast<Field2D*>(By_);
	Field2D* Bz2D = static_cast<Field2D*>(Bz_);
<<<<<<< HEAD

	// Magnetic field Bx^(p,d)
    for (unsigned int i=0 ; i<nx_p ; i++){					// Bx,Ez primal / x
        for (unsigned int j=1 ; j<ny_d-1 ; j++){			// if j=0 Ez(i,-1)
            (*Bx2D)(i,j) -= dt_ov_dy * ( (*Ez2D)(i,j) - (*Ez2D)(i,j-1) );
        }
    }

    // Magnetic field By^(d,p)
    for (unsigned int i=1 ; i<nx_d-1 ; i++){				// if i=0 Ez(-1,j)
        for (unsigned int j=0 ; j<ny_p ; j++){				// By,Ez primal / y
            (*By2D)(i,j) += dt_ov_dx * ( (*Ez2D)(i,j) - (*Ez2D)(i-1,j) );
        }
    }

    // Magnetic field Bz^(d,d)
	for (unsigned int i=1 ; i<nx_d-1 ; i++){			// if i=0 Ey(-1,j)
		for (unsigned int j=1 ; j<ny_d-1 ; j++){		// if j=0 Ex(i,-1)
=======
    
	// Magnetic field Bx^(p,d)
    for (unsigned int i=1 ; i<nx_p-1;  i++) {
        for (unsigned int j=0 ; j<ny_p ; j++) {
            (*Bx2D)(i,j) -= dt_ov_dy * ( (*Ez2D)(i,j) - (*Ez2D)(i,j-1) );
        }
    }
    
    // Magnetic field By^(d,p)
    for (unsigned int i=0 ; i<nx_p ; i++) {
        for (unsigned int j=0 ; j<ny_p-1 ; j++) {
            (*By2D)(i,j) += dt_ov_dx * ( (*Ez2D)(i,j) - (*Ez2D)(i-1,j) );
        }
    }
    
    // Magnetic field Bz^(d,d)
    for (unsigned int i=0 ; i<nx_p ; i++) {
        for (unsigned int j=0 ; j<ny_p ; j++) {
>>>>>>> 4b055b3f
            (*Bz2D)(i,j) += dt_ov_dy * ( (*Ex2D)(i,j) - (*Ex2D)(i,j-1) )
            -               dt_ov_dx * ( (*Ey2D)(i,j) - (*Ey2D)(i-1,j) );
        }
    }
<<<<<<< HEAD
=======
    
}//END solveMaxwellFaraday
>>>>>>> 4b055b3f



// ---------------------------------------------------------------------------------------------------------------------
// Apply Boundary Conditions
// ---------------------------------------------------------------------------------------------------------------------
void ElectroMagn2D::applyEMBoundaryConditions(double time_dual, SmileiMPI* smpi)
{
    SmileiMPI_Cart2D* smpi2D = static_cast<SmileiMPI_Cart2D*>(smpi);
    
    // Static cast of the fields
    Field2D* Ex2D = static_cast<Field2D*>(Ex_);
	Field2D* Ey2D = static_cast<Field2D*>(Ey_);
	Field2D* Ez2D = static_cast<Field2D*>(Ez_);
	Field2D* Bx2D = static_cast<Field2D*>(Bx_);
	Field2D* By2D = static_cast<Field2D*>(By_);
	Field2D* Bz2D = static_cast<Field2D*>(Bz_);
    
    
    // ! \todo Transverse profile & incidence angle is not yet introduced (MG)
    // -----------------------------------------
    // Laser temporal profile
    // -----------------------------------------
	double byW=0.0, bzW=0.0, byE=0.0, bzE=0.0;
    
	for (unsigned int ilaser=0; ilaser< laser_.size(); ilaser++) {
		// testing the time-profile
		// ------------------------
        
		if (laser_[ilaser]->laser_struct.time_profile == "constant") {
			if (laser_[ilaser]->laser_struct.angle == 0){
				// Incident field (left boundary)
				byW += laser_[ilaser]->a0_delta_y_ * sin(time_dual) * laser_[ilaser]->time_profile(time_dual);
				bzW += laser_[ilaser]->a0_delta_z_ * cos(time_dual) * laser_[ilaser]->time_profile(time_dual);
			} else if (laser_[ilaser]->laser_struct.angle == 180){
				// Incident field (right boundary)
				byE += laser_[ilaser]->a0_delta_y_ * sin(time_dual) * laser_[ilaser]->time_profile(time_dual);
				bzE += laser_[ilaser]->a0_delta_z_ * cos(time_dual) * laser_[ilaser]->time_profile(time_dual);
			} else {
				ERROR("Angle not yet implemented for laser " << ilaser);
			}
		} else {
			ERROR("Laser profile "<< ilaser <<" not allowed");
		}//ENDif time_profile
	}//ilaser
    
    
    // -----------------------------------------
    // Silver-Mueller boundary conditions (West)
    // -----------------------------------------
	if ( smpi2D->isWester() ) {

		// for By^(d,p)
        for (unsigned int j=0 ; j<ny_p ; j++) {
            (*By2D)(index_bc_min[0],j) = Alpha_SM_W   * (*Ez2D)(index_bc_min[0],j)     // CHECK ALL i INDEXES !!!
            +                            Beta_SM_W    * (*By2D)(index_bc_min[0]+1,j)
            +                            Gamma_SM_W   * byW
            +                            Delta_SM_W   * (*Bx2D)(index_bc_max[0],j+1)
            +                            Epsilon_SM_W * (*Bx2D)(index_bc_max[0],j);
        }
        // for Bz^(d,d)
        for (unsigned int j=0 ; j<ny_d ; j++) {
            (*Bz2D)(index_bc_min[0],j) = -Alpha_SM_W * (*Ey2D)(index_bc_min[0],j)
            +                             Beta_SM_W  * (*Bz2D)(index_bc_min[0]+1,j)
            +                             Gamma_SM_W * bzW;
        }
        
		// Correction on unused extreme ghost cells: put the fields to 0
        // -------------------------------------------------------------
        // !\todo Take care that the fields are defined on different p/d grids ! (MG to JD)
        
        // for By^(d,p)
		for (unsigned int i=0 ; i<index_bc_min[0] ; i++) {
            for (unsigned int j=0 ; j<ny_p ; j++) {
                (*By2D)(i,j)=0.0;
            }
        }
        // for Bz^(d,d)
        for (unsigned int i=0 ; i<index_bc_min[0] ; i++) {
            for (unsigned int j=0 ; j<ny_d ; j++) {
                (*Bz2D)(i,j)=0.0;
            }
        }
        // for Ey^(p,d)
        for (unsigned int i=0 ; i<index_bc_min[0] ; i++) {
            for (unsigned int j=0 ; j<ny_d ; j++) {
                (*Ey2D)(i,j)=0.0;
            }
        }
        // for Ez^(p,p)
        for (unsigned int i=0 ; i<index_bc_min[0] ; i++) {
            for (unsigned int j=0 ; j<ny_p ; j++) {
                (*Ez2D)(i,j)=0.0;
            }
		}
	}//if West
    
    
    // -----------------------------------------
    // Silver-Mueller boundary conditions (East)
    // -----------------------------------------
	if ( smpi2D->isEaster() ) {
        
		// for By^(d,p)
        for (unsigned int j=0 ; j<ny_p ; j++) {
            (*By2D)(index_bc_max[0],j) = Alpha_SM_E   * (*Ez2D)(index_bc_max[0],j)   // CHECK, ALL i INDEXES (here, is it not index_bc_max[0] - 1 ???)
            +                            Beta_SM_E    * (*By2D)(index_bc_max[0]-1,j)
            +                            Gamma_SM_E   * byE
            +                            Delta_SM_E   * (*Bx2D)(index_bc_max[0]-1,j+1)
            +                            Epsilon_SM_E * (*Bx2D)(index_bc_max[0]-1,j);
        }
         
        // for Bz^(d,d)
        for (unsigned int j=0 ; j<ny_d ; j++) {
            (*Bz2D)(index_bc_max[0],j) = -Alpha_SM_E * (*Ey2D)(index_bc_max[0],j)
            +                           Beta_SM_E    * (*Bz2D)(index_bc_max[0]-1,j)
            +                           Gamma_SM_E   * bzE;
        }
        
		// Correction on unused extreme ghost
        // ----------------------------------
        
        // for By^(d,p)
		for (unsigned int i=index_bc_max[0]+1 ; i<nx_d ; i++) {
            for (unsigned int j=0 ; j<ny_p ; j++) {
                (*By2D)(i,j) = 0.0;
            }
        }
        // for Bz^(d,d)
		for (unsigned int i=index_bc_max[0]+1 ; i<nx_d ; i++) {
            for (unsigned int j=0 ; j<ny_d ; j++) {
                (*Bz2D)(i,j) = 0.0;
            }
        }
        // for Ey^(p,d)
		for (unsigned int i=index_bc_max[0]+1 ; i<nx_p ; i++) {
            for (unsigned int j=0 ; j<ny_d ; j++) {
                (*Ey2D)(i,j)=0.0;
            }
		}
        // for Ez^(p,p)
		for (unsigned int i=index_bc_max[0]+1 ; i<nx_p ; i++) {
            for (unsigned int j=0 ; j<ny_p ; j++) {
                (*Ez2D)(i,j)=0.0;
            }
		}
	}//if East
    
}// END applyEMBoundaryConditions



// ---------------------------------------------------------------------------------------------------------------------
// Center the Magnetic Fields (used to push the particle)
// ---------------------------------------------------------------------------------------------------------------------
void ElectroMagn2D::centerMagneticFields()
{
    // Static cast of the fields
	Field2D* Bx2D   = static_cast<Field2D*>(Bx_);
	Field2D* By2D   = static_cast<Field2D*>(By_);
	Field2D* Bz2D   = static_cast<Field2D*>(Bz_);
	Field2D* Bx2D_m = static_cast<Field2D*>(Bx_m);
	Field2D* By2D_m = static_cast<Field2D*>(By_m);
	Field2D* Bz2D_m = static_cast<Field2D*>(Bz_m);
    
    // Magnetic field Bx^(p,d)
	for (unsigned int i=0 ; i<nx_p ; i++) {
        for (unsigned int j=0 ; j<ny_d ; j++) {
            (*Bx2D_m)(i,j) = ( (*Bx2D)(i,j) + (*Bx2D_m)(i,j) )*0.5;
        }
	}
    
    // Magnetic field By^(d,p)
	for (unsigned int i=0 ; i<nx_d ; i++) {
        for (unsigned int j=0 ; j<ny_p ; j++) {
            (*By2D_m)(i,j) = ( (*By2D)(i,j) + (*By2D_m)(i,j) )*0.5;
        }
	}
	
    // Magnetic field Bz^(d,d)
	for (unsigned int i=0 ; i<nx_d ; i++) {
        for (unsigned int j=0 ; j<ny_d ; j++) {
            (*Bz2D_m)(i,j) = ( (*Bz2D)(i,j) + (*Bz2D_m)(i,j) )*0.5;
        }
	}
    
}//END centerMagneticFields

<<<<<<< HEAD
    // Static cast of the fields
	Field2D* Bx2D   = static_cast<Field2D*>(Bx_);
	Field2D* By2D   = static_cast<Field2D*>(By_);
	Field2D* Bz2D   = static_cast<Field2D*>(Bz_);
	Field2D* Bx2D_m = static_cast<Field2D*>(Bx_m);
	Field2D* By2D_m = static_cast<Field2D*>(By_m);
	Field2D* Bz2D_m = static_cast<Field2D*>(Bz_m);

    // Magnetic field Bx^(p,d)
	for (unsigned int i=0 ; i<nx_p ; i++) {
        for (unsigned int j=0 ; j<ny_d ; j++) {
            (*Bx2D_m)(i,j) = ( (*Bx2D)(i,j) + (*Bx2D_m)(i,j) )*0.5;
        }
	}

    // Magnetic field By^(d,p)
	for (unsigned int i=0 ; i<nx_d ; i++) {
        for (unsigned int j=0 ; j<ny_p ; j++) {
            (*By2D_m)(i,j) = ( (*By2D)(i,j) + (*By2D_m)(i,j) )*0.5;
        }
	}

    // Magnetic field Bz^(d,d)
	for (unsigned int i=0 ; i<nx_d ; i++) {
        for (unsigned int j=0 ; j<ny_d ; j++) {
            (*Bz2D_m)(i,j) = ( (*Bz2D)(i,j) + (*Bz2D_m)(i,j) )*0.5;
        }
	}

}
=======
>>>>>>> 4b055b3f


// ---------------------------------------------------------------------------------------------------------------------
// Reinitialize the total charge densities and currents
// - save current density as old density (charge conserving scheme)
// - put the new density and currents to 0
// ---------------------------------------------------------------------------------------------------------------------
void ElectroMagn2D::initRhoJ()
{
<<<<<<< HEAD
    // static cast of the total currents and densities
    Field2D* Jx2D    = static_cast<Field2D*>(Jx_);
	Field2D* Jy2D    = static_cast<Field2D*>(Jy_);
	Field2D* Jz2D    = static_cast<Field2D*>(Jz_);
	Field2D* rho2D   = static_cast<Field2D*>(rho_);
	Field2D* rho2D_o = static_cast<Field2D*>(rho_o);

    // Save current charge density as old charge density
    for (unsigned int i=0 ; i<nx_p ; i++) {
        for (unsigned int j=0 ; j<ny_p ; j++) {
            (*rho2D_o)(i,j) = (*rho2D)(i,j);
        }
	}

    // Charge density rho^(p,p) to 0
    for (unsigned int i=0 ; i<nx_p ; i++) {
        for (unsigned int j=0 ; j<ny_p ; j++) {
            (*rho2D)(i,j) = 0.0;
        }
	}

    // Current Jx^(d,p) to 0
	for (unsigned int i=0 ; i<nx_d ; i++) {
        for (unsigned int j=0 ; j<ny_p ; j++) {
            (*Jx2D)(i,j) = 0.0;
        }
	}

    // Current Jy^(p,d) to 0
	for (unsigned int i=0 ; i<nx_p ; i++) {
        for (unsigned int j=0 ; j<ny_d ; j++) {
            (*Jy2D)(i,j) = 0.0;
        }
	}
    
=======
    
    // static cast of the total currents and densities
    Field2D* Jx2D    = static_cast<Field2D*>(Jx_);
	Field2D* Jy2D    = static_cast<Field2D*>(Jy_);
	Field2D* Jz2D    = static_cast<Field2D*>(Jz_);
	Field2D* rho2D   = static_cast<Field2D*>(rho_);
	Field2D* rho2D_o = static_cast<Field2D*>(rho_o);
	
    // Save current charge density as old charge density
    for (unsigned int i=0 ; i<nx_p ; i++) {
        for (unsigned int j=0 ; j<ny_p ; j++) {
            (*rho2D_o)(i,j) = (*rho2D)(i,j);
        }
	}
    
    // Charge density rho^(p,p) to 0
    for (unsigned int i=0 ; i<nx_p ; i++) {
        for (unsigned int j=0 ; j<ny_p ; j++) {
            (*rho2D)(i,j) = 0.0;
        }
	}
    
    // Current Jx^(d,p) to 0
	for (unsigned int i=0 ; i<nx_d ; i++) {
        for (unsigned int j=0 ; j<ny_p ; j++) {
            (*Jx2D)(i,j) = 0.0;
        }
	}
    
    // Current Jy^(p,d) to 0
	for (unsigned int i=0 ; i<nx_p ; i++) {
        for (unsigned int j=0 ; j<ny_d ; j++) {
            (*Jy2D)(i,j) = 0.0;
        }
	}
    
>>>>>>> 4b055b3f
    // Current Jz^(p,p) to 0
	for (unsigned int i=0 ; i<nx_p ; i++) {
        for (unsigned int j=0 ; j<ny_p ; j++) {
            (*Jz2D)(i,j) = 0.0;
        }
	}
<<<<<<< HEAD

}
=======
    
}//END initRhoJ
>>>>>>> 4b055b3f
<|MERGE_RESOLUTION|>--- conflicted
+++ resolved
@@ -1,4 +1,3 @@
-
 #include "ElectroMagn2D.h"
 #include "PicParams.h"
 #include "Field2D.h"
@@ -23,67 +22,24 @@
     // local dt to store
 	SmileiMPI_Cart2D* smpi2D = static_cast<SmileiMPI_Cart2D*>(smpi);
 	int process_coord_x = smpi2D->getProcCoord(0);
-<<<<<<< HEAD
-
-
+    
+    
     // --------------------------------------------------
     // Calculate quantities related to the simulation box
     // --------------------------------------------------
-
+    
     // time-step
     dt       = params->timestep;
-
-=======
-    
-    
-    // --------------------------------------------------
-    // Calculate quantities related to the simulation box
-    // --------------------------------------------------
-    
-    // time-step
-    dt       = params->timestep;
-    
->>>>>>> 4b055b3f
+    
 	// spatial-step and ratios time-step by spatial-step & spatial-step by time-step (in the x-direction)
 	dx       = params->cell_length[0];
 	dt_ov_dx = dt/dx;
 	dx_ov_dt = 1.0/dt_ov_dx;
-<<<<<<< HEAD
-
-=======
-    
->>>>>>> 4b055b3f
+    
     // spatial-step and ratios time-step by spatial-step & spatial-step by time-step (in the y-direction)
 	dy       = params->cell_length[1];
 	dt_ov_dy = dt/dy;
 	dy_ov_dt = 1.0/dt_ov_dy;
-<<<<<<< HEAD
-
-    // number of nodes of the primal and dual grid in the x-direction
-	nx_p = params->n_space[0]+1;
-	nx_d = params->n_space[0]+2;
-
-    // number of nodes of the primal and dual grid in the y-direction
-	ny_p = params->n_space[1]+1;
-	ny_d = params->n_space[1]+2;
-
-
-    // -----------------------------------------------------
-	// Parameters for the Silver-Mueller boundary conditions
-    // -----------------------------------------------------
-	A_ = 4./(1.+dt_ov_dx);
-	B_ = (dt_ov_dx-1.)/(1.+dt_ov_dx);
-	C_ = 2./(1.+dt_ov_dx);
-
-
-    // ----------------------
-	// Electromagnetic fields
-	// ----------------------
-
-	dimPrim.resize( params->nDim_field );
-	dimDual.resize( params->nDim_field );
-
-=======
     
     // number of nodes of the primal and dual grid in the x-direction
 	nx_p = params->n_space[0]+1;
@@ -124,7 +80,6 @@
 	dimPrim.resize( params->nDim_field );
 	dimDual.resize( params->nDim_field );
     
->>>>>>> 4b055b3f
 	// Dimension of the primal and dual grids
 	for (size_t i=0 ; i<params->nDim_field ; i++) {
 		// Standard scheme
@@ -134,11 +89,7 @@
 		dimPrim[i] += 2*params->oversize[i];
 		dimDual[i] += 2*params->oversize[i];
 	}
-<<<<<<< HEAD
-
-=======
-    
->>>>>>> 4b055b3f
+    
     // Allocation of the EM fields
 	ostringstream name;
 	name.str(""); name << "fex." << process_coord_x;
@@ -156,11 +107,7 @@
 	Bx_m = new Field2D(dimPrim, 0, true);
 	By_m = new Field2D(dimPrim, 1, true);
 	Bz_m = new Field2D(dimPrim, 2, true);
-<<<<<<< HEAD
-
-=======
 	
->>>>>>> 4b055b3f
 	// Allocation of the total charge and currents
 	name.str(""); name << "fjx." << process_coord_x;
 	Jx_ = new Field2D( dimPrim, 0, false, name.str() );
@@ -172,32 +119,20 @@
 	rho_ = new Field2D( dimPrim, name.str() );
 	name.str(""); name << "rho_old." << process_coord_x;
 	rho_o = new Field2D( dimPrim );
-<<<<<<< HEAD
-
-
+    
+    
     // ----------------------------------------------------------------
     // Definition of the min and max index according to chosen oversize
     // ----------------------------------------------------------------
-=======
-    
-    
-    // ----------------------------------------------------------------
-    // Definition of the min and max index according to chosen oversize
-    // ----------------------------------------------------------------
     
     //!\ CHECK THIS: need to define for primal & dual grids (MG to JD)
->>>>>>> 4b055b3f
 	index_bc_min.resize( params->nDim_field, 0 );
 	index_bc_max.resize( params->nDim_field, 0 );
 	for (size_t i=0 ; i<params->nDim_field ; i++) {
 		index_bc_min[i] = params->oversize[i];
 		index_bc_max[i] = dimDual[i]-params->oversize[i]-1;
     }
-<<<<<<< HEAD
-
-=======
-    
->>>>>>> 4b055b3f
+    
 } // END constructor Electromagn2D
 
 
@@ -229,14 +164,6 @@
 // ---------------------------------------------------------------------------------------------------------------------
 void ElectroMagn2D::solveMaxwell(double time_dual, SmileiMPI* smpi)
 {
-<<<<<<< HEAD
-	//! \todo All this is generic (does not depend on geometry) move to ElectroMagn.cpp ??? (MG to JD)
-    solveMaxwellAmpere();
-    solveMaxwellFaraday();
-    boundaryConditions(time_dual, smpi);
-
-}
-=======
     SmileiMPI_Cart2D* smpi2D = static_cast<SmileiMPI_Cart2D*>(smpi);
     
     //! \todo All this is generic (does not depend on geometry) move to ElectroMagn.cpp ??? (MG to JD)
@@ -286,7 +213,6 @@
     
 }//END saveMagneticFields
 
->>>>>>> 4b055b3f
 
 
 // ---------------------------------------------------------------------------------------------------------------------
@@ -294,115 +220,6 @@
 // ---------------------------------------------------------------------------------------------------------------------
 void ElectroMagn2D::solveMaxwellAmpere()
 {
-<<<<<<< HEAD
-	MESSAGE( "to be implemented" );
-    // Static cast of the fields
-	Field2D* Bx2D   = static_cast<Field2D*>(Bx_);
-	Field2D* By2D   = static_cast<Field2D*>(By_);
-	Field2D* Bz2D   = static_cast<Field2D*>(Bz_);
-	Field2D* Bx2D_m = static_cast<Field2D*>(Bx_m);
-	Field2D* By2D_m = static_cast<Field2D*>(By_m);
-	Field2D* Bz2D_m = static_cast<Field2D*>(Bz_m);
-
-    // Magnetic field Bx^(p,d)
-	for (unsigned int i=0 ; i<nx_p ; i++) {
-        for (unsigned int j=0 ; j<ny_d ; j++) {
-            (*Bx2D_m)(i,j)=(*Bx2D)(i,j);
-        }
-	}
-
-    // Magnetic field By^(d,p)
-	for (unsigned int i=0 ; i<nx_d ; i++) {
-        for (unsigned int j=0 ; j<ny_p ; j++) {
-            (*By2D_m)(i,j)=(*By2D)(i,j);
-        }
-	}
-
-    // Magnetic field Bz^(d,d)
-	for (unsigned int i=0 ; i<nx_d ; i++) {
-        for (unsigned int j=0 ; j<ny_d ; j++) {
-            (*Bz2D_m)(i,j)=(*Bz2D)(i,j);
-        }
-	}
-
-
-
-=======
->>>>>>> 4b055b3f
-    // Static-cast of the fields
-    Field2D* Ex2D = static_cast<Field2D*>(Ex_);
-	Field2D* Ey2D = static_cast<Field2D*>(Ey_);
-	Field2D* Ez2D = static_cast<Field2D*>(Ez_);
-<<<<<<< HEAD
-	Field2D* Jx2D = static_cast<Field2D*>(Jx_);
-	Field2D* Jy2D = static_cast<Field2D*>(Jy_);
-	Field2D* Jz2D = static_cast<Field2D*>(Jz_);
-
-    // Electric field Ex^(d,p)
-	for (unsigned int i=0 ; i<nx_d ; i++){
-        for (unsigned int j=0 ; j<ny_p ; j++){
-            (*Ex2D)(i,j) += -dt*(*Jx2D)(i,j) + dt_ov_dy * ( (*Bz2D)(i,j+1) - (*Bz2D)(i,j) );
-        }
-    }
-
-    // Electric field Ey^(p,d)
-	for (unsigned int i=0 ; i<nx_p ; i++){
-        for (unsigned int j=0 ; j<ny_d ; j++){
-            (*Ey2D)(i,j) += -dt*(*Jy2D)(i,j) - dt_ov_dx * ( (*Bz2D)(i+1,j) - (*Bz2D)(i,j) );
-        }
-    }
-
-    // Electric field Ez^(p,p)
-	for (unsigned int i=0 ; i<nx_p ; i++){
-        for (unsigned int j=0 ; j<ny_p ; j++){
-=======
-	Field2D* Bx2D = static_cast<Field2D*>(Bx_);
-	Field2D* By2D = static_cast<Field2D*>(By_);
-	Field2D* Bz2D = static_cast<Field2D*>(Bz_);
-	Field2D* Jx2D = static_cast<Field2D*>(Jx_);
-	Field2D* Jy2D = static_cast<Field2D*>(Jy_);
-	Field2D* Jz2D = static_cast<Field2D*>(Jz_);
-    
-    // Electric field Ex^(d,p)
-	for (unsigned int i=0 ; i<nx_d ; i++) {
-        for (unsigned int j=0 ; j<ny_p ; j++) {
-            (*Ex2D)(i,j) += -dt*(*Jx2D)(i,j) + dt_ov_dy * ( (*Bz2D)(i,j+1) - (*Bz2D)(i,j) );
-        }
-    }
-    
-    // Electric field Ey^(p,d)
-	for (unsigned int i=0 ; i<nx_p ; i++) {
-        for (unsigned int j=0 ; j<ny_d ; j++) {
-            (*Ey2D)(i,j) += -dt*(*Jy2D)(i,j) - dt_ov_dx * ( (*Bz2D)(i+1,j) - (*Bz2D)(i,j) );
-        }
-    }
-    
-    // Electric field Ez^(p,p)
-	for (unsigned int i=0 ;  i<nx_p ; i++) {
-        for (unsigned int j=0 ; j<ny_p ; j++) {
->>>>>>> 4b055b3f
-            (*Ez2D)(i,j) += -dt*(*Jz2D)(i,j)
-            +               dt_ov_dx * ( (*By2D)(i+1,j) - (*By2D)(i,j) )
-            -               dt_ov_dy * ( (*Bx2D)(i,j+1) - (*Bx2D)(i,j) );
-        }
-    }
-<<<<<<< HEAD
-=======
-    
-}//END solveMaxwellAmpere
->>>>>>> 4b055b3f
-
-
-
-// ---------------------------------------------------------------------------------------------------------------------
-// Solve the Maxwell-Faraday equation
-// ---------------------------------------------------------------------------------------------------------------------
-void ElectroMagn2D::solveMaxwellFaraday()
-{
-<<<<<<< HEAD
-=======
-    
->>>>>>> 4b055b3f
     // Static-cast of the fields
     Field2D* Ex2D = static_cast<Field2D*>(Ex_);
 	Field2D* Ey2D = static_cast<Field2D*>(Ey_);
@@ -410,26 +227,50 @@
 	Field2D* Bx2D = static_cast<Field2D*>(Bx_);
 	Field2D* By2D = static_cast<Field2D*>(By_);
 	Field2D* Bz2D = static_cast<Field2D*>(Bz_);
-<<<<<<< HEAD
-
-	// Magnetic field Bx^(p,d)
-    for (unsigned int i=0 ; i<nx_p ; i++){					// Bx,Ez primal / x
-        for (unsigned int j=1 ; j<ny_d-1 ; j++){			// if j=0 Ez(i,-1)
-            (*Bx2D)(i,j) -= dt_ov_dy * ( (*Ez2D)(i,j) - (*Ez2D)(i,j-1) );
-        }
-    }
-
-    // Magnetic field By^(d,p)
-    for (unsigned int i=1 ; i<nx_d-1 ; i++){				// if i=0 Ez(-1,j)
-        for (unsigned int j=0 ; j<ny_p ; j++){				// By,Ez primal / y
-            (*By2D)(i,j) += dt_ov_dx * ( (*Ez2D)(i,j) - (*Ez2D)(i-1,j) );
-        }
-    }
-
-    // Magnetic field Bz^(d,d)
-	for (unsigned int i=1 ; i<nx_d-1 ; i++){			// if i=0 Ey(-1,j)
-		for (unsigned int j=1 ; j<ny_d-1 ; j++){		// if j=0 Ex(i,-1)
-=======
+	Field2D* Jx2D = static_cast<Field2D*>(Jx_);
+	Field2D* Jy2D = static_cast<Field2D*>(Jy_);
+	Field2D* Jz2D = static_cast<Field2D*>(Jz_);
+    
+    // Electric field Ex^(d,p)
+	for (unsigned int i=0 ; i<nx_d ; i++) {
+        for (unsigned int j=0 ; j<ny_p ; j++) {
+            (*Ex2D)(i,j) += -dt*(*Jx2D)(i,j) + dt_ov_dy * ( (*Bz2D)(i,j+1) - (*Bz2D)(i,j) );
+        }
+    }
+    
+    // Electric field Ey^(p,d)
+	for (unsigned int i=0 ; i<nx_p ; i++) {
+        for (unsigned int j=0 ; j<ny_d ; j++) {
+            (*Ey2D)(i,j) += -dt*(*Jy2D)(i,j) - dt_ov_dx * ( (*Bz2D)(i+1,j) - (*Bz2D)(i,j) );
+        }
+    }
+    
+    // Electric field Ez^(p,p)
+	for (unsigned int i=0 ;  i<nx_p ; i++) {
+        for (unsigned int j=0 ; j<ny_p ; j++) {
+            (*Ez2D)(i,j) += -dt*(*Jz2D)(i,j)
+            +               dt_ov_dx * ( (*By2D)(i+1,j) - (*By2D)(i,j) )
+            -               dt_ov_dy * ( (*Bx2D)(i,j+1) - (*Bx2D)(i,j) );
+        }
+    }
+    
+}//END solveMaxwellAmpere
+
+
+
+// ---------------------------------------------------------------------------------------------------------------------
+// Solve the Maxwell-Faraday equation
+// ---------------------------------------------------------------------------------------------------------------------
+void ElectroMagn2D::solveMaxwellFaraday()
+{
+    
+    // Static-cast of the fields
+    Field2D* Ex2D = static_cast<Field2D*>(Ex_);
+	Field2D* Ey2D = static_cast<Field2D*>(Ey_);
+	Field2D* Ez2D = static_cast<Field2D*>(Ez_);
+	Field2D* Bx2D = static_cast<Field2D*>(Bx_);
+	Field2D* By2D = static_cast<Field2D*>(By_);
+	Field2D* Bz2D = static_cast<Field2D*>(Bz_);
     
 	// Magnetic field Bx^(p,d)
     for (unsigned int i=1 ; i<nx_p-1;  i++) {
@@ -448,16 +289,12 @@
     // Magnetic field Bz^(d,d)
     for (unsigned int i=0 ; i<nx_p ; i++) {
         for (unsigned int j=0 ; j<ny_p ; j++) {
->>>>>>> 4b055b3f
             (*Bz2D)(i,j) += dt_ov_dy * ( (*Ex2D)(i,j) - (*Ex2D)(i,j-1) )
             -               dt_ov_dx * ( (*Ey2D)(i,j) - (*Ey2D)(i-1,j) );
         }
     }
-<<<<<<< HEAD
-=======
     
 }//END solveMaxwellFaraday
->>>>>>> 4b055b3f
 
 
 
@@ -646,39 +483,6 @@
     
 }//END centerMagneticFields
 
-<<<<<<< HEAD
-    // Static cast of the fields
-	Field2D* Bx2D   = static_cast<Field2D*>(Bx_);
-	Field2D* By2D   = static_cast<Field2D*>(By_);
-	Field2D* Bz2D   = static_cast<Field2D*>(Bz_);
-	Field2D* Bx2D_m = static_cast<Field2D*>(Bx_m);
-	Field2D* By2D_m = static_cast<Field2D*>(By_m);
-	Field2D* Bz2D_m = static_cast<Field2D*>(Bz_m);
-
-    // Magnetic field Bx^(p,d)
-	for (unsigned int i=0 ; i<nx_p ; i++) {
-        for (unsigned int j=0 ; j<ny_d ; j++) {
-            (*Bx2D_m)(i,j) = ( (*Bx2D)(i,j) + (*Bx2D_m)(i,j) )*0.5;
-        }
-	}
-
-    // Magnetic field By^(d,p)
-	for (unsigned int i=0 ; i<nx_d ; i++) {
-        for (unsigned int j=0 ; j<ny_p ; j++) {
-            (*By2D_m)(i,j) = ( (*By2D)(i,j) + (*By2D_m)(i,j) )*0.5;
-        }
-	}
-
-    // Magnetic field Bz^(d,d)
-	for (unsigned int i=0 ; i<nx_d ; i++) {
-        for (unsigned int j=0 ; j<ny_d ; j++) {
-            (*Bz2D_m)(i,j) = ( (*Bz2D)(i,j) + (*Bz2D_m)(i,j) )*0.5;
-        }
-	}
-
-}
-=======
->>>>>>> 4b055b3f
 
 
 // ---------------------------------------------------------------------------------------------------------------------
@@ -688,43 +492,6 @@
 // ---------------------------------------------------------------------------------------------------------------------
 void ElectroMagn2D::initRhoJ()
 {
-<<<<<<< HEAD
-    // static cast of the total currents and densities
-    Field2D* Jx2D    = static_cast<Field2D*>(Jx_);
-	Field2D* Jy2D    = static_cast<Field2D*>(Jy_);
-	Field2D* Jz2D    = static_cast<Field2D*>(Jz_);
-	Field2D* rho2D   = static_cast<Field2D*>(rho_);
-	Field2D* rho2D_o = static_cast<Field2D*>(rho_o);
-
-    // Save current charge density as old charge density
-    for (unsigned int i=0 ; i<nx_p ; i++) {
-        for (unsigned int j=0 ; j<ny_p ; j++) {
-            (*rho2D_o)(i,j) = (*rho2D)(i,j);
-        }
-	}
-
-    // Charge density rho^(p,p) to 0
-    for (unsigned int i=0 ; i<nx_p ; i++) {
-        for (unsigned int j=0 ; j<ny_p ; j++) {
-            (*rho2D)(i,j) = 0.0;
-        }
-	}
-
-    // Current Jx^(d,p) to 0
-	for (unsigned int i=0 ; i<nx_d ; i++) {
-        for (unsigned int j=0 ; j<ny_p ; j++) {
-            (*Jx2D)(i,j) = 0.0;
-        }
-	}
-
-    // Current Jy^(p,d) to 0
-	for (unsigned int i=0 ; i<nx_p ; i++) {
-        for (unsigned int j=0 ; j<ny_d ; j++) {
-            (*Jy2D)(i,j) = 0.0;
-        }
-	}
-    
-=======
     
     // static cast of the total currents and densities
     Field2D* Jx2D    = static_cast<Field2D*>(Jx_);
@@ -761,17 +528,11 @@
         }
 	}
     
->>>>>>> 4b055b3f
     // Current Jz^(p,p) to 0
 	for (unsigned int i=0 ; i<nx_p ; i++) {
         for (unsigned int j=0 ; j<ny_p ; j++) {
             (*Jz2D)(i,j) = 0.0;
         }
 	}
-<<<<<<< HEAD
-
-}
-=======
-    
-}//END initRhoJ
->>>>>>> 4b055b3f
+    
+}//END initRhoJ