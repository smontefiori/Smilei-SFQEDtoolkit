#ifndef ASYNCMPIBUFFERS_H
#define ASYNCMPIBUFFERS_H

#include <mpi.h>
#include <vector>

#include "Particles.h"


class AsyncMPIbuffers {
public:
    AsyncMPIbuffers();
    ~AsyncMPIbuffers();

    virtual void allocate(unsigned int nDim_field);
    
    //! ndim vectors of 2 sent requests (1 per direction) 
    std::vector< std::vector<MPI_Request> > srequest;
    //! ndim vectors of 2 received requests (1 per direction) 
    std::vector< std::vector<MPI_Request> > rrequest;
};

class SpeciesMPIbuffers : public AsyncMPIbuffers {
public:
    SpeciesMPIbuffers();
    ~SpeciesMPIbuffers();

<<<<<<< HEAD
    void allocate(int nDim_field) ;
=======
    void allocate(unsigned int nDim_field) ;
>>>>>>> a9e92e24

    //! ndim vectors of 2 sent packets of particles (1 per direction) 
    std::vector< std::vector<Particles > > partRecv;
    //! ndim vectors of 2 received packets of particles (1 per direction) 
    std::vector< std::vector<Particles > > partSend;

    //! ndim vectors of 2 vectors of index particles to send (1 per direction) 
    //!   - not sent
    //    - used to sort Species::indexes_of_particles_to_exchange built in Species::dynamics
    std::vector< std::vector< std::vector<int> > > part_index_send;
    //! ndim vectors of 2 numbers of particles to send (1 per direction) 
    std::vector< std::vector< int > > part_index_send_sz;
    //! ndim vectors of 2 numbers of particles to receive (1 per direction) 
    std::vector< std::vector< int > > part_index_recv_sz;

};

#endif
<|MERGE_RESOLUTION|>--- conflicted
+++ resolved
@@ -25,11 +25,7 @@
     SpeciesMPIbuffers();
     ~SpeciesMPIbuffers();
 
-<<<<<<< HEAD
-    void allocate(int nDim_field) ;
-=======
     void allocate(unsigned int nDim_field) ;
->>>>>>> a9e92e24
 
     //! ndim vectors of 2 sent packets of particles (1 per direction) 
     std::vector< std::vector<Particles > > partRecv;
