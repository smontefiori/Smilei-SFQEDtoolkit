--- conflicted
+++ resolved
@@ -784,18 +784,11 @@
              else if ( dynamic_cast<ElectroMagnBC2D_SM*>(EM->emBoundCond[bcId]) ) {
                  // BCs at the x-border
                  ElectroMagnBC2D_SM* embc = static_cast<ElectroMagnBC2D_SM*>(EM->emBoundCond[bcId]);
-<<<<<<< HEAD
 
                  if (embc->Bx_val.size()) { isend(&embc->Bx_val, to, mpi_tag+tag, requests[tag]); tag++; }
                  if (embc->By_val.size()) { isend(&embc->By_val, to, mpi_tag+tag, requests[tag]); tag++; }
                  if (embc->Bz_val.size()) { isend(&embc->Bz_val, to, mpi_tag+tag, requests[tag]); tag++; }
 
-=======
-                 if (embc->Bx_val.size()) {isend(&embc->Bx_val, to, mpi_tag+tag, requests[tag]); tag++;}
-                 if (embc->By_val.size()) {isend(&embc->By_val, to, mpi_tag+tag, requests[tag]); tag++;}
-                 if (embc->Bz_val.size()) {isend(&embc->Bz_val, to, mpi_tag+tag, requests[tag]); tag++;}
- 
->>>>>>> 15a49e98
              }
              else if ( dynamic_cast<ElectroMagnBC3D_SM*>(EM->emBoundCond[bcId]) ) {
                 ElectroMagnBC3D_SM* embc = static_cast<ElectroMagnBC3D_SM*>(EM->emBoundCond[bcId]);
@@ -862,15 +855,11 @@
             else if ( dynamic_cast<ElectroMagnBC2D_SM*>(EM->emBoundCond[bcId]) ) {
                 // BCs at the x-border
                 ElectroMagnBC2D_SM* embc = static_cast<ElectroMagnBC2D_SM*>(EM->emBoundCond[bcId]);
-<<<<<<< HEAD
+
                 if (embc->Bx_val.size()) { recv(&embc->Bx_val, from, tag); tag++; }
                 if (embc->By_val.size()) { recv(&embc->By_val, from, tag); tag++; }
                 if (embc->Bz_val.size()) { recv(&embc->Bz_val, from, tag); tag++; }
-=======
-                if (embc->Bx_val.size()) {recv(&embc->Bx_val, from, tag); tag++;}
-                if (embc->By_val.size()) {recv(&embc->By_val, from, tag); tag++;}
-                if (embc->Bz_val.size()) {recv(&embc->Bz_val, from, tag); tag++;}
->>>>>>> 15a49e98
+
             }
              else if ( dynamic_cast<ElectroMagnBC3D_SM*>(EM->emBoundCond[bcId]) ) {
                 ElectroMagnBC3D_SM* embc = static_cast<ElectroMagnBC3D_SM*>(EM->emBoundCond[bcId]);
