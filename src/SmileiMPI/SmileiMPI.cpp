--- conflicted
+++ resolved
@@ -739,17 +739,11 @@
              else if ( dynamic_cast<ElectroMagnBC2D_SM*>(EM->emBoundCond[bcId]) ) {
                  // BCs at the x-border
                  ElectroMagnBC2D_SM* embc = static_cast<ElectroMagnBC2D_SM*>(EM->emBoundCond[bcId]);
-<<<<<<< HEAD
-                 isend(&embc->Bx_val, to, mpi_tag+tag, requests[tag]); tag++;
-                 isend(&embc->By_val, to, mpi_tag+tag, requests[tag]); tag++;
-                 isend(&embc->Bz_val, to, mpi_tag+tag, requests[tag]); tag++;
-
-=======
+
                  if (embc->Bx_val.size()) isend(&embc->Bx_val, to, mpi_tag+tag, requests[tag]); tag++;
                  if (embc->By_val.size()) isend(&embc->By_val, to, mpi_tag+tag, requests[tag]); tag++;
                  if (embc->Bz_val.size()) isend(&embc->Bz_val, to, mpi_tag+tag, requests[tag]); tag++;
- 
->>>>>>> dddd4330
+
              }
              else if ( dynamic_cast<ElectroMagnBC3D_SM*>(EM->emBoundCond[bcId]) ) {
                 ElectroMagnBC3D_SM* embc = static_cast<ElectroMagnBC3D_SM*>(EM->emBoundCond[bcId]);
