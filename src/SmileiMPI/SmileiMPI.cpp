#include "SmileiMPI.h"

#include <cmath>
#include <cstring>

#include <iostream>
#include <sstream>

#include "Params.h"
#include "Tools.h"

#include "ElectroMagn.h"
#include "Field.h"

#include "Species.h"

using namespace std;

SmileiMPI::SmileiMPI( int* argc, char*** argv )
{    
    int mpi_provided;

    MPI_Init_thread( argc, argv, MPI_THREAD_FUNNELED, &mpi_provided );
    if (mpi_provided == MPI_THREAD_SINGLE){
        MESSAGE("openMP not supported");
    }

    SMILEI_COMM_WORLD = MPI_COMM_WORLD;
    MPI_Comm_size( SMILEI_COMM_WORLD, &smilei_sz );
    MPI_Comm_rank( SMILEI_COMM_WORLD, &smilei_rk );

}

SmileiMPI::SmileiMPI( SmileiMPI *smpi )
{
    SMILEI_COMM_WORLD = smpi->SMILEI_COMM_WORLD;
    MPI_Comm_size( SMILEI_COMM_WORLD, &smilei_sz );
    MPI_Comm_rank( SMILEI_COMM_WORLD, &smilei_rk );

    oversize = smpi->oversize;
    cell_starting_global_index = smpi->cell_starting_global_index;
    min_local = smpi->min_local;
    max_local = smpi->max_local;

    n_space_global = smpi->n_space_global;

}

SmileiMPI::~SmileiMPI()
{
    int status = 0;
    MPI_Finalized( &status );
    if (!status) MPI_Finalize();

}

void SmileiMPI::bcast( string& val )
{
    int charSize=0;
    if (isMaster()) charSize = val.size()+1;
    MPI_Bcast(&charSize, 1, MPI_INT, 0, SMILEI_COMM_WORLD);

    char tmp[charSize];
    if (isMaster()) strcpy(tmp, val.c_str());
    MPI_Bcast(&tmp, charSize, MPI_CHAR, 0, SMILEI_COMM_WORLD);

    if (!isMaster()) val=tmp;

}

<<<<<<< HEAD
void SmileiMPI::bcast( int& val )
{
    MPI_Bcast(&val, 1, MPI_INT, 0, SMILEI_COMM_WORLD);
}

void SmileiMPI::init( PicParams& params )
=======
void SmileiMPI::init( Params& params )
>>>>>>> ef3cf572
{
    oversize.resize(params.nDim_field, 0);
    cell_starting_global_index.resize(params.nDim_field, 0);
    min_local.resize(params.nDim_field, 0.);
    max_local.resize(params.nDim_field, 0.);
    n_space_global.resize(params.nDim_field, 0);
}


void SmileiMPI::sumRho( ElectroMagn* EMfields )
{
    sumField( EMfields->rho_ );

}

void SmileiMPI::sumRhoJ( ElectroMagn* EMfields )
{
    // sum total charge density and currents
    sumField( EMfields->rho_ );
    sumField( EMfields->Jx_ );
    sumField( EMfields->Jy_ );
    sumField( EMfields->Jz_ );
   
}
void SmileiMPI::sumRhoJs( ElectroMagn* EMfields, int ispec, bool currents )
{
   // sum density and currents for all species
   sumField( EMfields->rho_s[ispec] );
   if(currents){
       sumField( EMfields->Jx_s[ispec] );
       sumField( EMfields->Jy_s[ispec] );
       sumField( EMfields->Jz_s[ispec] );
   }
}

void SmileiMPI::exchangeE( ElectroMagn* EMfields )
{
    exchangeField( EMfields->Ex_ );
    exchangeField( EMfields->Ey_ );
    exchangeField( EMfields->Ez_ );

}
void SmileiMPI::exchangeE( ElectroMagn* EMfields, int clrw )
{
    exchangeField_movewin( EMfields->Ex_, clrw );
    exchangeField_movewin( EMfields->Ey_, clrw );
    exchangeField_movewin( EMfields->Ez_, clrw );

}

void SmileiMPI::exchangeB( ElectroMagn* EMfields )
{
    exchangeField( EMfields->Bx_ );
    exchangeField( EMfields->By_ );
    exchangeField( EMfields->Bz_ );

}
void SmileiMPI::exchangeB( ElectroMagn* EMfields, int clrw )
{
    exchangeField_movewin( EMfields->Bx_, clrw );
    exchangeField_movewin( EMfields->By_, clrw);
    exchangeField_movewin( EMfields->Bz_, clrw );

}

void SmileiMPI::exchangeBm( ElectroMagn* EMfields )
{
    exchangeField( EMfields->Bx_m );
    exchangeField( EMfields->By_m );
    exchangeField( EMfields->Bz_m );

}
void SmileiMPI::exchangeBm( ElectroMagn* EMfields, int clrw )
{
    exchangeField_movewin( EMfields->Bx_m, clrw );
    exchangeField_movewin( EMfields->By_m, clrw );
    exchangeField_movewin( EMfields->Bz_m, clrw );

}

void SmileiMPI::exchangeAvg( ElectroMagn* EMfields )
{
    exchangeField( EMfields->Ex_avg );
    exchangeField( EMfields->Ey_avg );
    exchangeField( EMfields->Ez_avg );
    exchangeField( EMfields->Bx_avg );
    exchangeField( EMfields->By_avg );
    exchangeField( EMfields->Bz_avg );
}<|MERGE_RESOLUTION|>--- conflicted
+++ resolved
@@ -68,16 +68,12 @@
 
 }
 
-<<<<<<< HEAD
 void SmileiMPI::bcast( int& val )
 {
     MPI_Bcast(&val, 1, MPI_INT, 0, SMILEI_COMM_WORLD);
 }
 
-void SmileiMPI::init( PicParams& params )
-=======
 void SmileiMPI::init( Params& params )
->>>>>>> ef3cf572
 {
     oversize.resize(params.nDim_field, 0);
     cell_starting_global_index.resize(params.nDim_field, 0);
