
#include "SmileiMPI.h"

#include <cmath>
#include <cstring>

#include <iostream>
#include <sstream>
#include <fstream>

#include "Params.h"
#include "Tools.h"

#include "ElectroMagn.h"
#include "Field.h"

#include "Species.h"
#include "Hilbert_functions.h"
#include "VectorPatch.h"

#include "Diagnostic.h"
#include "DiagnosticScalar.h"
#include "DiagnosticParticles.h"

using namespace std;

// ---------------------------------------------------------------------------------------------------------------------
// SmileiMPI constructor :
//     - Call MPI_Init_thread, MPI_THREAD_MULTIPLE required
//     - Set MPI env
// ---------------------------------------------------------------------------------------------------------------------
SmileiMPI::SmileiMPI( int* argc, char*** argv )
{    
    int mpi_provided;

    MPI_Init_thread( argc, argv, MPI_THREAD_MULTIPLE, &mpi_provided );
    if (mpi_provided != MPI_THREAD_MULTIPLE){
        ERROR("MPI_THREAD_MULTIPLE not supported. Compile your MPI ibrary with THREAD_MULTIPLE support.");
    }

    SMILEI_COMM_WORLD = MPI_COMM_WORLD;
    MPI_Comm_size( SMILEI_COMM_WORLD, &smilei_sz );
    MPI_Comm_rank( SMILEI_COMM_WORLD, &smilei_rk );

} // END SmileiMPI::SmileiMPI


// ---------------------------------------------------------------------------------------------------------------------
// SmileiMPI destructor :
//     - Call MPI_Finalize
// ---------------------------------------------------------------------------------------------------------------------
SmileiMPI::~SmileiMPI()
{
    delete[]periods_;

    MPI_Finalize();

} // END SmileiMPI::~SmileiMPI


// ---------------------------------------------------------------------------------------------------------------------
// Broadcast namelist in SMILEI_COMM_WORLD
// ---------------------------------------------------------------------------------------------------------------------
void SmileiMPI::bcast( string& val )
{
    int charSize=0;
    if (isMaster()) charSize = val.size()+1;
    MPI_Bcast(&charSize, 1, MPI_INT, 0, SMILEI_COMM_WORLD);

    char tmp[charSize];
    if (isMaster()) strcpy(tmp, val.c_str());
    MPI_Bcast(&tmp, charSize, MPI_CHAR, 0, SMILEI_COMM_WORLD);

    if (!isMaster()) val=tmp;

} // END bcast( string )


// ---------------------------------------------------------------------------------------------------------------------
// Broadcast namelist
// ---------------------------------------------------------------------------------------------------------------------
void SmileiMPI::bcast( int& val )
{
    MPI_Bcast(&val, 1, MPI_INT, 0, SMILEI_COMM_WORLD);

} // END bcast( int ) in SMILEI_COMM_WORLD


// ---------------------------------------------------------------------------------------------------------------------
// Initialize MPI (per process) environment
// ---------------------------------------------------------------------------------------------------------------------
void SmileiMPI::init( Params& params )
{
    // Initialize patch environment 
    patch_count.resize(smilei_sz, 0);
    target_patch_count.resize(smilei_sz, 0);
    capabilities.resize(smilei_sz, 1);
    Tcapabilities = smilei_sz;

    // Initialize patch distribution
    init_patch_count(params);

    // Initialize buffers for particles push vectorization
    //     - 1 thread push particles for a unique patch at a given time
    //     - so 1 buffer per thread
#ifdef _OPENMP
    dynamics_Epart.resize(omp_get_max_threads());
    dynamics_Bpart.resize(omp_get_max_threads());
    dynamics_gf.resize(omp_get_max_threads());
    dynamics_iold.resize(omp_get_max_threads());
    dynamics_deltaold.resize(omp_get_max_threads());
#else
    dynamics_Epart.resize(1);
    dynamics_Bpart.resize(1);
    dynamics_gf.resize(1);
    dynamics_iold.resize(1);
    dynamics_deltaold.resize(1);
#endif

    // Set periodicity of the simulated problem
    periods_  = new int[params.nDim_field];
    for (int i=0 ; i<params.nDim_field ; i++) periods_[i] = 0;
    // Geometry periodic in x
    if (params.bc_em_type_x[0]=="periodic") {
        periods_[0] = 1;
        MESSAGE(1,"applied topology for periodic BCs in x-direction");
    }
    if (params.nDim_field>1) {
        // Geometry periodic in y
        if (params.bc_em_type_y[0]=="periodic") {
            periods_[1] = 1;
            MESSAGE(2,"applied topology for periodic BCs in y-direction");
        }
    }
} // END init


// ---------------------------------------------------------------------------------------------------------------------
//  Initialize patch distribution
// ---------------------------------------------------------------------------------------------------------------------
void SmileiMPI::init_patch_count( Params& params)
{

//#ifndef _NOTBALANCED
//    bool use_load_balancing(true);
//    if (!use_load_balancing) {
//        int Npatches = params.number_of_patches[0];
//        for (unsigned int i = 1; i < params.nDim_field; i++)
//            Npatches *=  params.number_of_patches[i]; // Total number of patches.
//        if (Npatches!=smilei_sz) ERROR("number of patches abd MPI processes");
//        for (unsigned int i=0; i<smilei_sz; i++) patch_count[i] = 1;
//        return;
//    }
//#endif

<<<<<<< HEAD
    unsigned int Npatches, r,Ncur,Pcoordinates[3],ncells_perpatch, Tcapabilities;
=======
    unsigned int Npatches, r,Ncur,Pcoordinates[3],ncells_perpatch;
>>>>>>> 896a791d
    double Tload,Tcur, Lcur, local_load, local_load_temp, above_target, below_target;
    std::vector<unsigned int> mincell,maxcell; //Min and max values of non empty cells for each species and in each dimension.
    vector<double> density_length(params.nDim_field,0.);
    //Load of a cell = coef_cell*load of a particle.
    //Load of a frozen particle = coef_frozen*load of a particle.
    ofstream fout;

    unsigned int tot_species_number = PyTools::nComponents("Species");
    mincell.resize(tot_species_number*3);
    maxcell.resize(tot_species_number*3);
       
    // Define capabilities here if not default.              
    //Capabilities of devices hosting the different mpi processes. All capabilities are assumed to be equal for the moment.
    //Compute total capability: Tcapabilities. Uncomment if cpability != 1 per MPI rank
    //Tcapabilities = 0;
    //for (unsigned int i = 0; i < smilei_sz; i++)
    //    Tcapabilities += capabilities[i];

    //Compute target load: Tload = Total load * local capability / Total capability.
    
    Tload = 0.;
    Npatches = params.number_of_patches[0];
    for (unsigned int i = 1; i < params.nDim_field; i++)
        Npatches *=  params.number_of_patches[i]; // Total number of patches.

    ncells_perpatch = params.n_space[0]+2*params.oversize[0]; //Initialization
    for (unsigned int idim = 1; idim < params.nDim_field; idim++)
        ncells_perpatch *= params.n_space[idim]+2*params.oversize[idim];

    r = 0;  //Start by finding work for rank 0.
    Ncur = 0; // Number of patches assigned to current rank r.
    Lcur = 0.; //Load assigned to current rank r.


    for (unsigned int ispecies = 0; ispecies < tot_species_number; ispecies++){

        //Needs to be updated when dens_lenth is a vector in params.

        // Build profile
        std::string species_type("");
        PyTools::extract("species_type",species_type,"Species",ispecies);

        PyObject *profile1;
        PyTools::extract_pyProfile("nb_density"    , profile1, "Species", ispecies);
        PyTools::extract_pyProfile("charge_density", profile1, "Species", ispecies);
        PyTools::extract_pyProfile("n_part_per_cell", profile1, "Species", ispecies);
        Profile *ppcProfile = new Profile(profile1, params.nDim_particle, "n_part_per_cell "+species_type);

        local_load = 0;
        // Count global number of particles, 
        for (unsigned int i=0; i<params.n_space_global[0]; i++) {
            for (unsigned int j=0; j<params.n_space_global[1]; j++) {
                for (unsigned int k=0; k<params.n_space_global[2]; k++) {
                    vector<double> x_cell(3,0);
                    x_cell[0] = (i+0.5)*params.cell_length[0];
                    x_cell[1] = (j+0.5)*params.cell_length[1];
                    x_cell[2] = (k+0.5)*params.cell_length[2];

                    int n_part_in_cell = round(ppcProfile->valueAt(x_cell));
                    if ( n_part_in_cell<=0. )
                        continue;
                    else
                        local_load += n_part_in_cell;
                }
            }
        }

        double time_frozen(0.);
        PyTools::extract("time_frozen",time_frozen ,"Species",ispecies);
        if(time_frozen > 0.) local_load *= params.coef_frozen;
        Tload += local_load;

        delete ppcProfile;

    } // End for ispecies

    Tload += Npatches*ncells_perpatch*params.coef_cell ; // We assume the load of one cell to be equal to coef_cell and account for ghost cells.
    if (isMaster()) {
        fout.open ("patch_load.txt");
        fout << "Total load = " << Tload << endl;
    }
    Tload /= Tcapabilities; //Target load for each mpi process.
    Tcur = Tload * capabilities[0];  //Init.
    //Tcur = 0;  //Init.

    //Loop over all patches
    for(unsigned int hindex=0; hindex < Npatches; hindex++){
        generalhilbertindexinv(params.mi[0], params.mi[1], &Pcoordinates[0], &Pcoordinates[1], hindex);
        for (unsigned int idim = 0; idim < params.nDim_field; idim++) {
            Pcoordinates[idim] *= params.n_space[idim]; //Compute patch cells coordinates
        }
        local_load = 0.; //Accumulate load of the current patch
        for (unsigned int ispecies = 0; ispecies < tot_species_number; ispecies++){

            // Build profile
            std::string species_type("");
            PyTools::extract("species_type",species_type,"Species",ispecies);

            PyObject *profile1;
            PyTools::extract_pyProfile("nb_density"    , profile1, "Species", ispecies);
            PyTools::extract_pyProfile("charge_density", profile1, "Species", ispecies);
            PyTools::extract_pyProfile("n_part_per_cell", profile1, "Species", ispecies);
            Profile *ppcProfile = new Profile(profile1, params.nDim_particle, "n_part_per_cell "+species_type);

            vector<double> cell_index(3,0);
            for (unsigned int i=0 ; i<params.nDim_field ; i++) {
                if (params.cell_length[i]!=0)
                    cell_index[i] = Pcoordinates[i]*params.cell_length[i];
            }
            local_load_temp = 0; 
            // Count global number of particles, 
            for (unsigned int i=0; i<params.n_space[0]; i++) {
                for (unsigned int j=0; j<params.n_space[1]; j++) {
                    for (unsigned int k=0; k<params.n_space[2]; k++) {
                        vector<double> x_cell(3,0);
                        x_cell[0] = cell_index[0] + (i+0.5)*params.cell_length[0];
                        x_cell[1] = cell_index[1] + (j+0.5)*params.cell_length[1];
                        x_cell[2] = cell_index[2] + (k+0.5)*params.cell_length[2];

                        int n_part_in_cell = round(ppcProfile->valueAt(x_cell));
                        if ( n_part_in_cell<=0. )
                            continue;
                        else
                            local_load_temp += n_part_in_cell;
                    }
                }
            }
            delete ppcProfile;
            double time_frozen(0.);
            PyTools::extract("time_frozen",time_frozen ,"Species",ispecies);
            if(time_frozen > 0.) local_load_temp *= params.coef_frozen;

            local_load += local_load_temp; // Accumulate species contribution to the load.
        } // End for ispecies

        local_load += ncells_perpatch*params.coef_cell; //Add grid contribution to the load.
        Lcur += local_load; //Add grid contribution to the load.
        Ncur++; // Try to assign current patch to rank r.

        //if (isMaster()) cout <<"h= " << hindex << " Tcur = " << Tcur << " Lcur = " << Lcur <<" Ncur = " << Ncur <<" r= " << r << endl;
        if (r < smilei_sz-1){

            if ( Lcur > Tcur || smilei_sz-r >= Npatches-hindex){ //Load target is exceeded or we have as many patches as procs left.
                above_target = Lcur - Tcur;  //Including current patch, we exceed target by that much.
                below_target = Tcur - (Lcur-local_load); // Excluding current patch, we mis the target by that much.
                if(above_target > below_target) { // If we're closer to target without the current patch...
                    patch_count[r] = Ncur-1;      // ... include patches up to current one.
                    Ncur = 1;
                    //Lcur = local_load;
                } else {                          //Else ...
                    patch_count[r] = Ncur;        //...assign patches including the current one.
                    Ncur = 0;
                    //Lcur = 0.;
                }
                r++; //Move on to the next rank.
                //Tcur = Tload * capabilities[r];  //Target load for current rank r.
                Tcur += Tload * capabilities[r];  //Target load for current rank r.
            } 
        }// End if on r.
        if (hindex == Npatches-1){
            patch_count[smilei_sz-1] = Ncur; //When we reach the last patch, the last MPI process takes what's left.
        }
    }// End loop on patches.
    if (isMaster()) {
        for (unsigned int i=0; i<smilei_sz; i++) fout << "patch count = " << patch_count[i]<<endl;
        fout.close();
    }
    
} // END init_patch_count


// ---------------------------------------------------------------------------------------------------------------------
//  Recompute patch distribution
// ---------------------------------------------------------------------------------------------------------------------
void SmileiMPI::recompute_patch_count( Params& params, VectorPatch& vecpatches, double time_dual )
{

<<<<<<< HEAD
    unsigned int Npatches, r,Ncur,Pcoordinates[3],ncells_perpatch, Tcapabilities, Lmin, Lmintemp;
=======
    unsigned int Npatches, r,Ncur,Pcoordinates[3],ncells_perpatch, Lmin, Lmintemp;
>>>>>>> 896a791d
    double Tload,Tcur, Lcur, above_target, below_target;
    //Load of a cell = coef_cell*load of a particle.
    //Load of a frozen particle = coef_frozen*load of a particle.
    std::vector<double> Lp,Lp_global;
    int recv_counts[smilei_sz];
    ofstream fout;

    if (isMaster()) {
        fout.open ("patch_load.txt", std::ofstream::out | std::ofstream::app);
    }

    Npatches = params.number_of_patches[0];
    for (unsigned int i = 1; i < params.nDim_field; i++) 
        Npatches *=  params.number_of_patches[i]; // Total number of patches.

    ncells_perpatch = params.n_space[0]+2*params.oversize[0]; //Initialization
    for (unsigned int idim = 1; idim < params.nDim_field; idim++)
        ncells_perpatch *= params.n_space[idim]+2*params.oversize[idim];
 
    unsigned int tot_species_number = PyTools::nComponents("Species");

    Lp.resize(patch_count[smilei_rk],0.);
    Lp_global.resize(Npatches,0.);

    Tload = 0.;
    r = 0;  //Start by finding work for rank 0.
    Ncur = 0; // Number of patches assigned to current rank r.
    Lcur = 0.; //Load assigned to current rank r.

    //Compute Local Loads of each Patch (Lp)
    for(unsigned int hindex=0; hindex < patch_count[smilei_rk]; hindex++){
        for (unsigned int ispecies = 0; ispecies < tot_species_number; ispecies++) {
            Lp[hindex] += vecpatches(hindex)->vecSpecies[ispecies]->getNbrOfParticles()*(1+(params.coef_frozen-1)*(time_dual > vecpatches(hindex)->vecSpecies[ispecies]->time_frozen)) ;
        }
        Lp[hindex] += ncells_perpatch*params.coef_cell ;
    }

    //Allgatherv loads of all patches
  
    recv_counts[0] = 0;
    for(unsigned int i=1; i < smilei_sz ; i++) recv_counts[i] = recv_counts[i-1]+patch_count[i-1];

    MPI_Allgatherv(&Lp[0],patch_count[smilei_rk],MPI_DOUBLE,&Lp_global[0], &patch_count[0], recv_counts, MPI_DOUBLE,MPI_COMM_WORLD);

    //Compute total loads
    for(unsigned int hindex=0; hindex < Npatches; hindex++) Tload += Lp_global[hindex];
    Tload /= Tcapabilities; //Target load for each mpi process.
    Tcur = Tload * capabilities[0];  //Init.

    //Loop over all patches
    for(unsigned int hindex=0; hindex < Npatches; hindex++){

        Lcur += Lp_global[hindex]; 
        Ncur++; // Try to assign current patch to rank r.

        if (r < smilei_sz-1){

            if ( Lcur > Tcur || smilei_sz-r >= Npatches-hindex){ //Load target is exceeded or we have as many patches as procs left.
                above_target = Lcur - Tcur;  //Including current patch, we exceed target by that much.
                below_target = Tcur - (Lcur-Lp_global[hindex]); // Excluding current patch, we mis the target by that much.
                if(above_target > below_target) { // If we're closer to target without the current patch...
                    target_patch_count[r] = Ncur-1;      // ... include patches up to current one.
                    Ncur = 1;
                } else {                          //Else ...
                    target_patch_count[r] = Ncur;        //...assign patches including the current one.
                    Ncur = 0;
                }
                r++; //Move on to the next rank.
                Tcur += Tload * capabilities[r];  //Target load for current rank r.
            } 
        }// End if on r.
        if (hindex == Npatches-1){
            target_patch_count[smilei_sz-1] = Ncur; //When we reach the last patch, the last MPI process takes what's left.
        }
    }// End loop on patches.


    //Make sure the new patch_count is not too different from the previous one.
    // First patch
    Lcur = patch_count[0]+ patch_count[1]-1;
    Ncur = 0;
    Tcur = target_patch_count[0];  
    Lmintemp = patch_count[0]+1;
    if (Tcur > Lcur ){
        patch_count[0] = Lcur - Ncur;
    } else {
        patch_count[0] = target_patch_count[0] - Ncur;
    }

    //Loop
    for(unsigned int i=1; i< smilei_sz-1; i++){
        Ncur += patch_count[i-1];                  //Ncur = sum n=0..i-1 new patch_count[n]
        Tcur += target_patch_count[i];            //Tcur = sum n=0..i target_patch_count[n]
        Lcur += patch_count[i+1];                  //Lcur = sum n=0..i+1 initial patch_count[n] -1
        Lmin = Lmintemp;
        Lmintemp += patch_count[i];
 
        if (Tcur < Lmin){                      
            patch_count[i] = Lmin - Ncur;
        } else if (Tcur > Lcur ){                      
            patch_count[i] = Lcur - Ncur;
        } else {
            patch_count[i] = Tcur-Ncur;
        }
    }

    //Last patch
    Ncur += patch_count[smilei_sz-2];                  //Ncur = sum n=0..i-1 new patch_count[n]
    patch_count[smilei_sz-1] = Npatches-Ncur;

    if (smilei_rk==0) {
        //fout << "\tt = " << scientific << setprecision(3) << time_dual << endl;
        fout << "\tt = " << time_dual << endl;
        for (int irk=0;irk<smilei_sz;irk++)
            fout << " patch_count[" << irk << "] = " << patch_count[irk] << " target patch_count = "<< target_patch_count[irk] << endl;
        fout.close();
    }

    return;

} // END recompute_patch_count


// ----------------------------------------------------------------------
// Returns the rank of the MPI process currently owning patch h.
// ----------------------------------------------------------------------
int SmileiMPI::hrank(int h)
{
    if (h == MPI_PROC_NULL) return MPI_PROC_NULL;

    unsigned int patch_counter,rank;
    rank=0;
    patch_counter = patch_count[0];
    while (h >= patch_counter) {
        rank++;
        patch_counter += patch_count[rank];
    }
    return rank;
} // END hrank


// ----------------------------------------------------------------------
// Create MPI type to exchange all particles properties of particles
// ----------------------------------------------------------------------
MPI_Datatype SmileiMPI::createMPIparticles( Particles* particles )
{
    int nbrOfProp = particles->double_prop.size() + particles->short_prop.size() + particles->uint_prop.size();

    MPI_Aint address[nbrOfProp];
    for ( int iprop=0 ; iprop<particles->double_prop.size() ; iprop++ )
        MPI_Get_address( &( (*(particles->double_prop[iprop]))[0] ), &(address[iprop]) );
    for ( int iprop=0 ; iprop<particles->short_prop.size() ; iprop++ )
        MPI_Get_address( &( (*(particles->short_prop[iprop]))[0] ), &(address[particles->double_prop.size()+iprop]) );
    for ( int iprop=0 ; iprop<particles->uint_prop.size() ; iprop++ )
        MPI_Get_address( &( (*(particles->uint_prop[iprop]))[0] ), &(address[particles->double_prop.size()+particles->short_prop.size()+iprop]) );

    int nbr_parts[nbrOfProp];
    // number of elements per property
    for (int i=0 ; i<nbrOfProp ; i++)
        nbr_parts[i] = particles->size();

    MPI_Aint disp[nbrOfProp];
    // displacement between 2 properties
    disp[0] = 0;
    for (int i=1 ; i<nbrOfProp ; i++)
        disp[i] = address[i] - address[0];

    MPI_Datatype partDataType[nbrOfProp];
    // define MPI type of each property, default is DOUBLE
    for (int i=0 ; i<particles->double_prop.size() ; i++)
        partDataType[i] = MPI_DOUBLE;
    for ( int iprop=0 ; iprop<particles->short_prop.size() ; iprop++ )
        partDataType[ particles->double_prop.size()+iprop] = MPI_SHORT;
    for ( int iprop=0 ; iprop<particles->uint_prop.size() ; iprop++ )
        partDataType[ particles->double_prop.size()+particles->short_prop.size()+iprop] = MPI_UNSIGNED;

    MPI_Datatype typeParticlesMPI;
    MPI_Type_struct( nbrOfProp, &(nbr_parts[0]), &(disp[0]), &(partDataType[0]), &typeParticlesMPI);
    MPI_Type_commit( &typeParticlesMPI );
    
    return typeParticlesMPI;

} // END createMPIparticles


// ---------------------------------------------------------------------------------------------------------------------
// ---------------------------------------------------------------------------------------------------------------------
// -----------------------------------------       PATCH SEND / RECV METHODS        ------------------------------------
// ---------------------------------------------------------------------------------------------------------------------
// ---------------------------------------------------------------------------------------------------------------------
void SmileiMPI::isend(Patch* patch, int to, int tag)
{
    //MPI_Request request;

    for (int ispec=0 ; ispec<patch->vecSpecies.size() ; ispec++){
        isend( &(patch->vecSpecies[ispec]->bmax), to, tag+2*ispec+1 );
        if ( patch->vecSpecies[ispec]->getNbrOfParticles() > 0 ){
            patch->vecSpecies[ispec]->typePartSend = createMPIparticles( patch->vecSpecies[ispec]->particles );
            isend( patch->vecSpecies[ispec]->particles, to, tag+2*ispec, patch->vecSpecies[ispec]->typePartSend );
            MPI_Type_free( &(patch->vecSpecies[ispec]->typePartSend) );
        }
    }
    isend( patch->EMfields, to, tag+2*patch->vecSpecies.size() );

    for ( int idiag = 0 ; idiag < patch->localDiags.size() ; idiag++ ) {
	// just probes (track data = species, managed above, meta-data : H5S_select)
	if ( patch->localDiags[idiag]->type_ == "Probes" )
	    isend( static_cast<DiagnosticProbes*>(patch->localDiags[idiag]), to, tag+2*patch->vecSpecies.size()+9+idiag );
    }

} // END isend( Patch )


void SmileiMPI::recv(Patch* patch, int from, int tag, Params& params)
{
    int nbrOfPartsRecv;

    for (int ispec=0 ; ispec<patch->vecSpecies.size() ; ispec++){
        //Receive bmax
        recv( &patch->vecSpecies[ispec]->bmax, from, tag+2*ispec+1 );
        //Reconstruct bmin from bmax
        memcpy(&(patch->vecSpecies[ispec]->bmin[1]), &(patch->vecSpecies[ispec]->bmax[0]), (patch->vecSpecies[ispec]->bmax.size()-1)*sizeof(int) );
        patch->vecSpecies[ispec]->bmin[0]=0;
        //Prepare patch for receiving particles
        nbrOfPartsRecv = patch->vecSpecies[ispec]->bmax.back(); 
        //cout << smilei_rk << " recv " << nbrOfPartsRecv << endl;
        patch->vecSpecies[ispec]->particles->initialize( nbrOfPartsRecv, params.nDim_particle );
        //Receive particles
        if ( nbrOfPartsRecv > 0 ) {
            patch->vecSpecies[ispec]->typePartSend = createMPIparticles( patch->vecSpecies[ispec]->particles );
            recv( patch->vecSpecies[ispec]->particles, from, tag+2*ispec, patch->vecSpecies[ispec]->typePartSend );
            MPI_Type_free( &(patch->vecSpecies[ispec]->typePartSend) );
        }
    }
   
    recv( patch->EMfields, from, tag+2*patch->vecSpecies.size() );

    for ( int idiag = 0 ; idiag < patch->localDiags.size() ; idiag++ ) {
	// just probes (track data = species, managed above, meta-data : H5S_select)
	if ( patch->localDiags[idiag]->type_ == "Probes" )
	    recv( static_cast<DiagnosticProbes*>(patch->localDiags[idiag]), from, tag+2*patch->vecSpecies.size()+9+idiag );
    }

} // END recv ( Patch )


void SmileiMPI::isend(Particles* particles, int to, int tag, MPI_Datatype typePartSend)
{
    MPI_Request request ;
    MPI_Isend( &(particles->position(0,0)), 1, typePartSend, to, tag, MPI_COMM_WORLD, &request );

} // END isend( Particles )


void SmileiMPI::recv(Particles* particles, int to, int tag, MPI_Datatype typePartRecv)
{
    MPI_Status status;
    MPI_Recv( &(particles->position(0,0)), 1, typePartRecv, to, tag, MPI_COMM_WORLD, &status );

} // END recv( Particles )


// Assuming vec.size() is known (number of species). Asynchronous.
void SmileiMPI::isend(std::vector<int>* vec, int to, int tag)
{
    MPI_Request request; 
    MPI_Isend( &((*vec)[0]), (*vec).size(), MPI_INT, to, tag, MPI_COMM_WORLD, &request );

} // End isend ( bmax )


void SmileiMPI::recv(std::vector<int> *vec, int from, int tag)
{
    MPI_Status status;
    MPI_Recv( &((*vec)[0]), vec->size(), MPI_INT, from, tag, MPI_COMM_WORLD, &status );

} // End recv ( bmax )


void SmileiMPI::isend(ElectroMagn* fields, int to, int tag)
{

    isend( fields->Ex_, to, tag+0);
    isend( fields->Ey_, to, tag+1);
    isend( fields->Ez_, to, tag+2);
    isend( fields->Bx_, to, tag+3);
    isend( fields->By_, to, tag+4);
    isend( fields->Bz_, to, tag+5);
    isend( fields->Bx_m, to, tag+6);
    isend( fields->By_m, to, tag+7);
    isend( fields->Bz_m, to, tag+8);

} // End isend ( ElectroMagn )


void SmileiMPI::recv(ElectroMagn* fields, int from, int tag)
{
    recv( fields->Ex_, from, tag+0 );
    recv( fields->Ey_, from, tag+1 );
    recv( fields->Ez_, from, tag+2 );
    recv( fields->Bx_, from, tag+3 );
    recv( fields->By_, from, tag+4 );
    recv( fields->Bz_, from, tag+5 );
    recv( fields->Bx_m, from, tag+6 );
    recv( fields->By_m, from, tag+7 );
    recv( fields->Bz_m, from, tag+8 );

} // End recv ( ElectroMagn )


void SmileiMPI::isend(Field* field, int to, int hindex)
{
    MPI_Request request;
    MPI_Isend( &((*field)(0)),field->globalDims_, MPI_DOUBLE, to, hindex, MPI_COMM_WORLD, &request );

} // End isend ( Field )


void SmileiMPI::recv(Field* field, int from, int hindex)
{
    MPI_Status status;
    MPI_Recv( &((*field)(0)),field->globalDims_, MPI_DOUBLE, from, hindex, MPI_COMM_WORLD, &status );

} // End recv ( Field )


void SmileiMPI::isend( DiagnosticProbes* diags, int to, int tag )
{
    MPI_Request request; 
    MPI_Isend( &(diags->probesStart), 1, MPI_INT, to, tag, MPI_COMM_WORLD, &request );

} // End isend ( Diagnostics )

<<<<<<< HEAD

void SmileiMPI::recv( DiagnosticProbes* diags, int from, int tag )
{
    MPI_Status status;
    MPI_Recv( &(diags->probesStart), 1, MPI_INT, from, tag, MPI_COMM_WORLD, &status );


} // End recv ( Diagnostics )


// ---------------------------------------------------------------------------------------------------------------------
// ---------------------------------------------------------------------------------------------------------------------
// ------------------------------------------      DIAGS MPI SYNC     --------------------------------------------------
// ---------------------------------------------------------------------------------------------------------------------
// ---------------------------------------------------------------------------------------------------------------------


// ---------------------------------------------------------------------------------------------------------------------
// Wrapper of MPI synchronization of all computing diags
//   - concerns    : scalars, phasespace, particles
//   - not concern : probes, fields, track particles (each patch write its own data)
//   - called in VectorPatch::runAllDiags(...) after DiagsVectorPatch::computeGlobalDiags(...)
// ---------------------------------------------------------------------------------------------------------------------
void SmileiMPI::computeGlobalDiags(Diagnostic* diag, int timestep)
{
=======

void SmileiMPI::recv( DiagnosticProbes* diags, int from, int tag )
{
    MPI_Status status;
    MPI_Recv( &(diags->probesStart), 1, MPI_INT, from, tag, MPI_COMM_WORLD, &status );


} // End recv ( Diagnostics )


// ---------------------------------------------------------------------------------------------------------------------
// ---------------------------------------------------------------------------------------------------------------------
// ------------------------------------------      DIAGS MPI SYNC     --------------------------------------------------
// ---------------------------------------------------------------------------------------------------------------------
// ---------------------------------------------------------------------------------------------------------------------


// ---------------------------------------------------------------------------------------------------------------------
// Wrapper of MPI synchronization of all computing diags
//   - concerns    : scalars, phasespace, particles
//   - not concern : probes, fields, track particles (each patch write its own data)
//   - called in VectorPatch::runAllDiags(...) after DiagsVectorPatch::computeGlobalDiags(...)
// ---------------------------------------------------------------------------------------------------------------------
void SmileiMPI::computeGlobalDiags(Diagnostic* diag, int timestep)
{
>>>>>>> 896a791d
    if ( diag->type_ == "Scalar" ) {
	DiagnosticScalar* scalar = static_cast<DiagnosticScalar*>( diag );
	computeGlobalDiags(scalar, timestep);
    }
    else if ( diag->type_ == "Particles" ) {
	DiagnosticParticles* particles = static_cast<DiagnosticParticles*>( diag );
	computeGlobalDiags(particles, timestep);
    }
}


// ---------------------------------------------------------------------------------------------------------------------
// MPI synchronization of scalars diags
// ---------------------------------------------------------------------------------------------------------------------
void SmileiMPI::computeGlobalDiags(DiagnosticScalar* scalars, int timestep)
{
    
    int nscalars(0);

    vector<string>::iterator iterKey = scalars->out_key.begin();
    for(vector<double>::iterator iter = scalars->out_value.begin(); iter !=scalars->out_value.end(); iter++) {
        if ( ( (*iterKey).find("Min") == std::string::npos ) && ( (*iterKey).find("Max") == std::string::npos ) ) {
            MPI_Reduce(isMaster()?MPI_IN_PLACE:&((*iter)), &((*iter)), 1, MPI_DOUBLE, MPI_SUM, 0, MPI_COMM_WORLD);
        }
        else if ( (*iterKey).find("MinCell") != std::string::npos ) {
            vector<double>::iterator iterVal = iter-1;
            val_index minVal;
            minVal.val   = (*iterVal);
            minVal.index = (*iter);
            MPI_Reduce(isMaster()?MPI_IN_PLACE:&minVal, &minVal, 1, MPI_DOUBLE_INT, MPI_MINLOC, 0, MPI_COMM_WORLD);
        }
        else if ( (*iterKey).find("MaxCell") != std::string::npos ) {
            vector<double>::iterator iterVal = iter-1;
            val_index maxVal;
            maxVal.val   = (*iterVal);
            maxVal.index = (*iter);
            MPI_Reduce(isMaster()?MPI_IN_PLACE:&maxVal, &maxVal, 1, MPI_DOUBLE_INT, MPI_MAXLOC, 0, MPI_COMM_WORLD);
        }
        iterKey++;
    }

    if (isMaster()) {

        double Ukin = scalars->getScalar("Ukin");
        double Uelm = scalars->getScalar("Uelm");

        // added & lost energies due to the moving window
        double Ukin_out_mvw = scalars->getScalar("Ukin_out_mvw");
        double Ukin_inj_mvw = scalars->getScalar("Ukin_inj_mvw");
        double Uelm_out_mvw = scalars->getScalar("Uelm_out_mvw");
        double Uelm_inj_mvw = scalars->getScalar("Uelm_inj_mvw");
        
        // added & lost energies at the boundaries
        double Ukin_bnd = scalars->getScalar("Ukin_bnd");
        double Uelm_bnd = scalars->getScalar("Uelm_bnd");

        // total energy in the simulation
        double Utot = Ukin + Uelm;

        // expected total energy
        double Uexp = scalars->Energy_time_zero + Uelm_bnd + Ukin_inj_mvw + Uelm_inj_mvw
            -           ( Ukin_bnd + Ukin_out_mvw + Uelm_out_mvw );
        
        // energy balance
        double Ubal = Utot - Uexp;
        
        // energy used for normalization
        scalars->EnergyUsedForNorm = Utot;
        
        // normalized energy balance
        double Ubal_norm(0.);
        if (scalars->EnergyUsedForNorm>0.)
            Ubal_norm = Ubal / scalars->EnergyUsedForNorm;

        scalars->setScalar("Ubal_norm",Ubal_norm);
        scalars->setScalar("Ubal",Ubal);
        scalars->setScalar("Uexp",Uexp);
        scalars->setScalar("Utot",Utot);

        if (timestep==0) {
            scalars->Energy_time_zero  = Utot;
            scalars->EnergyUsedForNorm = scalars->Energy_time_zero;
        }

	//scalars->write(timestep);

    }
        


} // END computeGlobalDiags(DiagnosticScalar& scalars ...)


// ---------------------------------------------------------------------------------------------------------------------
// MPI synchronization of diags particles
// ---------------------------------------------------------------------------------------------------------------------
void SmileiMPI::computeGlobalDiags(DiagnosticParticles* diagParticles, int timestep)
{
    if (timestep - diagParticles->timeSelection->previousTime() == diagParticles->time_average-1) {
        MPI_Reduce(diagParticles->filename.size()?MPI_IN_PLACE:&diagParticles->data_sum[0], &diagParticles->data_sum[0], diagParticles->output_size, MPI_DOUBLE, MPI_SUM, 0, MPI_COMM_WORLD); 
        
        if (smilei_rk==0)
            diagParticles->write( timestep );
    }
    if (diagParticles->time_average == 1)
        diagParticles->clean();

} // END computeGlobalDiags(DiagnosticParticles* diagParticles ...)<|MERGE_RESOLUTION|>--- conflicted
+++ resolved
@@ -153,11 +153,7 @@
 //    }
 //#endif
 
-<<<<<<< HEAD
-    unsigned int Npatches, r,Ncur,Pcoordinates[3],ncells_perpatch, Tcapabilities;
-=======
     unsigned int Npatches, r,Ncur,Pcoordinates[3],ncells_perpatch;
->>>>>>> 896a791d
     double Tload,Tcur, Lcur, local_load, local_load_temp, above_target, below_target;
     std::vector<unsigned int> mincell,maxcell; //Min and max values of non empty cells for each species and in each dimension.
     vector<double> density_length(params.nDim_field,0.);
@@ -335,11 +331,7 @@
 void SmileiMPI::recompute_patch_count( Params& params, VectorPatch& vecpatches, double time_dual )
 {
 
-<<<<<<< HEAD
-    unsigned int Npatches, r,Ncur,Pcoordinates[3],ncells_perpatch, Tcapabilities, Lmin, Lmintemp;
-=======
     unsigned int Npatches, r,Ncur,Pcoordinates[3],ncells_perpatch, Lmin, Lmintemp;
->>>>>>> 896a791d
     double Tload,Tcur, Lcur, above_target, below_target;
     //Load of a cell = coef_cell*load of a particle.
     //Load of a frozen particle = coef_frozen*load of a particle.
@@ -665,7 +657,6 @@
 
 } // End recv ( Field )
 
-
 void SmileiMPI::isend( DiagnosticProbes* diags, int to, int tag )
 {
     MPI_Request request; 
@@ -673,7 +664,6 @@
 
 } // End isend ( Diagnostics )
 
-<<<<<<< HEAD
 
 void SmileiMPI::recv( DiagnosticProbes* diags, int from, int tag )
 {
@@ -699,33 +689,6 @@
 // ---------------------------------------------------------------------------------------------------------------------
 void SmileiMPI::computeGlobalDiags(Diagnostic* diag, int timestep)
 {
-=======
-
-void SmileiMPI::recv( DiagnosticProbes* diags, int from, int tag )
-{
-    MPI_Status status;
-    MPI_Recv( &(diags->probesStart), 1, MPI_INT, from, tag, MPI_COMM_WORLD, &status );
-
-
-} // End recv ( Diagnostics )
-
-
-// ---------------------------------------------------------------------------------------------------------------------
-// ---------------------------------------------------------------------------------------------------------------------
-// ------------------------------------------      DIAGS MPI SYNC     --------------------------------------------------
-// ---------------------------------------------------------------------------------------------------------------------
-// ---------------------------------------------------------------------------------------------------------------------
-
-
-// ---------------------------------------------------------------------------------------------------------------------
-// Wrapper of MPI synchronization of all computing diags
-//   - concerns    : scalars, phasespace, particles
-//   - not concern : probes, fields, track particles (each patch write its own data)
-//   - called in VectorPatch::runAllDiags(...) after DiagsVectorPatch::computeGlobalDiags(...)
-// ---------------------------------------------------------------------------------------------------------------------
-void SmileiMPI::computeGlobalDiags(Diagnostic* diag, int timestep)
-{
->>>>>>> 896a791d
     if ( diag->type_ == "Scalar" ) {
 	DiagnosticScalar* scalar = static_cast<DiagnosticScalar*>( diag );
 	computeGlobalDiags(scalar, timestep);
