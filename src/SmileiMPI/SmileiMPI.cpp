--- conflicted
+++ resolved
@@ -667,7 +667,7 @@
 
     // Dynamic vectorization:
     // In the case of the dynamic Vectorization,
-    // we have to communicate the bin number (bmax.size())
+    // we have to communicate the bin number (last_index.size())
     // and operator state (vectorized_operators variable)
     if (params.has_dynamic_vectorization)
     {
@@ -677,7 +677,7 @@
         //std::vector<int> bin_number_list (patch->vecSpecies.size());
         //for (int ispec=0 ; ispec<(int)patch->vecSpecies.size() ; ispec++)
         //{
-        //    bin_number_list[ispec] = patch->vecSpecies[ispec]->bmax.size();
+        //    bin_number_list[ispec] = patch->vecSpecies[ispec]->last_index.size();
         //}
         //isend( &bin_number_list, to, tag+maxtag, patch->requests_[maxtag] );
         //maxtag ++;
@@ -697,7 +697,7 @@
 
     // For the particles
     for (int ispec=0 ; ispec<(int)patch->vecSpecies.size() ; ispec++){
-        isend( &(patch->vecSpecies[ispec]->bmax), to, tag+maxtag+2*ispec+1, patch->requests_[maxtag+2*ispec] );
+        isend( &(patch->vecSpecies[ispec]->last_index), to, tag+maxtag+2*ispec+1, patch->requests_[maxtag+2*ispec] );
         if ( patch->vecSpecies[ispec]->getNbrOfParticles() > 0 ){
             patch->vecSpecies[ispec]->exchangePatch = createMPIparticles( patch->vecSpecies[ispec]->particles );
             isend( patch->vecSpecies[ispec]->particles, to, tag+maxtag+2*ispec, patch->vecSpecies[ispec]->exchangePatch, patch->requests_[maxtag+2*ispec+1] );
@@ -796,20 +796,16 @@
         recv( &vectorized_operators_list, from, maxtag);
         for (int ispec=0 ; ispec<(int)patch->vecSpecies.size() ; ispec++)
         {
-<<<<<<< HEAD
-            patch->vecSpecies[ispec]->last_index.resize( 1 );
-            patch->vecSpecies[ispec]->first_index.resize( 1 );
-=======
-            patch->vecSpecies[ispec]->bmax.resize( params.n_space[0]/params.clrw );
-            patch->vecSpecies[ispec]->bmin.resize( params.n_space[0]/params.clrw );
+            patch->vecSpecies[ispec]->last_index.resize( params.n_space[0]/params.clrw );
+            patch->vecSpecies[ispec]->first_index.resize( params.n_space[0]/params.clrw );
             //std::cerr << "Vecto received: " << vectorized_operators_list[ispec] << '\n';
             if ( vectorized_operators_list[ispec]==1 ) {
                 patch->vecSpecies[ispec]->vectorized_operators = true;
                 int ncells = 1;
                 for (unsigned int iDim=0 ; iDim<params.nDim_particle ; iDim++)
                     ncells *= (params.n_space[iDim]+1);
-                patch->vecSpecies[ispec]->bmax.resize( ncells );
-                patch->vecSpecies[ispec]->bmin.resize( ncells );
+                patch->vecSpecies[ispec]->last_index.resize( ncells );
+                patch->vecSpecies[ispec]->first_index.resize( ncells );
             }
             else
                 patch->vecSpecies[ispec]->vectorized_operators = false;
@@ -818,13 +814,13 @@
     }
 
     for (int ispec=0 ; ispec<(int)patch->vecSpecies.size() ; ispec++){
-        //Receive bmax
-        recv( &patch->vecSpecies[ispec]->bmax, from, maxtag+2*ispec+1 );
-        //Reconstruct bmin from bmax
-        memcpy(&(patch->vecSpecies[ispec]->bmin[1]), &(patch->vecSpecies[ispec]->bmax[0]), (patch->vecSpecies[ispec]->bmax.size()-1)*sizeof(int) );
-        patch->vecSpecies[ispec]->bmin[0]=0;
+        //Receive lst_index
+        recv( &patch->vecSpecies[ispec]->last_index, from, maxtag+2*ispec+1 );
+        //Reconstruct first_index from last_index
+        memcpy(&(patch->vecSpecies[ispec]->first_index[1]), &(patch->vecSpecies[ispec]->last_index[0]), (patch->vecSpecies[ispec]->last_index.size()-1)*sizeof(int) );
+        patch->vecSpecies[ispec]->first_index[0]=0;
         //Prepare patch for receiving particles
-        nbrOfPartsRecv = patch->vecSpecies[ispec]->bmax.back();
+        nbrOfPartsRecv = patch->vecSpecies[ispec]->last_index.back();
         patch->vecSpecies[ispec]->particles->initialize( nbrOfPartsRecv, params.nDim_particle );
         //Receive particles
         if ( nbrOfPartsRecv > 0 ) {
@@ -833,7 +829,7 @@
             MPI_Type_free( &(recvParts) );
         }
         /*std::cerr << "Species: " << ispec
-                  << " bmax: " <<  patch->vecSpecies[ispec]->bmax[0]
+                  << " last_index: " <<  patch->vecSpecies[ispec]->last_index[0]
                   << " Number of particles: " << patch->vecSpecies[ispec]->particles->size() <<'\n';*/
     }
 
@@ -884,7 +880,7 @@
     int maxtag = tag;
 
     // In the case of the dynamic Vectorization,
-    // we have to communicate the bin number (bmax.size())
+    // we have to communicate the bin number (last_index.size())
     // and operator state (vectorized_operators variable)
     if (params.has_dynamic_vectorization)
     {
@@ -892,12 +888,12 @@
         // All sizes are received in a single buffer
         //std::vector<int> bin_number_list (patch->vecSpecies.size());
         //recv( &bin_number_list, from, maxtag);
-        //// We resize the bmin bmax arrays in consequence
+        //// We resize the first_index last_index arrays in consequence
         //for (int ispec=0 ; ispec<(int)patch->vecSpecies.size() ; ispec++)
         //{
         //    //std::cerr << "Size received: " << bin_number_list[ispec] << '\n';
-        //    patch->vecSpecies[ispec]->bmax.resize(bin_number_list[ispec]);
-        //    patch->vecSpecies[ispec]->bmin.resize(bin_number_list[ispec]);
+        //    patch->vecSpecies[ispec]->last_index.resize(bin_number_list[ispec]);
+        //    patch->vecSpecies[ispec]->first_index.resize(bin_number_list[ispec]);
         //}
         //maxtag ++;
 
@@ -907,9 +903,8 @@
         recv( &vectorized_operators_list, from, maxtag);
         for (int ispec=0 ; ispec<(int)patch->vecSpecies.size() ; ispec++)
         {
-            patch->vecSpecies[ispec]->bmax.resize( params.n_space[0]/params.clrw );
-            patch->vecSpecies[ispec]->bmin.resize( params.n_space[0]/params.clrw );
->>>>>>> 52bbba14
+            patch->vecSpecies[ispec]->last_index.resize( params.n_space[0]/params.clrw );
+            patch->vecSpecies[ispec]->first_index.resize( params.n_space[0]/params.clrw );
             //std::cerr << "Vecto received: " << vectorized_operators_list[ispec] << '\n';
             if ( vectorized_operators_list[ispec]==1 ) {
                 patch->vecSpecies[ispec]->vectorized_operators = true;
