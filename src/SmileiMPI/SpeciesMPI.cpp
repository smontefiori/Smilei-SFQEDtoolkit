
#include <SpeciesMPI.h>

SpeciesMPI::SpeciesMPI()
{
}

void SpeciesMPI::init()
{
    // resize correctly arrays 
    // suppress corner object

    int ndims = 2;
    int nbNeighbors_ = 2;

    for (int iDir=0 ; iDir<ndims ; iDir++) {
	for (int i=0 ; i<nbNeighbors_ ; i++) {
	    patch_buff_index_send[iDir][i].resize(0);
	    patch_buff_index_recv_sz[iDir][i] = 0;
	    patch_buff_index_send_sz[iDir][i] = 0;
	    //corner_buff_index_send[iDir][i].resize(0);
	    //corner_buff_index_recv_sz[iDir][i] = 0;
	    //corner_buff_index_send_sz[iDir][i] = 0;
	}
    }

    // ------------------------
    // Particles dimensions !!!
    // ------------------------
    for (int iDim=0 ; iDim<ndims ; iDim++) {
	for (int iNeighbor=0 ; iNeighbor<nbNeighbors_ ; iNeighbor++) {
	    patchVectorRecv[iDim][iNeighbor].initialize(0,ndims);
	    patchVectorSend[iDim][iNeighbor].initialize(0,ndims);
	    // Globalize IP (store in SmileiMPI_Cart2D, OK while init+init+finalize / dir)
<<<<<<< HEAD
	    cornerVectorRecv[iDim][iNeighbor].initialize(0,ndims);
	    cornerVectorSend[iDim][iNeighbor].initialize(0,ndims);
=======
	    //cornerVectorRecv[iDim][iNeighbor].initialize(0,2);
	    //cornerVectorSend[iDim][iNeighbor].initialize(0,2);
>>>>>>> d18bf63d
	}
    }
}

SpeciesMPI::~SpeciesMPI()
{
}
<|MERGE_RESOLUTION|>--- conflicted
+++ resolved
@@ -32,13 +32,8 @@
 	    patchVectorRecv[iDim][iNeighbor].initialize(0,ndims);
 	    patchVectorSend[iDim][iNeighbor].initialize(0,ndims);
 	    // Globalize IP (store in SmileiMPI_Cart2D, OK while init+init+finalize / dir)
-<<<<<<< HEAD
-	    cornerVectorRecv[iDim][iNeighbor].initialize(0,ndims);
-	    cornerVectorSend[iDim][iNeighbor].initialize(0,ndims);
-=======
-	    //cornerVectorRecv[iDim][iNeighbor].initialize(0,2);
-	    //cornerVectorSend[iDim][iNeighbor].initialize(0,2);
->>>>>>> d18bf63d
+	    //cornerVectorRecv[iDim][iNeighbor].initialize(0,ndims);
+	    //cornerVectorSend[iDim][iNeighbor].initialize(0,ndims);
 	}
     }
 }
