#ifndef SMILEIMPI_H
#define SMILEIMPI_H

#include <string>
#include <vector>

#include <mpi.h>

#include "Tools.h"
#include "Particles.h"
#include "Field.h"

class Params;
class Species;
class VectorPatch;
class DomainDecomposition;

class ElectroMagn;
class ProbeParticles;

class Diagnostic;
class DiagnosticScalar;
class DiagnosticParticleBinning;
class DiagnosticScreen;

#define SMILEI_COMM_DUMP_TIME 1312

//  --------------------------------------------------------------------------------------------------------------------
//! Class SmileiMPI
//  --------------------------------------------------------------------------------------------------------------------
class SmileiMPI {
    friend class Checkpoint;
    friend class PatchesFactory;
    friend class Patch;
    friend class VectorPatch;

public:
    SmileiMPI() {};
    //! Create intial MPI environment
    SmileiMPI( int* argc, char*** argv );
    //! Destructor for SmileiMPI
    virtual ~SmileiMPI();

    // Broadcast a string in current communicator
    void bcast( std::string& val );
    // Broadcast an int in current communicator
    void bcast( int& val );

    //! Initialize  MPI (per process) environment
    //! \param params Parameters
    virtual void init( Params& params, DomainDecomposition* domain_decomposition );

    // Initialize the patch_count vector. Patches are distributed in order to balance the load between MPI processes.
    virtual void init_patch_count( Params& params, DomainDecomposition* domain_decomposition );

    // Recompute the patch_count vector. Browse patches and redistribute them in order to balance the load between MPI processes.
    void recompute_patch_count( Params& params, VectorPatch& vecpatches, double time_dual );
     // Returns the rank of the MPI process currently owning patch h.
    int hrank(int h);

    // Create MPI type to exchange all particles properties of particles
    MPI_Datatype createMPIparticles( Particles* particles );


    // PATCH SEND / RECV METHODS
    //     - during load balancing process
    //     - during moving window
    // -----------------------------------
    void isend(Patch* patch, int to  , int hindex, Params& params);
    void waitall(Patch* patch);
    void recv (Patch* patch, int from, int hindex, Params& params);

    void isend(Particles* particles, int to   , int hindex, MPI_Datatype datatype, MPI_Request& request);
    void recv (Particles* partictles, int from, int hindex, MPI_Datatype datatype);
    void isend(std::vector<int>* vec, int to  , int hindex, MPI_Request& request);
    void recv (std::vector<int> *vec, int from, int hindex);

    void isend(std::vector<double>* vec, int to  , int hindex, MPI_Request& request);
    void recv (std::vector<double> *vec, int from, int hindex);

    void isend(ElectroMagn* fields, int to  , int maxtag, std::vector<MPI_Request>& requests, int mpi_tag);
    void isend(ElectroMagn* fields, int to  , int maxtag, std::vector<MPI_Request>& requests, int mpi_tag, unsigned int nmodes);
    void recv (ElectroMagn* fields, int from, int hindex);
<<<<<<< HEAD
    void isend(Field* field, int to  , int hindex, MPI_Request& request);    
    void recv (Field* field, int from, int hindex);

    void send(Field* field, int to  , int hindex);    
    void irecv (Field* field, int from, int hindex, MPI_Request& request);
=======
    void recv (ElectroMagn* fields, int from, int hindex, unsigned int nmodes);
    void isend(Field* field, int to  , int hindex, MPI_Request& request);
    void isendComplex(Field* field, int to  , int hindex, MPI_Request& request);
    void recv (Field* field, int from, int hindex);
    void recvComplex (Field* field, int from, int hindex);
>>>>>>> 4f4f5ec2

    void isend( ProbeParticles* probe, int to  , int hindex, unsigned int );
    void recv ( ProbeParticles* probe, int from, int hindex, unsigned int );

    void isend( int * integer, int to  , int hindex, unsigned int, MPI_Request& request );
    void recv ( int * integer, int from, int hindex, unsigned int );

    // DIAGS MPI SYNC
    // --------------

    // Wrapper of MPI synchronization of all computing diags
    void computeGlobalDiags(Diagnostic*                diag, int timestep);
    // MPI synchronization of scalars diags
    void computeGlobalDiags(DiagnosticScalar*          diag, int timestep);
    // MPI synchronization of diags particles
    void computeGlobalDiags(DiagnosticParticleBinning* diag, int timestep);
    // MPI synchronization of screen diags
    void computeGlobalDiags(DiagnosticScreen*          diag, int timestep);

    // MPI basic methods
    // -----------------

    //! Method to identify the rank 0 MPI process
    inline bool isMaster() {
        return (smilei_rk==0);
    }
    //! Method to synchronize MPI process in the current MPI communicator
    inline void barrier() {
        MPI_Barrier( SMILEI_COMM_WORLD );
    }
    //! Return MPI_Comm_rank
    inline int getRank() {
        return smilei_rk;
    }
    //! Return MPI_Comm_size
    inline int getSize() {
        return smilei_sz;
    }

    //! Return MPI_Comm_world
    inline MPI_Comm getGlobalComm()
    {
        return SMILEI_COMM_WORLD;
    }

    //! Return MPI_Comm_size
    inline int getOMPMaxThreads() {
        return smilei_omp_max_threads;
    }


    // Global buffers for vectorization of Species::dynamics
    // -----------------------------------------------------

    //! value of the Efield
    std::vector<std::vector<double>> dynamics_Epart;
    //! value of the Bfield
    std::vector<std::vector<double>> dynamics_Bpart;
    //! gamma factor
    std::vector<std::vector<double>> dynamics_invgf;
    //! iold_pos
    std::vector<std::vector<int>> dynamics_iold;
    //! delta_old_pos
    std::vector<std::vector<double>> dynamics_deltaold;

    //! value of the grad(AA*) at itime and itime-1
    std::vector<std::vector<double>> dynamics_GradPHIpart;
    std::vector<std::vector<double>> dynamics_GradPHIoldpart;
    //! value of the AA* at itime and itime-1
    std::vector<std::vector<double>> dynamics_PHIpart;
    std::vector<std::vector<double>> dynamics_PHIoldpart;


    // Resize buffers for a given number of particles
    inline void dynamics_resize(int ithread, int ndim_part, int npart ){
        dynamics_Epart[ithread].resize(3*npart);
        dynamics_Bpart[ithread].resize(3*npart);
        dynamics_invgf[ithread].resize(npart);
        dynamics_iold[ithread].resize(ndim_part*npart);
        dynamics_deltaold[ithread].resize(ndim_part*npart);

        if ( dynamics_GradPHIpart.size() > 0 ) {
            dynamics_GradPHIpart[ithread].resize(3*npart);
            dynamics_GradPHIoldpart[ithread].resize(3*npart);
            dynamics_PHIpart[ithread].resize(npart);
            dynamics_PHIoldpart[ithread].resize(npart);
        }
    }


    // Compute global number of particles
    //     - deprecated with patch introduction
     //! \todo{Patch managmen}
    inline int globalNbrParticles(Species* species, int locNbrParticles) {
        int nParticles(0);
        MPI_Reduce( &locNbrParticles, &nParticles, 1, MPI_INT, MPI_SUM, 0, SMILEI_COMM_WORLD );
        return nParticles;
    }

    bool test_mode;
<<<<<<< HEAD
    
    //! For patch decomposition
    //Number of patches owned by each mpi process.
    std::vector<int>  patch_count, capabilities;
    int Tcapabilities; //Default = smilei_sz (1 per MPI rank)
=======
>>>>>>> 4f4f5ec2

protected:
    //! Global MPI Communicator
    MPI_Comm SMILEI_COMM_WORLD;

    //! Number of MPI process in the current communicator
    int smilei_sz;
    //! MPI process Id in the current communicator
    int smilei_rk;
    //! OMP max number of threads in one MPI
    int smilei_omp_max_threads;

    // Store periodicity (0/1) per direction
    // Should move in Params : last parameters of this type in this class
    int* periods_;

};


#endif<|MERGE_RESOLUTION|>--- conflicted
+++ resolved
@@ -81,19 +81,16 @@
     void isend(ElectroMagn* fields, int to  , int maxtag, std::vector<MPI_Request>& requests, int mpi_tag);
     void isend(ElectroMagn* fields, int to  , int maxtag, std::vector<MPI_Request>& requests, int mpi_tag, unsigned int nmodes);
     void recv (ElectroMagn* fields, int from, int hindex);
-<<<<<<< HEAD
+
     void isend(Field* field, int to  , int hindex, MPI_Request& request);    
     void recv (Field* field, int from, int hindex);
 
     void send(Field* field, int to  , int hindex);    
     void irecv (Field* field, int from, int hindex, MPI_Request& request);
-=======
+
     void recv (ElectroMagn* fields, int from, int hindex, unsigned int nmodes);
-    void isend(Field* field, int to  , int hindex, MPI_Request& request);
     void isendComplex(Field* field, int to  , int hindex, MPI_Request& request);
-    void recv (Field* field, int from, int hindex);
     void recvComplex (Field* field, int from, int hindex);
->>>>>>> 4f4f5ec2
 
     void isend( ProbeParticles* probe, int to  , int hindex, unsigned int );
     void recv ( ProbeParticles* probe, int from, int hindex, unsigned int );
@@ -194,14 +191,11 @@
     }
 
     bool test_mode;
-<<<<<<< HEAD
     
     //! For patch decomposition
     //Number of patches owned by each mpi process.
     std::vector<int>  patch_count, capabilities;
     int Tcapabilities; //Default = smilei_sz (1 per MPI rank)
-=======
->>>>>>> 4f4f5ec2
 
 protected:
     //! Global MPI Communicator
