#ifndef SMILEIMPI_H
#define SMILEIMPI_H

#include <string>
#include <vector>

#include <mpi.h>

#include "Tools.h"
#include "Particles.h"
#include "Field.h"

class Params;
class Species;
class VectorPatch;

class ElectroMagn;
class ProbeParticles;

class Diagnostic;
class DiagnosticScalar;
class DiagnosticParticles;
class DiagnosticScreen;

#define SMILEI_COMM_DUMP_TIME 1312

//  --------------------------------------------------------------------------------------------------------------------
//! Class SmileiMPI
//  --------------------------------------------------------------------------------------------------------------------
class SmileiMPI {
    friend class Checkpoint;
    friend class PatchesFactory;
    friend class Patch;
    friend class VectorPatch;

public:
<<<<<<< HEAD

    //! Create intial MPI environment
    SmileiMPI( int* argc, char*** argv );
    //! Destructor for SmileiMPI
    ~SmileiMPI();

=======
    
    SmileiMPI() {};
    //! Create intial MPI environment
    SmileiMPI( int* argc, char*** argv );
    //! Destructor for SmileiMPI
    virtual ~SmileiMPI();
    
>>>>>>> 2c6455e9
    // Broadcast a string in current communicator
    void bcast( std::string& val );
    // Broadcast an int in current communicator
    void bcast( int& val );

    //! Initialize  MPI (per process) environment
    //! \param params Parameters
<<<<<<< HEAD
    void init( Params& params );

=======
    virtual void init( Params& params );
    
>>>>>>> 2c6455e9
    // Initialize the patch_count vector. Patches are distributed in order to balance the load between MPI processes.
    virtual void init_patch_count( Params& params );
    // Recompute the patch_count vector. Browse patches and redistribute them in order to balance the load between MPI processes.
    void recompute_patch_count( Params& params, VectorPatch& vecpatches, double time_dual );
     // Returns the rank of the MPI process currently owning patch h.
    int hrank(int h);

    // Create MPI type to exchange all particles properties of particles
    MPI_Datatype createMPIparticles( Particles* particles );


    // PATCH SEND / RECV METHODS
    //     - during load balancing process
    //     - during moving window
    // -----------------------------------
    void isend(Patch* patch, int to  , int hindex, Params& params);
    void waitall(Patch* patch);
    void recv (Patch* patch, int from, int hindex, Params& params);

    void isend(Particles* particles, int to   , int hindex, MPI_Datatype datatype, MPI_Request& request);
    void recv (Particles* partictles, int from, int hindex, MPI_Datatype datatype);
    void isend(std::vector<int>* vec, int to  , int hindex, MPI_Request& request);
    void recv (std::vector<int> *vec, int from, int hindex);
    
    void isend(std::vector<double>* vec, int to  , int hindex, MPI_Request& request);
    void recv (std::vector<double> *vec, int from, int hindex);
    
    void isend(ElectroMagn* fields, int to  , int maxtag, std::vector<MPI_Request>& requests, int mpi_tag);
    void recv (ElectroMagn* fields, int from, int hindex);
    void isend(Field* field, int to  , int hindex, MPI_Request& request);
    
    void recv (Field* field, int from, int hindex);
    void isend( ProbeParticles* probe, int to  , int hindex, unsigned int );
    void recv ( ProbeParticles* probe, int from, int hindex, unsigned int );

    // DIAGS MPI SYNC
    // --------------

    // Wrapper of MPI synchronization of all computing diags
    void computeGlobalDiags(Diagnostic*          diag, int timestep);
    // MPI synchronization of scalars diags
    void computeGlobalDiags(DiagnosticScalar*    diag, int timestep);
    // MPI synchronization of diags particles
    void computeGlobalDiags(DiagnosticParticles* diag, int timestep);
    // MPI synchronization of screen diags
    void computeGlobalDiags(DiagnosticScreen* diag, int timestep);

    // MPI basic methods
    // -----------------

    //! Method to identify the rank 0 MPI process
    inline bool isMaster() {
        return (smilei_rk==0);
    }
    //! Method to synchronize MPI process in the current MPI communicator
    inline void barrier() {
        MPI_Barrier( SMILEI_COMM_WORLD );
    }
    //! Return MPI_Comm_rank
    inline int getRank() {
        return smilei_rk;
    }
    //! Return MPI_Comm_size
    inline int getSize() {
        return smilei_sz;
    }
<<<<<<< HEAD

    //! Return MPI_Comm_world
    inline MPI_Comm getGlobalComm()
    {
        return SMILEI_COMM_WORLD;
    }

=======
    //! Return MPI_Comm_size
    inline int getOMPMaxThreads() {
        return smilei_omp_max_threads;
    }
    
    
>>>>>>> 2c6455e9
    // Global buffers for vectorization of Species::dynamics
    // -----------------------------------------------------

    //! value of the Efield
    std::vector<std::vector<LocalFields>> dynamics_Epart;
    //! value of the Bfield
    std::vector<std::vector<LocalFields>> dynamics_Bpart;
    //! gamma factor
    std::vector<std::vector<double>> dynamics_invgf;
    //! iold_pos
    std::vector<std::vector<int>> dynamics_iold;
    //! delta_old_pos
    std::vector<std::vector<double>> dynamics_deltaold;

    // Resize buffers for a given number of particles
    inline void dynamics_resize(int ithread, int ndim_part, int npart ){
        dynamics_Epart[ithread].resize(npart);
        dynamics_Bpart[ithread].resize(npart);
        dynamics_invgf[ithread].resize(npart);
        dynamics_iold[ithread].resize(ndim_part*npart);
        dynamics_deltaold[ithread].resize(ndim_part*npart);
    }


    // Compute global number of particles
    //     - deprecated with patch introduction
     //! \todo{Patch managmen}
    inline int globalNbrParticles(Species* species, int locNbrParticles) {
        int nParticles(0);
        MPI_Reduce( &locNbrParticles, &nParticles, 1, MPI_INT, MPI_SUM, 0, SMILEI_COMM_WORLD );
        return nParticles;
    }
<<<<<<< HEAD


=======
    
    bool test_mode;
    
>>>>>>> 2c6455e9
protected:
    //! Global MPI Communicator
    MPI_Comm SMILEI_COMM_WORLD;

    //! Number of MPI process in the current communicator
    int smilei_sz;
    //! MPI process Id in the current communicator
    int smilei_rk;
<<<<<<< HEAD

=======
    //! OMP max number of threads in one MPI
    int smilei_omp_max_threads;
    
>>>>>>> 2c6455e9
    // Store periodicity (0/1) per direction
    // Should move in Params : last parameters of this type in this class
    int* periods_;

    //! For patch decomposition
    //Number of patches owned by each mpi process.
    std::vector<int>  patch_count, capabilities;
    int Tcapabilities; //Default = smilei_sz (1 per MPI rank)
};

<<<<<<< HEAD
#endif
=======

#endif
>>>>>>> 2c6455e9
<|MERGE_RESOLUTION|>--- conflicted
+++ resolved
@@ -34,22 +34,12 @@
     friend class VectorPatch;
 
 public:
-<<<<<<< HEAD
-
-    //! Create intial MPI environment
-    SmileiMPI( int* argc, char*** argv );
-    //! Destructor for SmileiMPI
-    ~SmileiMPI();
-
-=======
-    
     SmileiMPI() {};
     //! Create intial MPI environment
     SmileiMPI( int* argc, char*** argv );
     //! Destructor for SmileiMPI
     virtual ~SmileiMPI();
     
->>>>>>> 2c6455e9
     // Broadcast a string in current communicator
     void bcast( std::string& val );
     // Broadcast an int in current communicator
@@ -57,13 +47,8 @@
 
     //! Initialize  MPI (per process) environment
     //! \param params Parameters
-<<<<<<< HEAD
-    void init( Params& params );
-
-=======
     virtual void init( Params& params );
     
->>>>>>> 2c6455e9
     // Initialize the patch_count vector. Patches are distributed in order to balance the load between MPI processes.
     virtual void init_patch_count( Params& params );
     // Recompute the patch_count vector. Browse patches and redistribute them in order to balance the load between MPI processes.
@@ -130,7 +115,6 @@
     inline int getSize() {
         return smilei_sz;
     }
-<<<<<<< HEAD
 
     //! Return MPI_Comm_world
     inline MPI_Comm getGlobalComm()
@@ -138,14 +122,12 @@
         return SMILEI_COMM_WORLD;
     }
 
-=======
     //! Return MPI_Comm_size
     inline int getOMPMaxThreads() {
         return smilei_omp_max_threads;
     }
     
     
->>>>>>> 2c6455e9
     // Global buffers for vectorization of Species::dynamics
     // -----------------------------------------------------
 
@@ -178,14 +160,9 @@
         MPI_Reduce( &locNbrParticles, &nParticles, 1, MPI_INT, MPI_SUM, 0, SMILEI_COMM_WORLD );
         return nParticles;
     }
-<<<<<<< HEAD
-
-
-=======
     
     bool test_mode;
     
->>>>>>> 2c6455e9
 protected:
     //! Global MPI Communicator
     MPI_Comm SMILEI_COMM_WORLD;
@@ -194,13 +171,9 @@
     int smilei_sz;
     //! MPI process Id in the current communicator
     int smilei_rk;
-<<<<<<< HEAD
-
-=======
     //! OMP max number of threads in one MPI
     int smilei_omp_max_threads;
     
->>>>>>> 2c6455e9
     // Store periodicity (0/1) per direction
     // Should move in Params : last parameters of this type in this class
     int* periods_;
@@ -211,9 +184,5 @@
     int Tcapabilities; //Default = smilei_sz (1 per MPI rank)
 };
 
-<<<<<<< HEAD
-#endif
-=======
 
-#endif
->>>>>>> 2c6455e9
+#endif