--- conflicted
+++ resolved
@@ -60,7 +60,9 @@
     void exchangeB( ElectroMagn* EMfields );
     //! Exchange all centered magnectic fields on borders
     void exchangeBm( ElectroMagn* EMfields );
-<<<<<<< HEAD
+
+    void exchangeAvg( ElectroMagn* EMfields );
+
     //! Exchange clrw columns of electric fields towards the west
     void exchangeE( ElectroMagn* EMfields, int clrw );
     //! Exchange clrw columns of magnetic field towards the west
@@ -68,13 +70,7 @@
     //! Exchange clrw columns of centered magnetic field towards the west
     void exchangeBm( ElectroMagn* EMfields, int clrw );
 
-    //! Sum rho on the shared domain between processors
-    //! 2 x oversize + 1 ( + 1 if direction is dual )
-=======
-    void exchangeAvg( ElectroMagn* EMfields );
-
     //! Sum rho and densities on 2 x oversize[]
->>>>>>> 39b7da32
     void sumRho( ElectroMagn* EMfields );
     //! Sum rho and all J on the shared domain between processors
     //! 2 x oversize + 1 ( + 1 if direction is dual )
