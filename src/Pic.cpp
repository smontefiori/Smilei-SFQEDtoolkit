--- conflicted
+++ resolved
@@ -42,397 +42,242 @@
 
 using namespace std;
 
-<<<<<<< HEAD
-int main (int argc, char* argv[]) {
-
+
+// ------------------------------------------------------------------------------------------------------------------ //
+//                                                   MAIN CODE
+// ------------------------------------------------------------------------------------------------------------------ //
+int main (int argc, char* argv[])
+{
 	//! \todo{convert SmileiMPI in SmileiMPI_Cart1D}
  	// SmileiMPI smpi( &argc, &argv )
  	SmileiMPI_Cart1D smpi( &argc, &argv );
-
+   
+	// -------------------------
+	// Simulation Initialisation
+	// -------------------------
+     
+	// Check for namelist (input file)
+	string namelist;
+	if (argc<2) ERROR("No namelists given!");
+	namelist=argv[1];
+
+	// Send information on current simulation
 	if ( smpi.isMaster() ) {
 		MESSAGE("------------------------------------------");
 		MESSAGE(" Version : " << __VERSION DEBUGEXEC(<< " DEBUG") << " Compiled : " << __DATE__ << " " << __TIME__);
 		MESSAGE("------------------------------------------");
-	}
-
-	if (argc<2) ERROR("No namelists given!");
-
-	for (int arg=1; arg<argc;arg++) {
-		
-		string namelist=argv[arg];
-		/*******************************************************************************************************************
-		 Simulation init
-		 ******************************************************************************************************************/
-		if ( smpi.isMaster() ) {
-			MESSAGE(" Namelist  : " << namelist);
-			MESSAGE("------------------------------------------");
-		}
-
-		/*******************************************************************************************************************
-		 Simulation parameters
-		 ******************************************************************************************************************/
-		PicParams params;
-
-		// Process 0 read namelist, then broadcast
-		if ( smpi.isMaster() ) 
-			params.parseFile(namelist); // this variable will hold the imput parameters from file
-		if ( smpi.isMaster() ) params.print();
-		smpi.bcast( params );
-
-		// Creation of a cartesian topology
-		smpi.createTopology();
-		
-		/*******************************************************************************************************************
-		 Variable declaration
-		 ******************************************************************************************************************/
-		vector<Species*> vecSpecies; // vector of species
-		ElectroMagn* champs = NULL; // fields
-		
-		// operators
-		Interpolator* Interp = NULL;
-		Projector* Proj = NULL;
-		
-		// initialise Species
-		ofstream ofile("dump", ios::out);
-		
-		//! this will randomizie each simulation done just in the release mode
-	        //! \todo{check if one wants to run the same again: save seed}
-		RELEASEEXEC(srand (time(NULL)));
-		
-		vecSpecies.resize(params.n_species);
-		for (unsigned int ispec=0 ; ispec<params.n_species ; ispec++) {
-			PMESSAGE( 0, smpi.getRank(), "Initializing Species "<<ispec);
-			Species* sp = NULL;
-			if (params.species_param[ispec].dynamics_type=="norm") {
-				sp = new Species_norm(&params, ispec, &smpi);
-			} else if (params.species_param[ispec].dynamics_type=="rrll") {
-				sp = new Species_rrll(&params, ispec, &smpi);
-			}
-			vecSpecies[ispec] = sp;
-			sp->dump(ofile);
-			ofile << endl;
-
-			smpi.exchangeParticles(vecSpecies[ispec], &params);
-			//MESSAGE( 0, "\tProcess " << smpi.getRank() << " : " << sp->getNbrOfParticles() << " Particles of species " << ispec );
-			PMESSAGE( 0, smpi.getRank(), sp->getNbrOfParticles() << " Particles of species " << ispec );
-		}// END for ispec
-
-
-		// allocate
-		if ( params.geometry == "1d3v" ) {
-		  champs = new ElectroMagn1D(&params, &smpi);
-			if ( params.interpolation_order == 2 )
+		MESSAGE(" Namelist  : " << namelist);
+		MESSAGE("------------------------------------------");
+	}
+
+	// Read simulation parameters
+	PicParams params;
+
+	// Process 0 read namelist, then broadcast
+	if ( smpi.isMaster() ) 
+		params.parseFile(namelist); // this variable will hold the imput parameters from file
+	if ( smpi.isMaster() ) params.print();
+	smpi.bcast( params );
+
+	// Creation of a cartesian topology
+	smpi.createTopology();
+
+	// Randomize the seed for simulations running in release mode
+	//! \todo{Save the seed in case one wants to re-run the exact same simulation (MG)}
+	RELEASEEXEC(srand (time(NULL)));
+
+	// -------------------------------------------
+	// Declaration of the main objects & operators
+	// -------------------------------------------
+    
+	// object containing the electromagnetic fields (virtual)
+	ElectroMagn* EMfields = NULL;
+    
+	// interpolation operator (virtual)
+	Interpolator* Interp = NULL;
+    
+	// projection operator (virtual)
+	Projector* Proj = NULL;
+    
+	// vector of Species (virtual)
+	vector<Species*> vecSpecies;
+    
+	// species "dump" file
+	//! \todo{Check if we keep going like that (MG)}
+	ofstream ofile("dump", ios::out);
+
+	// ------------------------------------------------------------------------------------
+	// Initialize the vecSpecies object containing all information of the different Species
+	// ------------------------------------------------------------------------------------
+
+	vecSpecies.resize(params.n_species);
+	for (unsigned int ispec=0 ; ispec<params.n_species ; ispec++) {
+		PMESSAGE( 0, smpi.getRank(), "Initializing Species "<<ispec);
+		Species* sp = NULL;
+		if (params.species_param[ispec].dynamics_type=="norm") {
+			// Species with Boris dynamics
+			sp = new Species_norm(&params, ispec, &smpi);
+		} else if (params.species_param[ispec].dynamics_type=="rrll") {
+			// Species with Boris dynamics + Radiation Back-Reaction (using the Landau-Lifshitz formula)
+			sp = new Species_rrll(&params, ispec, &smpi);
+		}//endif
+
+		//save temporary species sp in vecSpecies
+		vecSpecies[ispec] = sp;
+
+		//dump species at time 0
+		sp->dump(ofile); ofile << endl;
+
+		smpi.exchangeParticles(vecSpecies[ispec], &params);
+		PMESSAGE( 0, smpi.getRank(), sp->getNbrOfParticles() << " Particles of species " << ispec );
+	}// END for ispec
+
+
+	// ----------------------------------------------------------------------------
+	// Initialize the electromagnetic fields and interpolation-projection operators
+	// according to the simulation geometry
+	// ----------------------------------------------------------------------------
+	if ( params.geometry == "1d3v" ) {
+		// ---------------
+		// 1d3v Simulation
+		// ---------------
+		EMfields = new ElectroMagn1D(&params, &smpi);
+		if ( params.interpolation_order == 2 )
 			{
 				Interp = new Interpolator1D2Order(&params, &smpi);
 				Proj   = new Projector1D2Order(&params, &smpi);
 			}
+	}
+	else {
+		ERROR( "Unknwon geometry : " << params.geometry );
+	}//endif params.geometry
+
+	// -----------------------------------
+	// Inialize the electromagnetic fields
+	// -----------------------------------   
+	//!\todo{Check & describe what is done here (MG)}
+	// Init rho by pro all particles of subdomain -> local stuff
+	EMfields->initRho(vecSpecies, Proj);
+	smpi.sumRho( EMfields );
+	//! \todo{FalseNot //, current algorithm is instrinsically sequential}
+	smpi.solvePoissonPara( EMfields );		//champs->initMaxwell();
+
+
+	// ------------------------------------------------------------------------
+	// Initialise the simulation times time_prim at n=0 and time_dual at n=-1/2
+	// ------------------------------------------------------------------------
+	// time at integer time-steps (primal grid)
+	double time_prim = 0.;
+	// time at half-integer time-steps (dual grid)
+	double time_dual = -0.5 * params.timestep;
+
+	// ------------------------------------------------------------------
+	//                     HERE STARTS THE PIC LOOP
+	// ------------------------------------------------------------------
+	if ( smpi.isMaster() ) MESSAGE(0,"Time-Loop is started");
+	// t1-t0  = elapsed time in simulation time loop
+	double t0, t1;
+	t0 = MPI_Wtime();
+	for (unsigned int itime=1 ; itime <= params.n_time ; itime++) {
+        
+		// calculate new times
+		// -------------------
+		time_prim += params.timestep;
+		time_dual += params.timestep; 
+
+		// send message at given time-steps
+		// --------------------------------
+		//!\todo{Introduce a control parameter in PicParams (MG)}
+		if ( (itime % 100 == 0) &&  ( smpi.isMaster() ) )
+			MESSAGE(1,"Time: " << time_dual << " " << itime);
+
+		// put density and currents to 0
+		// -----------------------------
+		EMfields->initRhoJ();
+
+		// apply the PIC method
+		// --------------------
+        
+		// for all particles of all species (see dunamic in Species.cpp)
+		// (1) interpolate the fields at the particle position
+		// (2) move the particle
+		// (3) calculate the currents (charge conserving method)
+		for (unsigned int ispec=0 ; ispec<params.n_species; ispec++) {
+			if ( smpi.isMaster() ) DEBUG(2, "Dynamic Species "<<ispec );
+			vecSpecies[ispec]->dynamic(time_dual, EMfields, Interp, Proj, &smpi);
+			smpi.exchangeParticles(vecSpecies[ispec], &params);
+			DEBUG( 2, "\tProcess " << smpi.getRank() << " : " << vecSpecies[ispec]->getNbrOfParticles() << " Particles of species " << ispec << " in loop" );
 		}
-		else {
-			ERROR( "Unknwon geometry : " << params.geometry );
-		}
-
-		// Init rho by pro all particles of subdomain -> local stuff
-		champs->initRho(vecSpecies, Proj);
-		smpi.sumRho( champs );
-		//! \todo{FalseNot //, current algorithm is instrinsically sequential}
-		smpi.initMaxwellPara( champs );		//champs->initMaxwell();
-		
-		// ------------------------------------------------------------------
-		// ------------------------------------------------------------------
-		// ------------------------------------------------------------------
-		
-		//! \todo{clarify this}
-		double time_dual = 0.; //-params.timestep/2.;
-		if ( smpi.isMaster() ) MESSAGE( 0, "Start time loop" );
-
-		// t1-t0  = elapsed time in simulation time loop
-		double t0, t1;
-		t0 = MPI_Wtime();
-
-		for (unsigned int itps=1 ; itps <= params.n_time ; itps++) {
-			//calculate new time
-			time_dual += params.timestep ;
-			if (itps % 100 == 0) {
-				if ( smpi.isMaster() ) MESSAGE( 1, "Time: " << time_dual << " " << itps );
-				//if ( smpi.isMaster() ) champs->dump();
-			}
-			
-			//put density and currents to 0
-			champs->initRhoJ();
-			
-			//plasma
-			for (unsigned int ispec=0 ; ispec<params.n_species; ispec++) {
-				if ( smpi.isMaster() ) DEBUG( 2, "Dynamic Species " << ispec );
-				vecSpecies[ispec]->dynamic(time_dual, champs, Interp, Proj, &smpi);
-				smpi.exchangeParticles(vecSpecies[ispec], &params);
-				DEBUG( 2, "\tProcess " << smpi.getRank() << " : " << vecSpecies[ispec]->getNbrOfParticles() << " Particles of species " << ispec << " in loop" );
-			}
-			smpi.sumDensities( champs );
-
-			//! \todo{Not //, current algorithm is instrinsically sequential}
-			smpi.chargeConservingPara( champs );	//champs->chargeConserving();
-			champs->solveMaxwell(time_dual, params.timestep, &smpi);
-
-		}
-
-		smpi.barrier();
-		t1 = MPI_Wtime();
-		if ( smpi.isMaster() ) MESSAGE(0, "Time in time loop : " << t1-t0 );
-		if ( smpi.isMaster() ) MESSAGE(0, "End time loop");
-		
-		if ( smpi.isMaster() ) {
+		smpi.sumDensities( EMfields );
+
+		// calculate the longitudinal current using the charge conservation equation
+		//! \todo{Not //, current algorithm is instrinsically sequential}
+		//smpi.chargeConservingPara( EMfields);	//EMfields->chargeConserving();
+		
+		// solve Maxwell's equations
+		EMfields->solveMaxwell(time_dual, params.timestep, &smpi);
+
+	        // call the various diagnostics
+		// ----------------------------
+		if (itime % 1000 == 0) {
+			MESSAGE(1,"diags at " << time_dual << " " << itime);
+			EMfields->dump();
 			for (unsigned int ispec=0 ; ispec<params.n_species ; ispec++) {
 				vecSpecies[ispec]->dump(ofile);
 				ofile << endl;
 			}
 		}
-
-		//! \todo{Not //, processes write sequentially to validate. OK in 1D}
-		smpi.writePlasma( vecSpecies, "dump_new" );  
-		
-		if ( smpi.isMaster() ) champs->dump();
-		
-		//! \todo{Not //, processes write sequentially to validate. OK in 1D}
-		smpi.writeField( champs->Ex_, "fex_new" );
-		smpi.writeField( champs->Ey_, "fey_new" );
-		smpi.writeField( champs->Ez_, "fez_new" );
-		smpi.writeField( champs->Bx_, "fbx_new" );
-		smpi.writeField( champs->By_, "fby_new" );
-		smpi.writeField( champs->Bz_, "fbz_new" );
-		smpi.writeField( champs->Jx_, "fjx_new" );
-		smpi.writeField( champs->Jy_, "fjy_new" );
-		smpi.writeField( champs->Jz_, "fjz_new" );		
-		smpi.writeField( champs->rho_, "rho_new" );
-
-		/*******************************************************************************************************************
-		 cleanup
-		 ******************************************************************************************************************/
-		delete Proj;
-		delete Interp;
-		delete champs;
-		for (unsigned int ispec=0 ; ispec<vecSpecies.size(); ispec++) delete vecSpecies[ispec];
-		vecSpecies.clear();
-
-		if ( smpi.isMaster() ) {
-			MESSAGE("------------------------------------------");
-			MESSAGE("END " << namelist);
-			MESSAGE("------------------------------------------");
+		
+	}//END of the time loop	
+
+	smpi.barrier();
+	t1 = MPI_Wtime();
+	if ( smpi.isMaster() ) MESSAGE(0, "Time in time loop : " << t1-t0 );
+	if ( smpi.isMaster() ) MESSAGE(0, "End time loop");
+	// ------------------------------------------------------------------
+	//                      HERE ENDS THE PIC LOOP
+	// ------------------------------------------------------------------
+	
+		
+	// ------------------------------------------------------------------
+	//                      Temporary validation diagnostics
+	// ------------------------------------------------------------------
+	if ( smpi.isMaster() ) {
+		for (unsigned int ispec=0 ; ispec<params.n_species ; ispec++) {
+			vecSpecies[ispec]->dump(ofile);
+			ofile << endl;
 		}
 	}
+	//! \todo{Not //, processes write sequentially to validate. OK in 1D}
+	smpi.writePlasma( vecSpecies, "dump_new" );  
+		
+	if ( smpi.isMaster() ) EMfields->dump();	
+	//! \todo{Not //, processes write sequentially to validate. OK in 1D}
+	smpi.writeField( EMfields->Ex_, "fex_new" );
+	smpi.writeField( EMfields->Ey_, "fey_new" );
+	smpi.writeField( EMfields->Ez_, "fez_new" );
+	smpi.writeField( EMfields->Bx_, "fbx_new" );
+	smpi.writeField( EMfields->By_, "fby_new" );
+	smpi.writeField( EMfields->Bz_, "fbz_new" );
+	smpi.writeField( EMfields->Jx_, "fjx_new" );
+	smpi.writeField( EMfields->Jy_, "fjy_new" );
+	smpi.writeField( EMfields->Jz_, "fjz_new" );		
+	smpi.writeField( EMfields->rho_, "rho_new" );
+
+	// ------------------------------
+	//  Cleanup & End the simulation
+	// ------------------------------
+	delete Proj;
+	delete Interp;
+	delete EMfields;	for (unsigned int ispec=0 ; ispec<vecSpecies.size(); ispec++) delete vecSpecies[ispec];
+	vecSpecies.clear();
+    
+	if ( smpi.isMaster() ) {
+		MESSAGE("------------------------------------------");
+		MESSAGE("END " << namelist);
+		MESSAGE("------------------------------------------");
+	}
 
 	return 0;
-}
-=======
-
-
-// ------------------------------------------------------------------------------------------------------------------ //
-//                                                   MAIN CODE
-// ------------------------------------------------------------------------------------------------------------------ //
-int main (int argc, char* argv[])
-{
-    
-    
-    // -------------------------
-    // Simulation Initialisation
-    // -------------------------
-    
-    // Check for namelist (input file)
-    if (argc<2) ERROR("No namelists given!");
-    string namelist=argv[1];
-    
-    // Send information on current simulation
-	MESSAGE("------------------------------------------");
-	MESSAGE(" Version : " << __VERSION DEBUGEXEC(<< " DEBUG") << " Compiled : " << __DATE__ << " " << __TIME__);
-	MESSAGE("------------------------------------------");
-    MESSAGE(" Namelist  : " << namelist);
-    MESSAGE("------------------------------------------");
-    
-    // Read simulation parameters
-    PicParams params(namelist);
-    
-    // Randomize the seed for simulations running in release mode
-    //! \todo{Save the seed in case one wants to re-run the exact same simulation (MG)}
-    RELEASEEXEC(srand (time(NULL)));
-    
-    
-    
-    // -------------------------------------------
-    // Declaration of the main objects & operators
-    // -------------------------------------------
-    
-    // object containing the electromagnetic fields (virtual)
-    ElectroMagn* EMfields = NULL;
-    
-    // interpolation operator (virtual)
-    Interpolator* Interp = NULL;
-    
-    // projection operator (virtual)
-    Projector* Proj = NULL;
-    
-    // vector of Species (virtual)
-    vector<Species*> vecSpecies;
-    
-    // species "dump" file
-    //! \todo{Check if we keep going like that (MG)}
-    ofstream ofile("dump", ios::out);
-    
-    
-    
-    // ------------------------------------------------------------------------------------
-    // Initialize the vecSpecies object containing all information of the different Species
-    // ------------------------------------------------------------------------------------
-    vecSpecies.resize(params.n_species);
-    
-    for (unsigned int ispec=0 ; ispec<params.n_species ; ispec++) {
-        MESSAGE(0,"Initializing Species "<<ispec);
-        
-        Species* sp = NULL;
-        if (params.species_param[ispec].dynamics_type=="norm") {
-            // Species with Boris dynamics
-            sp = new Species_norm(&params, ispec);
-        } else if (params.species_param[ispec].dynamics_type=="rrll") {
-            // Species with Boris dynamics + Radiation Back-Reaction (using the Landau-Lifshitz formula)
-            sp = new Species_rrLL(&params, ispec);
-        }//endif
-        
-        //dump species at time 0
-        sp->dump(ofile); ofile << endl;
-        
-        //save temporary species sp in vecSpecies
-        vecSpecies[ispec] = sp;
-        
-        MESSAGE(0,sp->getNbrOfParticles() << " Particles of species " << ispec);
-    }// END for ispec
-    
-    
-    
-    // ----------------------------------------------------------------------------
-    // Initialize the electromagnetic fields and interpolation-projection operators
-    // according to the simulation geometry
-    // ----------------------------------------------------------------------------
-    if ( params.geometry == "1d3v" )
-    {
-        
-        // ---------------
-        // 1d3v Simulation
-        // ---------------
-        EMfields   = new ElectroMagn1D(&params);
-        if ( params.interpolation_order == 2 )
-        {
-            // 2nd order interpolation
-            Interp = new Interpolator1D2Order(&params);
-            Proj   = new Projector1D2Order(&params);
-        }
-    }
-    else {
-        ERROR( "Unknwon geometry : " << params.geometry );
-    }//endif params.geometry
-    
-    
-    
-    
-    // -----------------------------------
-    // Inialize the electromagnetic fields
-    // -----------------------------------
-    
-    //!\todo{Check & describe what is done here (MG)}
-    EMfields->initRho(vecSpecies, Proj);
-    EMfields->solvePoisson();
-    
-    
-    
-    // ------------------------------------------------------------------------
-    // Initialise the simulation times time_prim at n=0 and time_dual at n=-1/2
-    // ------------------------------------------------------------------------
-    
-    // time at integer time-steps (primal grid)
-    double time_prim = 0.;
-    // time at half-integer time-steps (dual grid)
-    double time_dual = -0.5 * params.timestep;
-    
-    
-    
-    // ------------------------------------------------------------------
-    //                     HERE STARTS THE PIC LOOP
-    // ------------------------------------------------------------------
-    MESSAGE(0,"Time-Loop is started");
-    for (unsigned int itime=1 ; itime <= params.n_time ; itime++)
-    {
-        
-        // calculate new times
-        // -------------------
-        time_prim += params.timestep;
-        time_dual += params.timestep;
-        
-        
-        // send message at given time-steps
-        // --------------------------------
-        //!\todo{Introduce a control parameter in PicParams (MG)}
-        if (itime % 100 == 0)   MESSAGE(1,"Time: " << time_dual << " " << itime);
-        
-        
-        // put density and currents to 0
-        // -----------------------------
-        EMfields->initRhoJ();
-        
-        
-        // apply the PIC method
-        // --------------------
-        
-        // for all particles of all species (see dunamic in Species.cpp)
-        // (1) interpolate the fields at the particle position
-        // (2) move the particle
-        // (3) calculate the currents (charge conserving method)
-        for (unsigned int ispec=0 ; ispec<params.n_species; ispec++)
-        {
-            DEBUG(2, "Dynamic Species "<<ispec );
-            vecSpecies[ispec]->dynamics(time_dual, EMfields, Interp, Proj);
-        }
-        
-        // calculate the longitudinal current using the charge conservation equation
-        // EMfields->chargeConserving();
-        
-        // solve Maxwell's equations
-        EMfields->solveMaxwell(time_dual, params.timestep);
-        
-        
-        // call the various diagnostics
-        // ----------------------------
-        if (itime % 1000 == 0)
-        {
-            MESSAGE(1,"diags at " << time_dual << " " << itime);
-            EMfields->dump();
-            for (unsigned int ispec=0 ; ispec<params.n_species ; ispec++) {
-                vecSpecies[ispec]->dump(ofile);
-                ofile << endl;
-            }
-        }
-        
-    }//END of the time loop
-    
-    MESSAGE(0,"End time loop");
-    // ------------------------------------------------------------------
-    //                      HERE ENDS THE PIC LOOP
-    // ------------------------------------------------------------------
-    
-    
-    
-    // ------------------------------
-    //  Cleanup & End the simulation
-    // ------------------------------
-    
-    delete Proj;
-    delete Interp;
-    delete EMfields;
-    for (unsigned int ispec=0 ; ispec<vecSpecies.size(); ispec++) delete vecSpecies[ispec];
-    vecSpecies.clear();
-    
-    MESSAGE("------------------------------------------");
-    MESSAGE("END " << namelist);
-    MESSAGE("------------------------------------------");
-	
-    return 0;
-    
-}//END MAIN 
->>>>>>> 2d2f22e4
-
+    
+}//END MAIN 