--- conflicted
+++ resolved
@@ -17,18 +17,13 @@
         std::vector<FieldsBC*> fieldsBoundCond;
 
         if ( params.geometry == "1d3v" ) {
-<<<<<<< HEAD
             fieldsBoundCond.resize(1, NULL);
             if ( params.bc_em_type_long == "silver-muller" )
-                fieldsBoundCond[0] = new FieldsBC1D_SM(&params);
+		fieldsBoundCond[0] = new FieldsBC1D_SM(params, laser_params);
             else if ( params.bc_em_type_long != "periodic" ) {
                 // If periodic : !applied -> NULL
                 ERROR( "Unknwon boundary condition : " << params.bc_em_type_long );
             }
-=======
-	    fieldsBoundCond.resize(1, NULL);
-            fieldsBoundCond[0] = new FieldsBC1D_SM(params, laser_params);
->>>>>>> c20b476e
         }
 
         else if ( params.geometry == "2d3v" ) {
@@ -36,7 +31,7 @@
 
             if ( params.bc_em_type_long == "silver-muller" ) {
                 //Boundary in the X direction is set to Silver-Muller
-                fieldsBoundCond[0] = new FieldsBC2D_Long_SM(&params);
+                fieldsBoundCond[0] = new FieldsBC2D_Long_SM(params, laser_params);
             }
             else if ( params.bc_em_type_long != "periodic" ) {
                 // If periodic : !applied -> NULL
@@ -44,27 +39,17 @@
             }
 
 
-<<<<<<< HEAD
             if ( params.bc_em_type_trans == "silver-muller" ) {
                 //Boundary in the Y direction is set to Silver-Muller.
-                fieldsBoundCond[1] = new FieldsBC2D_Trans_SM(&params);
+                fieldsBoundCond[1] = new FieldsBC2D_Trans_SM(params, laser_params);
             }
             else if ( params.bc_em_type_trans == "damping" ) {
                 // Boundary in the Y direction is set to damping if they are not periodic. 
-		fieldsBoundCond[1] = new FieldsBC2D_Trans_Damping(&params); 
+		fieldsBoundCond[1] = new FieldsBC2D_Trans_Damping(params, laser_params); 
             }
             else if ( params.bc_em_type_trans != "periodic" ) {
                 // If periodic : !applied -> NULL
                 ERROR( "Unknwon boundary condition : " << params.bc_em_type_trans );
-=======
-	    fieldsBoundCond[0] = new FieldsBC2D_Long_SM(params, laser_params); //Boundary in the X direction is set to Silver-Muller.
-	    if (!params.use_transverse_periodic) {
-		fieldsBoundCond.resize(2, NULL);
-                // Boundary in the Y direction is set to damping if they are not periodic. 
-		//fieldsBoundCond[1] = new FieldsBC2D_Trans_Damping(&params); 
-                // Boundary in the Y direction is set to SM if they are not periodic.
-	        fieldsBoundCond[1] = new FieldsBC2D_Trans_SM(params, laser_params); //Boundary in the Y direction is set to Silver-Muller.
->>>>>>> c20b476e
 	    }
         }
         else {
