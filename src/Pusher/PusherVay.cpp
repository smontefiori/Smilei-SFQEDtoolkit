/*! @file PusherVay.cpp

 @brief PusherVay.cpp  generic class for the particle pusher of J.L. Vay.

 #details The description of the J.L. Vay pusher can be found in this reference:
          http://dx.doi.org/10.1063/1.2837054

 @date 2017-04-10
*/
#include "PusherVay.h"

#include <iostream>
#include <cmath>

#include "Species.h"

#include "Particles.h"

using namespace std;

PusherVay::PusherVay( Params &params, Species *species )
    : Pusher( params, species )
{
}

PusherVay::~PusherVay()
{
}

/***********************************************************************
    Lorentz Force -- leap-frog (Vay) scheme
***********************************************************************/

void PusherVay::operator()( Particles &particles, SmileiMPI *smpi, int istart, int iend, int ithread, int ipart_buffer_offset )
{
    std::vector<double> *Epart = &( smpi->dynamics_Epart[ithread] );
    std::vector<double> *Bpart = &( smpi->dynamics_Bpart[ithread] );
    double *invgf = &( smpi->dynamics_invgf[ithread][0] );

    double charge_over_mass_dts2;
    double upx, upy, upz, us2;
    double alpha, s, T2 ;
    double Tx, Ty, Tz;
    double pxsm, pysm, pzsm;

    double* position_x = particles.getPtrPosition(0);
    double* position_y = NULL;
    double* position_z = NULL;
    if (nDim_>1) {
        position_y = particles.getPtrPosition(1);
        if (nDim_>2) {
            position_z = particles.getPtrPosition(2);
        }
    }
    double* momentum_x = particles.getPtrMomentum(0);
    double* momentum_y = particles.getPtrMomentum(1);
    double* momentum_z = particles.getPtrMomentum(2);

    short *charge = particles.getPtrCharge();

    int nparts;
    if (vecto) {
        nparts = Epart->size()/3;
    } else {
        //nparts = particles.size();
        nparts = particles.last_index.back();
    }
    double *Ex = &( ( *Epart )[0*nparts] );
    double *Ey = &( ( *Epart )[1*nparts] );
    double *Ez = &( ( *Epart )[2*nparts] );
    double *Bx = &( ( *Bpart )[0*nparts] );
    double *By = &( ( *Bpart )[1*nparts] );
    double *Bz = &( ( *Bpart )[2*nparts] );
<<<<<<< HEAD
    
    #ifndef _GPU
        #pragma omp simd
    #else
        int np = iend-istart;
        #pragma acc parallel present(Ex[istart:np],Ey[istart:np],Ez[istart:np],Bx[istart:np],By[istart:np],Bz[istart:np],invgf[0:nparts]) deviceptr(position_x,position_y,position_z,momentum_x,momentum_y,momentum_z,charge)
        #pragma acc loop gang worker vector
    #endif
=======

    #pragma omp simd private(s,us2,alpha,upx,upy,upz,Tx,Ty,Tz,pxsm,pysm,pzsm)
>>>>>>> bfbd8beb
    for( int ipart=istart ; ipart<iend; ipart++ ) {
        charge_over_mass_dts2 = ( double )( charge[ipart] )*one_over_mass_*dts2;

        // ____________________________________________
        // Part I: Computation of uprime

        // For unknown reason, this has to be computed again
        invgf[ipart-ipart_buffer_offset] = 1./sqrt( 1.0 + momentum_x[ipart]*momentum_x[ipart]
                                     + momentum_y[ipart]*momentum_y[ipart]
                                     + momentum_z[ipart]*momentum_z[ipart] );

        // Add Electric field
        upx = momentum_x[ipart] + 2.*charge_over_mass_dts2*( Ex[ipart-ipart_buffer_offset] );
        upy = momentum_y[ipart] + 2.*charge_over_mass_dts2*( Ey[ipart-ipart_buffer_offset] );
        upz = momentum_z[ipart] + 2.*charge_over_mass_dts2*( Ez[ipart-ipart_buffer_offset] );

        // Add magnetic field
        Tx  = charge_over_mass_dts2* ( Bx[ipart-ipart_buffer_offset] );
        Ty  = charge_over_mass_dts2* ( By[ipart-ipart_buffer_offset] );
        Tz  = charge_over_mass_dts2* ( Bz[ipart-ipart_buffer_offset] );

        upx += invgf[ipart-ipart_buffer_offset]*( momentum_y[ipart]*Tz - momentum_z[ipart]*Ty );
        upy += invgf[ipart-ipart_buffer_offset]*( momentum_z[ipart]*Tx - momentum_x[ipart]*Tz );
        upz += invgf[ipart-ipart_buffer_offset]*( momentum_x[ipart]*Ty - momentum_y[ipart]*Tx );

        // alpha is gamma^2
        alpha = 1.0 + upx*upx + upy*upy + upz*upz;
        T2    = Tx*Tx + Ty*Ty + Tz*Tz;

        // ___________________________________________
        // Part II: Computation of Gamma^{i+1}

        // s is sigma
        s     = alpha - T2;
        us2   = upx*Tx + upy*Ty + upz*Tz;
        us2   = us2*us2;

        // alpha becomes 1/gamma^{i+1}
        alpha = 1.0/sqrt( 0.5*( s + sqrt( s*s + 4.0*( T2 + us2 ) ) ) );

        Tx *= alpha;
        Ty *= alpha;
        Tz *= alpha;

        s = 1.0/( 1.0+Tx*Tx+Ty*Ty+Tz*Tz );
        alpha   = upx*Tx + upy*Ty + upz*Tz;

        pxsm = s*( upx + alpha*Tx + Tz*upy - Ty*upz );
        pysm = s*( upy + alpha*Ty + Tx*upz - Tz*upx );
        pzsm = s*( upz + alpha*Tz + Ty*upx - Tx*upy );

        // Second way of doing it like in the Boris pusher
        //Tx2   = Tx*Tx;
        //Ty2   = Ty*Ty;
        //Tz2   = Tz*Tz;

        //TxTy  = Tx*Ty;
        //TyTz  = Ty*Tz;
        //TzTx  = Tz*Tx;

        //pxsm = ((1.0+Tx2)* upx  + (TxTy+Tz)* upy + (TzTx-Ty)* upz)*s;
        //pysm = ((TxTy-Tz)* upx  + (1.0+Ty2)* upy + (TyTz+Tx)* upz)*s;
        //pzsm = ((TzTx+Ty)* upx  + (TyTz-Tx)* upy + (1.0+Tz2)* upz)*s;

        // Inverse Gamma factor
        invgf[ipart-ipart_buffer_offset] = 1.0 / sqrt( 1.0 + pxsm*pxsm + pysm*pysm + pzsm*pzsm );

        momentum_x[ipart] = pxsm;
        momentum_y[ipart] = pysm;
        momentum_z[ipart] = pzsm;

        // Move the particle
        position_x[ipart] += dt*momentum_x[ipart]*invgf[ipart-ipart_buffer_offset];
        if (nDim_>1) {
            position_y[ipart] += dt*momentum_y[ipart]*invgf[ipart-ipart_buffer_offset];
            if (nDim_>2) {
                position_z[ipart] += dt*momentum_z[ipart]*invgf[ipart-ipart_buffer_offset];
            }
        }
    } // end ipart

    // if (nDim_>1) {
    //     #pragma omp simd
    //     for( int ipart=istart ; ipart<iend; ipart++ ) {
    //         position_y[ipart] += momentum_y[ipart]*invgf[ipart-ipart_buffer_offset]*dt;
    //     }
    // }
    // 
    // if (nDim_>2) {
    //     #pragma omp simd
    //     for( int ipart=istart ; ipart<iend; ipart++ ) {
    //         position_z[ipart] += momentum_z[ipart]*invgf[ipart-ipart_buffer_offset]*dt;
    //     }
    // }

    // if( vecto ) {
    //     int *cell_keys;
    //
    //     particles.cell_keys.resize( nparts );
    //     cell_keys = &( particles.cell_keys[0] );
    //     #pragma omp simd
    //     for( int ipart=0 ; ipart<nparts; ipart++ ) {
    //
    //         for( int i = 0 ; i<nDim_ ; i++ ) {
    //             cell_keys[ipart] *= nspace[i];
    //             cell_keys[ipart] += round( ( position[i][ipart]-min_loc_vec[i] ) * dx_inv_[i] );
    //         }
    //     }
    // }

}<|MERGE_RESOLUTION|>--- conflicted
+++ resolved
@@ -71,19 +71,14 @@
     double *Bx = &( ( *Bpart )[0*nparts] );
     double *By = &( ( *Bpart )[1*nparts] );
     double *Bz = &( ( *Bpart )[2*nparts] );
-<<<<<<< HEAD
     
     #ifndef _GPU
-        #pragma omp simd
+        #pragma omp simd private(s,us2,alpha,upx,upy,upz,Tx,Ty,Tz,pxsm,pysm,pzsm)
     #else
         int np = iend-istart;
         #pragma acc parallel present(Ex[istart:np],Ey[istart:np],Ez[istart:np],Bx[istart:np],By[istart:np],Bz[istart:np],invgf[0:nparts]) deviceptr(position_x,position_y,position_z,momentum_x,momentum_y,momentum_z,charge)
         #pragma acc loop gang worker vector
     #endif
-=======
-
-    #pragma omp simd private(s,us2,alpha,upx,upy,upz,Tx,Ty,Tz,pxsm,pysm,pzsm)
->>>>>>> bfbd8beb
     for( int ipart=istart ; ipart<iend; ipart++ ) {
         charge_over_mass_dts2 = ( double )( charge[ipart] )*one_over_mass_*dts2;
 
