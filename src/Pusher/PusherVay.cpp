/*! @file PusherVay.cpp

 @brief PusherVay.cpp  generic class for the particle pusher of J.L. Vay.

 #details The description of the J.L. Vay pusher can be found in this reference:
          http://dx.doi.org/10.1063/1.2837054

 @date 2017-04-10
*/
#include "PusherVay.h"

#include <iostream>
#include <cmath>

#include "Species.h"

#include "Particles.h"

PusherVay::PusherVay( Params &params, Species *species )
    : Pusher( params, species )
{
}

PusherVay::~PusherVay()
{
}

/***********************************************************************
    Lorentz Force -- leap-frog (Vay) scheme
***********************************************************************/

void PusherVay::operator()( Particles &particles, SmileiMPI *smpi, int istart, int iend, int ithread, int ipart_buffer_offset )
{
    std::vector<double> *Epart = &( smpi->dynamics_Epart[ithread] );
    std::vector<double> *Bpart = &( smpi->dynamics_Bpart[ithread] );
    double *const invgf = &( smpi->dynamics_invgf[ithread][0] );
<<<<<<< HEAD

    double charge_over_mass_dts2;
    double upx, upy, upz, us2;
    double alpha, s, T2 ;
    double Tx, Ty, Tz;
=======
    
    double alpha, s ;
>>>>>>> b969b4bf
    double pxsm, pysm, pzsm;

    double *const __restrict__ position_x = particles.getPtrPosition( 0 );
    double *const __restrict__ position_y = nDim_ > 1 ? particles.getPtrPosition( 1 ) : nullptr;
    double *const __restrict__ position_z = nDim_ > 2 ? particles.getPtrPosition( 2 ) : nullptr;
    
    double *const __restrict__ momentum_x = particles.getPtrMomentum(0);
    double *const __restrict__ momentum_y = particles.getPtrMomentum(1);
    double *const __restrict__ momentum_z = particles.getPtrMomentum(2);

    const short *const charge = particles.getPtrCharge();

    const int nparts = vecto ? Epart->size() / 3 :
                               particles.size(); // particles.size()
                               
    const double *const __restrict__ Ex = &( ( *Epart )[0*nparts] );
    const double *const __restrict__ Ey = &( ( *Epart )[1*nparts] );
    const double *const __restrict__ Ez = &( ( *Epart )[2*nparts] );
    const double *const __restrict__ Bx = &( ( *Bpart )[0*nparts] );
    const double *const __restrict__ By = &( ( *Bpart )[1*nparts] );
    const double *const __restrict__ Bz = &( ( *Bpart )[2*nparts] );

<<<<<<< HEAD
    #ifndef _GPU
        #pragma omp simd private(s,us2,alpha,upx,upy,upz,Tx,Ty,Tz,pxsm,pysm,pzsm)
    #else
        int np = iend-istart;
        #pragma acc parallel present(Ex[istart:np],Ey[istart:np],Ez[istart:np],Bx[istart:np],By[istart:np],Bz[istart:np],invgf[0:nparts]) deviceptr(position_x,position_y,position_z,momentum_x,momentum_y,momentum_z,charge)
        #pragma acc loop gang worker vector
    #endif
=======
    #pragma omp simd private(s,alpha,pxsm,pysm,pzsm)
>>>>>>> b969b4bf
    for( int ipart=istart ; ipart<iend; ipart++ ) {
        
        const double charge_over_mass_dts2 = ( double )( charge[ipart] )*one_over_mass_*dts2;

        // ____________________________________________
        // Part I: Computation of uprime

        // For unknown reason, this has to be computed again
        invgf[ipart-ipart_buffer_offset] = 1./std::sqrt( 1.0 + momentum_x[ipart]*momentum_x[ipart]
                                     + momentum_y[ipart]*momentum_y[ipart]
                                     + momentum_z[ipart]*momentum_z[ipart] );

        // Add Electric field
        double upx = momentum_x[ipart] + 2.*charge_over_mass_dts2*( Ex[ipart-ipart_buffer_offset] );
        double upy = momentum_y[ipart] + 2.*charge_over_mass_dts2*( Ey[ipart-ipart_buffer_offset] );
        double upz = momentum_z[ipart] + 2.*charge_over_mass_dts2*( Ez[ipart-ipart_buffer_offset] );

        // Add magnetic field
        double Tx  = charge_over_mass_dts2* ( Bx[ipart-ipart_buffer_offset] );
        double Ty  = charge_over_mass_dts2* ( By[ipart-ipart_buffer_offset] );
        double Tz  = charge_over_mass_dts2* ( Bz[ipart-ipart_buffer_offset] );

        upx += invgf[ipart-ipart_buffer_offset]*( momentum_y[ipart]*Tz - momentum_z[ipart]*Ty );
        upy += invgf[ipart-ipart_buffer_offset]*( momentum_z[ipart]*Tx - momentum_x[ipart]*Tz );
        upz += invgf[ipart-ipart_buffer_offset]*( momentum_x[ipart]*Ty - momentum_y[ipart]*Tx );

        // alpha is gamma^2
        alpha = 1.0 + upx*upx + upy*upy + upz*upz;
        const double T2    = Tx*Tx + Ty*Ty + Tz*Tz;

        // ___________________________________________
        // Part II: Computation of Gamma^{i+1}

        // s is sigma
        s     = alpha - T2;
        double us2   = upx*Tx + upy*Ty + upz*Tz;
        us2   = us2*us2;

        // alpha becomes 1/gamma^{i+1}
        alpha = 1.0/std::sqrt( 0.5*( s + std::sqrt( s*s + 4.0*( T2 + us2 ) ) ) );

        Tx *= alpha;
        Ty *= alpha;
        Tz *= alpha;

        s = 1.0/( 1.0+Tx*Tx+Ty*Ty+Tz*Tz );
        alpha   = upx*Tx + upy*Ty + upz*Tz;

        pxsm = s*( upx + alpha*Tx + Tz*upy - Ty*upz );
        pysm = s*( upy + alpha*Ty + Tx*upz - Tz*upx );
        pzsm = s*( upz + alpha*Tz + Ty*upx - Tx*upy );

        // Second way of doing it like in the Boris pusher
        //Tx2   = Tx*Tx;
        //Ty2   = Ty*Ty;
        //Tz2   = Tz*Tz;

        //TxTy  = Tx*Ty;
        //TyTz  = Ty*Tz;
        //TzTx  = Tz*Tx;

        //pxsm = ((1.0+Tx2)* upx  + (TxTy+Tz)* upy + (TzTx-Ty)* upz)*s;
        //pysm = ((TxTy-Tz)* upx  + (1.0+Ty2)* upy + (TyTz+Tx)* upz)*s;
        //pzsm = ((TzTx+Ty)* upx  + (TyTz-Tx)* upy + (1.0+Tz2)* upz)*s;

        // Inverse Gamma factor
        invgf[ipart-ipart_buffer_offset] = 1.0 / std::sqrt( 1.0 + pxsm*pxsm + pysm*pysm + pzsm*pzsm );

        momentum_x[ipart] = pxsm;
        momentum_y[ipart] = pysm;
        momentum_z[ipart] = pzsm;

        // Move the particle
        position_x[ipart] += dt*momentum_x[ipart]*invgf[ipart-ipart_buffer_offset];
        if (nDim_>1) {
            position_y[ipart] += dt*momentum_y[ipart]*invgf[ipart-ipart_buffer_offset];
            if (nDim_>2) {
                position_z[ipart] += dt*momentum_z[ipart]*invgf[ipart-ipart_buffer_offset];
            }
        }
    } // end ipart

    // if (nDim_>1) {
    //     #pragma omp simd
    //     for( int ipart=istart ; ipart<iend; ipart++ ) {
    //         position_y[ipart] += momentum_y[ipart]*invgf[ipart-ipart_buffer_offset]*dt;
    //     }
    // }
    // 
    // if (nDim_>2) {
    //     #pragma omp simd
    //     for( int ipart=istart ; ipart<iend; ipart++ ) {
    //         position_z[ipart] += momentum_z[ipart]*invgf[ipart-ipart_buffer_offset]*dt;
    //     }
    // }

    // if( vecto ) {
    //     int *cell_keys;
    //
    //     particles.cell_keys.resize( nparts );
    //     cell_keys = &( particles.cell_keys[0] );
    //     #pragma omp simd
    //     for( int ipart=0 ; ipart<nparts; ipart++ ) {
    //
    //         for( int i = 0 ; i<nDim_ ; i++ ) {
    //             cell_keys[ipart] *= nspace[i];
    //             cell_keys[ipart] += round( ( position[i][ipart]-min_loc_vec[i] ) * dx_inv_[i] );
    //         }
    //     }
    // }

}<|MERGE_RESOLUTION|>--- conflicted
+++ resolved
@@ -34,16 +34,8 @@
     std::vector<double> *Epart = &( smpi->dynamics_Epart[ithread] );
     std::vector<double> *Bpart = &( smpi->dynamics_Bpart[ithread] );
     double *const invgf = &( smpi->dynamics_invgf[ithread][0] );
-<<<<<<< HEAD
-
-    double charge_over_mass_dts2;
-    double upx, upy, upz, us2;
-    double alpha, s, T2 ;
-    double Tx, Ty, Tz;
-=======
     
     double alpha, s ;
->>>>>>> b969b4bf
     double pxsm, pysm, pzsm;
 
     double *const __restrict__ position_x = particles.getPtrPosition( 0 );
@@ -66,17 +58,13 @@
     const double *const __restrict__ By = &( ( *Bpart )[1*nparts] );
     const double *const __restrict__ Bz = &( ( *Bpart )[2*nparts] );
 
-<<<<<<< HEAD
     #ifndef _GPU
-        #pragma omp simd private(s,us2,alpha,upx,upy,upz,Tx,Ty,Tz,pxsm,pysm,pzsm)
+        #pragma omp simd private(s,alpha,pxsm,pysm,pzsm)
     #else
         int np = iend-istart;
         #pragma acc parallel present(Ex[istart:np],Ey[istart:np],Ez[istart:np],Bx[istart:np],By[istart:np],Bz[istart:np],invgf[0:nparts]) deviceptr(position_x,position_y,position_z,momentum_x,momentum_y,momentum_z,charge)
         #pragma acc loop gang worker vector
     #endif
-=======
-    #pragma omp simd private(s,alpha,pxsm,pysm,pzsm)
->>>>>>> b969b4bf
     for( int ipart=istart ; ipart<iend; ipart++ ) {
         
         const double charge_over_mass_dts2 = ( double )( charge[ipart] )*one_over_mass_*dts2;
