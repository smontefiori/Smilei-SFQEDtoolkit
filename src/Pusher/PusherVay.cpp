/*! @file PusherVay.cpp

 @brief PusherVay.cpp  generic class for the particle pusher of J.L. Vay.

 #details The description of the J.L. Vay pusher can be found in this reference:
          http://dx.doi.org/10.1063/1.2837054

 @date 2017-04-10
*/
#include "PusherVay.h"

#include <iostream>
#include <cmath>

#include "Species.h"

#include "Particles.h"

using namespace std;

PusherVay::PusherVay( Params &params, Species *species )
    : Pusher( params, species )
{
}

PusherVay::~PusherVay()
{
}

/***********************************************************************
    Lorentz Force -- leap-frog (Vay) scheme
***********************************************************************/

void PusherVay::operator()( Particles &particles, SmileiMPI *smpi, int istart, int iend, int ithread, int ipart_buffer_offset )
{
    std::vector<double> *Epart = &( smpi->dynamics_Epart[ithread] );
    std::vector<double> *Bpart = &( smpi->dynamics_Bpart[ithread] );
    double *invgf = &( smpi->dynamics_invgf[ithread][0] );

    double charge_over_mass_dts2;
    double upx, upy, upz, us2;
    double alpha, s, T2 ;
    double Tx, Ty, Tz;
    double pxsm, pysm, pzsm;

<<<<<<< HEAD
    double* position_x = particles.getPtrPosition(0);
    double* position_y = NULL;
    double* position_z = NULL;
    if (nDim_>1) {
        position_y = particles.getPtrPosition(1);
        if (nDim_>2) {
            position_z = particles.getPtrPosition(2);
        }
    }
    double* momentum_x = particles.getPtrMomentum(0);
    double* momentum_y = particles.getPtrMomentum(1);
    double* momentum_z = particles.getPtrMomentum(2);

    short *charge = particles.getPtrCharge();

    int nparts;
    if (vecto) {
        nparts = Epart->size()/3;
    } else {
        //nparts = particles.size();
        nparts = particles.last_index.back();
    }
    double *Ex = &( ( *Epart )[0*nparts] );
    double *Ey = &( ( *Epart )[1*nparts] );
    double *Ez = &( ( *Epart )[2*nparts] );
    double *Bx = &( ( *Bpart )[0*nparts] );
    double *By = &( ( *Bpart )[1*nparts] );
    double *Bz = &( ( *Bpart )[2*nparts] );
    
    #ifndef _GPU
        #pragma omp simd private(s,us2,alpha,upx,upy,upz,Tx,Ty,Tz,pxsm,pysm,pzsm)
    #else
        int np = iend-istart;
        #pragma acc parallel present(Ex[istart:np],Ey[istart:np],Ez[istart:np],Bx[istart:np],By[istart:np],Bz[istart:np],invgf[0:nparts]) deviceptr(position_x,position_y,position_z,momentum_x,momentum_y,momentum_z,charge)
        #pragma acc loop gang worker vector
    #endif
=======
    double *const __restrict__ position_x = particles.getPtrPosition( 0 );
    double *const __restrict__ position_y = nDim_ > 1 ? particles.getPtrPosition( 1 ) : nullptr;
    double *const __restrict__ position_z = nDim_ > 2 ? particles.getPtrPosition( 2 ) : nullptr;
    
    double *const __restrict__ momentum_x = particles.getPtrMomentum(0);
    double *const __restrict__ momentum_y = particles.getPtrMomentum(1);
    double *const __restrict__ momentum_z = particles.getPtrMomentum(2);

    const short *const charge = particles.getPtrCharge();

    const int nparts = vecto ? Epart->size() / 3 :
                               particles.size(); // particles.size()
                               
    const double *const __restrict__ Ex = &( ( *Epart )[0*nparts] );
    const double *const __restrict__ Ey = &( ( *Epart )[1*nparts] );
    const double *const __restrict__ Ez = &( ( *Epart )[2*nparts] );
    const double *const __restrict__ Bx = &( ( *Bpart )[0*nparts] );
    const double *const __restrict__ By = &( ( *Bpart )[1*nparts] );
    const double *const __restrict__ Bz = &( ( *Bpart )[2*nparts] );

    #pragma omp simd private(s,us2,alpha,upx,upy,upz,Tx,Ty,Tz,pxsm,pysm,pzsm)
>>>>>>> 3707a3ce
    for( int ipart=istart ; ipart<iend; ipart++ ) {
        charge_over_mass_dts2 = ( double )( charge[ipart] )*one_over_mass_*dts2;

        // ____________________________________________
        // Part I: Computation of uprime

        // For unknown reason, this has to be computed again
        invgf[ipart-ipart_buffer_offset] = 1./sqrt( 1.0 + momentum_x[ipart]*momentum_x[ipart]
                                     + momentum_y[ipart]*momentum_y[ipart]
                                     + momentum_z[ipart]*momentum_z[ipart] );

        // Add Electric field
        upx = momentum_x[ipart] + 2.*charge_over_mass_dts2*( Ex[ipart-ipart_buffer_offset] );
        upy = momentum_y[ipart] + 2.*charge_over_mass_dts2*( Ey[ipart-ipart_buffer_offset] );
        upz = momentum_z[ipart] + 2.*charge_over_mass_dts2*( Ez[ipart-ipart_buffer_offset] );

        // Add magnetic field
        Tx  = charge_over_mass_dts2* ( Bx[ipart-ipart_buffer_offset] );
        Ty  = charge_over_mass_dts2* ( By[ipart-ipart_buffer_offset] );
        Tz  = charge_over_mass_dts2* ( Bz[ipart-ipart_buffer_offset] );

        upx += invgf[ipart-ipart_buffer_offset]*( momentum_y[ipart]*Tz - momentum_z[ipart]*Ty );
        upy += invgf[ipart-ipart_buffer_offset]*( momentum_z[ipart]*Tx - momentum_x[ipart]*Tz );
        upz += invgf[ipart-ipart_buffer_offset]*( momentum_x[ipart]*Ty - momentum_y[ipart]*Tx );

        // alpha is gamma^2
        alpha = 1.0 + upx*upx + upy*upy + upz*upz;
        T2    = Tx*Tx + Ty*Ty + Tz*Tz;

        // ___________________________________________
        // Part II: Computation of Gamma^{i+1}

        // s is sigma
        s     = alpha - T2;
        us2   = upx*Tx + upy*Ty + upz*Tz;
        us2   = us2*us2;

        // alpha becomes 1/gamma^{i+1}
        alpha = 1.0/sqrt( 0.5*( s + sqrt( s*s + 4.0*( T2 + us2 ) ) ) );

        Tx *= alpha;
        Ty *= alpha;
        Tz *= alpha;

        s = 1.0/( 1.0+Tx*Tx+Ty*Ty+Tz*Tz );
        alpha   = upx*Tx + upy*Ty + upz*Tz;

        pxsm = s*( upx + alpha*Tx + Tz*upy - Ty*upz );
        pysm = s*( upy + alpha*Ty + Tx*upz - Tz*upx );
        pzsm = s*( upz + alpha*Tz + Ty*upx - Tx*upy );

        // Second way of doing it like in the Boris pusher
        //Tx2   = Tx*Tx;
        //Ty2   = Ty*Ty;
        //Tz2   = Tz*Tz;

        //TxTy  = Tx*Ty;
        //TyTz  = Ty*Tz;
        //TzTx  = Tz*Tx;

        //pxsm = ((1.0+Tx2)* upx  + (TxTy+Tz)* upy + (TzTx-Ty)* upz)*s;
        //pysm = ((TxTy-Tz)* upx  + (1.0+Ty2)* upy + (TyTz+Tx)* upz)*s;
        //pzsm = ((TzTx+Ty)* upx  + (TyTz-Tx)* upy + (1.0+Tz2)* upz)*s;

        // Inverse Gamma factor
        invgf[ipart-ipart_buffer_offset] = 1.0 / sqrt( 1.0 + pxsm*pxsm + pysm*pysm + pzsm*pzsm );

        momentum_x[ipart] = pxsm;
        momentum_y[ipart] = pysm;
        momentum_z[ipart] = pzsm;

        // Move the particle
        position_x[ipart] += dt*momentum_x[ipart]*invgf[ipart-ipart_buffer_offset];
        if (nDim_>1) {
            position_y[ipart] += dt*momentum_y[ipart]*invgf[ipart-ipart_buffer_offset];
            if (nDim_>2) {
                position_z[ipart] += dt*momentum_z[ipart]*invgf[ipart-ipart_buffer_offset];
            }
        }
    } // end ipart

    // if (nDim_>1) {
    //     #pragma omp simd
    //     for( int ipart=istart ; ipart<iend; ipart++ ) {
    //         position_y[ipart] += momentum_y[ipart]*invgf[ipart-ipart_buffer_offset]*dt;
    //     }
    // }
    // 
    // if (nDim_>2) {
    //     #pragma omp simd
    //     for( int ipart=istart ; ipart<iend; ipart++ ) {
    //         position_z[ipart] += momentum_z[ipart]*invgf[ipart-ipart_buffer_offset]*dt;
    //     }
    // }

    // if( vecto ) {
    //     int *cell_keys;
    //
    //     particles.cell_keys.resize( nparts );
    //     cell_keys = &( particles.cell_keys[0] );
    //     #pragma omp simd
    //     for( int ipart=0 ; ipart<nparts; ipart++ ) {
    //
    //         for( int i = 0 ; i<nDim_ ; i++ ) {
    //             cell_keys[ipart] *= nspace[i];
    //             cell_keys[ipart] += round( ( position[i][ipart]-min_loc_vec[i] ) * dx_inv_[i] );
    //         }
    //     }
    // }

}<|MERGE_RESOLUTION|>--- conflicted
+++ resolved
@@ -16,8 +16,6 @@
 
 #include "Particles.h"
 
-using namespace std;
-
 PusherVay::PusherVay( Params &params, Species *species )
     : Pusher( params, species )
 {
@@ -35,7 +33,7 @@
 {
     std::vector<double> *Epart = &( smpi->dynamics_Epart[ithread] );
     std::vector<double> *Bpart = &( smpi->dynamics_Bpart[ithread] );
-    double *invgf = &( smpi->dynamics_invgf[ithread][0] );
+    double *const invgf = &( smpi->dynamics_invgf[ithread][0] );
 
     double charge_over_mass_dts2;
     double upx, upy, upz, us2;
@@ -43,44 +41,6 @@
     double Tx, Ty, Tz;
     double pxsm, pysm, pzsm;
 
-<<<<<<< HEAD
-    double* position_x = particles.getPtrPosition(0);
-    double* position_y = NULL;
-    double* position_z = NULL;
-    if (nDim_>1) {
-        position_y = particles.getPtrPosition(1);
-        if (nDim_>2) {
-            position_z = particles.getPtrPosition(2);
-        }
-    }
-    double* momentum_x = particles.getPtrMomentum(0);
-    double* momentum_y = particles.getPtrMomentum(1);
-    double* momentum_z = particles.getPtrMomentum(2);
-
-    short *charge = particles.getPtrCharge();
-
-    int nparts;
-    if (vecto) {
-        nparts = Epart->size()/3;
-    } else {
-        //nparts = particles.size();
-        nparts = particles.last_index.back();
-    }
-    double *Ex = &( ( *Epart )[0*nparts] );
-    double *Ey = &( ( *Epart )[1*nparts] );
-    double *Ez = &( ( *Epart )[2*nparts] );
-    double *Bx = &( ( *Bpart )[0*nparts] );
-    double *By = &( ( *Bpart )[1*nparts] );
-    double *Bz = &( ( *Bpart )[2*nparts] );
-    
-    #ifndef _GPU
-        #pragma omp simd private(s,us2,alpha,upx,upy,upz,Tx,Ty,Tz,pxsm,pysm,pzsm)
-    #else
-        int np = iend-istart;
-        #pragma acc parallel present(Ex[istart:np],Ey[istart:np],Ez[istart:np],Bx[istart:np],By[istart:np],Bz[istart:np],invgf[0:nparts]) deviceptr(position_x,position_y,position_z,momentum_x,momentum_y,momentum_z,charge)
-        #pragma acc loop gang worker vector
-    #endif
-=======
     double *const __restrict__ position_x = particles.getPtrPosition( 0 );
     double *const __restrict__ position_y = nDim_ > 1 ? particles.getPtrPosition( 1 ) : nullptr;
     double *const __restrict__ position_z = nDim_ > 2 ? particles.getPtrPosition( 2 ) : nullptr;
@@ -101,8 +61,13 @@
     const double *const __restrict__ By = &( ( *Bpart )[1*nparts] );
     const double *const __restrict__ Bz = &( ( *Bpart )[2*nparts] );
 
-    #pragma omp simd private(s,us2,alpha,upx,upy,upz,Tx,Ty,Tz,pxsm,pysm,pzsm)
->>>>>>> 3707a3ce
+    #ifndef _GPU
+        #pragma omp simd private(s,us2,alpha,upx,upy,upz,Tx,Ty,Tz,pxsm,pysm,pzsm)
+    #else
+        int np = iend-istart;
+        #pragma acc parallel present(Ex[istart:np],Ey[istart:np],Ez[istart:np],Bx[istart:np],By[istart:np],Bz[istart:np],invgf[0:nparts]) deviceptr(position_x,position_y,position_z,momentum_x,momentum_y,momentum_z,charge)
+        #pragma acc loop gang worker vector
+    #endif
     for( int ipart=istart ; ipart<iend; ipart++ ) {
         charge_over_mass_dts2 = ( double )( charge[ipart] )*one_over_mass_*dts2;
 
@@ -110,7 +75,7 @@
         // Part I: Computation of uprime
 
         // For unknown reason, this has to be computed again
-        invgf[ipart-ipart_buffer_offset] = 1./sqrt( 1.0 + momentum_x[ipart]*momentum_x[ipart]
+        invgf[ipart-ipart_buffer_offset] = 1./std::sqrt( 1.0 + momentum_x[ipart]*momentum_x[ipart]
                                      + momentum_y[ipart]*momentum_y[ipart]
                                      + momentum_z[ipart]*momentum_z[ipart] );
 
@@ -141,7 +106,7 @@
         us2   = us2*us2;
 
         // alpha becomes 1/gamma^{i+1}
-        alpha = 1.0/sqrt( 0.5*( s + sqrt( s*s + 4.0*( T2 + us2 ) ) ) );
+        alpha = 1.0/std::sqrt( 0.5*( s + std::sqrt( s*s + 4.0*( T2 + us2 ) ) ) );
 
         Tx *= alpha;
         Ty *= alpha;
@@ -168,7 +133,7 @@
         //pzsm = ((TzTx+Ty)* upx  + (TyTz-Tx)* upy + (1.0+Tz2)* upz)*s;
 
         // Inverse Gamma factor
-        invgf[ipart-ipart_buffer_offset] = 1.0 / sqrt( 1.0 + pxsm*pxsm + pysm*pysm + pzsm*pzsm );
+        invgf[ipart-ipart_buffer_offset] = 1.0 / std::sqrt( 1.0 + pxsm*pxsm + pysm*pysm + pzsm*pzsm );
 
         momentum_x[ipart] = pxsm;
         momentum_y[ipart] = pysm;
