/*! @file PusherVay.cpp

 @brief PusherVay.cpp  generic class for the particle pusher of J.L. Vay.

 #details The description of the J.L. Vay pusher can be found in this reference:
          http://dx.doi.org/10.1063/1.2837054

 @date 2017-04-10
*/
#include "PusherVay.h"

#include <iostream>
#include <cmath>

#include "Species.h"

#include "Particles.h"

PusherVay::PusherVay( Params &params, Species *species )
    : Pusher( params, species )
{
}

PusherVay::~PusherVay()
{
}

/***********************************************************************
    Lorentz Force -- leap-frog (Vay) scheme
***********************************************************************/

void PusherVay::operator()( Particles &particles, SmileiMPI *smpi, int istart, int iend, int ithread, int ipart_buffer_offset )
{
    std::vector<double> *Epart = &( smpi->dynamics_Epart[ithread] );
    std::vector<double> *Bpart = &( smpi->dynamics_Bpart[ithread] );
    double *const invgf = &( smpi->dynamics_invgf[ithread][0] );

    double *const __restrict__ position_x = particles.getPtrPosition( 0 );
    double *const __restrict__ position_y = nDim_ > 1 ? particles.getPtrPosition( 1 ) : nullptr;
    double *const __restrict__ position_z = nDim_ > 2 ? particles.getPtrPosition( 2 ) : nullptr;
    
    double *const __restrict__ momentum_x = particles.getPtrMomentum(0);
    double *const __restrict__ momentum_y = particles.getPtrMomentum(1);
    double *const __restrict__ momentum_z = particles.getPtrMomentum(2);

    const short *const charge = particles.getPtrCharge();

    const int nparts = vecto ? Epart->size() / 3 :
                               particles.size(); // particles.size()
                               
    const double *const __restrict__ Ex = &( ( *Epart )[0*nparts] );
    const double *const __restrict__ Ey = &( ( *Epart )[1*nparts] );
    const double *const __restrict__ Ez = &( ( *Epart )[2*nparts] );
    const double *const __restrict__ Bx = &( ( *Bpart )[0*nparts] );
    const double *const __restrict__ By = &( ( *Bpart )[1*nparts] );
    const double *const __restrict__ Bz = &( ( *Bpart )[2*nparts] );

<<<<<<< HEAD
    #ifndef _GPU
        #pragma omp simd private(s,alpha,pxsm,pysm,pzsm)
    #else
        int np = iend-istart;
        #pragma acc parallel present(Ex[istart:np],Ey[istart:np],Ez[istart:np],Bx[istart:np],By[istart:np],Bz[istart:np],invgf[0:nparts]) deviceptr(position_x,position_y,position_z,momentum_x,momentum_y,momentum_z,charge)
        #pragma acc loop gang worker vector
    #endif
=======
    #pragma omp simd
>>>>>>> 330dd55e
    for( int ipart=istart ; ipart<iend; ipart++ ) {
        
        const double charge_over_mass_dts2 = ( double )( charge[ipart] )*one_over_mass_*dts2;

        // ____________________________________________
        // Part I: Computation of uprime

        // For unknown reason, this has to be computed again
        invgf[ipart-ipart_buffer_offset] = 1./std::sqrt( 1.0 + momentum_x[ipart]*momentum_x[ipart]
                                     + momentum_y[ipart]*momentum_y[ipart]
                                     + momentum_z[ipart]*momentum_z[ipart] );

        // Add Electric field
        double upx = momentum_x[ipart] + 2.*charge_over_mass_dts2*( Ex[ipart-ipart_buffer_offset] );
        double upy = momentum_y[ipart] + 2.*charge_over_mass_dts2*( Ey[ipart-ipart_buffer_offset] );
        double upz = momentum_z[ipart] + 2.*charge_over_mass_dts2*( Ez[ipart-ipart_buffer_offset] );

        // Add magnetic field
        double Tx  = charge_over_mass_dts2* ( Bx[ipart-ipart_buffer_offset] );
        double Ty  = charge_over_mass_dts2* ( By[ipart-ipart_buffer_offset] );
        double Tz  = charge_over_mass_dts2* ( Bz[ipart-ipart_buffer_offset] );

        upx += invgf[ipart-ipart_buffer_offset]*( momentum_y[ipart]*Tz - momentum_z[ipart]*Ty );
        upy += invgf[ipart-ipart_buffer_offset]*( momentum_z[ipart]*Tx - momentum_x[ipart]*Tz );
        upz += invgf[ipart-ipart_buffer_offset]*( momentum_x[ipart]*Ty - momentum_y[ipart]*Tx );

        // alpha is gamma^2
        double alpha = 1.0 + upx*upx + upy*upy + upz*upz;
        const double T2    = Tx*Tx + Ty*Ty + Tz*Tz;

        // ___________________________________________
        // Part II: Computation of Gamma^{i+1}

        // s is sigma
        double s     = alpha - T2;
        double us2   = upx*Tx + upy*Ty + upz*Tz;
        us2   = us2*us2;

        // alpha becomes 1/gamma^{i+1}
        alpha = 1.0/std::sqrt( 0.5*( s + std::sqrt( s*s + 4.0*( T2 + us2 ) ) ) );

        Tx *= alpha;
        Ty *= alpha;
        Tz *= alpha;

        s = 1.0/( 1.0+Tx*Tx+Ty*Ty+Tz*Tz );
        alpha   = upx*Tx + upy*Ty + upz*Tz;

        const double pxsm = s*( upx + alpha*Tx + Tz*upy - Ty*upz );
        const double pysm = s*( upy + alpha*Ty + Tx*upz - Tz*upx );
        const double pzsm = s*( upz + alpha*Tz + Ty*upx - Tx*upy );

        // Second way of doing it like in the Boris pusher
        //Tx2   = Tx*Tx;
        //Ty2   = Ty*Ty;
        //Tz2   = Tz*Tz;

        //TxTy  = Tx*Ty;
        //TyTz  = Ty*Tz;
        //TzTx  = Tz*Tx;

        //pxsm = ((1.0+Tx2)* upx  + (TxTy+Tz)* upy + (TzTx-Ty)* upz)*s;
        //pysm = ((TxTy-Tz)* upx  + (1.0+Ty2)* upy + (TyTz+Tx)* upz)*s;
        //pzsm = ((TzTx+Ty)* upx  + (TyTz-Tx)* upy + (1.0+Tz2)* upz)*s;

        // Inverse Gamma factor
        invgf[ipart-ipart_buffer_offset] = 1.0 / std::sqrt( 1.0 + pxsm*pxsm + pysm*pysm + pzsm*pzsm );

        momentum_x[ipart] = pxsm;
        momentum_y[ipart] = pysm;
        momentum_z[ipart] = pzsm;

        // Move the particle
        position_x[ipart] += dt*momentum_x[ipart]*invgf[ipart-ipart_buffer_offset];
        if (nDim_>1) {
            position_y[ipart] += dt*momentum_y[ipart]*invgf[ipart-ipart_buffer_offset];
            if (nDim_>2) {
                position_z[ipart] += dt*momentum_z[ipart]*invgf[ipart-ipart_buffer_offset];
            }
        }
    } // end ipart

    // if (nDim_>1) {
    //     #pragma omp simd
    //     for( int ipart=istart ; ipart<iend; ipart++ ) {
    //         position_y[ipart] += momentum_y[ipart]*invgf[ipart-ipart_buffer_offset]*dt;
    //     }
    // }
    // 
    // if (nDim_>2) {
    //     #pragma omp simd
    //     for( int ipart=istart ; ipart<iend; ipart++ ) {
    //         position_z[ipart] += momentum_z[ipart]*invgf[ipart-ipart_buffer_offset]*dt;
    //     }
    // }

    // if( vecto ) {
    //     int *cell_keys;
    //
    //     particles.cell_keys.resize( nparts );
    //     cell_keys = &( particles.cell_keys[0] );
    //     #pragma omp simd
    //     for( int ipart=0 ; ipart<nparts; ipart++ ) {
    //
    //         for( int i = 0 ; i<nDim_ ; i++ ) {
    //             cell_keys[ipart] *= nspace[i];
    //             cell_keys[ipart] += round( ( position[i][ipart]-min_loc_vec[i] ) * dx_inv_[i] );
    //         }
    //     }
    // }

}<|MERGE_RESOLUTION|>--- conflicted
+++ resolved
@@ -55,17 +55,13 @@
     const double *const __restrict__ By = &( ( *Bpart )[1*nparts] );
     const double *const __restrict__ Bz = &( ( *Bpart )[2*nparts] );
 
-<<<<<<< HEAD
     #ifndef _GPU
-        #pragma omp simd private(s,alpha,pxsm,pysm,pzsm)
+        #pragma omp simd
     #else
         int np = iend-istart;
         #pragma acc parallel present(Ex[istart:np],Ey[istart:np],Ez[istart:np],Bx[istart:np],By[istart:np],Bz[istart:np],invgf[0:nparts]) deviceptr(position_x,position_y,position_z,momentum_x,momentum_y,momentum_z,charge)
         #pragma acc loop gang worker vector
     #endif
-=======
-    #pragma omp simd
->>>>>>> 330dd55e
     for( int ipart=istart ; ipart<iend; ipart++ ) {
         
         const double charge_over_mass_dts2 = ( double )( charge[ipart] )*one_over_mass_*dts2;
