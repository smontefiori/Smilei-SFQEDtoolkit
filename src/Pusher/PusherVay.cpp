--- conflicted
+++ resolved
@@ -45,13 +45,7 @@
 
     const short *const charge = particles.getPtrCharge();
 
-<<<<<<< HEAD
-    const int nparts = vecto ? Epart->size() / 3 :
-                               particles.last_index.back(); // particles.size()
-                               
-=======
     const int nparts = smpi->getBufferSize(ithread);
->>>>>>> f1b123a7
     const double *const __restrict__ Ex = &( ( *Epart )[0*nparts] );
     const double *const __restrict__ Ey = &( ( *Epart )[1*nparts] );
     const double *const __restrict__ Ez = &( ( *Epart )[2*nparts] );
