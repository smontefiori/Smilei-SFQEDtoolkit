--- conflicted
+++ resolved
@@ -42,18 +42,8 @@
     
     short *charge = particles.getPtrCharge();
     
-<<<<<<< HEAD
-    int nparts;
-    if (vecto) {
-        nparts = Epart->size()/3;
-    } else {
-        //nparts = particles.size();
-        nparts = particles.last_index.back();
-    }
-=======
     const int nparts = vecto ? Epart->size() / 3 :
                                particles.size(); // particles.size()
->>>>>>> 3707a3ce
     
     const double *const __restrict__ Ex = &( ( *Epart )[0*nparts] );
     const double *const __restrict__ Ey = &( ( *Epart )[1*nparts] );
