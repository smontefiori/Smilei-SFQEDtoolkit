--- conflicted
+++ resolved
@@ -44,18 +44,8 @@
     
     const short *const charge = particles.getPtrCharge( ) ;
     
-<<<<<<< HEAD
-    int nparts;
-    if (vecto) {
-        nparts = GradPhi_mpart->size()/3;
-    } else {
-        //nparts = particles.size();
-        nparts = particles.last_index.back();
-    }
-=======
     const int nparts = vecto ? GradPhi_mpart->size()/3 :
                                particles.size(); // particles.size()
->>>>>>> 3707a3ce
     
     const double *const __restrict__ Phi_m      = &( ( *Phi_mpart )[0*nparts] );
     const double *const __restrict__ GradPhi_mx = &( ( *GradPhi_mpart )[0*nparts] );
