#include "PusherBoris.h"

#include <iostream>
#include <cmath>
#ifdef _GPU
#include <accelmath.h>
#endif

#include "Species.h"

#include "Particles.h"

using namespace std;

PusherBoris::PusherBoris( Params &params, Species *species )
    : Pusher( params, species )
{
}

PusherBoris::~PusherBoris()
{
}

/***********************************************************************
    Lorentz Force -- leap-frog (Boris) scheme
***********************************************************************/

void PusherBoris::operator()( Particles &particles, SmileiMPI *smpi, int istart, int iend, int ithread, int ipart_buffer_offset )
{

    std::vector<double> * Epart = &( smpi->dynamics_Epart[ithread] );
    std::vector<double> * Bpart = &( smpi->dynamics_Bpart[ithread] );
    double * __restrict__ invgf = &( smpi->dynamics_invgf[ithread][0] );

    double pxsm, pysm, pzsm;
    double local_invgf;
    double umx, umy, umz; //upx, upy, upz;
    double charge_over_mass_dts2;
    double inv_det_T, Tx, Ty, Tz;
    //double Tx2, Ty2, Tz2;
    //double TxTy, TyTz, TzTx;
    //double alpha;

    double * __restrict__ position_x = particles.getPtrPosition(0);
    double * __restrict__ position_y = NULL;
    double * __restrict__ position_z = NULL;
    if (nDim_>1) {
        position_y = particles.getPtrPosition(1);
        if (nDim_>2) {
            position_z = particles.getPtrPosition(2);
        }
    }
    double * __restrict__ momentum_x = particles.getPtrMomentum(0);
    double * __restrict__ momentum_y = particles.getPtrMomentum(1);
    double * __restrict__ momentum_z = particles.getPtrMomentum(2);

    short * __restrict__ charge = particles.getPtrCharge();

    int nparts;
    if (vecto) {
        nparts = Epart->size()/3;
    } else {
        //nparts = particles.size();
        nparts = particles.last_index.back();
    }
    double * __restrict__ Ex = &( ( *Epart )[0*nparts] );
    double * __restrict__ Ey = &( ( *Epart )[1*nparts] );
    double * __restrict__ Ez = &( ( *Epart )[2*nparts] );
    double * __restrict__ Bx = &( ( *Bpart )[0*nparts] );
    double * __restrict__ By = &( ( *Bpart )[1*nparts] );
    double * __restrict__ Bz = &( ( *Bpart )[2*nparts] );

<<<<<<< HEAD
#ifndef _GPU
    #pragma omp simd
#else
    int np = iend-istart;
    int i_start_offset = istart - ipart_buffer_offset;
    #pragma acc parallel present(Ex[i_start_offset:np],Ey[i_start_offset:np],Ez[i_start_offset:np], \
                                 Bx[i_start_offset:np],By[i_start_offset:np],Bz[i_start_offset:np], \
                                 invgf[0:nparts]) \
                        deviceptr(position_x,position_y,position_z,momentum_x,momentum_y,momentum_z,charge)
=======
#if defined(SMILEI_ACCELERATOR_GPU_OMP)
    const std::size_t istart_offset   = istart - ipart_buffer_offset;
    const std::size_t particle_number = iend - istart;

    // TODO(Etienne M): Memory ops optimization
    #pragma omp target     map(tofrom                                   \
                               : Ex [istart_offset:particle_number],    \
                                 Ey [istart_offset:particle_number],    \
                                 Ez [istart_offset:particle_number],    \
                                 Bx [istart_offset:particle_number],    \
                                 By [istart_offset:particle_number],    \
                                 Bz [istart_offset:particle_number],    \
                                 invgf [istart_offset:particle_number], \
                                 position_x [istart:particle_number],   \
                                 position_y [istart:particle_number],   \
                                 position_z [istart:particle_number],   \
                                 momentum_x [istart:particle_number],   \
                                 momentum_y [istart:particle_number],   \
                                 momentum_z [istart:particle_number],   \
                                 charge [istart:particle_number])
    #pragma omp            teams /* num_teams(xxx) thread_limit(xxx) */ // TODO(Etienne M): WG/WF tuning
    #pragma omp distribute parallel for
#elif defined(_GPU)
    const std::size_t istart_offset   = istart - ipart_buffer_offset;
    const std::size_t particle_number = iend - istart;

    #pragma acc parallel present(Ex [istart_offset:particle_number],    \
                                 Ey [istart_offset:particle_number],    \
                                 Ez [istart_offset:particle_number],    \
                                 Bx [istart_offset:particle_number],    \
                                 By [istart_offset:particle_number],    \
                                 Bz [istart_offset:particle_number],    \
                                 invgf [istart_offset:particle_number]) \
        deviceptr(position_x,                                           \
                  position_y,                                           \
                  position_z,                                           \
                  momentum_x,                                           \
                  momentum_y,                                           \ 
                  momentum_z,                                           \
                  charge)
>>>>>>> df6cda7a
    #pragma acc loop gang worker vector
#else
    #pragma omp simd
#endif
    for( int ipart=istart ; ipart<iend; ipart++ ) {

        int ipart2 = ipart - ipart_buffer_offset;

        charge_over_mass_dts2 = ( double )( charge[ipart] )*one_over_mass_*dts2;

        // init Half-acceleration in the electric field
        pxsm = charge_over_mass_dts2*( Ex[ipart2] );
        pysm = charge_over_mass_dts2*( Ey[ipart2] );
        pzsm = charge_over_mass_dts2*( Ez[ipart2] );

        //(*this)(particles, ipart, (*Epart)[ipart], (*Bpart)[ipart] , (*invgf)[ipart]);
        umx = momentum_x[ipart] + pxsm;
        umy = momentum_y[ipart] + pysm;
        umz = momentum_z[ipart] + pzsm;

        // Rotation in the magnetic field
        local_invgf = charge_over_mass_dts2 / sqrt( 1.0 + umx*umx + umy*umy + umz*umz );
        Tx    = local_invgf * ( Bx[ipart2] );
        Ty    = local_invgf * ( By[ipart2] );
        Tz    = local_invgf * ( Bz[ipart2] );
        inv_det_T = 1.0/( 1.0+Tx*Tx+Ty*Ty+Tz*Tz );

        pxsm += ( ( 1.0+Tx*Tx-Ty*Ty-Tz*Tz )* umx  +      2.0*( Tx*Ty+Tz )* umy  +      2.0*( Tz*Tx-Ty )* umz )*inv_det_T;
        pysm += ( 2.0*( Tx*Ty-Tz )* umx  + ( 1.0-Tx*Tx+Ty*Ty-Tz*Tz )* umy  +      2.0*( Ty*Tz+Tx )* umz )*inv_det_T;
        pzsm += ( 2.0*( Tz*Tx+Ty )* umx  +      2.0*( Ty*Tz-Tx )* umy  + ( 1.0-Tx*Tx-Ty*Ty+Tz*Tz )* umz )*inv_det_T;

        // finalize Half-acceleration in the electric field
        local_invgf = 1. / sqrt( 1.0 + pxsm*pxsm + pysm*pysm + pzsm*pzsm );
        invgf[ipart2] = local_invgf; //1. / sqrt( 1.0 + pxsm*pxsm + pysm*pysm + pzsm*pzsm );

        momentum_x[ipart] = pxsm;
        momentum_y[ipart] = pysm;
        momentum_z[ipart] = pzsm;

        // Move the particle
        local_invgf *= dt;
        //position_x[ipart] += dt*momentum_x[ipart]*invgf[ipart2];
        position_x[ipart] += pxsm*local_invgf;
        if (nDim_>1) {
            position_y[ipart] += pysm*local_invgf;
            if (nDim_>2) {
                position_z[ipart] += pzsm*local_invgf;
            }
        }
    }

    // if (nDim_>1) {
    //     #pragma omp simd
    //     for( int ipart=istart ; ipart<iend; ipart++ ) {
    //         position_y[ipart] += momentum_y[ipart]*invgf[ipart-ipart_buffer_offset]*dt;
    //     }
    // }
    // 
    // if (nDim_>2) {
    //     #pragma omp simd
    //     for( int ipart=istart ; ipart<iend; ipart++ ) {
    //         position_z[ipart] += momentum_z[ipart]*invgf[ipart-ipart_buffer_offset]*dt;
    //     }
    // }
}<|MERGE_RESOLUTION|>--- conflicted
+++ resolved
@@ -70,17 +70,6 @@
     double * __restrict__ By = &( ( *Bpart )[1*nparts] );
     double * __restrict__ Bz = &( ( *Bpart )[2*nparts] );
 
-<<<<<<< HEAD
-#ifndef _GPU
-    #pragma omp simd
-#else
-    int np = iend-istart;
-    int i_start_offset = istart - ipart_buffer_offset;
-    #pragma acc parallel present(Ex[i_start_offset:np],Ey[i_start_offset:np],Ez[i_start_offset:np], \
-                                 Bx[i_start_offset:np],By[i_start_offset:np],Bz[i_start_offset:np], \
-                                 invgf[0:nparts]) \
-                        deviceptr(position_x,position_y,position_z,momentum_x,momentum_y,momentum_z,charge)
-=======
 #if defined(SMILEI_ACCELERATOR_GPU_OMP)
     const std::size_t istart_offset   = istart - ipart_buffer_offset;
     const std::size_t particle_number = iend - istart;
@@ -121,7 +110,6 @@
                   momentum_y,                                           \ 
                   momentum_z,                                           \
                   charge)
->>>>>>> df6cda7a
     #pragma acc loop gang worker vector
 #else
     #pragma omp simd
