--- conflicted
+++ resolved
@@ -28,15 +28,9 @@
 void PusherBoris::operator()( Particles &particles, SmileiMPI *smpi, int istart, int iend, int ithread, int ipart_buffer_offset )
 {
 
-<<<<<<< HEAD
-    std::vector<double> *Epart = &( smpi->dynamics_Epart[ithread] );
-    std::vector<double> *Bpart = &( smpi->dynamics_Bpart[ithread] );
-    double *invgf = &( smpi->dynamics_invgf[ithread][0] );
-=======
     std::vector<double> * Epart = &( smpi->dynamics_Epart[ithread] );
     std::vector<double> * Bpart = &( smpi->dynamics_Bpart[ithread] );
     double * __restrict__ invgf = &( smpi->dynamics_invgf[ithread][0] );
->>>>>>> 60d28ca1
 
     double pxsm, pysm, pzsm;
     double local_invgf;
@@ -78,14 +72,6 @@
     #pragma omp simd
     for( int ipart=istart ; ipart<iend; ipart++ ) {
 
-<<<<<<< HEAD
-        charge_over_mass_dts2 = ( double )( charge[ipart] )*one_over_mass_*dts2;
-    
-        // init Half-acceleration in the electric field
-        pxsm = charge_over_mass_dts2*( *( Ex+ipart-ipart_buffer_offset ) );
-        pysm = charge_over_mass_dts2*( *( Ey+ipart-ipart_buffer_offset ) );
-        pzsm = charge_over_mass_dts2*( *( Ez+ipart-ipart_buffer_offset ) );
-=======
         int ipart2 = ipart - ipart_buffer_offset;
 
         charge_over_mass_dts2 = ( double )( charge[ipart] )*one_over_mass_*dts2;
@@ -94,7 +80,6 @@
         pxsm = charge_over_mass_dts2*( Ex[ipart2] );
         pysm = charge_over_mass_dts2*( Ey[ipart2] );
         pzsm = charge_over_mass_dts2*( Ez[ipart2] );
->>>>>>> 60d28ca1
 
         //(*this)(particles, ipart, (*Epart)[ipart], (*Bpart)[ipart] , (*invgf)[ipart]);
         umx = momentum_x[ipart] + pxsm;
@@ -114,20 +99,12 @@
 
         // finalize Half-acceleration in the electric field
         local_invgf = 1. / sqrt( 1.0 + pxsm*pxsm + pysm*pysm + pzsm*pzsm );
-<<<<<<< HEAD
-        invgf[ipart-ipart_buffer_offset] = local_invgf;
-=======
         invgf[ipart2] = local_invgf; //1. / sqrt( 1.0 + pxsm*pxsm + pysm*pysm + pzsm*pzsm );
->>>>>>> 60d28ca1
 
         momentum_x[ipart] = pxsm;
         momentum_y[ipart] = pysm;
         momentum_z[ipart] = pzsm;
-<<<<<<< HEAD
-    
-=======
 
->>>>>>> 60d28ca1
         // Move the particle
         local_invgf *= dt;
         //position_x[ipart] += dt*momentum_x[ipart]*invgf[ipart2];
@@ -146,7 +123,7 @@
     //         position_y[ipart] += momentum_y[ipart]*invgf[ipart-ipart_buffer_offset]*dt;
     //     }
     // }
-    // 
+    //
     // if (nDim_>2) {
     //     #pragma omp simd
     //     for( int ipart=istart ; ipart<iend; ipart++ ) {
