--- conflicted
+++ resolved
@@ -44,19 +44,10 @@
             position_z = particles.getPtrPosition(2);
         }
     }
-<<<<<<< HEAD
-    
-=======
     double* momentum_x = particles.getPtrMomentum(0);
     double* momentum_y = particles.getPtrMomentum(1);
     double* momentum_z = particles.getPtrMomentum(2);
-#ifdef  __DEBUG
-    double *position_old[3];
-    for( int i = 0 ; i<nDim_ ; i++ ) {
-        position_old[i] =  &( particles.position_old( i, 0 ) );
-    }
-#endif
->>>>>>> 75aab85e
+    
     short *charge = &( particles.charge( 0 ) );
     
     int nparts = particles.size();
@@ -110,26 +101,12 @@
         momentum_z[ipart] = pzsm;
         
         // Move the particle
-<<<<<<< HEAD
-        for( int i = 0 ; i<nDim_ ; i++ ) {
-            position[i][ipart]     += dt*momentum[i][ipart]*( *invgf )[ipart];
-=======
-#ifdef  __DEBUG
-        position_old[0][ipart] = position_x[ipart];
-        if (nDim_>1) {
-            position_old[1][ipart] = position_y[ipart];
-            if (nDim_>2) {
-                position_old[2][ipart] = position_z[ipart];
-            }
-        }
-#endif
         position_x[ipart] += dt*momentum_x[ipart]*invgf[ipart];
         if (nDim_>1) {
             position_y[ipart] += dt*momentum_y[ipart]*invgf[ipart];
             if (nDim_>2) {
                 position_z[ipart] += dt*momentum_z[ipart]*invgf[ipart];
             }
->>>>>>> 75aab85e
         }
     }
 }