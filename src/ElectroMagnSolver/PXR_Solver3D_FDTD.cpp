--- conflicted
+++ resolved
@@ -18,27 +18,26 @@
 {
 #ifdef _PICSAR
     int cdim=3;
-<<<<<<< HEAD
-    int n0,n1,n2;
-    int ov0,ov1,ov2;
-    // unable to convert unsigned int to an iso_c_binding supported type 
-
+    int n0, n1, n2;
+    int ov0, ov1, ov2;
+    // unable to convert unsigned int to an iso_c_binding supported type
+    
     std::vector<unsigned int> n_space(params.n_space);
     if (params.uncoupled_grids)
         n_space = params.n_space_domain;
 
-    n0=(int) (0 + n_space[0]);
-    n1=(int) (0 + n_space[1]);
-    n2=(int) (0 + n_space[2]);
+    n0=( int ) (0 + n_space[0]);
+    n1=( int ) (0 + n_space[1]);
+    n2=( int ) (0 + n_space[2]);
 
-    ov0=(int) params.oversize[0];
-    ov1=(int) params.oversize[1];
-    ov2=(int) params.oversize[2];
-
+    ov0=( int ) params.oversize[0];
+    ov1=( int ) params.oversize[1];
+    ov2=( int ) params.oversize[2];
+    
     params.norderx = params.norder[0];
     params.nordery = params.norder[1];
     params.norderz = params.norder[2];
-
+    
     Field3D* Ex3D_pxr = static_cast<Field3D*>( EMfields->Ex_);
     Field3D* Ey3D_pxr = static_cast<Field3D*>( EMfields->Ey_);
     Field3D* Ez3D_pxr = static_cast<Field3D*>( EMfields->Ez_);
@@ -50,60 +49,14 @@
     Field3D* Jz3D_pxr = static_cast<Field3D*>( EMfields->Jz_);
     Field3D* rho3D_pxr = static_cast<Field3D*>( EMfields->rho_);
     Field3D* rhoold3D_pxr = static_cast<Field3D*>( EMfields->rhoold_);
-
+    
     double pxr_dx = -params.cell_length[0];
     double pxr_dy = -params.cell_length[1];
     double pxr_dz = -params.cell_length[2];
-
-    //call of extern init routine (defined in picsar)
-    picsar::init_params_picsar(&n0,&n1,&n2,
-                       &pxr_dx,&pxr_dy,&pxr_dz,&params.timestep,
-                       &ov0,&ov1,&ov2,
-                       &params.norderz,&params.nordery,&params.norderx,
-                       &params.is_spectral,
-                       &(Ex3D_pxr->data_[0]),
-                       &(Ey3D_pxr->data_[0]),
-                       &(Ez3D_pxr->data_[0]),
-                       &(Bx3D_pxr->data_[0]),
-                       &(By3D_pxr->data_[0]),
-                       &(Bz3D_pxr->data_[0]),
-                       &(Jx3D_pxr->data_[0]),
-                       &(Jy3D_pxr->data_[0]),
-                       &(Jz3D_pxr->data_[0]),
-                       &(rho3D_pxr->data_[0]),
-                       &(rhoold3D_pxr->data_[0]),&cdim);
-=======
-    int n0, n1, n2;
-    int ov0, ov1, ov2;
-    // unable to convert unsigned int to an iso_c_binding supported type
-    
-    n0=( int )( 1 +  params.n_space[0]*params.global_factor[0] );
-    n1=( int )( 1 +  params.n_space[1]*params.global_factor[1] );
-    n2=( int )( 1 +  params.n_space[2]*params.global_factor[2] );
-    
-    ov0=( int ) params.oversize[0];
-    ov1=( int ) params.oversize[1];
-    ov2=( int ) params.oversize[2];
-    
-    params.norderx = params.norder[0];
-    params.nordery = params.norder[1];
-    params.norderz = params.norder[2];
-    
-    Field3D *Ex3D_pxr = static_cast<Field3D *>( EMfields->Ex_pxr );
-    Field3D *Ey3D_pxr = static_cast<Field3D *>( EMfields->Ey_pxr );
-    Field3D *Ez3D_pxr = static_cast<Field3D *>( EMfields->Ez_pxr );
-    Field3D *Bx3D_pxr = static_cast<Field3D *>( EMfields->Bx_pxr );
-    Field3D *By3D_pxr = static_cast<Field3D *>( EMfields->By_pxr );
-    Field3D *Bz3D_pxr = static_cast<Field3D *>( EMfields->Bz_pxr );
-    Field3D *Jx3D_pxr = static_cast<Field3D *>( EMfields->Jx_pxr );
-    Field3D *Jy3D_pxr = static_cast<Field3D *>( EMfields->Jy_pxr );
-    Field3D *Jz3D_pxr = static_cast<Field3D *>( EMfields->Jz_pxr );
-    Field3D *rho3D_pxr = static_cast<Field3D *>( EMfields->rho_pxr );
-    Field3D *rhoold3D_pxr = static_cast<Field3D *>( EMfields->rhoold_pxr );
-    
+        
     //call of extern init routine (defined in picsar)
     picsar::init_params_picsar( &n0, &n1, &n2,
-                                &params.cell_length[2], &params.cell_length[1], &params.cell_length[0], &params.timestep,
+                                 &pxr_dx, &pxr_dy, &pxr_dz, &params.timestep,
                                 &ov0, &ov1, &ov2,
                                 &params.norderz, &params.nordery, &params.norderx,
                                 &params.is_spectral,
@@ -118,7 +71,6 @@
                                 &( Jz3D_pxr->data_[0] ),
                                 &( rho3D_pxr->data_[0] ),
                                 &( rhoold3D_pxr->data_[0] ), &cdim );
->>>>>>> 030c5b21
 #else
     ERROR( "Smilei not linked with picsar" );
 #endif
@@ -127,25 +79,14 @@
 
 void PXR_Solver3D_FDTD::operator()( ElectroMagn *fields )
 {
-<<<<<<< HEAD
     //duplicate_field_into_pxr( fields );
-
-=======
-    duplicate_field_into_pxr( fields );
     
->>>>>>> 030c5b21
 #ifdef _PICSAR
     picsar::solve_maxwell_fdtd_pxr();
 #else
     ERROR( "Smilei not linked with picsar" );
 #endif
-<<<<<<< HEAD
-
+    
     //duplicate_field_into_smilei( fields );
-
-=======
     
-    duplicate_field_into_smilei( fields );
-    
->>>>>>> 030c5b21
 }
