--- conflicted
+++ resolved
@@ -17,43 +17,30 @@
 
 void MF_Solver2D_Yee::operator()( ElectroMagn *fields )
 {
-<<<<<<< HEAD
-    const double *const __restrict__ Ex2D = isEFilterApplied ? fields->Exfilter[0]->data() :
+
+    // const unsigned int nx_p = fields->dimPrim[0];
+    const unsigned int nx_d = fields->dimDual[0];
+    const unsigned int ny_p = fields->dimPrim[1];
+    const unsigned int ny_d = fields->dimDual[1];
+
+    const double *const __restrict__ Ex2D = isEFilterApplied ? fields->filter_->Ex_[0]->data() :
                                                                fields->Ex_->data(); // [x * ny_p + y] : dual in x   primal in y,z
-    const double *const __restrict__ Ey2D = isEFilterApplied ? fields->Eyfilter[0]->data() :
+    const double *const __restrict__ Ey2D = isEFilterApplied ? fields->filter_->Ey_[0]->data() :
                                                                fields->Ey_->data(); // [x * ny_d + y] : dual in y   primal in x,z
     const double *const __restrict__ Ez2D = fields->Ez_->data();                    // [x * ny_p + y] : dual in z   primal in x,y
     double *const __restrict__ Bx2D       = fields->Bx_->data();                    // [x * ny_d + y] : dual in y,z primal in x
     double *const __restrict__ By2D       = fields->By_->data();                    // [x * ny_p + y] : dual in x,z primal in y
     double *const __restrict__ Bz2D       = fields->Bz_->data();                    // [x * ny_d + y] : dual in x,y primal in z
-
-=======
-    // const unsigned int nx_p = fields->dimPrim[0];
-    const unsigned int nx_d = fields->dimDual[0];
-    const unsigned int ny_p = fields->dimPrim[1];
-    const unsigned int ny_d = fields->dimDual[1];
-    // Static-cast of the fields
-    Field2D *Ex2D;
-    Field2D *Ey2D;
-    if( !isEFilterApplied ) {
-        Ex2D = static_cast<Field2D *>( fields->Ex_ );
-        Ey2D = static_cast<Field2D *>( fields->Ey_ );
-    } else {
-        Ex2D = static_cast<Field2D *>( fields->filter_->Ex_[0] );
-        Ey2D = static_cast<Field2D *>( fields->filter_->Ey_[0] );
-    }
-    Field2D *Ez2D = static_cast<Field2D *>( fields->Ez_ );
-    Field2D *Bx2D = static_cast<Field2D *>( fields->Bx_ );
-    Field2D *By2D = static_cast<Field2D *>( fields->By_ );
-    Field2D *Bz2D = static_cast<Field2D *>( fields->Bz_ );
     
->>>>>>> fe90fcbe
     // Magnetic field Bx^(p,d)
 #if defined( SMILEI_ACCELERATOR_GPU_OMP )
     #pragma omp target
     #pragma omp teams distribute parallel for collapse( 2 )
 #endif
     for( unsigned int x = 0; x < nx_d - 1; ++x ) {
+#if !defined( SMILEI_ACCELERATOR_MODE )
+        #pragma omp simd
+#endif
         for( unsigned int y = 1; y < ny_d - 1; ++y ) {
             Bx2D[x * ny_d + y] -= dt_ov_dy * ( Ez2D[x * ny_p + y] - Ez2D[x * ny_p + y - 1] );
         }
@@ -65,6 +52,9 @@
     #pragma omp teams distribute parallel for collapse( 2 )
 #endif
     for( unsigned int x = 1; x < nx_d - 1; ++x ) {
+#if !defined( SMILEI_ACCELERATOR_MODE )
+        #pragma omp simd
+#endif
         for( unsigned int y = 0; y < ny_p; ++y ) {
             By2D[x * ny_p + y] += dt_ov_dx * ( Ez2D[x * ny_p + y] - Ez2D[( x - 1 ) * ny_p + y] );
         }
@@ -76,6 +66,9 @@
     #pragma omp teams distribute parallel for collapse( 2 )
 #endif
     for( unsigned int x = 1; x < nx_d - 1; ++x ) {
+#if !defined( SMILEI_ACCELERATOR_MODE )
+        #pragma omp simd
+#endif
         for( unsigned int y = 1; y < ny_d - 1; ++y ) {
             Bz2D[x * ny_d + y] += dt_ov_dy * ( Ex2D[x * ny_p + y] - Ex2D[x * ny_p + y - 1] ) -
                                   dt_ov_dx * ( Ey2D[x * ny_d + y] - Ey2D[( x - 1 ) * ny_d + y] );
