#ifndef SOLVER_H
#define SOLVER_H

#include "Params.h"

class ElectroMagn;
class LaserEnvelope;

//  --------------------------------------------------------------------------------------------------------------------
//! Class Solver
//  --------------------------------------------------------------------------------------------------------------------
class Solver
{

public:
    //! Creator for Solver
    Solver() {};
    virtual ~Solver() {};
    
    virtual void coupling( Params &, ElectroMagn *, bool = false ) {};
    virtual void uncoupling() {};
    virtual void rotational_cleaning( ElectroMagn * ) {};
    virtual void densities_correction( ElectroMagn * ) {};
    //! Overloading of () operator
    virtual void operator()( ElectroMagn * ) = 0;

<<<<<<< HEAD
    virtual void setDomainSizeAndCoefficients( int, int, std::vector<unsigned int>, int, int, int*, int*, Patch* ) {ERROR("Not using PML");};
    virtual void compute_E_from_D( ElectroMagn *, int, int, std::vector<unsigned int>, int, int ) {ERROR("Not using PML");};
    virtual void compute_H_from_B( ElectroMagn *, int, int, std::vector<unsigned int>, int, int ) {ERROR("Not using PML");};
=======
    virtual void setDomainSizeAndCoefficients( int iDim, int min_or_max, int ncells_pml, int startpml, int* ncells_pml_min, int* ncells_pml_max, Patch* patch ) {ERROR("Not using PML");};
    virtual void compute_E_from_D( ElectroMagn *fields, int iDim, int min_or_max, unsigned int solver_min, unsigned int solver_max ) {ERROR("Not using PML");};
    virtual void compute_H_from_B( ElectroMagn *fields, int iDim, int min_or_max, unsigned int solver_min, unsigned int solver_max ) {ERROR("Not using PML");};
    virtual void compute_A_from_G( LaserEnvelope *envelope, int iDim, int min_or_max, unsigned int solver_min, unsigned int solver_max ) {ERROR("Not using PML");};
>>>>>>> 101a3477

protected:

};//END class

class NullSolver : public Solver
{

public:
    NullSolver() : Solver() {};
    virtual ~NullSolver() {};
    
    //! Overloading of () operator
    virtual void operator()( ElectroMagn * ) {};
    
protected:

};//END class


#endif
<|MERGE_RESOLUTION|>--- conflicted
+++ resolved
@@ -24,16 +24,10 @@
     //! Overloading of () operator
     virtual void operator()( ElectroMagn * ) = 0;
 
-<<<<<<< HEAD
     virtual void setDomainSizeAndCoefficients( int, int, std::vector<unsigned int>, int, int, int*, int*, Patch* ) {ERROR("Not using PML");};
-    virtual void compute_E_from_D( ElectroMagn *, int, int, std::vector<unsigned int>, int, int ) {ERROR("Not using PML");};
-    virtual void compute_H_from_B( ElectroMagn *, int, int, std::vector<unsigned int>, int, int ) {ERROR("Not using PML");};
-=======
-    virtual void setDomainSizeAndCoefficients( int iDim, int min_or_max, int ncells_pml, int startpml, int* ncells_pml_min, int* ncells_pml_max, Patch* patch ) {ERROR("Not using PML");};
-    virtual void compute_E_from_D( ElectroMagn *fields, int iDim, int min_or_max, unsigned int solver_min, unsigned int solver_max ) {ERROR("Not using PML");};
-    virtual void compute_H_from_B( ElectroMagn *fields, int iDim, int min_or_max, unsigned int solver_min, unsigned int solver_max ) {ERROR("Not using PML");};
-    virtual void compute_A_from_G( LaserEnvelope *envelope, int iDim, int min_or_max, unsigned int solver_min, unsigned int solver_max ) {ERROR("Not using PML");};
->>>>>>> 101a3477
+    virtual void compute_E_from_D( ElectroMagn *, int, int, std::vector<unsigned int>, unsigned int, unsigned int ) {ERROR("Not using PML");};
+    virtual void compute_H_from_B( ElectroMagn *, int, int, std::vector<unsigned int>, unsigned int, unsigned int ) {ERROR("Not using PML");};
+    virtual void compute_A_from_G( LaserEnvelope *, int, int, unsigned int, unsigned int ) {ERROR("Not using PML");};
 
 protected:
 
