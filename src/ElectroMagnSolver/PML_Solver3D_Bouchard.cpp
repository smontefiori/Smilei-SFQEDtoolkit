--- conflicted
+++ resolved
@@ -210,36 +210,19 @@
             sigma_x_p[i] = 0. ;
         }
         // Params for other cells (PML Media) when i>=3
-<<<<<<< HEAD
-        // sigma_x_max = 80.;
-        // kappa_x_max = 80.;
-        // sigma_power_pml_x = 4.;
-        // kappa_power_pml_x = 4.;
         for( unsigned int i = startpml ; i<nx_p ; i++ ) {
-            kappa_x_p[i] = 1. + (kappa_x_max - 1.) * pow( (i-startpml)*dx , kappa_power_pml_x ) / pow( length_x_pml , kappa_power_pml_x ) ;
-            sigma_x_p[i] = sigma_x_max * pow( (i-startpml)*dx , sigma_power_pml_x ) / pow( length_x_pml , sigma_power_pml_x ) ;
-        }
-        // Y-direction
-        for( unsigned int j = 0 ; j<ny_p ; j++ ) {
-=======
-        for ( int i=startpml ; i<nx_p ; i++ ) {
             //kappa_x_p[i] = 1. + (kappa_x_max - 1.) * pow( (i-startpml)*dx , kappa_power_pml_x ) / pow( length_x_pml , kappa_power_pml_x ) ;
             //sigma_x_p[i] = sigma_x_max * pow( (i-startpml)*dx , sigma_power_pml_x ) / pow( length_x_pml , sigma_power_pml_x ) ;
             kappa_x_p[i] = pml_kappa_[0]->valueAt((i-startpml)*dx/length_x_pml);
             sigma_x_p[i] = pml_sigma_[0]->valueAt((i-startpml)*dx/length_x_pml);
         }
         // Y-direction
-        for ( unsigned int j=0 ; j<ny_p ; j++ ) {
->>>>>>> 101a3477
+        for( unsigned int j = 0 ; j<ny_p ; j++ ) {
             kappa_y_p[j] = 1. ;
             sigma_y_p[j] = 0. ;
         }
         // Z-direction
-<<<<<<< HEAD
         for( unsigned int k = 0 ; k<nz_p ; k++ ) {
-=======
-        for ( unsigned int k=0 ; k<nz_p ; k++ ) {
->>>>>>> 101a3477
             kappa_z_p[k] = 1. ;
             sigma_z_p[k] = 0. ;
         }
@@ -252,36 +235,19 @@
             sigma_x_d[i] = 0. ;
         }
         // Params for other cells (PML Media) when j>=4
-<<<<<<< HEAD
-        // sigma_x_max = 80.;
-        // kappa_x_max = 80.;
-        // sigma_power_pml_x = 4.;
-        // kappa_power_pml_x = 4.;
         for( unsigned int i = startpml+1 ; i<nx_d ; i++ ) {
-            kappa_x_d[i] = 1. + (kappa_x_max - 1.) * pow( (i-startpml-0.5)*dx , kappa_power_pml_x ) / pow( length_x_pml , kappa_power_pml_x ) ;
-            sigma_x_d[i] = sigma_x_max * pow( (i-startpml-0.5)*dx , sigma_power_pml_x ) / pow( length_x_pml , sigma_power_pml_x ) ;
-        }
-        // Y-direction
-        for( unsigned int j = 0 ; j<ny_d ; j++ ) {
-=======
-        for ( int i=startpml+1 ; i<nx_d ; i++ ) {
             //kappa_x_d[i] = 1. + (kappa_x_max - 1.) * pow( (i-startpml-0.5)*dx , kappa_power_pml_x ) / pow( length_x_pml , kappa_power_pml_x ) ;
             //sigma_x_d[i] = sigma_x_max * pow( (i-startpml-0.5)*dx , sigma_power_pml_x ) / pow( length_x_pml , sigma_power_pml_x ) ;
             kappa_x_d[i] = pml_kappa_[0]->valueAt((i-startpml-0.5)*dx/length_x_pml);
             sigma_x_d[i] = pml_sigma_[0]->valueAt((i-startpml-0.5)*dx/length_x_pml);
         }
         // Y-direction
-        for ( unsigned int j=0 ; j<ny_d ; j++ ) {
->>>>>>> 101a3477
+        for( unsigned int j = 0 ; j<ny_d ; j++ ) {
             kappa_y_d[j] = 1. ;
             sigma_y_d[j] = 0. ;
         }
         // Z-direction
-<<<<<<< HEAD
         for( unsigned int k = 0 ; k<nz_d ; k++ ) {
-=======
-        for ( unsigned int k=0 ; k<nz_d ; k++ ) {
->>>>>>> 101a3477
             kappa_z_d[k] = 1. ;
             sigma_z_d[k] = 0. ;
         }
@@ -295,11 +261,7 @@
         length_x_pml_xmin = (ncells_pml_min[0]+0.5)*dx ;
         // Primal grid
         // X-direction
-<<<<<<< HEAD
         for( unsigned int i = 0 ; i<nx_p ; i++ ) {
-=======
-        for ( unsigned int i=0 ; i<nx_p ; i++ ) {
->>>>>>> 101a3477
             kappa_x_p[i] = 1. ;
             sigma_x_p[i] = 0. ;
         }
@@ -312,21 +274,11 @@
             }
         }
         if (ncells_pml_max[0] != 0 ){
-<<<<<<< HEAD
-            // sigma_x_max = 80.;
-            // kappa_x_max = 80.;
-            // sigma_power_pml_x = 4.;
-            // kappa_power_pml_x = 4.;
             for( unsigned int i = (nx_p-1)-(ncells_pml_max[0]-1) ; i<nx_p ; i++ ) {
-                kappa_x_p[i] = 1. + (kappa_x_max - 1.) * pow( ( i - ( (nx_p-1)-(ncells_pml_max[0]-1) ) )*dx , kappa_power_pml_x ) / pow( length_x_pml_xmax , kappa_power_pml_x ) ;
-                sigma_x_p[i] = sigma_x_max * pow( (i - ( (nx_p-1)-(ncells_pml_max[0]-1) ) )*dx , sigma_power_pml_x ) / pow( length_x_pml_xmax , sigma_power_pml_x ) ;
-=======
-            for ( int i=(nx_p-1)-(ncells_pml_max[0]-1) ; i<nx_p ; i++ ) {
                 //kappa_x_p[i] = 1. + (kappa_x_max - 1.) * pow( ( i - ( (nx_p-1)-(ncells_pml_max[0]-1) ) )*dx , kappa_power_pml_x ) / pow( length_x_pml_xmax , kappa_power_pml_x ) ;
                 //sigma_x_p[i] = sigma_x_max * pow( (i - ( (nx_p-1)-(ncells_pml_max[0]-1) ) )*dx , sigma_power_pml_x ) / pow( length_x_pml_xmax , sigma_power_pml_x ) ;
                 kappa_x_p[i] = pml_kappa_[0]->valueAt((i - nx_p  + ncells_pml_max[0])*dx/length_x_pml_xmax);
                 sigma_x_p[i] = pml_sigma_[0]->valueAt((i - nx_p  + ncells_pml_max[0])*dx/length_x_pml_xmax);
->>>>>>> 101a3477
             }
         }
         // Y-direction
@@ -337,21 +289,11 @@
             sigma_y_p[j] = 0. ;
         }
         // Params for other cells (PML Media) when j>=3
-<<<<<<< HEAD
-        // sigma_y_max = 80.;
-        // kappa_y_max = 80.;
-        // sigma_power_pml_y = 4.;
-        // kappa_power_pml_y = 4.;
         for( unsigned int j = startpml ; j<ny_p ; j++ ) {
-            kappa_y_p[j] = 1. + (kappa_y_max - 1.) * pow( (j-startpml)*dy , kappa_power_pml_y ) / pow( length_y_pml , kappa_power_pml_y ) ;
-            sigma_y_p[j] = sigma_y_max * pow( (j-startpml)*dy , sigma_power_pml_y ) / pow( length_y_pml , sigma_power_pml_y ) ;
-=======
-        for ( int j=startpml ; j<ny_p ; j++ ) {
             //kappa_y_p[j] = 1. + (kappa_y_max - 1.) * pow( (j-startpml)*dy , kappa_power_pml_y ) / pow( length_y_pml , kappa_power_pml_y ) ;
             //sigma_y_p[j] = sigma_y_max * pow( (j-startpml)*dy , sigma_power_pml_y ) / pow( length_y_pml , sigma_power_pml_y ) ;
             kappa_y_p[j] = pml_kappa_[1]->valueAt((j-startpml)*dy/length_y_pml);
             sigma_y_p[j] = pml_sigma_[1]->valueAt((j-startpml)*dy/length_y_pml);
->>>>>>> 101a3477
         }
         // Z-direction
         for( unsigned int k = 0 ;k<nz_p ; k++ ) {
@@ -360,11 +302,7 @@
         }
         // Dual grid
         // X-direction
-<<<<<<< HEAD
         for( unsigned int i = 0 ; i<nx_d ; i++ ) {
-=======
-        for ( unsigned int i=0 ; i<nx_d ; i++ ) {
->>>>>>> 101a3477
             kappa_x_d[i] = 1. ;
             sigma_x_d[i] = 0. ;
         }
@@ -377,21 +315,11 @@
             }
         }
         if (ncells_pml_max[0] != 0 ){
-<<<<<<< HEAD
-            // sigma_x_max = 80.;
-            // kappa_x_max = 80.;
-            // sigma_power_pml_x = 4.;
-            // kappa_power_pml_x = 4.;
             for( unsigned int i = (nx_p-1)-(ncells_pml_max[0]-1)+1 ; i<nx_d ; i++ ) {
-                kappa_x_d[i] = 1. + (kappa_x_max - 1.) * pow( (i - ( (nx_p-1)-(ncells_pml_max[0]-1) ) - 0.5 )*dx , kappa_power_pml_x ) / pow( length_x_pml_xmax , kappa_power_pml_x ) ;
-                sigma_x_d[i] = sigma_x_max * pow( (i - ( (nx_p-1)-(ncells_pml_max[0]-1) ) - 0.5 )*dx , sigma_power_pml_x ) / pow( length_x_pml_xmax , sigma_power_pml_x ) ;
-=======
-            for ( int i=(nx_p-1)-(ncells_pml_max[0]-1)+1 ; i<nx_d ; i++ ) {
                 //kappa_x_d[i] = 1. + (kappa_x_max - 1.) * pow( (i - ( (nx_p-1)-(ncells_pml_max[0]-1) ) - 0.5 )*dx , kappa_power_pml_x ) / pow( length_x_pml_xmax , kappa_power_pml_x ) ;
                 //sigma_x_d[i] = sigma_x_max * pow( (i - ( (nx_p-1)-(ncells_pml_max[0]-1) ) - 0.5 )*dx , sigma_power_pml_x ) / pow( length_x_pml_xmax , sigma_power_pml_x ) ;
                 kappa_x_d[i] = pml_kappa_[0]->valueAt((i - nx_p + ncells_pml_max[0] - 0.5 )*dx/length_x_pml_xmax);
                 sigma_x_d[i] = pml_sigma_[0]->valueAt((i - nx_p  + ncells_pml_max[0] - 0.5)*dx/length_x_pml_xmax);
->>>>>>> 101a3477
             }
         }
         // Y-direction
@@ -402,27 +330,14 @@
             sigma_y_d[j] = 0. ;
         }
         // Params for other cells (PML Media) when j>=4
-<<<<<<< HEAD
-        // sigma_y_max = 80.;
-        // kappa_y_max = 80.;
-        // sigma_power_pml_y = 4.;
-        // kappa_power_pml_y = 4.;
         for( unsigned int j = startpml+1 ; j<ny_d ; j++ ) {
-            kappa_y_d[j] = 1. + (kappa_y_max - 1.) * pow( (j-startpml-0.5)*dy , kappa_power_pml_y ) / pow( length_y_pml , kappa_power_pml_y ) ;
-            sigma_y_d[j] = sigma_y_max * pow( (j-startpml-0.5)*dy , sigma_power_pml_y ) / pow( length_y_pml , sigma_power_pml_y ) ;
-        }
-        // Z-direction
-        for( unsigned int k = 0 ; k<nz_d ; k++ ) {
-=======
-        for ( int j=startpml+1 ; j<ny_d ; j++ ) {
             //kappa_y_d[j] = 1. + (kappa_y_max - 1.) * pow( (j-startpml-0.5)*dy , kappa_power_pml_y ) / pow( length_y_pml , kappa_power_pml_y ) ;
             //sigma_y_d[j] = sigma_y_max * pow( (j-startpml-0.5)*dy , sigma_power_pml_y ) / pow( length_y_pml , sigma_power_pml_y ) ;
             kappa_y_d[j] = pml_kappa_[1]->valueAt((j-startpml-0.5)*dy/length_y_pml);
             sigma_y_d[j] = pml_sigma_[1]->valueAt((j-startpml-0.5)*dy/length_y_pml);
         }
         // Z-direction
-        for ( unsigned int k=0 ; k<nz_d ; k++ ) {
->>>>>>> 101a3477
+        for( unsigned int k = 0 ; k<nz_d ; k++ ) {
             kappa_z_d[k] = 1. ;
             sigma_z_d[k] = 0. ;
         }
@@ -438,11 +353,7 @@
         length_z_pml = (ncells_pml_domain-startpml+0.5)*dz ;
         // Primal grid
         // X-direction
-<<<<<<< HEAD
         for( unsigned int i = 0 ; i<nx_p ; i++ ) {
-=======
-        for ( unsigned int i=0 ; i<nx_p ; i++ ) {
->>>>>>> 101a3477
             kappa_x_p[i] = 1. ;
             sigma_x_p[i] = 0. ;
         }
@@ -455,20 +366,7 @@
             }
         }
         if (ncells_pml_max[0] != 0 ){
-<<<<<<< HEAD
-            // sigma_x_max = 80.;
-            // kappa_x_max = 80.;
-            // sigma_power_pml_x = 4.;
-            // kappa_power_pml_x = 4.;
             for( unsigned int i = (nx_p-1)-(ncells_pml_max[0]-1) ; i<nx_p ; i++ ) {
-                kappa_x_p[i] = 1. + (kappa_x_max - 1.) * pow( ( i - ( (nx_p-1)-(ncells_pml_max[0]-1) ) )*dx , kappa_power_pml_x ) / pow( length_x_pml_xmax , kappa_power_pml_x ) ;
-                sigma_x_p[i] = sigma_x_max * pow( (i - ( (nx_p-1)-(ncells_pml_max[0]-1) ) )*dx , sigma_power_pml_x ) / pow( length_x_pml_xmax , sigma_power_pml_x ) ;
-            }
-        }
-        // Y-direction
-        for( unsigned int j = 0 ; j<ny_p ; j++ ) {
-=======
-            for ( int i=(nx_p-1)-(ncells_pml_max[0]-1) ; i<nx_p ; i++ ) {
                 //kappa_x_p[i] = 1. + (kappa_x_max - 1.) * pow( ( i - ( (nx_p-1)-(ncells_pml_max[0]-1) ) )*dx , kappa_power_pml_x ) / pow( length_x_pml_xmax , kappa_power_pml_x ) ;
                 //sigma_x_p[i] = sigma_x_max * pow( (i - ( (nx_p-1)-(ncells_pml_max[0]-1) ) )*dx , sigma_power_pml_x ) / pow( length_x_pml_xmax , sigma_power_pml_x ) ;
                 kappa_x_p[i] = pml_kappa_[0]->valueAt(( i - nx_p+ncells_pml_max[0] )*dx/length_x_pml_xmax);
@@ -476,8 +374,7 @@
             }
         }
         // Y-direction
-        for ( unsigned int j=0 ; j<ny_p ; j++ ) {
->>>>>>> 101a3477
+        for( unsigned int j = 0 ; j<ny_p ; j++ ) {
             kappa_y_p[j] = 1. ;
             sigma_y_p[j] = 0. ;
         }
@@ -490,21 +387,11 @@
             }
         }
         if (ncells_pml_max[1] != 0 ){
-<<<<<<< HEAD
-            // sigma_y_max = 80.;
-            // kappa_y_max = 80.;
-            // sigma_power_pml_y = 4.;
-            // kappa_power_pml_y = 4.;
             for( unsigned int j = (ny_p-1)-(ncells_pml_max[1]-1) ; j<ny_p ; j++ ) {
-                kappa_y_p[j] = 1. + (kappa_y_max - 1.) * pow( ( j - ( (ny_p-1)-(ncells_pml_max[1]-1) ) )*dy , kappa_power_pml_y ) / pow( length_y_pml_ymax , kappa_power_pml_y ) ;
-                sigma_y_p[j] = sigma_y_max * pow( (j - ( (ny_p-1)-(ncells_pml_max[1]-1) ) )*dy , sigma_power_pml_y ) / pow( length_y_pml_ymax , sigma_power_pml_y ) ;
-=======
-            for ( int j=(ny_p-1)-(ncells_pml_max[1]-1) ; j<ny_p ; j++ ) {
                 //kappa_y_p[j] = 1. + (kappa_y_max - 1.) * pow( ( j - ( (ny_p-1)-(ncells_pml_max[1]-1) ) )*dy , kappa_power_pml_y ) / pow( length_y_pml_ymax , kappa_power_pml_y ) ;
                 //sigma_y_p[j] = sigma_y_max * pow( (j - ( (ny_p-1)-(ncells_pml_max[1]-1) ) )*dy , sigma_power_pml_y ) / pow( length_y_pml_ymax , sigma_power_pml_y ) ;
                 kappa_y_p[j] = pml_kappa_[1]->valueAt(( j - ny_p+ncells_pml_max[1] )*dy/length_y_pml_ymax);
                 sigma_y_p[j] = pml_sigma_[1]->valueAt(( j - ny_p+ncells_pml_max[1] )*dy/length_y_pml_ymax);
->>>>>>> 101a3477
             }
         }
         // Z-direction
@@ -515,20 +402,7 @@
             sigma_z_p[k] = 0. ;
         }
         // Params for other cells (PML Media) when j>=3
-<<<<<<< HEAD
-        // sigma_z_max = 80.;
-        // kappa_z_max = 80.;
-        // sigma_power_pml_z = 4.;
-        // kappa_power_pml_z = 4.;
         for( unsigned int k = startpml ; k<nz_p ; k++ ) {
-            kappa_z_p[k] = 1. + (kappa_z_max - 1.) * pow( (k-startpml)*dz , kappa_power_pml_z ) / pow( length_z_pml , kappa_power_pml_z ) ;
-            sigma_z_p[k] = sigma_z_max * pow( (k-startpml)*dz , sigma_power_pml_z ) / pow( length_z_pml , sigma_power_pml_z ) ;
-        }
-        // Dual grid
-        // X-direction
-        for( unsigned int i = 0 ; i<nx_d ; i++ ) {
-=======
-        for ( int k=startpml ; k<nz_p ; k++ ) {
             //kappa_z_p[k] = 1. + (kappa_z_max - 1.) * pow( (k-startpml)*dz , kappa_power_pml_z ) / pow( length_z_pml , kappa_power_pml_z ) ;
             //sigma_z_p[k] = sigma_z_max * pow( (k-startpml)*dz , sigma_power_pml_z ) / pow( length_z_pml , sigma_power_pml_z ) ;
             kappa_z_p[k] = pml_kappa_[2]->valueAt((k-startpml)*dz/length_z_pml);
@@ -536,8 +410,7 @@
         }
         // Dual grid
         // X-direction
-        for ( unsigned int i=0 ; i<nx_d ; i++ ) {
->>>>>>> 101a3477
+        for( unsigned int i = 0 ; i<nx_d ; i++ ) {
             kappa_x_d[i] = 1. ;
             sigma_x_d[i] = 0. ;
         }
@@ -550,20 +423,7 @@
             }
         }
         if (ncells_pml_max[0] != 0 ){
-<<<<<<< HEAD
-            // sigma_x_max = 80.;
-            // kappa_x_max = 80.;
-            // sigma_power_pml_x = 4.;
-            // kappa_power_pml_x = 4.;
             for( unsigned int i = (nx_p-1)-(ncells_pml_max[0]-1)+1 ; i<nx_d ; i++ ) {
-                kappa_x_d[i] = 1. + (kappa_x_max - 1.) * pow( (i - ( (nx_p-1)-(ncells_pml_max[0]-1) ) - 0.5 )*dx , kappa_power_pml_x ) / pow( length_x_pml_xmax , kappa_power_pml_x ) ;
-                sigma_x_d[i] = sigma_x_max * pow( (i - ( (nx_p-1)-(ncells_pml_max[0]-1) ) - 0.5 )*dx , sigma_power_pml_x ) / pow( length_x_pml_xmax , sigma_power_pml_x ) ;
-            }
-        }
-        // Y-direction
-        for( unsigned int j = 0 ; j<ny_d ; j++ ) {
-=======
-            for ( int i=(nx_p-1)-(ncells_pml_max[0]-1)+1 ; i<nx_d ; i++ ) {
                 //kappa_x_d[i] = 1. + (kappa_x_max - 1.) * pow( (i - ( (nx_p-1)-(ncells_pml_max[0]-1) ) - 0.5 )*dx , kappa_power_pml_x ) / pow( length_x_pml_xmax , kappa_power_pml_x ) ;
                 //sigma_x_d[i] = sigma_x_max * pow( (i - ( (nx_p-1)-(ncells_pml_max[0]-1) ) - 0.5 )*dx , sigma_power_pml_x ) / pow( length_x_pml_xmax , sigma_power_pml_x ) ;
                 kappa_x_d[i] = pml_kappa_[0]->valueAt((i - nx_p + ncells_pml_max[0] - 0.5 )*dx/length_x_pml_xmax);
@@ -571,8 +431,7 @@
             }
         }
         // Y-direction
-        for ( unsigned int j=0 ; j<ny_d ; j++ ) {
->>>>>>> 101a3477
+        for( unsigned int j = 0 ; j<ny_d ; j++ ) {
             kappa_y_d[j] = 1. ;
             sigma_y_d[j] = 0. ;
         }
@@ -585,21 +444,11 @@
             }
         }
         if (ncells_pml_max[1] != 0 ){
-<<<<<<< HEAD
-            // sigma_y_max = 80.;
-            // kappa_y_max = 80.;
-            // sigma_power_pml_y = 4.;
-            // kappa_power_pml_y = 4.;
             for( unsigned int j = (ny_p-1)-(ncells_pml_max[1]-1)+1 ; j<ny_d ; j++ ) {
-                kappa_y_d[j] = 1. + (kappa_y_max - 1.) * pow( (j - ( (ny_p-1)-(ncells_pml_max[1]-1) ) - 0.5 )*dy , kappa_power_pml_y ) / pow( length_y_pml_ymax , kappa_power_pml_y ) ;
-                sigma_y_d[j] = sigma_y_max * pow( (j - ( (ny_p-1)-(ncells_pml_max[1]-1) ) - 0.5 )*dy , sigma_power_pml_y ) / pow( length_y_pml_ymax , sigma_power_pml_y ) ;
-=======
-            for ( int j=(ny_p-1)-(ncells_pml_max[1]-1)+1 ; j<ny_d ; j++ ) {
                 //kappa_y_d[j] = 1. + (kappa_y_max - 1.) * pow( (j - ( (ny_p-1)-(ncells_pml_max[1]-1) ) - 0.5 )*dy , kappa_power_pml_y ) / pow( length_y_pml_ymax , kappa_power_pml_y ) ;
                 //sigma_y_d[j] = sigma_y_max * pow( (j - ( (ny_p-1)-(ncells_pml_max[1]-1) ) - 0.5 )*dy , sigma_power_pml_y ) / pow( length_y_pml_ymax , sigma_power_pml_y ) ;
                 kappa_y_d[j] = pml_kappa_[1]->valueAt((j - ny_p + ncells_pml_max[1] - 0.5)*dy/length_y_pml_ymax);
                 sigma_y_d[j] = pml_sigma_[1]->valueAt((j - ny_p + ncells_pml_max[1] - 0.5)*dy/length_y_pml_ymax);
->>>>>>> 101a3477
             }
         }
         // Z-direction
@@ -610,21 +459,11 @@
             sigma_z_d[k] = 0. ;
         }
         // Params for other cells (PML Media) when j>=4
-<<<<<<< HEAD
-        // sigma_z_max = 80.;
-        // kappa_z_max = 80.;
-        // sigma_power_pml_z = 4.;
-        // kappa_power_pml_z = 4.;
         for( unsigned int k = startpml+1 ; k<nz_d ; k++ ) {
-            kappa_z_d[k] = 1. + (kappa_z_max - 1.) * pow( (k-startpml-0.5)*dz , kappa_power_pml_z ) / pow( length_z_pml , kappa_power_pml_z ) ;
-            sigma_z_d[k] = sigma_z_max * pow( (k-startpml-0.5)*dz , sigma_power_pml_z ) / pow( length_z_pml , sigma_power_pml_z ) ;
-=======
-        for ( int k=startpml+1 ; k<nz_d ; k++ ) {
             //kappa_z_d[k] = 1. + (kappa_z_max - 1.) * pow( (k-startpml-0.5)*dz , kappa_power_pml_z ) / pow( length_z_pml , kappa_power_pml_z ) ;
             //sigma_z_d[k] = sigma_z_max * pow( (k-startpml-0.5)*dz , sigma_power_pml_z ) / pow( length_z_pml , sigma_power_pml_z ) ;
             kappa_z_d[k] = pml_kappa_[2]->valueAt((k-startpml-0.5)*dz/length_z_pml);
             sigma_z_d[k] = pml_sigma_[2]->valueAt((k-startpml-0.5)*dz/length_z_pml);
->>>>>>> 101a3477
         }
     }
 
@@ -632,11 +471,7 @@
 
     //Coefficients for PML in Xmin and Xmax
     if ((min_or_max==0)&&(iDim==0)){
-<<<<<<< HEAD
         for( unsigned int i = 0 ; i<nx_p ; i++ ) {
-=======
-        for ( unsigned int i=0 ; i<nx_p ; i++ ) {
->>>>>>> 101a3477
             c1_p_zfield[i] = ( 2.*kappa_x_p[(nx_p-1)-i] - dt*sigma_x_p[(nx_p-1)-i] ) / ( 2.*kappa_x_p[(nx_p-1)-i] + dt*sigma_x_p[(nx_p-1)-i] ) ;
             c2_p_zfield[i] = ( 2*dt ) / ( 2.*kappa_x_p[(nx_p-1)-i] + dt*sigma_x_p[(nx_p-1)-i] ) ;
             c3_p_yfield[i] = ( 2.*kappa_x_p[(nx_p-1)-i] - dt*sigma_x_p[(nx_p-1)-i] ) / ( 2.*kappa_x_p[(nx_p-1)-i] + dt*sigma_x_p[(nx_p-1)-i] ) ;
@@ -645,11 +480,7 @@
             c6_p_xfield[i] = ( 2.*kappa_x_p[(nx_p-1)-i] - dt*sigma_x_p[(nx_p-1)-i] ) ;
         }
 
-<<<<<<< HEAD
         for( unsigned int i = 0 ; i<nx_d ; i++ ) {
-=======
-        for ( unsigned int i=0 ; i<nx_d ; i++ ) {
->>>>>>> 101a3477
             c1_d_zfield[i] = ( 2.*kappa_x_d[(nx_d-1)-i] - dt*sigma_x_d[(nx_d-1)-i] ) / ( 2.*kappa_x_d[(nx_d-1)-i] + dt*sigma_x_d[(nx_d-1)-i] ) ;
             c2_d_zfield[i] = ( 2*dt ) / ( 2.*kappa_x_d[(nx_d-1)-i] + dt*sigma_x_d[(nx_d-1)-i] ) ;
             c3_d_yfield[i] = ( 2.*kappa_x_d[(nx_d-1)-i] - dt*sigma_x_d[(nx_d-1)-i] ) / ( 2.*kappa_x_d[(nx_d-1)-i] + dt*sigma_x_d[(nx_d-1)-i] ) ;
@@ -659,11 +490,7 @@
         }
     }
     else {
-<<<<<<< HEAD
         for( unsigned int i = 0 ; i<nx_p ; i++ ) {
-=======
-        for ( unsigned int i=0 ; i<nx_p ; i++ ) {
->>>>>>> 101a3477
             c1_p_zfield[i] = ( 2.*kappa_x_p[i] - dt*sigma_x_p[i] ) / ( 2.*kappa_x_p[i] + dt*sigma_x_p[i] ) ;
             c2_p_zfield[i] = ( 2*dt ) / ( 2.*kappa_x_p[i] + dt*sigma_x_p[i] ) ;
             c3_p_yfield[i] = ( 2.*kappa_x_p[i] - dt*sigma_x_p[i] ) / ( 2.*kappa_x_p[i] + dt*sigma_x_p[i] ) ;
@@ -672,11 +499,7 @@
             c6_p_xfield[i] = ( 2.*kappa_x_p[i] - dt*sigma_x_p[i] ) ;
         }
 
-<<<<<<< HEAD
         for( unsigned int i = 0 ; i<nx_d ; i++ ) {
-=======
-        for ( unsigned int i=0 ; i<nx_d ; i++ ) {
->>>>>>> 101a3477
             c1_d_zfield[i] = ( 2.*kappa_x_d[i] - dt*sigma_x_d[i] ) / ( 2.*kappa_x_d[i] + dt*sigma_x_d[i] ) ;
             c2_d_zfield[i] = ( 2*dt ) / ( 2.*kappa_x_d[i] + dt*sigma_x_d[i] ) ;
             c3_d_yfield[i] = ( 2.*kappa_x_d[i] - dt*sigma_x_d[i] ) / ( 2.*kappa_x_d[i] + dt*sigma_x_d[i] ) ;
@@ -688,11 +511,7 @@
 
     //Coefficients for PML in Ymin and Ymax
     if ((min_or_max==0)&&(iDim==1)){
-<<<<<<< HEAD
         for( unsigned int j = 0 ; j<ny_p ; j++ ) {
-=======
-        for ( unsigned int j=0 ; j<ny_p ; j++ ) {
->>>>>>> 101a3477
             c1_p_xfield[j] = ( 2.*kappa_y_p[(ny_p-1)-j] - dt*sigma_y_p[(ny_p-1)-j] ) / ( 2.*kappa_y_p[(ny_p-1)-j] + dt*sigma_y_p[(ny_p-1)-j] ) ;
             c2_p_xfield[j] = ( 2*dt ) / ( 2.*kappa_y_p[(ny_p-1)-j] + dt*sigma_y_p[(ny_p-1)-j] ) ;
             c3_p_zfield[j] = ( 2.*kappa_y_p[(ny_p-1)-j] - dt*sigma_y_p[(ny_p-1)-j] ) / ( 2.*kappa_y_p[(ny_p-1)-j] + dt*sigma_y_p[(ny_p-1)-j] ) ;
@@ -701,11 +520,7 @@
             c6_p_yfield[j] = ( 2.*kappa_y_p[(ny_p-1)-j] - dt*sigma_y_p[(ny_p-1)-j] ) ;
         }
 
-<<<<<<< HEAD
         for( unsigned int j = 0 ; j<ny_d ; j++ ) {
-=======
-        for ( unsigned int j=0 ; j<ny_d ; j++ ) {
->>>>>>> 101a3477
             c1_d_xfield[j] = ( 2.*kappa_y_d[(ny_d-1)-j] - dt*sigma_y_d[(ny_d-1)-j] ) / ( 2.*kappa_y_d[(ny_d-1)-j] + dt*sigma_y_d[(ny_d-1)-j] ) ;
             c2_d_xfield[j] = ( 2*dt ) / ( 2.*kappa_y_d[(ny_d-1)-j] + dt*sigma_y_d[(ny_d-1)-j] ) ;
             c3_d_zfield[j] = ( 2.*kappa_y_d[(ny_d-1)-j] - dt*sigma_y_d[(ny_d-1)-j] ) / ( 2.*kappa_y_d[(ny_d-1)-j] + dt*sigma_y_d[(ny_d-1)-j] ) ;
@@ -715,11 +530,7 @@
         }
     }
     else {
-<<<<<<< HEAD
         for( unsigned int j = 0 ; j<ny_p ; j++ ) {
-=======
-        for ( unsigned int j=0 ; j<ny_p ; j++ ) {
->>>>>>> 101a3477
             c1_p_xfield[j] = ( 2.*kappa_y_p[j] - dt*sigma_y_p[j] ) / ( 2.*kappa_y_p[j] + dt*sigma_y_p[j] ) ;
             c2_p_xfield[j] = ( 2*dt ) / ( 2.*kappa_y_p[j] + dt*sigma_y_p[j] ) ;
             c3_p_zfield[j] = ( 2.*kappa_y_p[j] - dt*sigma_y_p[j] ) / ( 2.*kappa_y_p[j] + dt*sigma_y_p[j] ) ;
@@ -728,11 +539,7 @@
             c6_p_yfield[j] = ( 2.*kappa_y_p[j] - dt*sigma_y_p[j] ) ;
         }
 
-<<<<<<< HEAD
         for( unsigned int j = 0 ; j<ny_d ; j++ ) {
-=======
-        for ( unsigned int j=0 ; j<ny_d ; j++ ) {
->>>>>>> 101a3477
             c1_d_xfield[j] = ( 2.*kappa_y_d[j] - dt*sigma_y_d[j] ) / ( 2.*kappa_y_d[j] + dt*sigma_y_d[j] ) ;
             c2_d_xfield[j] = ( 2*dt ) / ( 2.*kappa_y_d[j] + dt*sigma_y_d[j] ) ;
             c3_d_zfield[j] = ( 2.*kappa_y_d[j] - dt*sigma_y_d[j] ) / ( 2.*kappa_y_d[j] + dt*sigma_y_d[j] ) ;
@@ -744,11 +551,7 @@
 
     //Coefficients for PML in Zmin and Zmax
     if (min_or_max==0){
-<<<<<<< HEAD
         // for( unsigned int k = 0 ; k<nz_p ; k++ ) {
-=======
-        // for ( unsigned int k=0 ; k<nz_p ; k++ ) {
->>>>>>> 101a3477
         //     c1_p_yfield[k] = ( 2.*kappa_z_p[k] - dt*sigma_z_p[k] ) / ( 2.*kappa_z_p[k] + dt*sigma_z_p[k] ) ;
         //     c2_p_yfield[k] = ( 2*dt ) / ( 2.*kappa_z_p[k] + dt*sigma_z_p[k] ) ;
         //     c3_p_xfield[k] = ( 2.*kappa_z_p[k] - dt*sigma_z_p[k] ) / ( 2.*kappa_z_p[k] + dt*sigma_z_p[k] ) ;
@@ -757,11 +560,7 @@
         //     c6_p_zfield[k] = ( 2.*kappa_z_p[k] - dt*sigma_z_p[k] ) ;
         // }
 
-<<<<<<< HEAD
         // for( unsigned int k = 0 ; k<nz_d ; k++ ) {
-=======
-        // for ( unsigned int k=0 ; k<nz_d ; k++ ) {
->>>>>>> 101a3477
         //     c1_d_yfield[k] = ( 2.*kappa_z_d[k] - dt*sigma_z_d[k] ) / ( 2.*kappa_z_d[k] + dt*sigma_z_d[k] ) ;
         //     c2_d_yfield[k] = ( 2*dt ) / ( 2.*kappa_z_d[k] + dt*sigma_z_d[k] ) ;
         //     c3_d_xfield[k] = ( 2.*kappa_z_d[k] - dt*sigma_z_d[k] ) / ( 2.*kappa_z_d[k] + dt*sigma_z_d[k] ) ;
@@ -769,11 +568,7 @@
         //     c5_d_zfield[k] = ( 2.*kappa_z_d[k] + dt*sigma_z_d[k] ) ;
         //     c6_d_zfield[k] = ( 2.*kappa_z_d[k] - dt*sigma_z_d[k] ) ;
         // }
-<<<<<<< HEAD
         for( unsigned int k = 0 ; k<nz_p ; k++ ) {
-=======
-        for ( unsigned int k=0 ; k<nz_p ; k++ ) {
->>>>>>> 101a3477
             c1_p_yfield[k] = ( 2.*kappa_z_p[(nz_p-1)-k] - dt*sigma_z_p[(nz_p-1)-k] ) / ( 2.*kappa_z_p[(nz_p-1)-k] + dt*sigma_z_p[(nz_p-1)-k] ) ;
             c2_p_yfield[k] = ( 2*dt ) / ( 2.*kappa_z_p[(nz_p-1)-k] + dt*sigma_z_p[(nz_p-1)-k] ) ;
             c3_p_xfield[k] = ( 2.*kappa_z_p[(nz_p-1)-k] - dt*sigma_z_p[(nz_p-1)-k] ) / ( 2.*kappa_z_p[(nz_p-1)-k] + dt*sigma_z_p[(nz_p-1)-k] ) ;
@@ -782,11 +577,7 @@
             c6_p_zfield[k] = ( 2.*kappa_z_p[(nz_p-1)-k] - dt*sigma_z_p[(nz_p-1)-k] ) ;
         }
 
-<<<<<<< HEAD
         for( unsigned int k = 0 ; k<nz_d ; k++ ) {
-=======
-        for ( unsigned int k=0 ; k<nz_d ; k++ ) {
->>>>>>> 101a3477
             c1_d_yfield[k] = ( 2.*kappa_z_d[(nz_d-1)-k] - dt*sigma_z_d[(nz_d-1)-k] ) / ( 2.*kappa_z_d[(nz_d-1)-k] + dt*sigma_z_d[(nz_d-1)-k] ) ;
             c2_d_yfield[k] = ( 2*dt ) / ( 2.*kappa_z_d[(nz_d-1)-k] + dt*sigma_z_d[(nz_d-1)-k] ) ;
             c3_d_xfield[k] = ( 2.*kappa_z_d[(nz_d-1)-k] - dt*sigma_z_d[(nz_d-1)-k] ) / ( 2.*kappa_z_d[(nz_d-1)-k] + dt*sigma_z_d[(nz_d-1)-k] ) ;
@@ -796,11 +587,7 @@
         }
     }
     else if (min_or_max==1){
-<<<<<<< HEAD
         for( unsigned int k = 0 ; k<nz_p ; k++ ) {
-=======
-        for ( unsigned int k=0 ; k<nz_p ; k++ ) {
->>>>>>> 101a3477
             c1_p_yfield[k] = ( 2.*kappa_z_p[k] - dt*sigma_z_p[k] ) / ( 2.*kappa_z_p[k] + dt*sigma_z_p[k] ) ;
             c2_p_yfield[k] = ( 2*dt ) / ( 2.*kappa_z_p[k] + dt*sigma_z_p[k] ) ;
             c3_p_xfield[k] = ( 2.*kappa_z_p[k] - dt*sigma_z_p[k] ) / ( 2.*kappa_z_p[k] + dt*sigma_z_p[k] ) ;
@@ -809,11 +596,7 @@
             c6_p_zfield[k] = ( 2.*kappa_z_p[k] - dt*sigma_z_p[k] ) ;
         }
 
-<<<<<<< HEAD
         for( unsigned int k = 0 ; k<nz_d ; k++ ) {
-=======
-        for ( unsigned int k=0 ; k<nz_d ; k++ ) {
->>>>>>> 101a3477
             c1_d_yfield[k] = ( 2.*kappa_z_d[k] - dt*sigma_z_d[k] ) / ( 2.*kappa_z_d[k] + dt*sigma_z_d[k] ) ;
             c2_d_yfield[k] = ( 2*dt ) / ( 2.*kappa_z_d[k] + dt*sigma_z_d[k] ) ;
             c3_d_xfield[k] = ( 2.*kappa_z_d[k] - dt*sigma_z_d[k] ) / ( 2.*kappa_z_d[k] + dt*sigma_z_d[k] ) ;
@@ -824,11 +607,7 @@
     } // End Z
 }
 
-<<<<<<< HEAD
-void PML_Solver3D_Bouchard::compute_E_from_D( ElectroMagn *fields, int iDim, int min_or_max, std::vector<unsigned int> dimPrim, int solvermin, int solvermax )
-=======
-void PML_Solver3D_Bouchard::compute_E_from_D( ElectroMagn *fields, int iDim, int min_or_max, unsigned int solvermin, unsigned int solvermax )
->>>>>>> 101a3477
+void PML_Solver3D_Bouchard::compute_E_from_D( ElectroMagn *fields, int iDim, int min_or_max, std::vector<unsigned int> dimPrim, unsigned int solvermin, unsigned int solvermax )
 {
     const unsigned int nx_p = dimPrim[0];
     const unsigned int nx_d = dimPrim[0] + 1;
@@ -1046,11 +825,7 @@
     }
 }
 
-<<<<<<< HEAD
-void PML_Solver3D_Bouchard::compute_H_from_B( ElectroMagn *fields, int iDim, int min_or_max, std::vector<unsigned int> dimPrim, int solvermin, int solvermax )
-=======
-void PML_Solver3D_Bouchard::compute_H_from_B( ElectroMagn *fields, int iDim, int min_or_max, unsigned int solvermin, unsigned int solvermax )
->>>>>>> 101a3477
+void PML_Solver3D_Bouchard::compute_H_from_B( ElectroMagn *fields, int iDim, int min_or_max, std::vector<unsigned int> dimPrim, unsigned int solvermin, unsigned int solvermax )
 {
     const unsigned int nx_p = dimPrim[0];
     const unsigned int nx_d = dimPrim[0] + 1;
