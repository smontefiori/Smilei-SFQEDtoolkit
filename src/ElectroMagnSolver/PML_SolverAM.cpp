#include "PML_SolverAM.h"
#include "ElectroMagnAM.h"
#include "ElectroMagnBCAM_PML.h"
#include "cField2D.h"
#include "Tools.h"
#include <complex>
#include "dcomplex.h"
#include "Patch.h"

PML_SolverAM::PML_SolverAM( Params &params ):
    SolverAM( params ),
    pml_sigma_( 3, NULL ),
    pml_kappa_( 3, NULL )
{
    std::vector<PyObject *> prof;
    if( PyTools::extract_pyProfiles( "pml_sigma", "Main", 0, prof )){
        if( prof.size() < 2 ){
            ERROR(" in pml_sigma, expecting a list of at least 2 profiles.");
        }
    // extracted profile // number of variables of the function // name of the profile extracted // params // try numpy ?? // try file ?? // time variable ??
        pml_sigma_[0] = new Profile( prof[0], 1, "pml_sigma_l_profile", params, true, false, false );
        if( prof.size() == 2){ 
            pml_sigma_[1] = new Profile( prof[0], 1, "pml_sigma_r_profile", params, true, false, false );
        } else {
            pml_sigma_[1] = new Profile( prof[1], 1, "pml_sigma_r_profile", params, true, false, false );
        }
        // The last profile of the least is taken as the integrate_sigma. Profiles after the 2nd and before the last are neglected.
        pml_sigma_[2] = new Profile( prof[prof.size()-1], 1, "pml_integrate_sigma_profile", params, true, false, false );
    }
    if( PyTools::extract_pyProfiles( "pml_kappa", "Main", 0, prof )){
        if(prof.size() < 2){
            ERROR(" in pml_kappa, expecting a list of at least 2 profiles.");
        }
        pml_kappa_[0] = new Profile( prof[0], 1, "pml_kappa_l_profile", params, true, false, false );
        if( prof.size() == 2){ 
            pml_kappa_[1] = new Profile( prof[0], 1, "pml_kappa_r_profile", params, true, false, false );
        } else{
            pml_kappa_[1] = new Profile( prof[1], 1, "pml_kappa_r_profile", params, true, false, false );
        }
        pml_kappa_[2] = new Profile( prof[prof.size()-1], 1, "pml_integrate_kappa_profile", params, true, false, false );
    }
}

PML_SolverAM::~PML_SolverAM()
{
    for( unsigned int i=0; i<pml_sigma_.size(); i++ ) {
        delete pml_sigma_[i];
    }
    for( unsigned int i=0; i<pml_kappa_.size(); i++ ) {
        delete pml_kappa_[i];
    }
}

void PML_SolverAM::operator()( ElectroMagn * )
{
    ERROR( "This is not a solver for the main domain" );
}

void PML_SolverAM::setDomainSizeAndCoefficients( int iDim, int min_or_max, std::vector<unsigned int> dimPrim, int ncells_pml_domain, int startpml, int* ncells_pml_min, int* ncells_pml_max, Patch* patch )
{
<<<<<<< HEAD
    const unsigned int nl_p = dimPrim[0];
    const unsigned int nl_d = dimPrim[0] + 1;
    const unsigned int nr_p = dimPrim[1];
    const unsigned int nr_d = dimPrim[1] + 1;

    if ( iDim == 0 ) {
        // Global radial index where begin the PML domain
        // because j_glob is not define for this region
        if (min_or_max==0) {
            j_glob_pml = patch->getCellStartingGlobalIndex( 1 );
        }
        else if (min_or_max==1) {
            j_glob_pml = patch->getCellStartingGlobalIndex( 1 );
        }
=======
    // Set global radial index where the PML domain begins j_glob_pml
    //  and set PML sizes nl_p, nr_p ... which are first initialized as patches size.
    if ( iDim == 0 ) {
        j_glob_pml = patch->getCellStartingGlobalIndex( 1 );
        nl_p = ncells_pml_domain;
        nl_d = ncells_pml_domain+1;
        // Size in R is the same as a normal patch => no need to adjust.
>>>>>>> 101a3477
    }
    else if ( iDim == 1 ) {
        if (min_or_max==0) {
            j_glob_pml = patch->getCellStartingGlobalIndex( 1 )-ncells_pml_domain+oversize[iDim]+1;
        }
        else if (min_or_max==1) {
            j_glob_pml = patch->getCellStartingGlobalIndex( 1 )+nr_p-oversize[iDim]-1;
        }
<<<<<<< HEAD
=======
        nr_p = ncells_pml_domain;
        nr_d = ncells_pml_domain+1;
        // Adjust size in l too in case there are overlapping pmls
        nl_p += ncells_pml_min[0] + ncells_pml_max[0];
        nl_d += ncells_pml_min[0] + ncells_pml_max[0];
>>>>>>> 101a3477
    }

    //PML Coeffs Kappa,Sigma ...
    //Primal
    kappa_r_p.resize( nr_p );
    sigma_r_p.resize( nr_p );
    kappa_l_p.resize( nl_p );
    sigma_l_p.resize( nl_p );
    integrate_kappa_r_p.resize( nr_p ) ;
    integrate_sigma_r_p.resize( nr_p ) ;
    //Dual
    kappa_r_d.resize( nr_d );
    sigma_r_d.resize( nr_d );
    kappa_l_d.resize( nl_d );
    sigma_l_d.resize( nl_d );
    integrate_kappa_r_d.resize( nr_d ) ;
    integrate_sigma_r_d.resize( nr_d ) ;

    //Coeffs for El,Dl,Hl,Bl
    //Primal
    c1_p_lfield.resize( nr_p, 1. ); // j-dependent
    c2_p_lfield.resize( nr_p, dt ); // j-dependent
    c3_p_lfield.resize( nr_p, 0. ); // j-dependent
    c4_p_lfield.resize( nr_p, 1. ); // j-dependent
    c5_p_lfield.resize( nl_p, 1. ); // i-dependent
    c6_p_lfield.resize( nl_p, 0. ); // i-dependent
    //Dual
    c1_d_lfield.resize( nr_d, 1. ); // j-dependent
    c2_d_lfield.resize( nr_d, dt ); // j-dependent
    c3_d_lfield.resize( nr_d, 0 ); // j-dependent
    c4_d_lfield.resize( nr_d, 1. ); // j-dependent
    c5_d_lfield.resize( nl_d, 1. ); // i-dependent
    c6_d_lfield.resize( nl_d, 0. ); // i-dependent
    //Coefs for Er,Dr,Hr,Br
    //Primal
    c1_p_rfield.resize( nl_p, 1. ); // i-dependent
    c2_p_rfield.resize( nl_p, dt ); // i-dependent
    c3_p_rfield.resize( nr_p, 0. ); // j-dependent
    c4_p_rfield.resize( nr_p, 1. ); // j-dependent
    c5_p_rfield.resize( nr_p, 1. ); // j-dependent
    c6_p_rfield.resize( nr_p, 0. ); // j-dependent
    //Dual
    c1_d_rfield.resize( nl_d, 1. ); // i-dependent
    c2_d_rfield.resize( nl_d, dt ); // i-dependent
    c3_d_rfield.resize( nr_d, 0. ); // j-dependent
    c4_d_rfield.resize( nr_d, 1. ); // j-dependent
    c5_d_rfield.resize( nr_d, 1. ); // j-dependent
    c6_d_rfield.resize( nr_d, 0. ); // j-dependent
    //Coefs for Et,Dt,Ht,Bt
    //Primal
    c1_p_tfield.resize( nr_p, 1. ); // j-dependent
    c2_p_tfield.resize( nr_p, dt ); // j-dependent
    c3_p_tfield.resize( nl_p, 0. ); // i-dependent
    c4_p_tfield.resize( nl_p, 1. ); // i-dependent
    c5_p_tfield.resize( nr_p, 1. ); // j-dependent
    c6_p_tfield.resize( nr_p, 0. ); // j-dependent
    //Dual
    c1_d_tfield.resize( nr_d, 1. ); // j-dependent
    c2_d_tfield.resize( nr_d, dt ); // j-dependent
    c3_d_tfield.resize( nl_d, 0. ); // i-dependent
    c4_d_tfield.resize( nl_d, 1. ); // i-dependent
    c5_d_tfield.resize( nr_d, 1. ); // j-dependent
    c6_d_tfield.resize( nr_d, 0. ); // j-dependent

    double r0 = patch->getDomainLocalMax( 1 ) + oversize[1]*dr  ; // Radius at which pmls start absorbing.
    double rmin = r0 -startpml*dr; // radius of the pml at j=0.

    if ( iDim == 0 ) {
        // 2 cells are vaccum so the PML media begin at r0 which is :
        // Eventually the size of PML media is :
        length_l_pml =  (ncells_pml_domain-startpml+0.5)*dl ;
        // Primal grid
        // Longitudinal
        // Params for first cell of PML-patch (vacuum) i = 0,1,2
        for ( int i=0 ; i<startpml ; i++ ) {
            // Coeffs for the first cell
            kappa_l_p[i] = 1. ;
            sigma_l_p[i] = 0. ;
        }
        // Params for other cells (PML Media) when i>=3
<<<<<<< HEAD
        sigma_l_max = 80.;
        kappa_l_max = 80.;
        power_pml_l = 4.;
        // sigma_l_max = 0.;
        // kappa_l_max = 1.;
        // power_pml_l = 0.;
        for( unsigned int i = startpml ; i<nl_p ; i++ ) {
                kappa_l_p[i] = 1. + (kappa_l_max - 1.) * pow( (i-startpml)*dl , power_pml_l ) / pow( length_l_pml , power_pml_l ) ;
                sigma_l_p[i] = sigma_l_max * pow( (i-startpml)*dl , power_pml_l ) / pow( length_l_pml , power_pml_l ) ;
=======
        for ( int i=startpml ; i<nl_p ; i++ ) {
                kappa_l_p[i] = pml_kappa_[0]->valueAt((i-startpml)*dl/length_l_pml);
                sigma_l_p[i] = pml_sigma_[0]->valueAt((i-startpml)*dl/length_l_pml);
>>>>>>> 101a3477
        }
        // Radial
        for( unsigned int j = 0 ; j<nr_p ; j++ ) {
            kappa_r_p[j] = 1. ;
            sigma_r_p[j] = 0. ;
            integrate_kappa_r_p[j] = (j-startpml)*dr;
            integrate_sigma_r_p[j] = 0. ;
        }
        // Dual grid
        // Longitudinal
        // Params for first cell of PML-patch (vacuum) i = 0,1,2,3
        for ( int i=0 ; i<startpml+1 ; i++ ) {
            // Coeffs for the first cell
            kappa_l_d[i] = 1. ;
            sigma_l_d[i] = 0 ;
        }
        // Params for other cells (PML Media) when j>=4
<<<<<<< HEAD
        sigma_l_max = 80.;
        kappa_l_max = 80.;
        power_pml_r = 4.;
        // sigma_l_max = 0.;
        // kappa_l_max = 1.;
        // power_pml_l = 0.;
        for( unsigned int i = startpml+1 ; i<nl_d ; i++ ) {
            kappa_l_d[i] = 1. + (kappa_l_max - 1.) * pow( (i-startpml-0.5)*dl , power_pml_l ) / pow( length_l_pml , power_pml_l ) ;
            sigma_l_d[i] = sigma_l_max * pow( (i-startpml-0.5)*dl , power_pml_l ) / pow( length_l_pml , power_pml_l ) ;
=======
        for ( int i=startpml+1 ; i<nl_d ; i++ ) {
            kappa_l_d[i] = pml_kappa_[0]->valueAt((i-startpml-0.5)*dl/length_l_pml);
            sigma_l_d[i] = pml_sigma_[0]->valueAt((i-startpml-0.5)*dl/length_l_pml);
>>>>>>> 101a3477
        }
        // Radial
        for( unsigned int j = 0 ; j<nr_d ; j++ ) {
            kappa_r_d[j] = 1. ;
            sigma_r_d[j] = 0. ;
            integrate_kappa_r_d[j] = (j-startpml-0.5)*dr;
            integrate_sigma_r_d[j] = 0. ;
        }
    }

    if ( iDim == 1 ) {
        // 3 cells are vaccum so the PML media begin at r0 which is :
        // Eventually the size of PML media is :
        length_r_pml = (ncells_pml_domain-startpml+0.5)*dr ;
        length_l_pml_lmax = (ncells_pml_max[0]+0.5)*dl;
        length_l_pml_lmin = (ncells_pml_min[0]+0.5)*dl;
        // Primal grid
        // Longitudinal
        for( unsigned int i = 0 ; i<nl_p ; i++ ) {
            kappa_l_p[i] = 1. ;
            sigma_l_p[i] = 0. ;
        }
        if (ncells_pml_min[0] != 0 ){
            for ( int i=0 ; i<ncells_pml_min[0] ; i++ ) {
                kappa_l_p[i] = pml_kappa_[0]->valueAt((ncells_pml_min[0] - 1 - i)*dl/length_l_pml_lmin);
                sigma_l_p[i] = pml_sigma_[0]->valueAt((ncells_pml_min[0] - 1 - i)*dl/length_l_pml_lmin);
            }
        }
        if (ncells_pml_max[0] != 0 ){
<<<<<<< HEAD
            sigma_l_max = 80.;
            kappa_l_max = 80.;
            power_pml_l = 4.;
            // sigma_l_max = 0.;
            // kappa_l_max = 1.;
            // power_pml_l = 0.;
            for( unsigned int i = (nl_p-1)-(ncells_pml_max[0]-1) ; i<nl_p ; i++ ) {
                kappa_l_p[i] = 1. + (kappa_l_max - 1.) * pow( ( i - ( (nl_p-1)-(ncells_pml_max[0]-1) ) )*dl , power_pml_l ) / pow( length_l_pml_lmax , power_pml_l ) ;
                sigma_l_p[i] = sigma_l_max * pow( (i - ( (nl_p-1)-(ncells_pml_max[0]-1) ) )*dl , power_pml_l ) / pow( length_l_pml_lmax , power_pml_l ) ;
=======
            for ( int i=(nl_p-1)-(ncells_pml_max[0]-1) ; i<nl_p ; i++ ) {
                kappa_l_p[i] = pml_kappa_[0]->valueAt((i - nl_p + ncells_pml_max[0])*dl/length_l_pml_lmax);
                sigma_l_p[i] = pml_sigma_[0]->valueAt((i - nl_p + ncells_pml_max[0])*dl/length_l_pml_lmax);
>>>>>>> 101a3477
            }
        }
        // Radial
        // Params for first cell of PML-patch (vacuum) j = 0,1,2
        for ( int j=0 ; j<startpml ; j++ ) {
            // Coeffs for the first cell
            kappa_r_p[j] = 1. ;
            sigma_r_p[j] = 0. ;
            integrate_kappa_r_p[j] = (j-startpml)*dr;
            integrate_sigma_r_p[j] = 0. ;
        }
        // Params for other cells (PML Media) when j>=3
<<<<<<< HEAD
        sigma_r_max = 80.;
        kappa_r_max = 80.;
        power_pml_r = 4.;
        // sigma_r_max = 0. ;
        // kappa_r_max = 1. ;
        // power_pml_r = 0. ;
        for( unsigned int j = startpml ; j<nr_p ; j++) {
            kappa_r_p[j] = 1. + (kappa_r_max - 1.) * pow( (j-startpml)*dr , power_pml_r ) / pow( length_r_pml , power_pml_r ) ;
            sigma_r_p[j] = sigma_r_max * pow( (j-startpml)*dr , power_pml_r ) / pow( length_r_pml , power_pml_r ) ;
            integrate_kappa_r_p[j] = ( rmax + j*dr - r0 ) + (kappa_r_max - 1.) / pow( length_r_pml , power_pml_r ) * pow( (j-startpml)*dr , power_pml_r+1 ) / (power_pml_r+1) ;
            integrate_sigma_r_p[j] = sigma_r_max / pow( length_r_pml , power_pml_r ) * pow( (j-startpml)*dr , power_pml_r+1 ) / ( power_pml_r+1 ) ;
=======
        for ( int j=startpml ; j<nr_p ; j++) {
            kappa_r_p[j] = pml_kappa_[1]->valueAt((j-startpml)*dr/length_r_pml);
            sigma_r_p[j] = pml_sigma_[1]->valueAt((j-startpml)*dr/length_r_pml);
            integrate_kappa_r_p[j] = length_r_pml * pml_kappa_[2]->valueAt((j-startpml)*dr/length_r_pml);
            integrate_sigma_r_p[j] = length_r_pml * pml_sigma_[2]->valueAt((j-startpml)*dr/length_r_pml);
>>>>>>> 101a3477
        }
        // Dual grid
        // Longitudinal
        for( unsigned int i = 0 ; i<nl_d ; i++ ) {
            kappa_l_d[i] = 1. ;
            sigma_l_d[i] = 0. ;
        }
        if (ncells_pml_min[0] != 0 ){
            for ( int i=0 ; i<ncells_pml_min[0] ; i++ ) {
                kappa_l_d[i] = pml_kappa_[0]->valueAt((( 0.5 + ncells_pml_min[0] - 1 - i ))*dl/length_l_pml_lmin);
                sigma_l_d[i] = pml_sigma_[0]->valueAt((( 0.5 + ncells_pml_min[0] - 1 - i ))*dl/length_l_pml_lmin);
            }
        }
        if (ncells_pml_max[0] != 0 ){
<<<<<<< HEAD
            sigma_l_max = 80.;
            kappa_l_max = 80.;
            power_pml_l = 4.;
            // sigma_l_max = 0. ;
            // kappa_l_max = 1. ;
            // power_pml_l = 0. ;
            for( unsigned int i = (nl_p-1)-(ncells_pml_max[0]-1)+1 ; i<nl_d ; i++ ) {
                kappa_l_d[i] = 1. + (kappa_l_max - 1.) * pow( (i - ( (nl_p-1)-(ncells_pml_max[0]-1) ) - 0.5 )*dl , power_pml_l ) / pow( length_l_pml_lmax , power_pml_l ) ;
                sigma_l_d[i] = sigma_l_max * pow( (i - ( (nl_p-1)-(ncells_pml_max[0]-1) ) - 0.5 )*dl , power_pml_l ) / pow( length_l_pml_lmax , power_pml_l ) ;
=======
            for ( int i=(nl_p-1)-(ncells_pml_max[0]-1)+1 ; i<nl_d ; i++ ) {
                kappa_l_d[i] = pml_kappa_[0]->valueAt((i -  nl_p + ncells_pml_max[0] - 0.5 )*dl/length_l_pml_lmax);
                sigma_l_d[i] = pml_sigma_[0]->valueAt((i -  nl_p + ncells_pml_max[0] - 0.5 )*dl/length_l_pml_lmax);
>>>>>>> 101a3477
            }
        }
        // Radial
        // Params for first cell of PML-patch (vacuum) j = 0,1,2,3
        for ( int j=0 ; j<startpml+1 ; j++ ) {
            // Coeffs for the first cell
            kappa_r_d[j] = 1. ;
            sigma_r_d[j] = 0. ;
            integrate_kappa_r_d[j] = (j-startpml-0.5)*dr;
            integrate_sigma_r_d[j] = 0 ;
        }
        // Params for other cells (PML Media) when j>=4
<<<<<<< HEAD
        sigma_r_max = 80.;
        kappa_r_max = 80.;
        power_pml_r = 4.;
        // sigma_r_max = 0.;
        // kappa_r_max = 1.;
        // power_pml_r = 0.;
        for( unsigned int j = startpml+1 ; j<nr_d ; j++) {
            kappa_r_d[j] = 1. + (kappa_r_max - 1.) * pow( (j-startpml-0.5)*dr , power_pml_r ) / pow( length_r_pml , power_pml_r ) ;
            sigma_r_d[j] = sigma_r_max * pow( (j-startpml-0.5)*dr , power_pml_r ) / pow( length_r_pml , power_pml_r ) ;
            integrate_kappa_r_d[j] = ( rmax + (j-0.5)*dr - r0 ) + (kappa_r_max - 1.) / pow( length_r_pml , power_pml_r ) * pow( (j-startpml-0.5)*dr , power_pml_r+1 ) / (power_pml_r+1) ;
            integrate_sigma_r_d[j] = sigma_r_max / pow( length_r_pml , power_pml_r ) * pow( (j-startpml-0.5)*dr , power_pml_r+1 ) / ( power_pml_r+1 ) ;
=======
        for ( int j=startpml+1 ; j<nr_d ; j++) {
            kappa_r_d[j] = pml_kappa_[1]->valueAt((j-startpml-0.5)*dr/length_r_pml);
            sigma_r_d[j] = pml_sigma_[1]->valueAt((j-startpml-0.5)*dr/length_r_pml);
            integrate_kappa_r_d[j] = length_r_pml * pml_sigma_[2]->valueAt((j-startpml-0.5)*dr/length_r_pml);
            integrate_sigma_r_d[j] = length_r_pml * pml_sigma_[2]->valueAt((j-startpml-0.5)*dr/length_r_pml);
>>>>>>> 101a3477
        }
    }

    if ((min_or_max==0)&&(iDim==0)){
        for( unsigned int i = 0 ; i<nl_p ; i++ ) {
            //longitudinal-field-coeff
            c5_p_lfield[i] = 2.*kappa_l_p[(nl_p-1)-i] + dt*sigma_l_p[(nl_p-1)-i] ;
            c6_p_lfield[i] = 2.*kappa_l_p[(nl_p-1)-i] - dt*sigma_l_p[(nl_p-1)-i] ;
            //radial-field-coeff
            c1_p_rfield[i] = ( 2.*kappa_l_p[(nl_p-1)-i] - dt*sigma_l_p[(nl_p-1)-i] ) / ( 2.*kappa_l_p[(nl_p-1)-i] + dt*sigma_l_p[(nl_p-1)-i] ) ;
            c2_p_rfield[i] = ( 2*dt ) / ( 2.*kappa_l_p[(nl_p-1)-i] + dt*sigma_l_p[(nl_p-1)-i] ) ;
            //theta-field-coeff
            c3_p_tfield[i] = ( 2.*kappa_l_p[(nl_p-1)-i] - dt*sigma_l_p[(nl_p-1)-i] ) / ( 2.*kappa_l_p[(nl_p-1)-i] + dt*sigma_l_p[(nl_p-1)-i] ) ;
            c4_p_tfield[i] = (1.) / ( 2.*kappa_l_p[(nl_p-1)-i] + dt*sigma_l_p[(nl_p-1)-i] ) ;
        }

        for( unsigned int i = 0 ; i<nl_d ; i++ ) {
            //longitudinal-field-coeff
            c5_d_lfield[i] = 2.*kappa_l_d[(nl_d-1)-i] + dt*sigma_l_d[(nl_d-1)-i] ;
            c6_d_lfield[i] = 2.*kappa_l_d[(nl_d-1)-i] - dt*sigma_l_d[(nl_d-1)-i] ;
            //radial-field-coeff
            c1_d_rfield[i] = ( 2.*kappa_l_d[(nl_d-1)-i] - dt*sigma_l_d[(nl_d-1)-i] ) / ( 2.*kappa_l_d[(nl_d-1)-i] + dt*sigma_l_d[(nl_d-1)-i] ) ;
            c2_d_rfield[i] = ( 2*dt ) / ( 2.*kappa_l_d[(nl_d-1)-i] + dt*sigma_l_d[(nl_d-1)-i] ) ;
            //theta-field-coeff
            c3_d_tfield[i] = ( 2.*kappa_l_d[(nl_d-1)-i] - dt*sigma_l_d[(nl_d-1)-i] ) / ( 2.*kappa_l_d[(nl_d-1)-i] + dt*sigma_l_d[(nl_d-1)-i] ) ;
            c4_d_tfield[i] = (1.) / ( 2.*kappa_l_d[(nl_d-1)-i] + dt*sigma_l_d[(nl_d-1)-i] ) ;
        }
    }
    else {
        for( unsigned int i = 0 ; i<nl_p ; i++ ) {
            //longitudinal-field-coeff
            c5_p_lfield[i] = 2.*kappa_l_p[i] + dt*sigma_l_p[i] ;
            c6_p_lfield[i] = 2.*kappa_l_p[i] - dt*sigma_l_p[i] ;
            //radial-field-coeff
            c1_p_rfield[i] = ( 2.*kappa_l_p[i] - dt*sigma_l_p[i] ) / ( 2.*kappa_l_p[i] + dt*sigma_l_p[i] ) ;
            c2_p_rfield[i] = ( 2*dt ) / ( 2.*kappa_l_p[i] + dt*sigma_l_p[i] ) ;
            //theta-field-coeff
            c3_p_tfield[i] = ( 2.*kappa_l_p[i] - dt*sigma_l_p[i] ) / ( 2.*kappa_l_p[i] + dt*sigma_l_p[i] ) ;
            c4_p_tfield[i] = (1.) / ( 2.*kappa_l_p[i] + dt*sigma_l_p[i] ) ;
        }

        for( unsigned int i = 0 ; i<nl_d ; i++ ) {
            //longitudinal-field-coeff
            c5_d_lfield[i] = 2.*kappa_l_d[i] + dt*sigma_l_d[i] ;
            c6_d_lfield[i] = 2.*kappa_l_d[i] - dt*sigma_l_d[i] ;
            //radial-field-coeff
            c1_d_rfield[i] = ( 2.*kappa_l_d[i] - dt*sigma_l_d[i] ) / ( 2.*kappa_l_d[i] + dt*sigma_l_d[i] ) ;
            c2_d_rfield[i] = ( 2*dt ) / ( 2.*kappa_l_d[i] + dt*sigma_l_d[i] ) ;
            //theta-field-coeff
            c3_d_tfield[i] = ( 2.*kappa_l_d[i] - dt*sigma_l_d[i] ) / ( 2.*kappa_l_d[i] + dt*sigma_l_d[i] ) ;
            c4_d_tfield[i] = (1.) / ( 2.*kappa_l_d[i] + dt*sigma_l_d[i] ) ;
        }
    } // End X

    if ((min_or_max==0)&&(iDim==0)){
        for( unsigned int j = 0 ; j<nr_p ; j++ ) {
            //longitudinal-field-coeff
            c1_p_lfield[j] = ( 2.*kappa_r_p[(nr_p-1)-j] - dt*sigma_r_p[(nr_p-1)-j] ) / ( 2.*kappa_r_p[(nr_p-1)-j] + dt*sigma_r_p[(nr_p-1)-j] ) ;
            c2_p_lfield[j] = ( 2*dt ) / ( 2.*kappa_r_p[(nr_p-1)-j] + dt*sigma_r_p[(nr_p-1)-j] ) ;
            c3_p_lfield[j] = ( 2.*( r0 + integrate_kappa_r_p[(nr_p-1)-j] ) - dt*integrate_sigma_r_p[(nr_p-1)-j] ) / ( 2.*( r0 + integrate_kappa_r_p[(nr_p-1)-j] ) + dt*integrate_sigma_r_p[(nr_p-1)-j] ) ;
            c4_p_lfield[j] = ( rmin + ((nr_p-1)-j)*dr ) / ( 2.*( r0 + integrate_kappa_r_p[(nr_p-1)-j] ) + dt*integrate_sigma_r_p[(nr_p-1)-j] ) ;
            //radial-field-coeff
            c3_p_rfield[j] = ( 2.*( r0 + integrate_kappa_r_p[(nr_p-1)-j] ) - dt*integrate_sigma_r_p[(nr_p-1)-j] ) / ( 2.*( r0 + integrate_kappa_r_p[(nr_p-1)-j] ) + dt*integrate_sigma_r_p[(nr_p-1)-j] ) ;
            c4_p_rfield[j] = ( rmin + ((nr_p-1)-j)*dr ) / ( 2.*( r0 + integrate_kappa_r_p[(nr_p-1)-j] ) + dt*integrate_sigma_r_p[(nr_p-1)-j] ) ;
            c5_p_rfield[j] = 2.*kappa_r_p[(nr_p-1)-j] + dt*sigma_r_p[(nr_p-1)-j] ;
            c6_p_rfield[j] = 2.*kappa_r_p[(nr_p-1)-j] - dt*sigma_r_p[(nr_p-1)-j] ;
            //theta-field-coeff
            c1_p_tfield[j] = ( 2.*kappa_r_p[(nr_p-1)-j] - dt*sigma_r_p[(nr_p-1)-j] ) / ( 2.*kappa_r_p[(nr_p-1)-j] + dt*sigma_r_p[(nr_p-1)-j] ) ;
            c2_p_tfield[j] = ( 2*dt ) / ( 2.*kappa_r_p[(nr_p-1)-j] + dt*sigma_r_p[(nr_p-1)-j] ) ;
            c5_p_tfield[j] = ( 2.*( r0 + integrate_kappa_r_p[(nr_p-1)-j] ) + dt*integrate_sigma_r_p[(nr_p-1)-j] ) / ( rmin + ((nr_p-1)-j)*dr ) ;
            c6_p_tfield[j] = ( 2.*( r0 + integrate_kappa_r_p[(nr_p-1)-j] ) - dt*integrate_sigma_r_p[(nr_p-1)-j] ) / ( rmin + ((nr_p-1)-j)*dr ) ;
        }

        for( unsigned int j = 0 ; j<nr_d ; j++ ) {
            //longitudinal-field-coeff
            c1_d_lfield[j] = ( 2.*kappa_r_d[(nr_d-1)-j] - dt*sigma_r_d[(nr_d-1)-j] ) / ( 2.*kappa_r_d[(nr_d-1)-j] + dt*sigma_r_d[(nr_d-1)-j] ) ;
            c2_d_lfield[j] = ( 2*dt ) / ( 2.*kappa_r_d[(nr_d-1)-j] + dt*sigma_r_d[(nr_d-1)-j] ) ;
            c3_d_lfield[j] = ( 2.*( r0 + integrate_kappa_r_d[(nr_d-1)-j] ) - dt*integrate_sigma_r_d[(nr_d-1)-j] ) / ( 2.*( r0 + integrate_kappa_r_d[(nr_d-1)-j] ) + dt*integrate_sigma_r_d[(nr_d-1)-j] ) ;
            c4_d_lfield[j] = ( rmin + (((nr_d-1)-j)-0.5)*dr ) / ( 2.*( r0 + integrate_kappa_r_d[(nr_d-1)-j] ) + dt*integrate_sigma_r_d[(nr_d-1)-j] ) ;
            //radial-field-coeff
            c3_d_rfield[j] = ( 2.*( r0 + integrate_kappa_r_d[(nr_d-1)-j] ) - dt*integrate_sigma_r_d[(nr_d-1)-j] ) / ( 2.*( r0 + integrate_kappa_r_d[(nr_d-1)-j] ) + dt*integrate_sigma_r_d[(nr_d-1)-j] ) ;
            c4_d_rfield[j] = ( rmin + (((nr_d-1)-j)-0.5)*dr ) / ( 2.*( r0 + integrate_kappa_r_d[(nr_d-1)-j] ) + dt*integrate_sigma_r_d[(nr_d-1)-j] ) ;
            c5_d_rfield[j] = 2.*kappa_r_d[(nr_d-1)-j] + dt*sigma_r_d[(nr_d-1)-j] ;
            c6_d_rfield[j] = 2.*kappa_r_d[(nr_d-1)-j] - dt*sigma_r_d[(nr_d-1)-j] ;
            //theta-field-coeff
            c1_d_tfield[j] = ( 2.*kappa_r_d[(nr_d-1)-j] - dt*sigma_r_d[(nr_d-1)-j] ) / ( 2.*kappa_r_d[(nr_d-1)-j] + dt*sigma_r_d[(nr_d-1)-j] ) ;
            c2_d_tfield[j] = ( 2*dt ) / ( 2.*kappa_r_d[(nr_d-1)-j] + dt*sigma_r_d[(nr_d-1)-j] ) ;
            c5_d_tfield[j] = ( 2.*( r0 + integrate_kappa_r_d[(nr_d-1)-j] ) + dt*integrate_sigma_r_d[(nr_d-1)-j] ) / ( rmin + (((nr_d-1)-j)-0.5)*dr ) ;
            c6_d_tfield[j] = ( 2.*( r0 + integrate_kappa_r_d[(nr_d-1)-j] ) - dt*integrate_sigma_r_d[(nr_d-1)-j] ) / ( rmin + (((nr_d-1)-j)-0.5)*dr ) ;
        }
    }
    else {
        for( unsigned int j = 0 ; j<nr_p ; j++ ) {
            //longitudinal-field-coeff
            c1_p_lfield[j] = ( 2.*kappa_r_p[j] - dt*sigma_r_p[j] ) / ( 2.*kappa_r_p[j] + dt*sigma_r_p[j] ) ;
            c2_p_lfield[j] = ( 2*dt ) / ( 2.*kappa_r_p[j] + dt*sigma_r_p[j] ) ;
            c3_p_lfield[j] = ( 2.*( r0 + integrate_kappa_r_p[j] ) - dt*integrate_sigma_r_p[j] ) / ( 2.*( r0 + integrate_kappa_r_p[j] ) + dt*integrate_sigma_r_p[j] ) ;
            c4_p_lfield[j] = ( rmin + j*dr ) / ( 2.*( r0 + integrate_kappa_r_p[j] ) + dt*integrate_sigma_r_p[j] ) ;
            //radial-field-coeff
            c3_p_rfield[j] = ( 2.*( r0 + integrate_kappa_r_p[j] ) - dt*integrate_sigma_r_p[j] ) / ( 2.*( r0 + integrate_kappa_r_p[j] ) + dt*integrate_sigma_r_p[j] ) ;
            c4_p_rfield[j] = ( rmin + j*dr ) / ( 2.*( r0 + integrate_kappa_r_p[j] ) + dt*integrate_sigma_r_p[j] ) ;
            c5_p_rfield[j] = 2.*kappa_r_p[j] + dt*sigma_r_p[j] ;
            c6_p_rfield[j] = 2.*kappa_r_p[j] - dt*sigma_r_p[j] ;
            //theta-field-coeff
            c1_p_tfield[j] = ( 2.*kappa_r_p[j] - dt*sigma_r_p[j] ) / ( 2.*kappa_r_p[j] + dt*sigma_r_p[j] ) ;
            c2_p_tfield[j] = ( 2*dt ) / ( 2.*kappa_r_p[j] + dt*sigma_r_p[j] ) ;
            c5_p_tfield[j] = ( 2.*( r0 + integrate_kappa_r_p[j] ) + dt*integrate_sigma_r_p[j] ) / ( rmin + j*dr ) ;
            c6_p_tfield[j] = ( 2.*( r0 + integrate_kappa_r_p[j] ) - dt*integrate_sigma_r_p[j] ) / ( rmin + j*dr ) ;
        }

        for( unsigned int j = 0 ; j<nr_d ; j++ ) {
            //longitudinal-field-coeff
            c1_d_lfield[j] = ( 2.*kappa_r_d[j] - dt*sigma_r_d[j] ) / ( 2.*kappa_r_d[j] + dt*sigma_r_d[j] ) ;
            c2_d_lfield[j] = ( 2*dt ) / ( 2.*kappa_r_d[j] + dt*sigma_r_d[j] ) ;
            c3_d_lfield[j] = ( 2.*( r0 + integrate_kappa_r_d[j] ) - dt*integrate_sigma_r_d[j] ) / ( 2.*( r0 + integrate_kappa_r_d[j] ) + dt*integrate_sigma_r_d[j] ) ;
            c4_d_lfield[j] = ( rmin + (j-0.5)*dr ) / ( 2.*( r0 + integrate_kappa_r_d[j] ) + dt*integrate_sigma_r_d[j] ) ;
            //radial-field-coeff
            c3_d_rfield[j] = ( 2.*( r0 + integrate_kappa_r_d[j] ) - dt*integrate_sigma_r_d[j] ) / ( 2.*( r0 + integrate_kappa_r_d[j] ) + dt*integrate_sigma_r_d[j] ) ;
            c4_d_rfield[j] = ( rmin + (j-0.5)*dr ) / ( 2.*( r0 + integrate_kappa_r_d[j] ) + dt*integrate_sigma_r_d[j] ) ;
            c5_d_rfield[j] = 2.*kappa_r_d[j] + dt*sigma_r_d[j] ;
            c6_d_rfield[j] = 2.*kappa_r_d[j] - dt*sigma_r_d[j] ;
            //theta-field-coeff
            c1_d_tfield[j] = ( 2.*kappa_r_d[j] - dt*sigma_r_d[j] ) / ( 2.*kappa_r_d[j] + dt*sigma_r_d[j] ) ;
            c2_d_tfield[j] = ( 2*dt ) / ( 2.*kappa_r_d[j] + dt*sigma_r_d[j] ) ;
            c5_d_tfield[j] = ( 2.*( r0 + integrate_kappa_r_d[j] ) + dt*integrate_sigma_r_d[j] ) / ( rmin + (j-0.5)*dr ) ;
            c6_d_tfield[j] = ( 2.*( r0 + integrate_kappa_r_d[j] ) - dt*integrate_sigma_r_d[j] ) / ( rmin + (j-0.5)*dr ) ;
        }
    } //  End Y
}

<<<<<<< HEAD
void PML_SolverAM::compute_E_from_D( ElectroMagn *fields, int iDim, int min_or_max, std::vector<unsigned int> dimPrim, int solvermin, int solvermax )
=======
void PML_SolverAM::compute_E_from_D( ElectroMagn *fields, int iDim, int min_or_max, unsigned int solvermin, unsigned int solvermax )
>>>>>>> 101a3477
{
    const unsigned int nl_p = dimPrim[0];
    const unsigned int nl_d = dimPrim[0] + 1;
    const unsigned int nr_p = dimPrim[1];
    const unsigned int nr_d = dimPrim[1] + 1;
    
    ElectroMagnBCAM_PML* pml_fields = static_cast<ElectroMagnBCAM_PML*>( fields->emBoundCond[iDim*2+min_or_max] );
    cField2D* El_pml = NULL;
    cField2D* Er_pml = NULL;
    cField2D* Et_pml = NULL;
    cField2D* Hl_pml = NULL;
    cField2D* Hr_pml = NULL;
    cField2D* Ht_pml = NULL;
    cField2D* Dl_pml = NULL;
    cField2D* Dr_pml = NULL;
    cField2D* Dt_pml = NULL;

    bool isYmin = ( static_cast<ElectroMagnAM *>( fields ) )->isYmin;

    if (min_or_max==0){
        isMin=true;
        isMax=false;
    }
    else if (min_or_max==1){
        isMin=false;
        isMax=true;
    }

    if (iDim==0){
        for( unsigned int imode=0 ; imode<Nmode ; imode++ ) {
            El_pml = pml_fields->El_[imode];
            Er_pml = pml_fields->Er_[imode];
            Et_pml = pml_fields->Et_[imode];
            Hl_pml = pml_fields->Hl_[imode];
            Hr_pml = pml_fields->Hr_[imode];
            Ht_pml = pml_fields->Ht_[imode];
            Dl_pml = pml_fields->Dl_[imode];
            Dr_pml = pml_fields->Dr_[imode];
            Dt_pml = pml_fields->Dt_[imode];
            //Electric field El^(d,p) Remind that in PML, there no current
            for( unsigned int i=solvermin ; i<(unsigned int)solvermax ; i++ ) {
                for( unsigned int j=isYmin*3 ; j<nr_p ; j++ ) {
                    // Standard FDTD
                    // ( *Dl_pml )( i, j ) = + ( *Dl_pml )( i, j )
                    //                     + dt / ( ( j_glob_pml+j )*dr ) * ( ( j+j_glob_pml+0.5 ) * ( *Ht_pml )( i, j+1 ) - ( j+j_glob_pml-0.5 )*( *Ht_pml )( i, j ) )
                    //                     + dt / ( ( j_glob_pml+j )*dr ) * Icpx*( double )imode*( *Hr_pml )( i, j ) ;
                    // ( *El_pml )( i, j ) = 1*( *Dl_pml )( i, j );
                    // PML FDTD
                    Dl_pml_old = std::complex<double>(1,0)*( *Dl_pml )( i, j ) ;
                    ( *Dl_pml )( i, j ) = + c1_p_lfield[j] * ( *Dl_pml )( i, j )
                                          + c2_p_lfield[j] / ( ( j_glob_pml+j )*dr ) * ( ( j+j_glob_pml+0.5 ) * ( *Ht_pml )( i, j+1 ) - ( j+j_glob_pml-0.5 )*( *Ht_pml )( i, j ) )
                                          + c2_p_lfield[j] / ( ( j_glob_pml+j )*dr ) * Icpx*( double )imode*( *Hr_pml )( i, j ) ;
                    ( *El_pml )( i, j ) = + c3_p_lfield[j] * ( *El_pml )( i, j )
                                          + c4_p_lfield[j] * (c5_d_lfield[i]*( *Dl_pml )( i, j ) - c6_d_lfield[i]*Dl_pml_old ) ;
                }
            }
            //Electric field Er^(p,d) Remind that in PML, there no current
            for( unsigned int i=solvermin ; i<(unsigned int)solvermax ; i++ ) {
                for( unsigned int j=isYmin*3 ; j<nr_d ; j++ ) {
                    // Standard FDTD
                    // ( *Dr_pml )( i, j ) = + ( *Dr_pml )( i, j )
                    //                     - dt/dl * ( ( *Ht_pml )( i+1, j ) - ( *Ht_pml )( i, j ) )
                    //                     - dt*Icpx*( double )imode/( ( j+j_glob_pml-0.5 )*dr )*( *Hl_pml )( i, j ) ;
                    // ( *Er_pml )( i, j ) = 1*( *Dr_pml )( i, j );
                    // PML FDTD
                    Dr_pml_old = std::complex<double>(1,0)*( *Dr_pml )( i, j ) ;
                    ( *Dr_pml )( i, j ) = + c1_p_rfield[i] * ( *Dr_pml )( i, j )
                                          - c2_p_rfield[i]/dl * ( ( *Ht_pml )( i+1, j ) - ( *Ht_pml )( i, j ) )
                                          - c2_p_rfield[i]*Icpx*( double )imode/( ( j+j_glob_pml-0.5 )*dr)*( *Hl_pml )( i, j ) ;
                    ( *Er_pml )( i, j ) = + c3_d_rfield[j] * ( *Er_pml )( i, j )
                                          + c4_d_rfield[j] * (c5_d_rfield[j]*( *Dr_pml )( i, j ) - c6_d_rfield[j]*Dr_pml_old );
                }
            }
            //Electric field Et^(p,p) Remind that in PML, there no current
            for( unsigned int i=solvermin ; i<(unsigned int)solvermax ; i++ ) {
                for( unsigned int j=isYmin*3 ; j<nr_p ; j++ ) {
                    // Standard FDTD
                    // ( *Dt_pml )( i, j ) = + 1 * ( *Dt_pml )( i, j )
                    //                     - dt/dr * ( ( *Hl_pml )( i, j+1 ) - ( *Hl_pml )( i, j ) )
                    //                     + dt/dl * ( ( *Hr_pml )( i+1, j ) - ( *Hr_pml )( i, j ) ) ;
                    // ( *Et_pml )( i, j ) = 1*( *Dt_pml )( i, j );
                    // PML FDTD
                    Dt_pml_old = std::complex<double>(1,0)*( *Dt_pml )( i, j ) ;
                    ( *Dt_pml )( i, j ) = + c1_p_tfield[j] * ( *Dt_pml )( i, j )
                                          - c2_p_tfield[j]/dr * ( ( *Hl_pml )( i, j+1 ) - ( *Hl_pml )( i, j ) )
                                          + c2_p_tfield[j]/dl * ( ( *Hr_pml )( i+1, j ) - ( *Hr_pml )( i, j ) ) ;
                    ( *Et_pml )( i, j ) = + c3_p_tfield[i] * ( *Et_pml )( i, j )
                                          + c4_p_tfield[i] * (c5_p_tfield[j]*( *Dt_pml )( i, j ) - c6_p_tfield[j]*Dt_pml_old );
                }
            }
            if( isYmin ) {
                // Conditions on axis
                unsigned int j=2;
                if( imode==0 ) {
                    for( unsigned int i=0 ; i<nl_p  ; i++ ) {
                        ( *Et_pml )( i, j )  = 0;
                        ( *Et_pml )( i, j-1 )= -( *Et_pml )( i, j+1 );
                        //
                        ( *Dt_pml )( i, j ) = ( *Et_pml )( i, j ) ;
                        ( *Dt_pml )( i, j ) = ( *Et_pml )( i, j-1 ) ;
                    }
                    for( unsigned int i=0 ; i<nl_p  ; i++ ) {
                        ( *Er_pml )( i, j ) = -( *Er_pml )( i, j+1 );
                        //
                        ( *Dr_pml )( i, j ) = ( *Er_pml )( i, j ) ;
                    }
                    for( unsigned int i=0 ; i<nl_d ; i++ ) {
                        ( *El_pml )( i, j )  += 4.*dt/dr*( *Ht_pml )( i, j+1 );
                        ( *El_pml )( i, j-1 ) =( *El_pml )( i, j+1 );
                        //
                        ( *Dl_pml )( i, j ) = ( *El_pml )( i, j ) ;
                        ( *Dl_pml )( i, j-1 ) = ( *El_pml )( i, j-1 ) ;
                    }
                } else if( imode==1 ) {
                    for( unsigned int i=0 ; i<nl_d  ; i++ ) {
                        ( *El_pml )( i, j )= 0;
                        ( *El_pml )( i, j-1 )=-( *El_pml )( i, j+1 );
                        //
                        ( *Dl_pml )( i, j ) = ( *El_pml )( i, j ) ;
                        ( *Dl_pml )( i, j-1 ) = ( *El_pml )( i, j-1 ) ;
                    }
                    for( unsigned int i=0 ; i<nl_p  ; i++ ) {
                        ( *Et_pml )( i, j )= -Icpx/8.*( 9.*( *Er_pml )( i, j+1 )-( *Er_pml )( i, j+2 ) );
                        ( *Et_pml )( i, j-1 )=( *Et_pml )( i, j+1 );
                        //
                        ( *Dt_pml )( i, j ) = ( *Et_pml )( i, j ) ; 
                        ( *Dt_pml )( i, j-1 ) = ( *Et_pml )( i, j-1 ) ;
                    }
                    for( unsigned int i=0 ; i<nl_p ; i++ ) {
                        ( *Er_pml )( i, j )=2.*Icpx*( *Et_pml )( i, j )-( *Er_pml )( i, j+1 );
                        //
                        ( *Dr_pml )( i, j ) = ( *Er_pml )( i, j ) ;
                    }
                } else { // mode > 1
                    for( unsigned int  i=0 ; i<nl_d; i++ ) {
                        ( *El_pml )( i, j )= 0;
                        ( *El_pml )( i, j-1 )=-( *El_pml )( i, j+1 );
                        //
                        ( *Dl_pml )( i, j ) = ( *El_pml )( i, j ) ;
                        ( *Dl_pml )( i, j-1 ) = ( *El_pml )( i, j-1 ) ;
                    }
                    for( unsigned int  i=0 ; i<nl_p; i++ ) {
                        ( *Er_pml )( i, j+1 )= ( *Er_pml )( i, j+2 ) / 9.;
                        ( *Er_pml )( i, j )= -( *Er_pml )( i, j+1 );
                        //
                        ( *Dr_pml )( i, j+1 ) = ( *Er_pml )( i, j+1 ) ;
                        ( *Dr_pml )( i, j ) = ( *Er_pml )( i, j ) ;
                    }
                    for( unsigned int i=0 ; i<nl_p; i++ ) {
                        ( *Et_pml )( i, j )= 0;
                        ( *Et_pml )( i, j-1 )=-( *Et_pml )( i, j+1 );
                        //
                        ( *Dt_pml )( i, j ) = ( *Et_pml )( i, j ) ;
                        ( *Dt_pml )( i, j-1 ) = ( *Et_pml )( i, j-1 );
                    }
                }
            }
            // if( isYmin ) {
            //     // Conditions on axis
            //     unsigned int j=2;
            //     if( imode==0 ) {
            //         for( unsigned int i=3*isMax ; i<nl_p-3*isMin  ; i++ ) {
            //             ( *Dt_pml )( i, j )   = 0 ;
            //             ( *Et_pml )( i, j )   = 0 ;

            //             Dt_pml_old = ( *Dt_pml )( i, j-1 ) ;
            //             ( *Dt_pml )( i, j-1 ) = -( *Dt_pml )( i, j+1 ) ;
            //             ( *Et_pml )( i, j-1 ) = + c3_p_tfield[i] * ( *Et_pml )( i, j-1 )
            //                                     + c4_p_tfield[i] * (c5_p_tfield[j]*( *Dt_pml )( i, j-1 ) - c6_p_tfield[j]*Dt_pml_old ) ;
            //         }
            //         for( unsigned int i=3*isMax ; i<nl_p-3*isMin ; i++ ) {
            //             Dr_pml_old = ( *Dr_pml )( i, j ) ;
            //             ( *Dr_pml )( i, j )   = -( *Dr_pml )( i, j+1 ) ;
            //             ( *Er_pml )( i, j )   = + c3_d_rfield[j] * ( *Er_pml )( i, j )
            //                                     + c4_d_rfield[j] * (c5_d_rfield[j]*( *Dr_pml )( i, j ) - c6_d_rfield[j]*Dr_pml_old );
            //         }
            //         for( unsigned int i=3*isMax ; i<nl_d-3*isMin ; i++ ) {
            //             Dl_pml_old            = ( *Dl_pml )( i, j ) ;
            //             ( *Dl_pml )( i, j )   = + c1_p_lfield[j] * ( *Dl_pml )( i, j )
            //                                     + 4*c2_p_lfield[j]/dr * ( *Ht_pml )( i, j+1 ) ;
            //             ( *El_pml )( i, j )   = + c3_p_lfield[j] * ( *El_pml )( i, j )
            //                                     + c4_p_lfield[j] * (c5_d_lfield[i]*( *Dl_pml )( i, j ) - c6_d_lfield[i]*Dl_pml_old ) ;

            //             Dl_pml_old            = ( *Dl_pml )( i, j-1 ) ;
            //             ( *Dl_pml )( i, j-1 ) = ( *Dl_pml )( i, j+1 ) ;
            //             ( *El_pml )( i, j-1 ) = + c3_p_lfield[j] * ( *El_pml )( i, j-1 )
            //                                     + c4_p_lfield[j] * (c5_d_lfield[i]*( *Dl_pml )( i, j-1 ) - c6_d_lfield[i]*Dl_pml_old ) ;
            //         }
            //     } else if( imode==1 ) {
            //         for( unsigned int i=3*isMax ; i<nl_d-3*isMin  ; i++ ) {
            //             ( *Dl_pml )( i, j )   = 0 ;
            //             ( *El_pml )( i, j )   = 0 ;

            //             Dl_pml_old            = ( *Dl_pml )( i, j-1 ) ;
            //             ( *Dl_pml )( i, j-1 ) = -( *Dl_pml )( i, j+1 ) ;
            //             ( *El_pml )( i, j-1 ) = + c3_p_lfield[j] * ( *El_pml )( i, j-1 )
            //                                     + c4_p_lfield[j] * (c5_d_lfield[i]*( *Dl_pml )( i, j-1 ) - c6_d_lfield[i]*Dl_pml_old ) ;
            //         }
            //         for( unsigned int i=3*isMax ; i<nl_p-3*isMin  ; i++ ) {
            //             Dt_pml_old = ( *Dt_pml )( i, j ) ;
            //             ( *Dt_pml )( i, j )   = -Icpx/8.*( 9.*( *Dr_pml )( i, j+1 )-( *Dr_pml )( i, j+2 ) );
            //             ( *Et_pml )( i, j )   = + c3_p_tfield[i] * ( *Et_pml )( i, j )
            //                                     + c4_p_tfield[i] * (c5_p_tfield[j]*( *Dt_pml )( i, j ) - c6_p_tfield[j]*Dt_pml_old ) ;


            //             Dt_pml_old = ( *Dt_pml )( i, j-1 ) ;
            //             ( *Dt_pml )( i, j-1 ) = ( *Dt_pml )( i, j+1 );
            //             ( *Et_pml )( i, j-1 ) = + c3_p_tfield[i] * ( *Et_pml )( i, j-1 )
            //                                     + c4_p_tfield[i] * (c5_p_tfield[j]*( *Dt_pml )( i, j-1 ) - c6_p_tfield[j]*Dt_pml_old ) ;
            //         }
            //         for( unsigned int i=3*isMax ; i<nl_p-3*isMin ; i++ ) {
            //             Dr_pml_old = ( *Dr_pml )( i, j ) ;
            //             ( *Dr_pml )( i, j )   = 2.*Icpx*( *Dt_pml )( i, j )-( *Dr_pml )( i, j+1 );
            //             ( *Er_pml )( i, j )   = + c3_d_rfield[j] * ( *Er_pml )( i, j )
            //                                     + c4_d_rfield[j] * (c5_d_rfield[j]*( *Dr_pml )( i, j ) - c6_d_rfield[j]*Dr_pml_old );
            //         }
            //     } else { // mode > 1
            //         for( unsigned int  i=3*isMax ; i<nl_d-3*isMin; i++ ) {
            //             ( *Dl_pml )( i, j )   = 0 ;
            //             ( *El_pml )( i, j )   = 0 ;

            //             Dl_pml_old = ( *Dl_pml )( i, j-1 ) ;
            //             ( *Dl_pml )( i, j-1 ) = -( *Dl_pml )( i, j+1 ) ;
            //             ( *El_pml )( i, j-1 ) = + c3_p_lfield[j] * ( *El_pml )( i, j-1 )
            //                                     + c4_p_lfield[j] * (c5_d_lfield[i]*( *Dl_pml )( i, j-1 ) - c6_d_lfield[i]*Dl_pml_old ) ;
            //         }
            //         for( unsigned int  i=3*isMax ; i<nl_p-3*isMin; i++ ) {
            //             Dr_pml_old = ( *Dr_pml )( i, j+1 ) ;
            //             ( *Dr_pml )( i, j+1 ) = ( *Dr_pml )( i, j+2 ) / 9.;
            //             ( *Er_pml )( i, j+1 ) = + c3_d_rfield[j] * ( *Er_pml )( i, j+1 )
            //                                     + c4_d_rfield[j] * (c5_d_rfield[j]*( *Dr_pml )( i, j+1 ) - c6_d_rfield[j]*Dr_pml_old );

            //             Dr_pml_old = ( *Dr_pml )( i, j ) ;
            //             ( *Dr_pml )( i, j )   = -( *Dr_pml )( i, j+1 ) ;
            //             ( *Er_pml )( i, j )   = + c3_d_rfield[j] * ( *Er_pml )( i, j )
            //                                     + c4_d_rfield[j] * (c5_d_rfield[j]*( *Dr_pml )( i, j ) - c6_d_rfield[j]*Dr_pml_old );
            //         }
            //         for( unsigned int i=3*isMax ; i<nl_p-3*isMin; i++ ) {
            //             ( *Dt_pml )( i, j )    = 0 ;
            //             ( *Et_pml )( i, j )    = 0 ;

            //             Dt_pml_old = ( *Dt_pml )( i, j-1 );
            //             ( *Dt_pml )( i, j-1 )  = -( *Dt_pml )( i, j+1 );
            //             ( *Et_pml )( i, j-1 ) = + c3_p_tfield[i] * ( *Et_pml )( i, j-1 )
            //                                     + c4_p_tfield[i] * (c5_p_tfield[j]*( *Dt_pml )( i, j-1 ) - c6_p_tfield[j]*Dt_pml_old ) ;
            //         }
            //     }
            // }
        }
    }
    else if (iDim==1){
        for( unsigned int imode=0 ; imode<Nmode ; imode++ ) {
            El_pml = pml_fields->El_[imode];
            Er_pml = pml_fields->Er_[imode];
            Et_pml = pml_fields->Et_[imode];
            Hl_pml = pml_fields->Hl_[imode];
            Hr_pml = pml_fields->Hr_[imode];
            Ht_pml = pml_fields->Ht_[imode];
            Dl_pml = pml_fields->Dl_[imode];
            Dr_pml = pml_fields->Dr_[imode];
            Dt_pml = pml_fields->Dt_[imode];
            //Electric field El^(d,p) Remind that in PML, there no current
            for( unsigned int i=0 ; i<nl_d ; i++ ) {
                for( unsigned int j=solvermin ; j<(unsigned int)solvermax ; j++ ) {
                    // Standard FDTD
                    // ( *Dl_pml )( i, j ) = + ( *Dl_pml )( i, j )
                    //                     + dt / ( ( j_glob_pml+j )*dr ) * ( ( j+j_glob_pml+0.5 ) * ( *Ht_pml )( i, j+1 ) - ( j+j_glob_pml-0.5 )*( *Ht_pml )( i, j ) )
                    //                     + dt / ( ( j_glob_pml+j )*dr ) * Icpx*( double )imode*( *Hr_pml )( i, j ) ;
                    // ( *El_pml )( i, j ) = 1*( *Dl_pml )( i, j );
                    // PML FDTD
                    Dl_pml_old = std::complex<double>(1,0)*( *Dl_pml )( i, j ) ;
                    ( *Dl_pml )( i, j ) = + c1_p_lfield[j] * ( *Dl_pml )( i, j )
                                          + c2_p_lfield[j] / ( ( j_glob_pml+j )*dr ) * ( ( j+j_glob_pml+0.5 ) * ( *Ht_pml )( i, j+1 ) - ( j+j_glob_pml-0.5 )*( *Ht_pml )( i, j ) )
                                          + c2_p_lfield[j] / ( ( j_glob_pml+j )*dr ) * Icpx*( double )imode*( *Hr_pml )( i, j ) ;
                    ( *El_pml )( i, j ) = + c3_p_lfield[j] * ( *El_pml )( i, j )
                                          + c4_p_lfield[j] * (c5_d_lfield[i]*( *Dl_pml )( i, j ) - c6_d_lfield[i]*Dl_pml_old ) ;
                }
            }
            //Electric field Er^(p,d) Remind that in PML, there no current
            for( unsigned int i=0 ; i<nl_p ; i++ ) {
                for( unsigned int j=solvermin ; j<(unsigned int)solvermax ; j++ ) {
                    // Standard FDTD
                    // ( *Dr_pml )( i, j ) = + ( *Dr_pml )( i, j )
                    //                     - dt/dl * ( ( *Ht_pml )( i+1, j ) - ( *Ht_pml )( i, j ) )
                    //                     - dt*Icpx*( double )imode/( ( j+j_glob_pml-0.5 )*dr )*( *Hl_pml )( i, j ) ;
                    // ( *Er_pml )( i, j ) = 1*( *Dr_pml )( i, j );
                    // PML FDTD
                    Dr_pml_old = std::complex<double>(1,0)*( *Dr_pml )( i, j ) ;
                    ( *Dr_pml )( i, j ) = + c1_p_rfield[i] * ( *Dr_pml )( i, j )
                                          - c2_p_rfield[i]/dl * ( ( *Ht_pml )( i+1, j ) - ( *Ht_pml )( i, j ) )
                                          - c2_p_rfield[i]*Icpx*( double )imode/( ( j+j_glob_pml-0.5 )*dr)*( *Hl_pml )( i, j ) ;
                    ( *Er_pml )( i, j ) = + c3_d_rfield[j] * ( *Er_pml )( i, j )
                                          + c4_d_rfield[j] * (c5_d_rfield[j]*( *Dr_pml )( i, j ) - c6_d_rfield[j]*Dr_pml_old );
                }
            }
            //Electric field Et^(p,p) Remind that in PML, there no current
            for( unsigned int i=0 ; i<nl_p ; i++ ) {
                for( unsigned int j=solvermin ; j<(unsigned int)solvermax ; j++ ) {
                    // Standard FDTD
                    // ( *Dt_pml )( i, j ) = + 1 * ( *Dt_pml )( i, j )
                    //                     - dt/dr * ( ( *Hl_pml )( i, j+1 ) - ( *Hl_pml )( i, j ) )
                    //                     + dt/dl * ( ( *Hr_pml )( i+1, j ) - ( *Hr_pml )( i, j ) ) ;
                    // ( *Et_pml )( i, j ) = 1*( *Dt_pml )( i, j );
                    // PML FDTD
                    Dt_pml_old = std::complex<double>(1,0)*( *Dt_pml )( i, j ) ;
                    ( *Dt_pml )( i, j ) = + c1_p_tfield[j] * ( *Dt_pml )( i, j )
                                          - c2_p_tfield[j]/dr * ( ( *Hl_pml )( i, j+1 ) - ( *Hl_pml )( i, j ) )
                                          + c2_p_tfield[j]/dl * ( ( *Hr_pml )( i+1, j ) - ( *Hr_pml )( i, j ) ) ;
                    ( *Et_pml )( i, j ) = + c3_p_tfield[i] * ( *Et_pml )( i, j )
                                          + c4_p_tfield[i] * (c5_p_tfield[j]*( *Dt_pml )( i, j ) - c6_p_tfield[j]*Dt_pml_old );
                }
            }
        }
    }
}

<<<<<<< HEAD
void PML_SolverAM::compute_H_from_B( ElectroMagn *fields, int iDim, int min_or_max, std::vector<unsigned int> dimPrim, int solvermin, int solvermax )
=======
void PML_SolverAM::compute_H_from_B( ElectroMagn *fields, int iDim, int min_or_max, unsigned int solvermin, unsigned int solvermax )
>>>>>>> 101a3477
{
    const unsigned int nl_p = dimPrim[0];
    const unsigned int nl_d = dimPrim[0] + 1;
    const unsigned int nr_p = dimPrim[1];
    const unsigned int nr_d = dimPrim[1] + 1;
    
    ElectroMagnBCAM_PML* pml_fields = static_cast<ElectroMagnBCAM_PML*>( fields->emBoundCond[iDim*2+min_or_max] );
    cField2D* El_pml = NULL;
    cField2D* Er_pml = NULL;
    cField2D* Et_pml = NULL;
    cField2D* Hl_pml = NULL;
    cField2D* Hr_pml = NULL;
    cField2D* Ht_pml = NULL;
    cField2D* Bl_pml = NULL;
    cField2D* Br_pml = NULL;
    cField2D* Bt_pml = NULL;

    bool isYmin = ( static_cast<ElectroMagnAM *>( fields ) )->isYmin;

    if (min_or_max==0){
        isMin=true;
        isMax=false;
    }
    else if (min_or_max==1){
        isMin=false;
        isMax=true;
    }

    if (iDim==0){
        for( unsigned int imode=0 ; imode<Nmode ; imode++ ) {
            El_pml = pml_fields->El_[imode];
            Er_pml = pml_fields->Er_[imode];
            Et_pml = pml_fields->Et_[imode];
            Hl_pml = pml_fields->Hl_[imode];
            Hr_pml = pml_fields->Hr_[imode];
            Ht_pml = pml_fields->Ht_[imode];
            Bl_pml = pml_fields->Bl_[imode];
            Br_pml = pml_fields->Br_[imode];
            Bt_pml = pml_fields->Bt_[imode];
            //Magnetic field Bl^(p,d)
            for( unsigned int i=solvermin ; i<(unsigned int)solvermax;  i++ ) {
                for( unsigned int j=1+isYmin*2 ; j<nr_d-1 ; j++ ) {
                    // Standard FDTD
                    // ( *Bl_pml )( i, j ) = + 1 * ( *Bl_pml )( i, j )
                    //                       - dt / ( ( j_glob_pml+j-0.5 )*dr ) * ( ( double )( j+j_glob_pml )*( *Et_pml )( i, j ) - ( double )( j+j_glob_pml-1. )*( *Et_pml )( i, j-1 ) )
                    //                       - dt / ( ( j_glob_pml+j-0.5 )*dr ) * ( Icpx*( double )imode*( *Er_pml )( i, j ) ) ;
                    // ( *Hl_pml )( i, j ) = 1*( *Bl_pml )( i, j );
                    // PML FDTD
                    Bl_pml_old = std::complex<double>(1,0)*( *Bl_pml )( i, j ) ;
                    ( *Bl_pml )( i, j ) = + c1_d_lfield[j] * ( *Bl_pml )( i, j )
                                          - c2_d_lfield[j] / ( ( j_glob_pml+j-0.5 )*dr ) * ( ( double )( j+j_glob_pml )*( *Et_pml )( i, j ) - ( double )( j+j_glob_pml-1. )*( *Et_pml )( i, j-1 ) )
                                          - c2_d_lfield[j] / ( ( j_glob_pml+j-0.5 )*dr ) * ( Icpx*( double )imode*( *Er_pml )( i, j ) ) ;
                    ( *Hl_pml )( i, j ) = + c3_d_lfield[j] * ( *Hl_pml )( i, j )
                                          + c4_d_lfield[j] * (c5_p_lfield[i]*( *Bl_pml )( i, j ) - c6_p_lfield[i]*Bl_pml_old ) ;
                }
            }
            //Magnetic field Br^(d,p)
            for( unsigned int i=solvermin ; i<(unsigned int)solvermax ; i++ ) {
                for( unsigned int j=isYmin*3 ; j<nr_p ; j++ ) {
                    //Standard FDTD
                    // ( *Br_pml )( i, j ) = + 1 * ( *Br_pml )( i, j )
                    //                       + dt/dl * ( ( *Et_pml )( i, j ) - ( *Et_pml )( i-1, j ) )
                    //                       + dt*Icpx*( double )imode/( ( double )( j_glob_pml+j )*dr )*( *El_pml )( i, j ) ;
                    // ( *Hr_pml )( i, j ) = 1*( *Br_pml )( i, j );
                    // PML FDTD
                    Br_pml_old = std::complex<double>(1,0)*( *Br_pml )( i, j ) ;
                    ( *Br_pml )( i, j ) = + c1_d_rfield[i] * ( *Br_pml )( i, j )
                                          + c2_d_rfield[i]/dl * ( ( *Et_pml )( i, j ) - ( *Et_pml )( i-1, j ) )
                                          + c2_d_rfield[i]*Icpx*( double )imode/( ( double )( j_glob_pml+j )*dr )*( *El_pml )( i, j ) ;
                    ( *Hr_pml )( i, j ) = + c3_p_rfield[j] * ( *Hr_pml )( i, j )
                                          + c4_p_rfield[j] * (c5_p_rfield[j]*( *Br_pml )( i, j ) - c6_p_rfield[j]*Br_pml_old );
                }
            }
            //Magnetic field Bt^(d,d)
            for( unsigned int i=solvermin ; i<(unsigned int)solvermax ; i++ ) {
                for( unsigned int j=1+isYmin*2 ; j<nr_d-1 ; j++ ) {
                    // Standard FDTD
                    // ( *Bt_pml )( i, j ) = + 1 * ( *Bt_pml )( i, j )
                    //                       + dt/dr * ( ( *El_pml )( i, j ) - ( *El_pml )( i, j-1 ) )
                    //                       - dt/dl * ( ( *Er_pml )( i, j ) - ( *Er_pml )( i-1, j ) ) ;
                    // ( *Ht_pml )( i, j ) = 1*( *Bt_pml )( i, j );
                    // PML FDTD
                    Bt_pml_old = std::complex<double>(1,0)*( *Bt_pml )( i, j ) ;
                    ( *Bt_pml )( i, j ) = + c1_d_tfield[j] * ( *Bt_pml )( i, j )
                                          + c2_d_tfield[j]/dr * ( ( *El_pml )( i, j ) - ( *El_pml )( i, j-1 ) )
                                          - c2_d_tfield[j]/dl * ( ( *Er_pml )( i, j ) - ( *Er_pml )( i-1, j ) ) ;
                    ( *Ht_pml )( i, j ) = + c3_d_tfield[i] * ( *Ht_pml )( i, j )
                                          + c4_d_tfield[i] * (c5_d_tfield[j]*( *Bt_pml )( i, j ) - c6_d_tfield[j]*Bt_pml_old );
                }
            }
            if( isYmin ) {
                unsigned int j=2;
                if( imode==0 ) {
                    for( unsigned int i=0 ; i<nl_d ; i++ ) {
                        ( *Br_pml )( i, j )=0;
                        ( *Br_pml )( i, 1 )=-( *Br_pml )( i, 3 );
                        //
                        ( *Hr_pml )( i, j ) = ( *Br_pml )( i, j ) ;
                        ( *Hr_pml )( i, 1 ) = ( *Br_pml )( i, 1 ) ;
                    }
                    for( unsigned int i=0 ; i<nl_d ; i++ ) {
                        ( *Bt_pml )( i, j )= -( *Bt_pml )( i, j+1 );
                        //
                        ( *Ht_pml )( i, j ) = ( *Bt_pml )( i, j ) ;
                    }
                    for( unsigned int i=0 ; i<nl_p ; i++ ) {
                        ( *Bl_pml )( i, j )= ( *Bl_pml )( i, j+1 );
                        //
                        ( *Hl_pml )( i, j ) = ( *Bl_pml )( i, j ) ;
                    }
                }
                else if( imode==1 ) {
                    for( unsigned int i=0 ; i<nl_p  ; i++ ) {
                        ( *Bl_pml )( i, j )= -( *Bl_pml )( i, j+1 );
                        //
                        ( *Hl_pml )( i, j ) = ( *Bl_pml )( i, j ) ;
                    }

                    for( unsigned int i=1 ; i<nl_d-1 ; i++ ) {
                        ( *Br_pml )( i, j )+=  Icpx*dt_ov_dr*( *El_pml )( i, j+1 )
                                        +                       dt_ov_dl*( ( *Et_pml )( i, j )-( *Et_pml )( i-1, j ) );
                        ( *Br_pml )( i, 1 )=( *Br_pml )( i, 3 );
                        //
                        ( *Hr_pml )( i, j ) = ( *Br_pml )( i, j ) ;
                        ( *Hr_pml )( i, 1 ) = ( *Br_pml )( i, 1 ) ;
                    }
                    for( unsigned int i=0; i<nl_d ; i++ ) {
                        ( *Bt_pml )( i, j )= -2.*Icpx*( *Br_pml )( i, j )-( *Bt_pml )( i, j+1 );
                        //
                        ( *Ht_pml )( i, j ) = ( *Bt_pml )( i, j ) ;
                    }
                }
                else { // modes > 1
                    for( unsigned int  i=0 ; i<nl_p; i++ ) {
                        ( *Bl_pml )( i, j )= -( *Bl_pml )( i, j+1 );
                        //
                        ( *Hl_pml )( i, j ) = ( *Bl_pml )( i, j ) ;
                    }
                    for( unsigned int i=0 ; i<nl_d; i++ ) {
                        ( *Br_pml )( i, j )= 0;
                        ( *Br_pml )( i, 1 )=-( *Br_pml )( i, 3 );
                        //
                        ( *Hr_pml )( i, j ) = ( *Br_pml )( i, j ) ;
                        ( *Hr_pml )( i, 1 ) = ( *Br_pml )( i, 1 ) ;
                    }
                    for( unsigned int  i=0 ; i<nl_d ; i++ ) {
                        ( *Bt_pml )( i, j )= - ( *Bt_pml )( i, j+1 );
                        //
                        ( *Ht_pml )( i, j ) = ( *Bt_pml )( i, j ) ;
                    }
                }
            }
            // if( isYmin ) {
            //     unsigned int j=2;
            //     if( imode==0 ) {
            //         for( unsigned int i=3*isMax ; i<nl_d-3*isMin ; i++ ) {
            //             ( *Br_pml )( i, j ) = 0;
            //             ( *Hr_pml )( i, j ) = 0;

            //             Br_pml_old = ( *Br_pml )( i, 1 );
            //             ( *Br_pml )( i, 1 ) = -( *Br_pml )( i, 3 );
            //             ( *Hr_pml )( i, 1 ) = + c3_p_rfield[j] * ( *Hr_pml )( i, 1 )
            //                                   + c4_p_rfield[j] * (c5_p_rfield[j]*( *Br_pml )( i, 1 ) - c6_p_rfield[j]*Br_pml_old );
            //         }
            //         for( unsigned int i=3*isMax ; i<nl_d-3*isMin ; i++ ) {
            //             Bt_pml_old = ( *Bt_pml )( i, j );
            //             ( *Bt_pml )( i, j ) = -( *Bt_pml )( i, j+1 );
            //             ( *Ht_pml )( i, j ) = + c3_d_tfield[i] * ( *Ht_pml )( i, j )
            //                                   + c4_d_tfield[i] * (c5_d_tfield[j]*( *Bt_pml )( i, j ) - c6_d_tfield[j]*Bt_pml_old );
            //         }
            //         for( unsigned int i=3*isMax ; i<nl_p-3*isMin ; i++ ) {
            //             Bl_pml_old = ( *Bl_pml )( i, j );
            //             ( *Bl_pml )( i, j ) = ( *Bl_pml )( i, j+1 );
            //             ( *Hl_pml )( i, j ) = + c3_d_lfield[j] * ( *Hl_pml )( i, j )
            //                                   + c4_d_lfield[j] * (c5_p_lfield[i]*( *Bl_pml )( i, j ) - c6_p_lfield[i]*Bl_pml_old ) ;
            //         }
            //     }
            //     else if( imode==1 ) {
            //         for( unsigned int i=3*isMax ; i<nl_p-3*isMin  ; i++ ) {
            //             Bl_pml_old = ( *Bl_pml )( i, j );
            //             ( *Bl_pml )( i, j ) = -( *Bl_pml )( i, j+1 );
            //             ( *Hl_pml )( i, j ) = + c3_d_lfield[j] * ( *Hl_pml )( i, j )
            //                                   + c4_d_lfield[j] * (c5_p_lfield[i]*( *Bl_pml )( i, j ) - c6_p_lfield[i]*Bl_pml_old ) ;
            //         }
            //         for( unsigned int i=3*isMax+1*isMin ; i<nl_d-1*isMax-3*isMin ; i++ ) {
            //             Br_pml_old          = ( *Br_pml )( i, j ) ;
            //             ( *Br_pml )( i, j ) = + c1_d_rfield[i] * ( *Br_pml )( i, j )
            //                                   + c2_d_rfield[i]/dl * ( ( *Et_pml )( i, j ) - ( *Et_pml )( i-1, j ) )
            //                                   + c2_d_rfield[i]/dr * Icpx * ( *El_pml )( i, j+1 ) ;
            //             ( *Hr_pml )( i, j ) = + c3_p_rfield[j] * ( *Hr_pml )( i, j )
            //                                   + c4_p_rfield[j] * (c5_p_rfield[j]*( *Br_pml )( i, j ) - c6_p_rfield[j]*Br_pml_old );

            //             Br_pml_old          = ( *Br_pml )( i, 1 );
            //             ( *Br_pml )( i, 1 ) = ( *Br_pml )( i, 3 );
            //             ( *Hr_pml )( i, 1 ) = + c3_p_rfield[j] * ( *Hr_pml )( i, 1 )
            //                                   + c4_p_rfield[j] * (c5_p_rfield[j]*( *Br_pml )( i, 1 ) - c6_p_rfield[j]*Br_pml_old );

            //         }
            //         for( unsigned int i=3*isMax ; i<nl_d-3*isMin ; i++ ) {
            //             Bt_pml_old = ( *Bt_pml )( i, j );
            //             ( *Bt_pml )( i, j ) = -2.*Icpx*( *Br_pml )( i, j )-( *Bt_pml )( i, j+1 );
            //             ( *Ht_pml )( i, j ) = + c3_d_tfield[i] * ( *Ht_pml )( i, j )
            //                                   + c4_d_tfield[i] * (c5_d_tfield[j]*( *Bt_pml )( i, j ) - c6_d_tfield[j]*Bt_pml_old );
            //         }
            //     } else { // modes > 1
            //         for( unsigned int i=3*isMax ; i<nl_p-3*isMin; i++ ) {
            //             Bl_pml_old = ( *Bl_pml )( i, j );
            //             ( *Bl_pml )( i, j ) = -( *Bl_pml )( i, j+1 );
            //             ( *Hl_pml )( i, j ) = + c3_d_lfield[j] * ( *Hl_pml )( i, j )
            //                                   + c4_d_lfield[j] * (c5_p_lfield[i]*( *Bl_pml )( i, j ) - c6_p_lfield[i]*Bl_pml_old ) ;
            //         }
            //         for( unsigned int i=3*isMax ; i<nl_d-3*isMin; i++ ) {
            //             ( *Br_pml )( i, j ) = 0;
            //             ( *Hr_pml )( i, j ) = 0;

            //             Br_pml_old = ( *Br_pml )( i, 1 );
            //             ( *Br_pml )( i, 1 ) = -( *Br_pml )( i, 3 );
            //             ( *Hr_pml )( i, 1 ) = + c3_p_rfield[j] * ( *Hr_pml )( i, 1 )
            //                                   + c4_p_rfield[j] * (c5_p_rfield[j]*( *Br_pml )( i, 1 ) - c6_p_rfield[j]*Br_pml_old );
            //         }
            //         for( unsigned int  i=3*isMax ; i<nl_d-3*isMin ; i++ ) {
            //             Bt_pml_old = ( *Bt_pml )( i, j ) ;
            //             ( *Bt_pml )( i, j ) = - ( *Bt_pml )( i, j+1 );
            //             ( *Ht_pml )( i, j ) = + c3_d_tfield[i] * ( *Ht_pml )( i, j )
            //                                   + c4_d_tfield[i] * (c5_d_tfield[j]*( *Bt_pml )( i, j ) - c6_d_tfield[j]*Bt_pml_old );
            //         }
            //     }
            // }
        }
    }
    else if (iDim==1){
        for( unsigned int imode=0 ; imode<Nmode ; imode++ ) {
            El_pml = pml_fields->El_[imode];
            Er_pml = pml_fields->Er_[imode];
            Et_pml = pml_fields->Et_[imode];
            Hl_pml = pml_fields->Hl_[imode];
            Hr_pml = pml_fields->Hr_[imode];
            Ht_pml = pml_fields->Ht_[imode];
            Bl_pml = pml_fields->Bl_[imode];
            Br_pml = pml_fields->Br_[imode];
            Bt_pml = pml_fields->Bt_[imode];
            //Magnetic field Bl^(p,d)
            for( unsigned int i=0 ; i<nl_p;  i++ ) {
                for( unsigned int j=solvermin ; j<(unsigned int)solvermax ; j++ ) {
                    // Standard FDTD
                    // ( *Bl_pml )( i, j ) = + 1 * ( *Bl_pml )( i, j )
                    //                       - dt / ( ( j_glob_pml+j-0.5 )*dr ) * ( ( double )( j+j_glob_pml )*( *Et_pml )( i, j ) - ( double )( j+j_glob_pml-1. )*( *Et_pml )( i, j-1 ) )
                    //                       - dt / ( ( j_glob_pml+j-0.5 )*dr ) * ( Icpx*( double )imode*( *Er_pml )( i, j ) ) ;
                    // ( *Hl_pml )( i, j ) = 1*( *Bl_pml )( i, j );
                    // PML FDTD
                    Bl_pml_old = std::complex<double>(1,0)*( *Bl_pml )( i, j ) ;
                    ( *Bl_pml )( i, j ) = + c1_d_lfield[j] * ( *Bl_pml )( i, j )
                                          - c2_d_lfield[j] / ( ( j_glob_pml+j-0.5 )*dr ) * ( ( double )( j+j_glob_pml )*( *Et_pml )( i, j ) - ( double )( j+j_glob_pml-1. )*( *Et_pml )( i, j-1 ) )
                                          - c2_d_lfield[j] / ( ( j_glob_pml+j-0.5 )*dr ) * ( Icpx*( double )imode*( *Er_pml )( i, j ) ) ;
                    ( *Hl_pml )( i, j ) = + c3_d_lfield[j] * ( *Hl_pml )( i, j )
                                          + c4_d_lfield[j] * (c5_p_lfield[i]*( *Bl_pml )( i, j ) - c6_p_lfield[i]*Bl_pml_old ) ;
                }
            }
            //Magnetic field Br^(d,p)
            for( unsigned int i=1 ; i<nl_d-1 ; i++ ) {
                for( unsigned int j=solvermin ; j<(unsigned int)solvermax ; j++ ) {
                    //Standard FDTD
                    // ( *Br_pml )( i, j ) = + 1 * ( *Br_pml )( i, j )
                    //                       + dt/dl * ( ( *Et_pml )( i, j ) - ( *Et_pml )( i-1, j ) )
                    //                       + dt*Icpx*( double )imode/( ( double )( j_glob_pml+j )*dr )*( *El_pml )( i, j ) ;
                    // ( *Hr_pml )( i, j ) = 1*( *Br_pml )( i, j );
                    // PML FDTD
                    Br_pml_old = std::complex<double>(1,0)*( *Br_pml )( i, j ) ;
                    ( *Br_pml )( i, j ) = + c1_d_rfield[i] * ( *Br_pml )( i, j )
                                          + c2_d_rfield[i]/dl * ( ( *Et_pml )( i, j ) - ( *Et_pml )( i-1, j ) )
                                          + c2_d_rfield[i]*Icpx*( double )imode/( ( double )( j_glob_pml+j )*dr )*( *El_pml )( i, j ) ;
                    ( *Hr_pml )( i, j ) = + c3_p_rfield[j] * ( *Hr_pml )( i, j )
                                          + c4_p_rfield[j] * (c5_p_rfield[j]*( *Br_pml )( i, j ) - c6_p_rfield[j]*Br_pml_old );
                }
            }
            //Magnetic field Bt^(d,d)
            for( unsigned int i=1 ; i<nl_d-1 ; i++ ) {
                for( unsigned int j=solvermin ; j<(unsigned int)solvermax ; j++ ) {
                    // Standard FDTD
                    // ( *Bt_pml )( i, j ) = + 1 * ( *Bt_pml )( i, j )
                    //                       + dt/dr * ( ( *El_pml )( i, j ) - ( *El_pml )( i, j-1 ) )
                    //                       - dt/dl * ( ( *Er_pml )( i, j ) - ( *Er_pml )( i-1, j ) ) ;
                    // ( *Ht_pml )( i, j ) = 1*( *Bt_pml )( i, j );
                    // PML FDTD
                    Bt_pml_old = std::complex<double>(1,0)*( *Bt_pml )( i, j ) ;
                    ( *Bt_pml )( i, j ) = + c1_d_tfield[j] * ( *Bt_pml )( i, j )
                                          + c2_d_tfield[j]/dr * ( ( *El_pml )( i, j ) - ( *El_pml )( i, j-1 ) )
                                          - c2_d_tfield[j]/dl * ( ( *Er_pml )( i, j ) - ( *Er_pml )( i-1, j ) ) ;
                    ( *Ht_pml )( i, j ) = + c3_d_tfield[i] * ( *Ht_pml )( i, j )
                                          + c4_d_tfield[i] * (c5_d_tfield[j]*( *Bt_pml )( i, j ) - c6_d_tfield[j]*Bt_pml_old );
                }
            }
        }
    }
}<|MERGE_RESOLUTION|>--- conflicted
+++ resolved
@@ -58,30 +58,16 @@
 
 void PML_SolverAM::setDomainSizeAndCoefficients( int iDim, int min_or_max, std::vector<unsigned int> dimPrim, int ncells_pml_domain, int startpml, int* ncells_pml_min, int* ncells_pml_max, Patch* patch )
 {
-<<<<<<< HEAD
     const unsigned int nl_p = dimPrim[0];
     const unsigned int nl_d = dimPrim[0] + 1;
     const unsigned int nr_p = dimPrim[1];
     const unsigned int nr_d = dimPrim[1] + 1;
 
-    if ( iDim == 0 ) {
-        // Global radial index where begin the PML domain
-        // because j_glob is not define for this region
-        if (min_or_max==0) {
-            j_glob_pml = patch->getCellStartingGlobalIndex( 1 );
-        }
-        else if (min_or_max==1) {
-            j_glob_pml = patch->getCellStartingGlobalIndex( 1 );
-        }
-=======
     // Set global radial index where the PML domain begins j_glob_pml
     //  and set PML sizes nl_p, nr_p ... which are first initialized as patches size.
     if ( iDim == 0 ) {
         j_glob_pml = patch->getCellStartingGlobalIndex( 1 );
-        nl_p = ncells_pml_domain;
-        nl_d = ncells_pml_domain+1;
         // Size in R is the same as a normal patch => no need to adjust.
->>>>>>> 101a3477
     }
     else if ( iDim == 1 ) {
         if (min_or_max==0) {
@@ -90,14 +76,6 @@
         else if (min_or_max==1) {
             j_glob_pml = patch->getCellStartingGlobalIndex( 1 )+nr_p-oversize[iDim]-1;
         }
-<<<<<<< HEAD
-=======
-        nr_p = ncells_pml_domain;
-        nr_d = ncells_pml_domain+1;
-        // Adjust size in l too in case there are overlapping pmls
-        nl_p += ncells_pml_min[0] + ncells_pml_max[0];
-        nl_d += ncells_pml_min[0] + ncells_pml_max[0];
->>>>>>> 101a3477
     }
 
     //PML Coeffs Kappa,Sigma ...
@@ -178,21 +156,9 @@
             sigma_l_p[i] = 0. ;
         }
         // Params for other cells (PML Media) when i>=3
-<<<<<<< HEAD
-        sigma_l_max = 80.;
-        kappa_l_max = 80.;
-        power_pml_l = 4.;
-        // sigma_l_max = 0.;
-        // kappa_l_max = 1.;
-        // power_pml_l = 0.;
         for( unsigned int i = startpml ; i<nl_p ; i++ ) {
-                kappa_l_p[i] = 1. + (kappa_l_max - 1.) * pow( (i-startpml)*dl , power_pml_l ) / pow( length_l_pml , power_pml_l ) ;
-                sigma_l_p[i] = sigma_l_max * pow( (i-startpml)*dl , power_pml_l ) / pow( length_l_pml , power_pml_l ) ;
-=======
-        for ( int i=startpml ; i<nl_p ; i++ ) {
-                kappa_l_p[i] = pml_kappa_[0]->valueAt((i-startpml)*dl/length_l_pml);
-                sigma_l_p[i] = pml_sigma_[0]->valueAt((i-startpml)*dl/length_l_pml);
->>>>>>> 101a3477
+            kappa_l_p[i] = pml_kappa_[0]->valueAt((i-startpml)*dl/length_l_pml);
+            sigma_l_p[i] = pml_sigma_[0]->valueAt((i-startpml)*dl/length_l_pml);
         }
         // Radial
         for( unsigned int j = 0 ; j<nr_p ; j++ ) {
@@ -210,21 +176,9 @@
             sigma_l_d[i] = 0 ;
         }
         // Params for other cells (PML Media) when j>=4
-<<<<<<< HEAD
-        sigma_l_max = 80.;
-        kappa_l_max = 80.;
-        power_pml_r = 4.;
-        // sigma_l_max = 0.;
-        // kappa_l_max = 1.;
-        // power_pml_l = 0.;
         for( unsigned int i = startpml+1 ; i<nl_d ; i++ ) {
-            kappa_l_d[i] = 1. + (kappa_l_max - 1.) * pow( (i-startpml-0.5)*dl , power_pml_l ) / pow( length_l_pml , power_pml_l ) ;
-            sigma_l_d[i] = sigma_l_max * pow( (i-startpml-0.5)*dl , power_pml_l ) / pow( length_l_pml , power_pml_l ) ;
-=======
-        for ( int i=startpml+1 ; i<nl_d ; i++ ) {
             kappa_l_d[i] = pml_kappa_[0]->valueAt((i-startpml-0.5)*dl/length_l_pml);
             sigma_l_d[i] = pml_sigma_[0]->valueAt((i-startpml-0.5)*dl/length_l_pml);
->>>>>>> 101a3477
         }
         // Radial
         for( unsigned int j = 0 ; j<nr_d ; j++ ) {
@@ -254,21 +208,9 @@
             }
         }
         if (ncells_pml_max[0] != 0 ){
-<<<<<<< HEAD
-            sigma_l_max = 80.;
-            kappa_l_max = 80.;
-            power_pml_l = 4.;
-            // sigma_l_max = 0.;
-            // kappa_l_max = 1.;
-            // power_pml_l = 0.;
             for( unsigned int i = (nl_p-1)-(ncells_pml_max[0]-1) ; i<nl_p ; i++ ) {
-                kappa_l_p[i] = 1. + (kappa_l_max - 1.) * pow( ( i - ( (nl_p-1)-(ncells_pml_max[0]-1) ) )*dl , power_pml_l ) / pow( length_l_pml_lmax , power_pml_l ) ;
-                sigma_l_p[i] = sigma_l_max * pow( (i - ( (nl_p-1)-(ncells_pml_max[0]-1) ) )*dl , power_pml_l ) / pow( length_l_pml_lmax , power_pml_l ) ;
-=======
-            for ( int i=(nl_p-1)-(ncells_pml_max[0]-1) ; i<nl_p ; i++ ) {
                 kappa_l_p[i] = pml_kappa_[0]->valueAt((i - nl_p + ncells_pml_max[0])*dl/length_l_pml_lmax);
                 sigma_l_p[i] = pml_sigma_[0]->valueAt((i - nl_p + ncells_pml_max[0])*dl/length_l_pml_lmax);
->>>>>>> 101a3477
             }
         }
         // Radial
@@ -281,25 +223,11 @@
             integrate_sigma_r_p[j] = 0. ;
         }
         // Params for other cells (PML Media) when j>=3
-<<<<<<< HEAD
-        sigma_r_max = 80.;
-        kappa_r_max = 80.;
-        power_pml_r = 4.;
-        // sigma_r_max = 0. ;
-        // kappa_r_max = 1. ;
-        // power_pml_r = 0. ;
         for( unsigned int j = startpml ; j<nr_p ; j++) {
-            kappa_r_p[j] = 1. + (kappa_r_max - 1.) * pow( (j-startpml)*dr , power_pml_r ) / pow( length_r_pml , power_pml_r ) ;
-            sigma_r_p[j] = sigma_r_max * pow( (j-startpml)*dr , power_pml_r ) / pow( length_r_pml , power_pml_r ) ;
-            integrate_kappa_r_p[j] = ( rmax + j*dr - r0 ) + (kappa_r_max - 1.) / pow( length_r_pml , power_pml_r ) * pow( (j-startpml)*dr , power_pml_r+1 ) / (power_pml_r+1) ;
-            integrate_sigma_r_p[j] = sigma_r_max / pow( length_r_pml , power_pml_r ) * pow( (j-startpml)*dr , power_pml_r+1 ) / ( power_pml_r+1 ) ;
-=======
-        for ( int j=startpml ; j<nr_p ; j++) {
             kappa_r_p[j] = pml_kappa_[1]->valueAt((j-startpml)*dr/length_r_pml);
             sigma_r_p[j] = pml_sigma_[1]->valueAt((j-startpml)*dr/length_r_pml);
             integrate_kappa_r_p[j] = length_r_pml * pml_kappa_[2]->valueAt((j-startpml)*dr/length_r_pml);
             integrate_sigma_r_p[j] = length_r_pml * pml_sigma_[2]->valueAt((j-startpml)*dr/length_r_pml);
->>>>>>> 101a3477
         }
         // Dual grid
         // Longitudinal
@@ -314,21 +242,9 @@
             }
         }
         if (ncells_pml_max[0] != 0 ){
-<<<<<<< HEAD
-            sigma_l_max = 80.;
-            kappa_l_max = 80.;
-            power_pml_l = 4.;
-            // sigma_l_max = 0. ;
-            // kappa_l_max = 1. ;
-            // power_pml_l = 0. ;
             for( unsigned int i = (nl_p-1)-(ncells_pml_max[0]-1)+1 ; i<nl_d ; i++ ) {
-                kappa_l_d[i] = 1. + (kappa_l_max - 1.) * pow( (i - ( (nl_p-1)-(ncells_pml_max[0]-1) ) - 0.5 )*dl , power_pml_l ) / pow( length_l_pml_lmax , power_pml_l ) ;
-                sigma_l_d[i] = sigma_l_max * pow( (i - ( (nl_p-1)-(ncells_pml_max[0]-1) ) - 0.5 )*dl , power_pml_l ) / pow( length_l_pml_lmax , power_pml_l ) ;
-=======
-            for ( int i=(nl_p-1)-(ncells_pml_max[0]-1)+1 ; i<nl_d ; i++ ) {
                 kappa_l_d[i] = pml_kappa_[0]->valueAt((i -  nl_p + ncells_pml_max[0] - 0.5 )*dl/length_l_pml_lmax);
                 sigma_l_d[i] = pml_sigma_[0]->valueAt((i -  nl_p + ncells_pml_max[0] - 0.5 )*dl/length_l_pml_lmax);
->>>>>>> 101a3477
             }
         }
         // Radial
@@ -341,25 +257,11 @@
             integrate_sigma_r_d[j] = 0 ;
         }
         // Params for other cells (PML Media) when j>=4
-<<<<<<< HEAD
-        sigma_r_max = 80.;
-        kappa_r_max = 80.;
-        power_pml_r = 4.;
-        // sigma_r_max = 0.;
-        // kappa_r_max = 1.;
-        // power_pml_r = 0.;
         for( unsigned int j = startpml+1 ; j<nr_d ; j++) {
-            kappa_r_d[j] = 1. + (kappa_r_max - 1.) * pow( (j-startpml-0.5)*dr , power_pml_r ) / pow( length_r_pml , power_pml_r ) ;
-            sigma_r_d[j] = sigma_r_max * pow( (j-startpml-0.5)*dr , power_pml_r ) / pow( length_r_pml , power_pml_r ) ;
-            integrate_kappa_r_d[j] = ( rmax + (j-0.5)*dr - r0 ) + (kappa_r_max - 1.) / pow( length_r_pml , power_pml_r ) * pow( (j-startpml-0.5)*dr , power_pml_r+1 ) / (power_pml_r+1) ;
-            integrate_sigma_r_d[j] = sigma_r_max / pow( length_r_pml , power_pml_r ) * pow( (j-startpml-0.5)*dr , power_pml_r+1 ) / ( power_pml_r+1 ) ;
-=======
-        for ( int j=startpml+1 ; j<nr_d ; j++) {
             kappa_r_d[j] = pml_kappa_[1]->valueAt((j-startpml-0.5)*dr/length_r_pml);
             sigma_r_d[j] = pml_sigma_[1]->valueAt((j-startpml-0.5)*dr/length_r_pml);
             integrate_kappa_r_d[j] = length_r_pml * pml_sigma_[2]->valueAt((j-startpml-0.5)*dr/length_r_pml);
             integrate_sigma_r_d[j] = length_r_pml * pml_sigma_[2]->valueAt((j-startpml-0.5)*dr/length_r_pml);
->>>>>>> 101a3477
         }
     }
 
@@ -490,11 +392,7 @@
     } //  End Y
 }
 
-<<<<<<< HEAD
-void PML_SolverAM::compute_E_from_D( ElectroMagn *fields, int iDim, int min_or_max, std::vector<unsigned int> dimPrim, int solvermin, int solvermax )
-=======
-void PML_SolverAM::compute_E_from_D( ElectroMagn *fields, int iDim, int min_or_max, unsigned int solvermin, unsigned int solvermax )
->>>>>>> 101a3477
+void PML_SolverAM::compute_E_from_D( ElectroMagn *fields, int iDim, int min_or_max, std::vector<unsigned int> dimPrim, unsigned int solvermin, unsigned int solvermax )
 {
     const unsigned int nl_p = dimPrim[0];
     const unsigned int nl_d = dimPrim[0] + 1;
@@ -811,11 +709,7 @@
     }
 }
 
-<<<<<<< HEAD
-void PML_SolverAM::compute_H_from_B( ElectroMagn *fields, int iDim, int min_or_max, std::vector<unsigned int> dimPrim, int solvermin, int solvermax )
-=======
-void PML_SolverAM::compute_H_from_B( ElectroMagn *fields, int iDim, int min_or_max, unsigned int solvermin, unsigned int solvermax )
->>>>>>> 101a3477
+void PML_SolverAM::compute_H_from_B( ElectroMagn *fields, int iDim, int min_or_max, std::vector<unsigned int> dimPrim, unsigned int solvermin, unsigned int solvermax )
 {
     const unsigned int nl_p = dimPrim[0];
     const unsigned int nl_d = dimPrim[0] + 1;
