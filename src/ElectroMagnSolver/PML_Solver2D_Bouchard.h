--- conflicted
+++ resolved
@@ -19,13 +19,8 @@
 
     void setDomainSizeAndCoefficients( int iDim, int min_or_max, std::vector<unsigned int> dimPrim, int ncells_pml_domain, int startpml, int* ncells_pml_min, int* ncells_pml_max, Patch* patch );
 
-<<<<<<< HEAD
-    void compute_E_from_D( ElectroMagn *fields, int iDim, int min_or_max, std::vector<unsigned int> dimPrim, int solver_min, int solver_max );
-    void compute_H_from_B( ElectroMagn *fields, int iDim, int min_or_max, std::vector<unsigned int> dimPrim, int solver_min, int solver_max );
-=======
-    void compute_E_from_D( ElectroMagn *fields, int iDim, int min_or_max, unsigned int solver_min, unsigned int solver_max );
-    void compute_H_from_B( ElectroMagn *fields, int iDim, int min_or_max, unsigned int solver_min, unsigned int solver_max );
->>>>>>> 101a3477
+    void compute_E_from_D( ElectroMagn *fields, int iDim, int min_or_max, std::vector<unsigned int> dimPrim, unsigned int solver_min, unsigned int solver_max );
+    void compute_H_from_B( ElectroMagn *fields, int iDim, int min_or_max, std::vector<unsigned int> dimPrim, unsigned int solver_min, unsigned int solver_max );
 
 protected:
 
