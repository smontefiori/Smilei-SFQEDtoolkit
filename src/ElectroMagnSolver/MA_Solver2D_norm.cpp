--- conflicted
+++ resolved
@@ -17,7 +17,6 @@
 
 void MA_Solver2D_norm::operator()( ElectroMagn *fields )
 {
-<<<<<<< HEAD
     double *const __restrict__ Ex2D       = fields->Ex_->data(); // [x * ny_p + y] : dual in x   primal in y,z
     double *const __restrict__ Ey2D       = fields->Ey_->data(); // [x * ny_d + y] : dual in y   primal in x,z
     double *const __restrict__ Ez2D       = fields->Ez_->data(); // [x * ny_p + y] : dual in z   primal in x,y
@@ -27,27 +26,15 @@
     const double *const __restrict__ Jx2D = fields->Jx_->data(); // [x * ny_p + y] : dual in x   primal in y,z
     const double *const __restrict__ Jy2D = fields->Jy_->data(); // [x * ny_d + y] : dual in y   primal in x,z
     const double *const __restrict__ Jz2D = fields->Jz_->data(); // [x * ny_p + y] : dual in z   primal in x,y
-=======
 
     const unsigned int nx_p = fields->dimPrim[0];
     const unsigned int nx_d = fields->dimDual[0];
     const unsigned int ny_p = fields->dimPrim[1];
     const unsigned int ny_d = fields->dimDual[1];
-    // Static-cast of the fields
-    Field2D *Ex2D = static_cast<Field2D *>( fields->Ex_ );
-    Field2D *Ey2D = static_cast<Field2D *>( fields->Ey_ );
-    Field2D *Ez2D = static_cast<Field2D *>( fields->Ez_ );
-    Field2D *Bx2D = static_cast<Field2D *>( fields->Bx_ );
-    Field2D *By2D = static_cast<Field2D *>( fields->By_ );
-    Field2D *Bz2D = static_cast<Field2D *>( fields->Bz_ );
-    Field2D *Jx2D = static_cast<Field2D *>( fields->Jx_ );
-    Field2D *Jy2D = static_cast<Field2D *>( fields->Jy_ );
-    Field2D *Jz2D = static_cast<Field2D *>( fields->Jz_ );
 
     // double sumJx = 0;
     // double sumJy = 0;
     // double sumJz = 0;
->>>>>>> fe90fcbe
 
     // Electric field Ex^(d,p)
 #if defined( SMILEI_ACCELERATOR_GPU_OMP )
@@ -55,6 +42,9 @@
     #pragma omp teams distribute parallel for collapse( 2 )
 #endif
     for( unsigned int x = 0; x < nx_d; ++x ) {
+#if !defined( SMILEI_ACCELERATOR_MODE )
+        #pragma omp simd
+#endif
         for( unsigned int y = 0; y < ny_p; ++y ) {
             Ex2D[x * ny_p + y] += -dt * Jx2D[x * ny_p + y] + dt_ov_dy * ( Bz2D[x * ny_d + y + 1] - Bz2D[x * ny_d + y] );
         }
@@ -66,6 +56,9 @@
     #pragma omp teams distribute parallel for collapse( 2 )
 #endif
     for( unsigned int x = 0; x < nx_p; ++x ) {
+#if !defined( SMILEI_ACCELERATOR_MODE )
+        #pragma omp simd
+#endif
         for( unsigned int y = 0; y < ny_d; ++y ) {
             Ey2D[x * ny_d + y] += -dt * Jy2D[x * ny_d + y] - dt_ov_dx * ( Bz2D[( x + 1 ) * ny_d + y] - Bz2D[x * ny_d + y] );
         }
@@ -77,6 +70,9 @@
     #pragma omp teams distribute parallel for collapse( 2 )
 #endif
     for( unsigned int x = 0; x < nx_p; ++x ) {
+#if !defined( SMILEI_ACCELERATOR_MODE )
+        #pragma omp simd
+#endif
         for( unsigned int y = 0; y < ny_p; ++y ) {
             Ez2D[x * ny_p + y] += -dt * Jz2D[x * ny_p + y] +
                                   dt_ov_dx * ( By2D[( x + 1 ) * ny_p + y] - By2D[x * ny_p + y] ) -
