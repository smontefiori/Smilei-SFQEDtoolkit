--- conflicted
+++ resolved
@@ -11,19 +11,13 @@
 
 public:
     //! Creator for Solver
-<<<<<<< HEAD
-    Solver1D(Params &params) : Solver(params) {
+    Solver1D( Params &params ) : Solver( params )
+    {
         std::vector<unsigned int> n_space(params.n_space);
         if (params.uncoupled_grids)
             n_space = params.n_space_domain;
         nx_p = n_space[0] +1+2*params.oversize[0];
         nx_d = n_space[0] +2+2*params.oversize[0];
-=======
-    Solver1D( Params &params ) : Solver( params )
-    {
-        nx_p = params.n_space[0] * params.global_factor[0]+1+2*params.oversize[0];
-        nx_d = params.n_space[0] * params.global_factor[0]+2+2*params.oversize[0];
->>>>>>> 030c5b21
         
         dt = params.timestep;
         dt_ov_dx = params.timestep / params.cell_length[0];
