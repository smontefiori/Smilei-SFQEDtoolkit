--- conflicted
+++ resolved
@@ -54,26 +54,11 @@
 
 void PML_Solver2D_Yee::setDomainSizeAndCoefficients( int iDim, int min_or_max, std::vector<unsigned int> dimPrim, int ncells_pml_domain, int startpml, int* ncells_pml_min, int* ncells_pml_max, Patch* )
 {
-<<<<<<< HEAD
     const unsigned int nx_p = dimPrim[0];
     const unsigned int nx_d = dimPrim[0] + 1;
     const unsigned int ny_p = dimPrim[1];
     const unsigned int ny_d = dimPrim[1] + 1;
     
-=======
-    if ( iDim == 0 ) {
-        nx_p = ncells_pml_domain;
-        nx_d = ncells_pml_domain+1;
-    }
-    else if ( iDim == 1 ) {
-        ny_p = ncells_pml_domain;
-        ny_d = ncells_pml_domain+1;
-        // Adjust size in x too in case there are corners to take care of.
-        nx_p += ncells_pml_min[0] + ncells_pml_max[0];
-        nx_d += ncells_pml_min[0] + ncells_pml_max[0];
-    }
-
->>>>>>> 101a3477
     //PML Coeffs Kappa,Sigma ...
     //Primal
     kappa_x_p.resize( nx_p );
@@ -152,21 +137,12 @@
             sigma_x_p[i] = 0. ;
         }
         // Params for other cells (PML Media) when i>=3
-<<<<<<< HEAD
         for( unsigned int i = startpml; i<nx_p ; i++ ) {
-            kappa_x_p[i] = 1. + (kappa_x_max - 1.) * pow( (i-startpml)*dx , kappa_power_pml_x ) / pow( length_x_pml , kappa_power_pml_x ) ;
-            sigma_x_p[i] = sigma_x_max * pow( (i-startpml)*dx , sigma_power_pml_x ) / pow( length_x_pml , sigma_power_pml_x ) ;
+            kappa_x_p[i] = pml_kappa_[0]->valueAt((i-startpml)*dx/length_x_pml);
+            sigma_x_p[i] = pml_sigma_[0]->valueAt((i-startpml)*dx/length_x_pml);
         }
         // Y-direction
         for( unsigned int j = 0 ; j<ny_p ; j++ ) {
-=======
-        for ( unsigned int i=startpml; i<nx_p ; i++ ) {
-            kappa_x_p[i] = pml_kappa_[0]->valueAt((i-startpml)*dx/length_x_pml);
-            sigma_x_p[i] = pml_sigma_[0]->valueAt((i-startpml)*dx/length_x_pml);
-        }
-        // Y-direction
-        for ( unsigned int j=0 ; j<ny_p ; j++ ) {
->>>>>>> 101a3477
             kappa_y_p[j] = 1. ;
             sigma_y_p[j] = 0. ;
         }
@@ -184,21 +160,12 @@
             sigma_x_d[i] = 0. ;
         }
         // Params for other cells (PML Media) when j>=4
-<<<<<<< HEAD
         for( unsigned int i = startpml+1 ; i<nx_d ; i++ ) {
-            kappa_x_d[i] = 1. + (kappa_x_max - 1.) * pow( (i-startpml-0.5)*dx , kappa_power_pml_x ) / pow( length_x_pml , kappa_power_pml_x ) ;
-            sigma_x_d[i] = sigma_x_max * pow( (i-startpml-0.5)*dx , sigma_power_pml_x ) / pow( length_x_pml , sigma_power_pml_x ) ;
+            kappa_x_d[i] = pml_kappa_[0]->valueAt((i-startpml-0.5)*dx/length_x_pml);
+            sigma_x_d[i] = pml_sigma_[0]->valueAt((i-startpml-0.5)*dx/length_x_pml);
         }
         // Y-direction
         for( unsigned int j = 0 ; j<ny_d ; j++ ) {
-=======
-        for ( unsigned int i=startpml+1 ; i<nx_d ; i++ ) {
-            kappa_x_d[i] = pml_kappa_[0]->valueAt((i-startpml-0.5)*dx/length_x_pml);
-            sigma_x_d[i] = pml_sigma_[0]->valueAt((i-startpml-0.5)*dx/length_x_pml);
-        }
-        // Y-direction
-        for ( unsigned int j=0 ; j<ny_d ; j++ ) {
->>>>>>> 101a3477
             kappa_y_d[j] = 1. ;
             sigma_y_d[j] = 0. ;
         }
@@ -217,11 +184,7 @@
         length_x_pml_xmin = (ncells_pml_min[0]+0.5)*dx ;
         // Primal grid
         // X-direction
-<<<<<<< HEAD
         for( unsigned int i = 0 ; i<nx_p ; i++ ) {
-=======
-        for ( unsigned int i=0 ; i<nx_p ; i++ ) {
->>>>>>> 101a3477
             kappa_x_p[i] = 1. ;
             sigma_x_p[i] = 0. ;
         }
@@ -232,15 +195,9 @@
             }
         }
         if (ncells_pml_max[0] != 0 ){
-<<<<<<< HEAD
             for( unsigned int i = (nx_p-1)-(ncells_pml_max[0]-1) ; i<nx_p ; i++ ) {
-                kappa_x_p[i] = 1. + (kappa_x_max - 1.) * pow( ( i - ( (nx_p-1)-(ncells_pml_max[0]-1) ) )*dx , kappa_power_pml_x ) / pow( length_x_pml_xmax , kappa_power_pml_x ) ;
-                sigma_x_p[i] = sigma_x_max * pow( (i - ( (nx_p-1)-(ncells_pml_max[0]-1) ) )*dx , sigma_power_pml_x ) / pow( length_x_pml_xmax , sigma_power_pml_x ) ;
-=======
-            for ( unsigned int i=(nx_p-1)-(ncells_pml_max[0]-1) ; i<nx_p ; i++ ) {
                 kappa_x_p[i] = pml_kappa_[0]->valueAt((i - nx_p  + ncells_pml_max[0])*dx/length_x_pml_xmax);
                 sigma_x_p[i] = pml_sigma_[0]->valueAt((i - nx_p  + ncells_pml_max[0])*dx/length_x_pml_xmax);
->>>>>>> 101a3477
             }
         }
         // Y-direction
@@ -251,15 +208,9 @@
             sigma_y_p[j] = 0. ;
         }
         // Params for other cells (PML Media) when j>=3
-<<<<<<< HEAD
         for( unsigned int j = startpml ; j<ny_p ; j++ ) {
-            kappa_y_p[j] = 1. + (kappa_y_max - 1.) * pow( (j-startpml)*dy , kappa_power_pml_y ) / pow( length_y_pml , kappa_power_pml_y ) ;
-            sigma_y_p[j] = sigma_y_max * pow( (j-startpml)*dy , sigma_power_pml_y ) / pow( length_y_pml , sigma_power_pml_y ) ;
-=======
-        for ( unsigned int j=startpml ; j<ny_p ; j++ ) {
             kappa_y_p[j] = pml_kappa_[1]->valueAt((j-startpml)*dy/length_y_pml);
             sigma_y_p[j] = pml_sigma_[1]->valueAt((j-startpml)*dy/length_y_pml);
->>>>>>> 101a3477
         }
         // Z-direction
         for ( int k=0 ;k<1 ; k++ ) {
@@ -268,11 +219,7 @@
         }
         // Dual grid
         // X-direction
-<<<<<<< HEAD
         for( unsigned int i = 0 ; i<nx_d ; i++ ) {
-=======
-        for ( unsigned int i=0 ; i<nx_d ; i++ ) {
->>>>>>> 101a3477
             kappa_x_d[i] = 1. ;
             sigma_x_d[i] = 0. ;
         }
@@ -283,15 +230,9 @@
             }
         }
         if (ncells_pml_max[0] != 0 ){
-<<<<<<< HEAD
             for( unsigned int i = (nx_p-1)-(ncells_pml_max[0]-1)+1 ; i<nx_d ; i++ ) {
-                kappa_x_d[i] = 1. + (kappa_x_max - 1.) * pow( (i - ( (nx_p-1)-(ncells_pml_max[0]-1) ) - 0.5 )*dx , kappa_power_pml_x ) / pow( length_x_pml_xmax , kappa_power_pml_x ) ;
-                sigma_x_d[i] = sigma_x_max * pow( (i - ( (nx_p-1)-(ncells_pml_max[0]-1) ) - 0.5 )*dx , sigma_power_pml_x ) / pow( length_x_pml_xmax , sigma_power_pml_x ) ;
-=======
-            for ( unsigned int i=nx_p-ncells_pml_max[0]+1 ; i<nx_d ; i++ ) {
                 kappa_x_d[i] = pml_kappa_[0]->valueAt((i - nx_p + ncells_pml_max[0] - 0.5 )*dx/length_x_pml_xmax);
                 sigma_x_d[i] = pml_sigma_[0]->valueAt((i - nx_p  + ncells_pml_max[0] - 0.5)*dx/length_x_pml_xmax);
->>>>>>> 101a3477
             }
         }
         // Y-direction
@@ -302,15 +243,9 @@
             sigma_y_d[j] = 0. ;
         }
         // Params for other cells (PML Media) when j>=4
-<<<<<<< HEAD
         for( unsigned int j = startpml+1 ; j<ny_d ; j++ ) {
-            kappa_y_d[j] = 1. + (kappa_y_max - 1.) * pow( (j-startpml-0.5)*dy , kappa_power_pml_y ) / pow( length_y_pml , kappa_power_pml_y ) ;
-            sigma_y_d[j] = sigma_y_max * pow( (j-startpml-0.5)*dy , sigma_power_pml_y ) / pow( length_y_pml , sigma_power_pml_y ) ;
-=======
-        for ( unsigned int j=startpml+1 ; j<ny_d ; j++ ) {
             kappa_y_d[j] = pml_kappa_[1]->valueAt((j-startpml-0.5)*dy/length_y_pml);
             sigma_y_d[j] = pml_sigma_[1]->valueAt((j-startpml-0.5)*dy/length_y_pml);
->>>>>>> 101a3477
         }
         // Z-direction
         for ( int k=0 ; k<1 ; k++ ) {
@@ -320,11 +255,7 @@
     }
 
     if ((min_or_max==0)&&(iDim==0)){
-<<<<<<< HEAD
         for( unsigned int i = 0 ; i<nx_p ; i++ ) {
-=======
-        for ( unsigned int i=0 ; i<nx_p ; i++ ) {
->>>>>>> 101a3477
             c1_p_zfield[i] = ( 2.*kappa_x_p[(nx_p-1)-i] - dt*sigma_x_p[(nx_p-1)-i] ) / ( 2.*kappa_x_p[(nx_p-1)-i] + dt*sigma_x_p[(nx_p-1)-i] ) ;
             c2_p_zfield[i] = ( 2*dt ) / ( 2.*kappa_x_p[(nx_p-1)-i] + dt*sigma_x_p[(nx_p-1)-i] ) ;
             c3_p_yfield[i] = ( 2.*kappa_x_p[(nx_p-1)-i] - dt*sigma_x_p[(nx_p-1)-i] ) / ( 2.*kappa_x_p[(nx_p-1)-i] + dt*sigma_x_p[(nx_p-1)-i] ) ;
@@ -333,11 +264,7 @@
             c6_p_xfield[i] = ( 2.*kappa_x_p[(nx_p-1)-i] - dt*sigma_x_p[(nx_p-1)-i] ) ;
         }
 
-<<<<<<< HEAD
         for( unsigned int i = 0 ; i<nx_d ; i++ ) {
-=======
-        for ( unsigned int i=0 ; i<nx_d ; i++ ) {
->>>>>>> 101a3477
             c1_d_zfield[i] = ( 2.*kappa_x_d[(nx_d-1)-i] - dt*sigma_x_d[(nx_d-1)-i] ) / ( 2.*kappa_x_d[(nx_d-1)-i] + dt*sigma_x_d[(nx_d-1)-i] ) ;
             c2_d_zfield[i] = ( 2*dt ) / ( 2.*kappa_x_d[(nx_d-1)-i] + dt*sigma_x_d[(nx_d-1)-i] ) ;
             c3_d_yfield[i] = ( 2.*kappa_x_d[(nx_d-1)-i] - dt*sigma_x_d[(nx_d-1)-i] ) / ( 2.*kappa_x_d[(nx_d-1)-i] + dt*sigma_x_d[(nx_d-1)-i] ) ;
@@ -347,11 +274,7 @@
         }
     }
     else {
-<<<<<<< HEAD
         for( unsigned int i = 0 ; i<nx_p ; i++ ) {
-=======
-        for ( unsigned int i=0 ; i<nx_p ; i++ ) {
->>>>>>> 101a3477
             c1_p_zfield[i] = ( 2.*kappa_x_p[i] - dt*sigma_x_p[i] ) / ( 2.*kappa_x_p[i] + dt*sigma_x_p[i] ) ;
             c2_p_zfield[i] = ( 2*dt ) / ( 2.*kappa_x_p[i] + dt*sigma_x_p[i] ) ;
             c3_p_yfield[i] = ( 2.*kappa_x_p[i] - dt*sigma_x_p[i] ) / ( 2.*kappa_x_p[i] + dt*sigma_x_p[i] ) ;
@@ -360,11 +283,7 @@
             c6_p_xfield[i] = ( 2.*kappa_x_p[i] - dt*sigma_x_p[i] ) ;
         }
 
-<<<<<<< HEAD
         for( unsigned int i = 0 ; i<nx_d ; i++ ) {
-=======
-        for ( unsigned int i=0 ; i<nx_d ; i++ ) {
->>>>>>> 101a3477
             c1_d_zfield[i] = ( 2.*kappa_x_d[i] - dt*sigma_x_d[i] ) / ( 2.*kappa_x_d[i] + dt*sigma_x_d[i] ) ;
             c2_d_zfield[i] = ( 2*dt ) / ( 2.*kappa_x_d[i] + dt*sigma_x_d[i] ) ;
             c3_d_yfield[i] = ( 2.*kappa_x_d[i] - dt*sigma_x_d[i] ) / ( 2.*kappa_x_d[i] + dt*sigma_x_d[i] ) ;
@@ -375,11 +294,7 @@
     } // End X
 
     if (min_or_max==0){
-<<<<<<< HEAD
         for( unsigned int j = 0 ; j<ny_p ; j++ ) {
-=======
-        for ( unsigned int j=0 ; j<ny_p ; j++ ) {
->>>>>>> 101a3477
             c1_p_xfield[j] = ( 2.*kappa_y_p[(ny_p-1)-j] - dt*sigma_y_p[(ny_p-1)-j] ) / ( 2.*kappa_y_p[(ny_p-1)-j] + dt*sigma_y_p[(ny_p-1)-j] ) ;
             c2_p_xfield[j] = ( 2*dt ) / ( 2.*kappa_y_p[(ny_p-1)-j] + dt*sigma_y_p[(ny_p-1)-j] ) ;
             c3_p_zfield[j] = ( 2.*kappa_y_p[(ny_p-1)-j] - dt*sigma_y_p[(ny_p-1)-j] ) / ( 2.*kappa_y_p[(ny_p-1)-j] + dt*sigma_y_p[(ny_p-1)-j] ) ;
@@ -388,11 +303,7 @@
             c6_p_yfield[j] = ( 2.*kappa_y_p[(ny_p-1)-j] - dt*sigma_y_p[(ny_p-1)-j] ) ;
         }
 
-<<<<<<< HEAD
         for( unsigned int j = 0 ; j<ny_d ; j++ ) {
-=======
-        for ( unsigned int j=0 ; j<ny_d ; j++ ) {
->>>>>>> 101a3477
             c1_d_xfield[j] = ( 2.*kappa_y_d[(ny_d-1)-j] - dt*sigma_y_d[(ny_d-1)-j] ) / ( 2.*kappa_y_d[(ny_d-1)-j] + dt*sigma_y_d[(ny_d-1)-j] ) ;
             c2_d_xfield[j] = ( 2*dt ) / ( 2.*kappa_y_d[(ny_d-1)-j] + dt*sigma_y_d[(ny_d-1)-j] ) ;
             c3_d_zfield[j] = ( 2.*kappa_y_d[(ny_d-1)-j] - dt*sigma_y_d[(ny_d-1)-j] ) / ( 2.*kappa_y_d[(ny_d-1)-j] + dt*sigma_y_d[(ny_d-1)-j] ) ;
@@ -402,11 +313,7 @@
         }
     }
     else if (min_or_max==1){
-<<<<<<< HEAD
         for( unsigned int j = 0 ; j<ny_p ; j++ ) {
-=======
-        for ( unsigned int j=0 ; j<ny_p ; j++ ) {
->>>>>>> 101a3477
             c1_p_xfield[j] = ( 2.*kappa_y_p[j] - dt*sigma_y_p[j] ) / ( 2.*kappa_y_p[j] + dt*sigma_y_p[j] ) ;
             c2_p_xfield[j] = ( 2*dt ) / ( 2.*kappa_y_p[j] + dt*sigma_y_p[j] ) ;
             c3_p_zfield[j] = ( 2.*kappa_y_p[j] - dt*sigma_y_p[j] ) / ( 2.*kappa_y_p[j] + dt*sigma_y_p[j] ) ;
@@ -415,11 +322,7 @@
             c6_p_yfield[j] = ( 2.*kappa_y_p[j] - dt*sigma_y_p[j] ) ;
         }
 
-<<<<<<< HEAD
         for( unsigned int j = 0 ; j<ny_d ; j++ ) {
-=======
-        for ( unsigned int j=0 ; j<ny_d ; j++ ) {
->>>>>>> 101a3477
             c1_d_xfield[j] = ( 2.*kappa_y_d[j] - dt*sigma_y_d[j] ) / ( 2.*kappa_y_d[j] + dt*sigma_y_d[j] ) ;
             c2_d_xfield[j] = ( 2*dt ) / ( 2.*kappa_y_d[j] + dt*sigma_y_d[j] ) ;
             c3_d_zfield[j] = ( 2.*kappa_y_d[j] - dt*sigma_y_d[j] ) / ( 2.*kappa_y_d[j] + dt*sigma_y_d[j] ) ;
@@ -469,11 +372,7 @@
     } // End Z
 }
 
-<<<<<<< HEAD
-void PML_Solver2D_Yee::compute_E_from_D( ElectroMagn *fields, int iDim, int min_or_max, std::vector<unsigned int> dimPrim, int solvermin, int solvermax )
-=======
-void PML_Solver2D_Yee::compute_E_from_D( ElectroMagn *fields, int iDim, int min_or_max, unsigned int solvermin, unsigned int solvermax )
->>>>>>> 101a3477
+void PML_Solver2D_Yee::compute_E_from_D( ElectroMagn *fields, int iDim, int min_or_max, std::vector<unsigned int> dimPrim, unsigned int solvermin, unsigned int solvermax )
 {
     const unsigned int nx_p = dimPrim[0];
     const unsigned int nx_d = dimPrim[0] + 1;
@@ -618,11 +517,7 @@
     }
 }
 
-<<<<<<< HEAD
-void PML_Solver2D_Yee::compute_H_from_B( ElectroMagn *fields, int iDim, int min_or_max, std::vector<unsigned int> dimPrim, int solvermin, int solvermax )
-=======
-void PML_Solver2D_Yee::compute_H_from_B( ElectroMagn *fields, int iDim, int min_or_max, unsigned int solvermin, unsigned int solvermax )
->>>>>>> 101a3477
+void PML_Solver2D_Yee::compute_H_from_B( ElectroMagn *fields, int iDim, int min_or_max, std::vector<unsigned int> dimPrim, unsigned int solvermin, unsigned int solvermax )
 {
     const unsigned int nx_p = dimPrim[0];
     const unsigned int nx_d = dimPrim[0] + 1;
