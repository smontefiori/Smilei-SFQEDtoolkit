--- conflicted
+++ resolved
@@ -27,34 +27,21 @@
     const double *const __restrict__ Jy3D = fields->Jy_->data();
     const double *const __restrict__ Jz3D = fields->Jz_->data();
 
-<<<<<<< HEAD
-=======
     const unsigned int nx_p = fields->dimPrim[0];
     const unsigned int nx_d = fields->dimDual[0];
     const unsigned int ny_p = fields->dimPrim[1];
     const unsigned int ny_d = fields->dimDual[1];
     const unsigned int nz_p = fields->dimPrim[2];
     const unsigned int nz_d = fields->dimDual[2];
-    // Static-cast of the fields
-    double *Ex3D = &(fields->Ex_->data_[0]);
-    double *Ey3D = &(fields->Ey_->data_[0]);
-    double *Ez3D = &(fields->Ez_->data_[0]);
-    double *Bx3D = &(fields->Bx_->data_[0]);
-    double *By3D = &(fields->By_->data_[0]);
-    double *Bz3D = &(fields->Bz_->data_[0]);
-    double *Jx3D = &(fields->Jx_->data_[0]);
-    double *Jy3D = &(fields->Jy_->data_[0]);
-    double *Jz3D = &(fields->Jz_->data_[0]);
     
->>>>>>> fe90fcbe
     // Electric field Ex^(d,p,p)
 #if defined( SMILEI_OPENACC_MODE )
-    const int sizeofEx = fields->Ex_->globalDims_;
-    const int sizeofEy = fields->Ey_->globalDims_;
-    const int sizeofEz = fields->Ez_->globalDims_;
-    const int sizeofBx = fields->Bx_->globalDims_;
-    const int sizeofBy = fields->By_->globalDims_;
-    const int sizeofBz = fields->Bz_->globalDims_;
+    const int sizeofEx = fields->Ex_->number_of_points_;
+    const int sizeofEy = fields->Ey_->number_of_points_;
+    const int sizeofEz = fields->Ez_->number_of_points_;
+    const int sizeofBx = fields->Bx_->number_of_points_;
+    const int sizeofBy = fields->By_->number_of_points_;
+    const int sizeofBz = fields->Bz_->number_of_points_;
 
     #pragma acc parallel present( Ex3D[0:sizeofEx], Jx3D[0:sizeofEx], By3D[0:sizeofBy], Bz3D[0:sizeofBz] )
     #pragma acc loop gang
