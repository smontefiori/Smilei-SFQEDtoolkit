#include "PartBoundCond.h"

#include <cstdlib>

#include <iostream>
#include <string>

#include "Particles.h"
#include "BoundaryConditionType.h"
#include "SmileiMPI.h"
#include "Tools.h"

using namespace std;

PartBoundCond::PartBoundCond( PicParams *params, int ispec, SmileiMPI* smpi )
{
    nDim_particle = params->nDim_particle;

    int n_ord_proj_max = 5;
    //!\todo define n_ord_proj_max, value from SQUASH
    if (params->interpolation_order==2) n_ord_proj_max = 5;
    if (params->interpolation_order==3) n_ord_proj_max = 5;

    // Absolute global values
<<<<<<< HEAD
    //    double x_min_global = params->cell_length[0]*n_ord_proj_max;
    //    double x_max_global = params->cell_length[0]*( params->n_space_global[0]-1-n_ord_proj_max );
=======
//    double x_min_global = params->cell_length[0]*n_ord_proj_max;
//    double x_max_global = params->cell_length[0]*( params->n_space_global[0]-1-n_ord_proj_max );
>>>>>>> d1c425ab
    double x_min_global = 0;
    double x_max_global = params->cell_length[0]*( params->n_space_global[0] );

    double y_min_global = params->cell_length[1]*n_ord_proj_max;
    double y_max_global = params->cell_length[1]*( params->n_space_global[1]-1-n_ord_proj_max );
    double z_min_global = params->cell_length[2]*n_ord_proj_max;
    double z_max_global = params->cell_length[2]*( params->n_space_global[2]-1-n_ord_proj_max );

    bc_west  = NULL;
    bc_east  = NULL;
    bc_south = NULL;
    bc_north = NULL;
    bc_bottom = NULL;
    bc_up     = NULL;

    // Define limits of local domain
    if (!params->res_space_win_x) {
        x_min = max( x_min_global, smpi->getDomainLocalMin(0) );
        x_max = min( x_max_global, smpi->getDomainLocalMax(0) );
    }
    else {
        x_min = smpi->getDomainLocalMin(0);
        x_max = smpi->getDomainLocalMax(0);
    }

    if ( nDim_particle > 1 ) {
	if (params->use_transverse_periodic) {
	    y_min = smpi->getDomainLocalMin(1);
	    y_max = smpi->getDomainLocalMax(1);
	}
	else {
	    y_min = max( y_min_global, smpi->getDomainLocalMin(1) );
	    y_max = min( y_max_global, smpi->getDomainLocalMax(1) );
	}
        if ( nDim_particle > 2 ) {
	    if (params->use_transverse_periodic) {
		z_min = smpi->getDomainLocalMin(2);
		z_max = smpi->getDomainLocalMax(2);
	    }
	    else {
		z_min = max( z_min_global, smpi->getDomainLocalMin(2) );
		z_max = min( z_max_global, smpi->getDomainLocalMax(2) );
	    }
	}
    }

    // Define kind of boundary conditions
    if ( params->species_param[ispec].bc_part_type_long == "refl" ) {
        if (x_min==x_min_global) bc_west = &refl_particle;
        if (x_max==x_max_global) bc_east = &refl_particle;
    }
    else if ( params->species_param[ispec].bc_part_type_long == "supp" ) {
        if (x_min==x_min_global) bc_west = &supp_particle;
        if (x_max==x_max_global) bc_east = &supp_particle;
    }
    else if ( params->species_param[ispec].bc_part_type_long == "stop" ) {
        if (x_min==x_min_global) bc_west = &stop_particle;
        if (x_max==x_max_global) bc_east = &stop_particle;
    }
    else if ( params->species_param[ispec].bc_part_type_long == "none" ) {
        WARNING( "No Boundary Condition applied for species in longitudinal direction " << ispec );
    }
    else {
	ERROR( "Longitudinal boundary condition undefined" );
    }

    if ( nDim_particle > 1 ) {
	//if  (!params->use_transverse_periodic) {
	if ( params->species_param[ispec].bc_part_type_trans == "refl" ) {
	    if (y_min==y_min_global) bc_south = &refl_particle;
	    if (y_max==y_max_global) bc_north = &refl_particle;
	}
	else if ( params->species_param[ispec].bc_part_type_trans == "supp" ) {
	    if (y_min==y_min_global) bc_south = &supp_particle;
	    if (y_max==y_max_global) bc_north = &supp_particle;
	}
	else if ( params->species_param[ispec].bc_part_type_trans == "stop" ) {
	    if (y_min==y_min_global) bc_south = &stop_particle;
	    if (y_max==y_max_global) bc_north = &stop_particle;
	}
	else if ( params->species_param[ispec].bc_part_type_trans == "none" ) {
	    WARNING( "No Boundary Condition applied for species in transverse direction " << ispec );
	}
	else {
	    ERROR( "Transverse boundary condition undefined : " << params->species_param[ispec].bc_part_type_trans  );
	}
	//} // else NULL
	if ( nDim_particle > 2 ) {
	    //if (!params->use_transverse_periodic) {
	    if ( params->species_param[ispec].bc_part_type_trans == "refl" ) {
		if (z_min==z_min_global) bc_bottom = &refl_particle;
		if (z_max==z_max_global) bc_up     = &refl_particle;
	    }
	    else if ( params->species_param[ispec].bc_part_type_trans == "supp" ) {
		if (z_min==z_min_global) bc_bottom = &supp_particle;
		if (z_max==z_max_global) bc_up     = &supp_particle;
	    }
	    else if ( params->species_param[ispec].bc_part_type_trans == "stop" ) {
		if (z_min==z_min_global) bc_bottom = &stop_particle;
		if (z_max==z_max_global) bc_up     = &stop_particle;
	    }
	    //} // else NULL
	}
    }

}

PartBoundCond::~PartBoundCond()
{
}

void PartBoundCond::moveWindow_x(double shift)
{
    x_min += shift;
    x_max += shift;

}<|MERGE_RESOLUTION|>--- conflicted
+++ resolved
@@ -22,13 +22,8 @@
     if (params->interpolation_order==3) n_ord_proj_max = 5;
 
     // Absolute global values
-<<<<<<< HEAD
-    //    double x_min_global = params->cell_length[0]*n_ord_proj_max;
-    //    double x_max_global = params->cell_length[0]*( params->n_space_global[0]-1-n_ord_proj_max );
-=======
 //    double x_min_global = params->cell_length[0]*n_ord_proj_max;
 //    double x_max_global = params->cell_length[0]*( params->n_space_global[0]-1-n_ord_proj_max );
->>>>>>> d1c425ab
     double x_min_global = 0;
     double x_max_global = params->cell_length[0]*( params->n_space_global[0] );
 
