--- conflicted
+++ resolved
@@ -11,52 +11,55 @@
 
 using namespace std;
 
-<<<<<<< HEAD
+
+// ---------------------------------------------------------------------------------------------------------------------
+// Constructor for Electromagn1D
+// ---------------------------------------------------------------------------------------------------------------------
 ElectroMagn1D::ElectroMagn1D(PicParams* params, SmileiMPI* smpi)
-  : ElectroMagn(params, smpi)
-{
+	: ElectroMagn(params, smpi)
+{
+	// spatial-step and ratios time-step by spatial-step & spatial-step by time-step
+	dx       = params->cell_length[0];
+	dt_ov_dx = params->timestep/params->cell_length[0];
+	dx_ov_dt = 1.0/dt_ov_dx;
+
+	// Parameters for the Silver-Mueller boundary conditions
+	A_ = 4./(1.+dt_ov_dx);
+	B_ = (dt_ov_dx-1.)/(1.+dt_ov_dx);
+	C_ = 2./(1.+dt_ov_dx);
+
+	// Electromagnetic fields
+	// ----------------------
+	// number of nodes of the primal-grid
+	nx_p = params->n_space[0]+1;
+	// number of nodes of the dual-grid
+	nx_d = params->n_space[0]+2;
+
+	//std::vector<unsigned int> dimPrim;
+	//std::vector<unsigned int> dimDual;
+
 	dimPrim.resize( params->nDim_field );
 	dimDual.resize( params->nDim_field );	
-	dspace.resize   ( params->nDim_field );
-	dspacesdt.resize( params->nDim_field );
-	dtsdspace.resize( params->nDim_field );
 	
 	for (size_t i=0 ; i<params->nDim_field ; i++) {
 		dimPrim[i] = params->n_space[i]+1;
 		dimDual[i] = params->n_space[i]+2;
-		dspace[i] = params->cell_length[i];
-		dspacesdt[i] = params->cell_length[i]/params->timestep;
-		dtsdspace[i] = params->timestep/params->cell_length[i];
-	}
-	// Parameters for the Silver-Mueller boundary conditions 
-	A_ = 4./(1.+dtsdspace[0]);
-	B_ = (dtsdspace[0]-1.)/(1.+dtsdspace[0]);
-	C_ = 2./(1.+dtsdspace[0]);
-	
-	// Laser carac To Do
-	// a0_delta_y_L_;
-	// a0_delta_z_L_;
-	// a0_delta_y_R_;
-	// a0_delta_z_R_;
-	// tau1_L_, tau2_L_, tau1_R_, tau2_R_;
-	// las_tordr_L_, las_tordr_R_;
-	
+	}
+
 	Ex_ = new Field1D( dimDual, "fex" );
 	Ey_ = new Field1D( dimPrim, "fey" );
 	Ez_ = new Field1D( dimPrim, "fez" );
-	
 	Bx_ = new Field1D( dimPrim, "fbx" );
 	By_ = new Field1D( dimDual, "fby" );
 	Bz_ = new Field1D( dimDual, "fbz" );
-	
 	Bx_m = new Field1D(dimPrim);
 	By_m = new Field1D(dimDual);
 	Bz_m = new Field1D(dimDual);
 	
+	// Total charge currents and densities
 	Jx_ = new Field1D(dimDual, "fjx");
 	Jy_ = new Field1D(dimPrim, "fjy");
 	Jz_ = new Field1D(dimPrim, "fjz");
-	
 	rho_ = new Field1D(dimPrim, "rho");
 	rho_o = new Field1D(dimPrim, "rho_old");
 
@@ -68,7 +71,7 @@
 	iDual_end_nobc.resize(params->nDim_field, 0);
 
 	SmileiMPI_Cart1D* smpi1D = static_cast<SmileiMPI_Cart1D*>(smpi);
-	int process_coord_x = smpi1D->getProcCoord(0);
+	//int process_coord_x = smpi1D->getProcCoord(0);
 
 	for (size_t i=0 ; i<params->nDim_field ; i++) {
 	  iPrim_beg[0] = params->oversize[0];
@@ -82,52 +85,6 @@
 
 	}
 		
-=======
-
-// ---------------------------------------------------------------------------------------------------------------------
-// Constructor for Electromagn1D
-// ---------------------------------------------------------------------------------------------------------------------
-ElectroMagn1D::ElectroMagn1D(PicParams* params) : ElectroMagn(params)
-{
-    // number of nodes of the primal-grid
-    nx_p = params->n_space[0]+1;
-    
-    // number of nodes of the dual-grid
-    nx_d = params->n_space[0]+2;
-    
-    // spatial-step and ratios time-step by spatial-step & spatial-step by time-step
-    dx       = params->cell_length[0];
-    dt_ov_dx = params->timestep/params->cell_length[0];
-    dx_ov_dt = 1.0/dt_ov_dx;
-
-    // Parameters for the Silver-Mueller boundary conditions
-	A_ = 4./(1.+dt_ov_dx);
-	B_ = (dt_ov_dx-1.)/(1.+dt_ov_dx);
-	C_ = 2./(1.+dt_ov_dx);
-    
-    // Electromagnetic fields
-    // ----------------------
-    std::vector<unsigned int> dimPrim; dimPrim.resize(1); dimPrim[0] = params->n_space[0]+1;
-    std::vector<unsigned int> dimDual; dimDual.resize(1); dimDual[0] = params->n_space[0]+2;
-    
-	Ex_  = new Field1D( dimDual, "fex" );
-    Ey_  = new Field1D( dimPrim, "fey" );
-	Ez_  = new Field1D( dimPrim, "fez" );
-	Bx_  = new Field1D( dimPrim, "fbx" );
-	By_  = new Field1D( dimDual, "fby" );
-	Bz_  = new Field1D( dimDual, "fbz" );
-	Bx_m = new Field1D( dimPrim );
-	By_m = new Field1D( dimDual );
-	Bz_m = new Field1D( dimDual );
-	
-    // Total charge currents and densities
-	Jx_   = new Field1D( dimDual, "fjx");
-	Jy_   = new Field1D( dimPrim, "fjy");
-	Jz_   = new Field1D( dimPrim, "fjz");
-	rho_  = new Field1D( dimPrim, "rho");
-	rho_o = new Field1D( dimPrim, "rho_old");
-	
->>>>>>> 2d2f22e4
 }//END constructor Electromagn1D
 
 
@@ -140,57 +97,33 @@
 }
 
 
-<<<<<<< HEAD
-void ElectroMagn1D::initMaxwell(SmileiMPI* smpi)
-=======
-
 // ---------------------------------------------------------------------------------------------------------------------
 // Solve Poisson
 // ---------------------------------------------------------------------------------------------------------------------
-void ElectroMagn1D::solvePoisson()
->>>>>>> 2d2f22e4
+void ElectroMagn1D::solvePoisson(SmileiMPI* smpi)
 {
 	SmileiMPI_Cart1D* smpi1D = static_cast<SmileiMPI_Cart1D*>(smpi);
 	int process_coord_x = smpi1D->getProcCoord(0);
 
 	Field1D* Ex1D  = static_cast<Field1D*>(Ex_);
 	Field1D* rho1D = static_cast<Field1D*>(rho_);
-<<<<<<< HEAD
-
-	if (process_coord_x==0) (*Ex1D)(iDual_beg[0]) = 0.0;
+
+	// Initialize the electrostatic field by solving Poisson at t = 0
+	// \todo Generalise this so one minimises the electrostatic energy (MG)
+        if (process_coord_x==0) (*Ex1D)(iDual_beg[0]) = 0.0;
+	//for (unsigned int i=1 ; i<nx_d ; i++) {
 	for ( unsigned int ix = iDual_beg_nobc[0] ; ix < iDual_end_nobc[0] ; ix++ ){
-	  (*Ex1D)(ix) = (*Ex1D)(ix-1) + dspace[0]* (*rho1D)(ix-1);
-	}
-
-}//END initMaxwell
-
-
-/***********************************************************************************************************************
- Explicit (leap-frog) Solver of the Maxwell-Faraday-Ampere 
- Equations are discretized on a Yee Mesh -- FDTD scheme
- **********************************************************************************************************************/
+		(*Ex1D)(ix) = (*Ex1D)(ix-1) + dx* (*rho1D)(ix-1);
+	}
+	
+}//END solvePoisson
+
+
+// ---------------------------------------------------------------------------------------------------------------------
+// Maxwell solver using the FDTD scheme
+// ---------------------------------------------------------------------------------------------------------------------
 void ElectroMagn1D::solveMaxwell(double time_dual, double dt, SmileiMPI* smpi)
-=======
-	
-	// Initialize the electrostatic field by solving Poisson at t = 0
-    // \todo Generalise this so one minimises the electrostatic energy (MG)
-	(*Ex1D)(0) = 0.0;
-	for (unsigned int i=1 ; i<nx_d ; i++)
-    {
-		(*Ex1D)(i) = (*Ex1D)(i-1) + dx * (*rho1D)(i-1);
-    }
-	
-}//END solvePoisson
-
-
-
-// ---------------------------------------------------------------------------------------------------------------------
-// Maxwell solver using the FDTD scheme
-// ---------------------------------------------------------------------------------------------------------------------
-void ElectroMagn1D::solveMaxwell(double time_dual, double dt)
->>>>>>> 2d2f22e4
-{
-    
+{
 	Field1D* Ex1D   = static_cast<Field1D*>(Ex_);
 	Field1D* Ey1D   = static_cast<Field1D*>(Ey_);
 	Field1D* Ez1D   = static_cast<Field1D*>(Ez_);
@@ -200,33 +133,21 @@
 	Field1D* Bx1D_m = static_cast<Field1D*>(Bx_m);
 	Field1D* By1D_m = static_cast<Field1D*>(By_m);
 	Field1D* Bz1D_m = static_cast<Field1D*>(Bz_m);
-<<<<<<< HEAD
 	Field1D* Jx1D = static_cast<Field1D*>(Jx_);
 	Field1D* Jy1D = static_cast<Field1D*>(Jy_);
 	Field1D* Jz1D = static_cast<Field1D*>(Jz_);
 
 	DEBUG(5,"solveMaxwell ElectroMagn1D " << time_dual);
 
-	// Define laser-polarization
-=======
-	Field1D* Jx1D   = static_cast<Field1D*>(Jx_);
-	Field1D* Jy1D   = static_cast<Field1D*>(Jy_);
-	Field1D* Jz1D   = static_cast<Field1D*>(Jz_);
-	
-	DEBUG(5,"solveMaxwell ElectroMagn1D " << time_dual);
-	
-    
-    // --------------------------------------------------
+	// --------------------------------------------------
 	// Define the laser fields at left & right boundaries
-    // --------------------------------------------------
-    
->>>>>>> 2d2f22e4
+	// --------------------------------------------------
+
 	double byL=0, bzL=0, byR=0, bzR=0;
 	
-	for (unsigned int ilaser=0; ilaser< laser_.size(); ilaser++)
-    {
-        // testing the time-profile
-        // ------------------------
+	for (unsigned int ilaser=0; ilaser< laser_.size(); ilaser++) {
+		// testing the time-profile
+		// ------------------------
         
 		if (laser_[ilaser]->laser_struct.time_profile == "constant") {
 			if (laser_[ilaser]->laser_struct.angle == 0){
@@ -237,92 +158,60 @@
 				// Incident field (right boundary)
 				byR += laser_[ilaser]->a0_delta_y_ * sin(time_dual) * laser_[ilaser]->time_profile(time_dual);				
 				bzR += laser_[ilaser]->a0_delta_z_ * cos(time_dual) * laser_[ilaser]->time_profile(time_dual);
-            } else {
+			} else {
 				ERROR("Angle not allowed for 1D laser pulse " << ilaser);
 			}
 		} else {
 			ERROR("Laser profile "<< ilaser <<" not allowed");
-<<<<<<< HEAD
-		}
-	}
-
-
-	// SAVE FORMER B-FIELD TO CENTER THE B-FIELD
-	// IN THE PARTICLE PUSHER
-	// AND OF THE E-FIELD TO CENTER FOR DIAG
-	// -----------------------------------------
-	for (unsigned int ix=0 ; ix<dimPrim[0] ; ix++) {
-		(*Bx1D_m)(ix)=(*Bx1D)(ix);
-=======
 		}//ENDif time_profile
-        
 	}//ilaser
-	
-    
+
 	// ----------------------------------------------
 	// Save the magnetic fields (used to center them)
 	// ----------------------------------------------
-	for (unsigned int i=0 ; i<nx_p ; i++){
-		(*Bx1D_m)(i) = (*Bx1D)(i);
->>>>>>> 2d2f22e4
-	}
-	for (unsigned int i=0 ; i<nx_d ; i++){
-		(*By1D_m)(i) = (*By1D)(i);
-		(*Bz1D_m)(i) = (*Bz1D)(i);
-	}
-
-	
-<<<<<<< HEAD
-	// SOLVE MAXWELL-AMPERE
-	//---------------------
-	// Calculate the electrostatic field ex
-	for (unsigned int ix=iDual_beg[0] ; ix<iDual_end[0] ; ix++) {
-		(*Ex1D)(ix)= (*Ex1D)(ix) - dt* (*Jx1D)(ix) ;
-	}
-	
-	// Transverse fields ey, ez  are defined on the primal grid
-	for (unsigned int ix=iPrim_beg[0] ; ix<iPrim_end[0] ; ix++) {
-		(*Ey1D)(ix)= (*Ey1D)(ix) - dtsdspace[0] * ( (*Bz1D)(ix+1) - (*Bz1D)(ix)) - dt * (*Jy1D)(ix) ;
-		(*Ez1D)(ix)= (*Ez1D)(ix) + dtsdspace[0] * ( (*By1D)(ix+1) - (*By1D)(ix)) - dt * (*Jz1D)(ix) ;
-	}
-	smpi->exchangeE( this );
-
-
-	// SOLVE MAXWELL-FARADAY
-=======
-    // --------------------
+	//for (unsigned int ix=0 ; ix<nx_p ; ix++) {
+	for (unsigned int ix=0 ; ix<dimPrim[0] ; ix++) {
+		(*Bx1D_m)(ix)=(*Bx1D)(ix);
+	}
+	//for (unsigned int ix=0 ; ix<nx_d ; ix++) {
+	for (unsigned int ix=0 ; ix<dimDual[0] ; ix++) {
+		(*By1D_m)(ix) = (*By1D)(ix);
+		(*Bz1D_m)(ix) = (*Bz1D)(ix);
+	}
+
+	// --------------------
 	// Solve Maxwell-Ampere
 	// --------------------
-	
 	// Calculate the electrostatic field ex on the dual grid
-	for (unsigned int i=0 ; i<nx_d ; i++){
-		(*Ex1D)(i) = (*Ex1D)(i) - dt * (*Jx1D)(i) ;
-    }
-	
+	//for (unsigned int ix=0 ; ix<nx_d ; ix++){
+	//for (unsigned int ix=iDual_beg[0]-1 ; ix<iDual_end[0]+1 ; ix++) {
+	for (unsigned int ix=0 ; ix<dimDual[0] ; ix++) {
+		(*Ex1D)(ix)= (*Ex1D)(ix) - dt* (*Jx1D)(ix) ;
+	}
 	// Transverse fields ey, ez  are defined on the primal grid
-	for (unsigned int i=0 ; i<nx_p ; i++) {
-		(*Ey1D)(i) = (*Ey1D)(i) - dt_ov_dx * ( (*Bz1D)(i+1) - (*Bz1D)(i)) - dt * (*Jy1D)(i) ;
-		(*Ez1D)(i) = (*Ez1D)(i) + dt_ov_dx * ( (*By1D)(i+1) - (*By1D)(i)) - dt * (*Jz1D)(i) ;
-	}
-	
-    
-    // ---------------------
+	//for (unsigned int ix=0 ; ix<nx_p ; ix++) {
+	for (unsigned int ix=iPrim_beg[0] ; ix<iPrim_end[0] ; ix++) {
+		(*Ey1D)(ix)= (*Ey1D)(ix) - dt_ov_dx * ( (*Bz1D)(ix+1) - (*Bz1D)(ix)) - dt * (*Jy1D)(ix) ;
+		(*Ez1D)(ix)= (*Ez1D)(ix) + dt_ov_dx * ( (*By1D)(ix+1) - (*By1D)(ix)) - dt * (*Jz1D)(ix) ;
+	}
+	smpi->exchangeE( this );
+
+	// ---------------------
 	// Solve Maxwell-Faraday
->>>>>>> 2d2f22e4
 	// ---------------------
-    
 	// NB: bx is given in 1d and defined when initializing the fields (here put to 0)
-    
 	// Transverse fields  by & bz are defined on the dual grid
-<<<<<<< HEAD
+	//for (unsigned int ix=1 ; ix<nx_p ; ix++) {
 	for (unsigned int ix=iDual_beg_nobc[0] ; ix<iDual_end_nobc[0] ; ix++) {
-		(*By1D)(ix)= (*By1D)(ix) + dtsdspace[0] * ( (*Ez1D)(ix) - (*Ez1D)(ix-1)) ;
-		(*Bz1D)(ix)= (*Bz1D)(ix) - dtsdspace[0] * ( (*Ey1D)(ix) - (*Ey1D)(ix-1)) ;
+		(*By1D)(ix)= (*By1D)(ix) + dt_ov_dx * ( (*Ez1D)(ix) - (*Ez1D)(ix-1)) ;
+		(*Bz1D)(ix)= (*Bz1D)(ix) - dt_ov_dx * ( (*Ey1D)(ix) - (*Ey1D)(ix-1)) ;
 	}
 	smpi->exchangeB( this );
 
-	// BOUNDARY CONDITIONS
-	// -------------------
+	// ----------------------------
+	// Apply EM boundary conditions
+	// ----------------------------
+	//!\todo Make boundary conditions on the EM fields as an external method (MG)
 	if ( iDual_beg_nobc[0] != iDual_beg[0] ) {
 	  // Silver-Mueller boundary conditions (left)
 	  (*By1D)(iDual_beg[0])= A_*byL + B_* (*By1D)(iDual_beg[0]+1) + C_* (*Ez1D)(iDual_beg[0]); 
@@ -333,22 +222,35 @@
 	  (*By1D)(iDual_end[0])= A_*byR + B_* (*By1D)(iDual_end[0]-1) - C_* (*Ez1D)(iDual_end[0]);
 	  (*Bz1D)(iDual_end[0])= A_*bzR + B_* (*Bz1D)(iDual_end[0]-1) + C_* (*Ey1D)(iDual_end[0]);
 	}
-	
-	// CENTER THE B-FIELD FOR THE PARTICLE PUSHER
-	// ------------------------------------------
+	{
+		/*
+		// Silver-Mueller boundary conditions (left)
+		(*By1D)(0) = A_*byL + B_* (*By1D)(1) + C_* (*Ez1D)(0) ;
+		(*Bz1D)(0) = A_*bzL + B_* (*Bz1D)(1) - C_* (*Ey1D)(0) ;
+		// Silver-Mueller boundary conditions (right)
+		(*By1D)(nx_d-1) = A_*byR + B_* (*By1D)(nx_d-2) - C_* (*Ez1D)(nx_p-1) ;
+		(*Bz1D)(nx_d-1) = A_*bzR + B_* (*Bz1D)(nx_d-2) + C_* (*Ey1D)(nx_p-1) ;
+		*/
+	}
+
+	// ------------------------------------------------
+	// Center the magnetic fields (for particle pusher)
+	// ------------------------------------------------
+	//for (unsigned int ix=0 ; ix<nx_p ; ix++)
 	for (unsigned int ix=0 ; ix<dimPrim[0] ; ix++)
 		(*Bx1D_m)(ix)= ( (*Bx1D)(ix)+ (*Bx1D_m)(ix))*0.5 ;
+	//for (unsigned int ix=0 ; ix<nx_d ; ix++) {
 	for (unsigned int ix=0 ; ix<dimDual[0] ; ix++){
 		(*By1D_m)(ix)= ((*By1D)(ix)+(*By1D_m)(ix))*0.5 ;
 		(*Bz1D_m)(ix)= ((*Bz1D)(ix)+(*Bz1D_m)(ix))*0.5 ;
-	}
+    	}
 	
 }
 
 
-/***********************************************************************************************************************
- Calculate the longitudinal current by solving the charge-conservation equation
- **********************************************************************************************************************/
+// ---------------------------------------------------------------------------------------------------------------------
+// Calculate the longitudinal current by solving the charge-conservation equation
+// ---------------------------------------------------------------------------------------------------------------------
 void ElectroMagn1D::chargeConserving(SmileiMPI* smpi)
 {
 	SmileiMPI_Cart1D* smpi1D = static_cast<SmileiMPI_Cart1D*>(smpi);
@@ -358,61 +260,12 @@
 	Field1D* rho1D   = static_cast<Field1D*>(rho_);
 	Field1D* rho1D_o = static_cast<Field1D*>(rho_o);
 
+	//!\todo Replace this by Esirkepov method for the calculation of longitudinal currents (MG)
+	// longitudinal currents defined on the dual-grid
 	if (process_coord_x==0) (*Jx1D)(iDual_beg[0]) = 0.0;
+	//for (unsigned int i=1 ; i<nx_d ; i++) {
 	for ( unsigned int ix = iDual_beg_nobc[0] ; ix < iDual_end_nobc[0] ; ix++ ){
-	  (*Jx1D)(ix) = (*Jx1D)(ix-1) - dspacesdt[0] * ( (*rho1D)(ix-1)-(*rho1D_o)(ix-1) );
-=======
-	for (unsigned int i=1 ; i<nx_p ; i++) {
-		(*By1D)(i) = (*By1D)(i) + dt_ov_dx * ( (*Ez1D)(i) - (*Ez1D)(i-1)) ;
-		(*Bz1D)(i) = (*Bz1D)(i) - dt_ov_dx * ( (*Ey1D)(i) - (*Ey1D)(i-1)) ;
-	}
-	
-    
-    // ----------------------------
-	// Apply EM boundary conditions
-	// ----------------------------
-    
-    //!\todo Make boundary conditions on the EM fields as an external method (MG)
-    
-	// Silver-Mueller boundary conditions (left)
-	(*By1D)(0) = A_*byL + B_* (*By1D)(1) + C_* (*Ez1D)(0) ;
-	(*Bz1D)(0) = A_*bzL + B_* (*Bz1D)(1) - C_* (*Ey1D)(0) ;
-	
-    // Silver-Mueller boundary conditions (right)
-	(*By1D)(nx_d-1) = A_*byR + B_* (*By1D)(nx_d-2) - C_* (*Ez1D)(nx_p-1) ;
-	(*Bz1D)(nx_d-1) = A_*bzR + B_* (*Bz1D)(nx_d-2) + C_* (*Ey1D)(nx_p-1) ;
-	
-    
-    // ------------------------------------------------
-	// Center the magnetic fields (for particle pusher)
-	// ------------------------------------------------
-    
-	for (unsigned int i=0 ; i<nx_p ; i++){
-		(*Bx1D_m)(i) = ( (*Bx1D)(i)+ (*Bx1D_m)(i))*0.5;
-    }
-	for (unsigned int i=0 ; i<nx_d ; i++){
-		(*By1D_m)(i) = ((*By1D)(i)+(*By1D_m)(i))*0.5;
-		(*Bz1D_m)(i) = ((*Bz1D)(i)+(*Bz1D_m)(i))*0.5;
-	}
-	
-}
-
-
-// ---------------------------------------------------------------------------------------------------------------------
-// Calculate the longitudinal current by solving the charge-conservation equation
-// ---------------------------------------------------------------------------------------------------------------------
-void ElectroMagn1D::chargeConserving()
-{
-	Field1D* Jx1D    = static_cast<Field1D*>(Jx_);
-	Field1D* rho1D   = static_cast<Field1D*>(rho_);
-	Field1D* rho1D_o = static_cast<Field1D*>(rho_o);
-	
-    //!\todo Replace this by Esirkepov method for the calculation of longitudinal currents (MG)
-    // longitudinal currents defined on the dual-grid
-	(*Jx1D)(0)=0.0;
-	for (unsigned int i=1 ; i<nx_d ; i++) {
-		(*Jx1D)(i) = (*Jx1D)(i-1) - dx_ov_dt * ( (*rho1D)(i-1)-(*rho1D_o)(i-1) );
->>>>>>> 2d2f22e4
+		(*Jx1D)(ix) = (*Jx1D)(ix-1) - dx_ov_dt * ( (*rho1D)(ix-1)-(*rho1D_o)(ix-1) );
 	}
 
 }
@@ -426,23 +279,24 @@
 void ElectroMagn1D::initRhoJ()
 {
 	Field1D* Jx1D    = static_cast<Field1D*>(Jx_);
-    Field1D* Jy1D    = static_cast<Field1D*>(Jy_);
+	Field1D* Jy1D    = static_cast<Field1D*>(Jy_);
 	Field1D* Jz1D    = static_cast<Field1D*>(Jz_);
 	Field1D* rho1D   = static_cast<Field1D*>(rho_);
 	Field1D* rho1D_o = static_cast<Field1D*>(rho_o);
 	
-    // put longitudinal current to zero on the dual grid
-    for (unsigned int i=0 ; i<nx_d ; i++){
-		(*Jx1D)(i)    = 0.0;
+	// put longitudinal current to zero on the dual grid
+	//for (unsigned int i=0 ; i<nx_d ; i++){
+        for (unsigned int ix=0 ; ix<dimDual[0] ; ix++) {
+		(*Jx1D)(ix)    = 0.0;
 	}
     
 	// all fields are defined on the primal grid
-	for (unsigned int i=0 ; i<nx_p ; i++)
-    {
-		(*rho1D_o)(i) = (*rho1D)(i);
-		(*rho1D)(i)   = 0.0;
-		(*Jy1D)(i)    = 0.0;
-		(*Jz1D)(i)    = 0.0;
+	//for (unsigned int i=0 ; i<nx_p ; i++) {
+        for (unsigned int ix=0 ; ix<dimPrim[0] ; ix++) {
+		(*rho1D_o)(ix) = (*rho1D)(ix);
+		(*rho1D)(ix)   = 0.0;
+		(*Jy1D)(ix)    = 0.0;
+		(*Jz1D)(ix)    = 0.0;
 	}
     
 }