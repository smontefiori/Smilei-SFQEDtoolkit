#include "ElectroMagn1D.h"
#include "PicParams.h"
#include "Field1D.h"
#include "Laser.h"

#include "SmileiMPI.h"
#include "SmileiMPI_Cart1D.h"

#include <iostream>
#include <math.h>
#include <sstream>

using namespace std;


// ---------------------------------------------------------------------------------------------------------------------
// Constructor for Electromagn1D
// ---------------------------------------------------------------------------------------------------------------------
ElectroMagn1D::ElectroMagn1D(PicParams* params, SmileiMPI* smpi)
	: ElectroMagn(params, smpi)
{
	// local dt to store
	SmileiMPI_Cart1D* smpi1D = static_cast<SmileiMPI_Cart1D*>(smpi);
	int process_coord_x = smpi1D->getProcCoord(0);

	// spatial-step and ratios time-step by spatial-step & spatial-step by time-step
	dx       = params->cell_length[0];
	dt       = params->timestep;
	dt_ov_dx = params->timestep/params->cell_length[0];
	dx_ov_dt = 1.0/dt_ov_dx;

	// Parameters for the Silver-Mueller boundary conditions
	Alpha_SM = 2./(1.+dt_ov_dx);
	Beta_SM  = (dt_ov_dx-1.)/(1.+dt_ov_dx);
	Gamma_SM = 4./(1.+dt_ov_dx);

	// Electromagnetic fields
	// ----------------------
	// number of nodes of the primal-grid
	nx_p = params->n_space[0]+1;
	// number of nodes of the dual-grid
	nx_d = params->n_space[0]+2;

	dimPrim.resize( params->nDim_field );
	dimDual.resize( params->nDim_field );
	
	for (size_t i=0 ; i<params->nDim_field ; i++) {
		// Standard scheme
		dimPrim[i] = params->n_space[i]+1;
		dimDual[i] = params->n_space[i]+2;
		// + Ghost domain
		dimPrim[i] += 2*params->oversize[i];
		dimDual[i] += 2*params->oversize[i];
	}

    // Allocation of the EM fields
	ostringstream name;
	name.str(""); name << "fex." << process_coord_x;
	Ex_ = new Field1D( dimPrim, 0, false );//, name.str() );
	name.str(""); name << "fey." << process_coord_x;
	Ey_ = new Field1D( dimPrim, 1, false);//, name.str() );
	name.str(""); name << "fez." << process_coord_x;
	Ez_ = new Field1D( dimPrim, 2, false);//, name.str() );
	name.str(""); name << "fbx." << process_coord_x;
	Bx_ = new Field1D( dimPrim, 0, true);//, name.str() );
	name.str(""); name << "fby." << process_coord_x;
	By_ = new Field1D( dimPrim, 1, true);//, name.str() );
	name.str(""); name << "fbz." << process_coord_x;
	Bz_ = new Field1D( dimPrim, 2, true);//, name.str() );
	Bx_m = new Field1D(dimPrim, 0, true);
	By_m = new Field1D(dimPrim, 1, true);
	Bz_m = new Field1D(dimPrim, 2, true);
	
	// Total charge currents and densities
	name.str(""); name << "fjx." << process_coord_x;
	Jx_ = new Field1D(dimPrim, 0, false);//, name.str() );
	name.str(""); name << "fjy." << process_coord_x;
	Jy_ = new Field1D(dimPrim, 1, false);//, name.str() );
	name.str(""); name << "fjz." << process_coord_x;
	Jz_ = new Field1D(dimPrim, 2, false);//, name.str() );
	name.str(""); name << "rho." << process_coord_x;
	rho_ = new Field1D(dimPrim);//, name.str() );
	name.str(""); name << "rho_old." << process_coord_x;
	rho_o = new Field1D(dimPrim );

    // ----------------------------------------------------------------
    // Definition of the min and max index according to chosen oversize
    // ----------------------------------------------------------------
	index_bc_min.resize( params->nDim_field, 0 );
	index_bc_max.resize( params->nDim_field, 0 );
	for (size_t i=0 ; i<params->nDim_field ; i++) {
		index_bc_min[i] = params->oversize[i];
		index_bc_max[i] = dimDual[i]-params->oversize[i]-1;
	}
		
}//END constructor Electromagn1D



// ---------------------------------------------------------------------------------------------------------------------
// Destructor for Electromagn1D
// ---------------------------------------------------------------------------------------------------------------------
ElectroMagn1D::~ElectroMagn1D()
{
}


// ---------------------------------------------------------------------------------------------------------------------
// Solve Poisson
// ---------------------------------------------------------------------------------------------------------------------
void ElectroMagn1D::solvePoisson(SmileiMPI* smpi)
{
	//SmileiMPI_Cart1D* smpi1D = static_cast<SmileiMPI_Cart1D*>(smpi);
	//int process_coord_x = smpi1D->getProcCoord(0);

	Field1D* Ex1D  = static_cast<Field1D*>(Ex_);
	Field1D* rho1D = static_cast<Field1D*>(rho_);

	// Initialize the electrostatic field by solving Poisson at t = 0
	// \todo Generalise this so one minimises the electrostatic energy (MG)

	/*if (process_coord_x == 0) {
    	for ( unsigned int ix = 0 ; ix < smpi->oversize[0]+1 ; ix++ )
    		(*Ex1D)(ix) = 0.0;
    } // else Recv from ...
    */

	//for (unsigned int i=1 ; i<nx_d ; i++) {
	for ( unsigned int ix = 1 ; ix < dimDual[0] ; ix++ )
	    (*Ex1D)(ix) = (*Ex1D)(ix-1) + dx* (*rho1D)(ix-1);
	
}//END solvePoisson


// ---------------------------------------------------------------------------------------------------------------------
// Maxwell solver using the FDTD scheme
// ---------------------------------------------------------------------------------------------------------------------
void ElectroMagn1D::solveMaxwell(double time_dual, SmileiMPI* smpi)
{
    saveMagneticFields();
    solveMaxwellAmpere();
    solveMaxwellFaraday();
<<<<<<< HEAD
    smpi->exchangeB( this );
    applyEMBoundaryConditions(time_dual, smpi);
=======
    smpi1D->exchangeB( this );
    // ..
    // (*By1D)(0)       = (*By1D_west_neighbor)(dimDual-2*oversize)
    // (*By1D)(dimDual) = (*By1D_east_neighbor)(2*oversize)
    // ....
    applyEMBoundaryConditions(time_dual, smpi1D);
>>>>>>> 9496515c
    centerMagneticFields();

}



// ---------------------------------------------------------------------------------------------------------------------
// Save the former Magnetic-Fields (used to center them)
// ---------------------------------------------------------------------------------------------------------------------
void ElectroMagn1D::saveMagneticFields()
{
    // Static cast of the fields
	Field1D* Bx1D   = static_cast<Field1D*>(Bx_);
	Field1D* By1D   = static_cast<Field1D*>(By_);
	Field1D* Bz1D   = static_cast<Field1D*>(Bz_);
	Field1D* Bx1D_m = static_cast<Field1D*>(Bx_m);
	Field1D* By1D_m = static_cast<Field1D*>(By_m);
	Field1D* Bz1D_m = static_cast<Field1D*>(Bz_m);
    
    // for Bx^(p)
	for (unsigned int i=0 ; i<dimPrim[0] ; i++) {
		(*Bx1D_m)(i)=(*Bx1D)(i);
	}
	//for By^(d) & Bz^(d)
	for (unsigned int i=0 ; i<dimDual[0] ; i++) {
		(*By1D_m)(i) = (*By1D)(i);
		(*Bz1D_m)(i) = (*Bz1D)(i);
	}
    
}//END saveMagneticFields



// ---------------------------------------------------------------------------------------------------------------------
// Maxwell solver using the FDTD scheme
// ---------------------------------------------------------------------------------------------------------------------
void ElectroMagn1D::solveMaxwellAmpere()
{

	Field1D* Ex1D = static_cast<Field1D*>(Ex_);
	Field1D* Ey1D = static_cast<Field1D*>(Ey_);
	Field1D* Ez1D = static_cast<Field1D*>(Ez_);
	Field1D* By1D = static_cast<Field1D*>(By_);
	Field1D* Bz1D = static_cast<Field1D*>(Bz_);
	Field1D* Jx1D = static_cast<Field1D*>(Jx_);
	Field1D* Jy1D = static_cast<Field1D*>(Jy_);
	Field1D* Jz1D = static_cast<Field1D*>(Jz_);

	// --------------------
	// Solve Maxwell-Ampere
	// --------------------
	// Calculate the electrostatic field ex on the dual grid
	//for (unsigned int ix=0 ; ix<nx_d ; ix++){
	for (unsigned int ix=0 ; ix<dimDual[0] ; ix++) {
	  (*Ex1D)(ix)= (*Ex1D)(ix) - dt* (*Jx1D)(ix) ;
	}
	// Transverse fields ey, ez  are defined on the primal grid
	//for (unsigned int ix=0 ; ix<nx_p ; ix++) {
	for (unsigned int ix=0 ; ix<dimPrim[0] ; ix++) {
		(*Ey1D)(ix)= (*Ey1D)(ix) - dt_ov_dx * ( (*Bz1D)(ix+1) - (*Bz1D)(ix)) - dt * (*Jy1D)(ix) ;
		(*Ez1D)(ix)= (*Ez1D)(ix) + dt_ov_dx * ( (*By1D)(ix+1) - (*By1D)(ix)) - dt * (*Jz1D)(ix) ;
	}

	//smpi->exchangeE( this ); 			// Useless by construction

}


// ---------------------------------------------------------------------------------------------------------------------
// Maxwell solver using the FDTD scheme
// ---------------------------------------------------------------------------------------------------------------------
void ElectroMagn1D::solveMaxwellFaraday()
{
<<<<<<< HEAD
=======
    
	//Field1D* Ex1D   = static_cast<Field1D*>(Ex_);
>>>>>>> 9496515c
	Field1D* Ey1D   = static_cast<Field1D*>(Ey_);
	Field1D* Ez1D   = static_cast<Field1D*>(Ez_);
	Field1D* By1D   = static_cast<Field1D*>(By_);
	Field1D* Bz1D   = static_cast<Field1D*>(Bz_);

	// ---------------------
	// Solve Maxwell-Faraday
	// ---------------------
	// NB: bx is given in 1d and defined when initializing the fields (here put to 0)
	// Transverse fields  by & bz are defined on the dual grid
	//for (unsigned int ix=1 ; ix<nx_p ; ix++) {
	for (unsigned int ix=1 ; ix<dimDual[0]-1 ; ix++) {
		(*By1D)(ix)= (*By1D)(ix) + dt_ov_dx * ( (*Ez1D)(ix) - (*Ez1D)(ix-1)) ;
		(*Bz1D)(ix)= (*Bz1D)(ix) - dt_ov_dx * ( (*Ey1D)(ix) - (*Ey1D)(ix-1)) ;
	}
    
}

// ---------------------------------------------------------------------------------------------------------------------
// Maxwell solver using the FDTD scheme
// ---------------------------------------------------------------------------------------------------------------------
void ElectroMagn1D::applyEMBoundaryConditions(double time_dual, SmileiMPI* smpi)
{
	SmileiMPI_Cart1D* smpi1D = static_cast<SmileiMPI_Cart1D*>(smpi);

	Field1D* Ex1D   = static_cast<Field1D*>(Ey_);
	Field1D* Ey1D   = static_cast<Field1D*>(Ey_);
	Field1D* Ez1D   = static_cast<Field1D*>(Ez_);
	Field1D* By1D   = static_cast<Field1D*>(By_);
	Field1D* Bz1D   = static_cast<Field1D*>(Bz_);
    
	// --------------------------------------------------
	// Laser temporal profile
	// --------------------------------------------------
	double byL=0, bzL=0, byR=0, bzR=0;

	for (unsigned int ilaser=0; ilaser< laser_.size(); ilaser++) {
		// testing the time-profile
		// ------------------------

		if (laser_[ilaser]->laser_struct.time_profile == "constant") {
			if (laser_[ilaser]->laser_struct.angle == 0){
				// Incident field (left boundary)
				byL += laser_[ilaser]->a0_delta_y_ * sin(time_dual) * laser_[ilaser]->time_profile(time_dual);
				bzL += laser_[ilaser]->a0_delta_z_ * cos(time_dual) * laser_[ilaser]->time_profile(time_dual);
			} else if (laser_[ilaser]->laser_struct.angle == 180){
				// Incident field (right boundary)
				byR += laser_[ilaser]->a0_delta_y_ * sin(time_dual) * laser_[ilaser]->time_profile(time_dual);
				bzR += laser_[ilaser]->a0_delta_z_ * cos(time_dual) * laser_[ilaser]->time_profile(time_dual);
			} else {
				ERROR("Angle not allowed for 1D laser pulse " << ilaser);
			}
		} else {
			ERROR("Laser profile "<< ilaser <<" not allowed");
		}//ENDif time_profile
	}//ilaser

	// ----------------------------
	// Apply EM boundary conditions
	// ----------------------------
    
	//!\todo Take care that there is a difference between primal and dual grid when putting the fields to 0 on the ghost cells (MG to JD)
    if ( smpi1D->isWester() ) {
		// Silver-Mueller boundary conditions (left)
		//(*By1D)(0) = A_*byL + B_* (*By1D)(1) + C_* (*Ez1D)(0) ;
		//(*Bz1D)(0) = A_*bzL + B_* (*Bz1D)(1) - C_* (*Ey1D)(0) ;
		// Silver-Mueller boundary conditions (left)
		(*By1D)(index_bc_min[0])= Alpha_SM*(*Ez1D)(index_bc_min[0]) + Beta_SM*(*By1D)(index_bc_min[0]+1) + Gamma_SM*byL;
		(*Bz1D)(index_bc_min[0])=-Alpha_SM*(*Ey1D)(index_bc_min[0]) + Beta_SM*(*Bz1D)(index_bc_min[0]+1) + Gamma_SM*bzL;
		// Correction on unused extreme ghost
		for (unsigned int ix=0 ; ix<index_bc_min[0] ; ix++) {
			(*By1D)(ix)=0;
			(*Bz1D)(ix)=0;
			(*Ey1D)(ix)=0;
			(*Ez1D)(ix)=0;
			(*Ex1D)(ix)=0;
		}
	}//if West
    
	if ( smpi1D->isEaster() ) {
		// Silver-Mueller boundary conditions (right)
		//(*By1D)(nx_d-1) = A_*byR + B_* (*By1D)(nx_d-2) - C_* (*Ez1D)(nx_p-1) ;
		//(*Bz1D)(nx_d-1) = A_*bzR + B_* (*Bz1D)(nx_d-2) + C_* (*Ey1D)(nx_p-1) ;
		// Silver-Mueller boundary conditions (right)
		(*By1D)(index_bc_max[0])=-Alpha_SM*(*Ez1D)(index_bc_max[0]) + Beta_SM*(*By1D)(index_bc_max[0]-1) + Gamma_SM*byR;
		(*Bz1D)(index_bc_max[0])= Alpha_SM*(*Ey1D)(index_bc_max[0]) + Beta_SM*(*Bz1D)(index_bc_max[0]-1) + Gamma_SM*bzR;
		// Correction on unused extreme ghost
		for (unsigned int ix=index_bc_max[0]+1 ; ix<dimDual[0] ; ix++) {
			(*By1D)(ix  )=0;
			(*Bz1D)(ix  )=0;
			(*Ex1D)(ix  )=0;
		}
		for (unsigned int ix=index_bc_max[0] ; ix<dimPrim[0] ; ix++) {
			(*Ey1D)(ix)=0;
			(*Ez1D)(ix)=0;
		}
	}//if East

}



// ---------------------------------------------------------------------------------------------------------------------
// Center the Magnetic Fields (used to push the particle)
// ---------------------------------------------------------------------------------------------------------------------
void ElectroMagn1D::centerMagneticFields()
{
    // Static cast of the fields
	Field1D* Bx1D   = static_cast<Field1D*>(Bx_);
	Field1D* By1D   = static_cast<Field1D*>(By_);
	Field1D* Bz1D   = static_cast<Field1D*>(Bz_);
	Field1D* Bx1D_m = static_cast<Field1D*>(Bx_m);
	Field1D* By1D_m = static_cast<Field1D*>(By_m);
	Field1D* Bz1D_m = static_cast<Field1D*>(Bz_m);
    
    // for Bx^(p)
	for (unsigned int i=0 ; i<dimPrim[0] ; i++) {
		(*Bx1D_m)(i) = ( (*Bx1D)(i)+ (*Bx1D_m)(i))*0.5 ;
    }
    
	// for By^(d) & Bz^(d)
	for (unsigned int i=0 ; i<dimDual[0] ; i++) {
		(*By1D_m)(i)= ((*By1D)(i)+(*By1D_m)(i))*0.5 ;
		(*Bz1D_m)(i)= ((*Bz1D)(i)+(*Bz1D_m)(i))*0.5 ;
    }
    
}//END centerMagneticFields




// ---------------------------------------------------------------------------------------------------------------------
// Reinitialize the total charge density and transverse currents
// - save current density as old density (charge conserving scheme)
// - put the new density and currents to 0
// ---------------------------------------------------------------------------------------------------------------------
void ElectroMagn1D::initRhoJ()
{
	Field1D* Jx1D    = static_cast<Field1D*>(Jx_);
	Field1D* Jy1D    = static_cast<Field1D*>(Jy_);
	Field1D* Jz1D    = static_cast<Field1D*>(Jz_);
	Field1D* rho1D   = static_cast<Field1D*>(rho_);
	Field1D* rho1D_o = static_cast<Field1D*>(rho_o);
	
	// put longitudinal current to zero on the dual grid
	//for (unsigned int i=0 ; i<nx_d ; i++){
        for (unsigned int ix=0 ; ix<dimDual[0] ; ix++) {
		(*Jx1D)(ix)    = 0.0;
	}
    
	// all fields are defined on the primal grid
	//for (unsigned int i=0 ; i<nx_p ; i++) {
        for (unsigned int ix=0 ; ix<dimPrim[0] ; ix++) {
		(*rho1D_o)(ix) = (*rho1D)(ix);
		(*rho1D)(ix)   = 0.0;
		(*Jy1D)(ix)    = 0.0;
		(*Jz1D)(ix)    = 0.0;
	}
    
}<|MERGE_RESOLUTION|>--- conflicted
+++ resolved
@@ -140,17 +140,8 @@
     saveMagneticFields();
     solveMaxwellAmpere();
     solveMaxwellFaraday();
-<<<<<<< HEAD
     smpi->exchangeB( this );
     applyEMBoundaryConditions(time_dual, smpi);
-=======
-    smpi1D->exchangeB( this );
-    // ..
-    // (*By1D)(0)       = (*By1D_west_neighbor)(dimDual-2*oversize)
-    // (*By1D)(dimDual) = (*By1D_east_neighbor)(2*oversize)
-    // ....
-    applyEMBoundaryConditions(time_dual, smpi1D);
->>>>>>> 9496515c
     centerMagneticFields();
 
 }
@@ -224,11 +215,6 @@
 // ---------------------------------------------------------------------------------------------------------------------
 void ElectroMagn1D::solveMaxwellFaraday()
 {
-<<<<<<< HEAD
-=======
-    
-	//Field1D* Ex1D   = static_cast<Field1D*>(Ex_);
->>>>>>> 9496515c
 	Field1D* Ey1D   = static_cast<Field1D*>(Ey_);
 	Field1D* Ez1D   = static_cast<Field1D*>(Ez_);
 	Field1D* By1D   = static_cast<Field1D*>(By_);
@@ -254,7 +240,7 @@
 {
 	SmileiMPI_Cart1D* smpi1D = static_cast<SmileiMPI_Cart1D*>(smpi);
 
-	Field1D* Ex1D   = static_cast<Field1D*>(Ey_);
+	Field1D* Ex1D   = static_cast<Field1D*>(Ex_);
 	Field1D* Ey1D   = static_cast<Field1D*>(Ey_);
 	Field1D* Ez1D   = static_cast<Field1D*>(Ez_);
 	Field1D* By1D   = static_cast<Field1D*>(By_);
