--- conflicted
+++ resolved
@@ -61,21 +61,12 @@
 	
 	//! Method used to save all Particles properties for the considered Species
 	void dump(std::ofstream&);
-<<<<<<< HEAD
-
-        //! Method used to sort particles
-        void sort_part(double);
-
-        //! Method used to swap particles
-        void swap_part(unsigned int, unsigned int);
-=======
 	
 	//! Method used to sort particles
 	void sort_part();
 	void swap_part(Particle* part1, Particle* part2);
 	//! Temporary buffer used to swap 2 particles
 	Particle* swapPart;
->>>>>>> 40b0798f
 	
 	//! Vector containing all Particles of the considered Species
 	std::vector<Particle*> particles;
