--- conflicted
+++ resolved
@@ -128,14 +128,7 @@
     //! Size of the projection buffer
     unsigned int size_proj_buffer;
 
-<<<<<<< HEAD
-    //! buffers for currents
-    //double *b_Jx,*b_Jy,*b_Jz;
-
     //! sub dimensions of buffers for dim > 1
-=======
-    //! sub dimensions of buffers
->>>>>>> eb12a66f
     unsigned int b_dim0, b_dim1, b_dim2, b_lastdim;
     //! sub primal dimensions of fields
     unsigned int f_dim0, f_dim1, f_dim2;
