SMILEICXX     ?=  mpixlcxx_r
#SMILEICXX     ?= skin mpixlcxx_r
#SMILEICXX     ?= mpixlcxx_r -pg -cxx=powerpc64-bgq-linux-g++ 
#SMILEICXX     ?= mpixlcxx_r -cxx=powerpc64-bgq-linux-g++ 
#SMILEICXX     ?= mpixlcxx_r 
HDF5_ROOT_DIR ?=

<<<<<<< HEAD
PYTHONCONFIG ?= python-config
=======
##################################################

VERSION:="$(shell git describe 2>/dev/null || echo '??')"

#CFLAGS += -D__VERSION=\"$(VERSION)\" -I${HDF5_ROOT_DIR}/include
#LDFLAGS += -lm -L${HDF5_ROOT_DIR}/lib -lhdf5 /bgsys/linux/RHEL6.5_V1R2M2-7/opt/ibmcmp/vac/bg/12.1/bglib64/libxl.a /bgsys/linux/RHEL6.5_V1R2M2-7/opt/ibmcmp/vac/bg/12.1/bglib64/libxlopt.a
CFLAGS += -D__VERSION=\"$(VERSION)\" -I${HDF5_ROOT_DIR}/include -I/bglocal/cn/pub/HDF5/1.8.14/par/include 
LDFLAGS += -lm -L${HDF5_ROOT_DIR}/lib -lhdf5 /bgsys/linux/RHEL6.5_V1R2M2-7/opt/ibmcmp/vac/bg/12.1/bglib64/libxl.a /bgsys/linux/RHEL6.5_V1R2M2-7/opt/ibmcmp/vac/bg/12.1/bglib64/libxlopt.a -L/bglocal/cn/pub/HDF5/1.8.14/par/lib -lhdf5hl_fortran -lhdf5_hl -lhdf5_fortran -lhdf5 -lm -L/bglocal/cn/pub/zlib/1.2.5/lib -lz

ifneq (,$(findstring poincare,$(HOSTNAME)))
    LDFLAGS += -lgpfs -lz
endif

#add subdirs
DIRS = $(shell find * -type d)
#add include directives for subdirs
CFLAGS += $(DIRS:%=-I%)
>>>>>>> 853c7085

EXEC = smilei

default: $(EXEC)

help: 
	@echo 'Usage: make [clean] [config=OPTIONS]'
	@echo '		OPTIONS is a string composed of one or more of:'
	@echo '	        debug    : to compile in debug mode (code runs really slow)'
	@echo '	        openmp   : to compile with openmp enabled'
	@echo '         scalasca : to compile using scalasca'
	@echo ' e.g. make config="debug openmp"'
	@echo ''
	@echo 'Environment variables : SMILEICXX (c++ compiler) HDF5_ROOT_DIR (HDF5 dir with /include and /lib)'


####################################################
DESCRIBE:=$(shell git describe 2>/dev/null || echo '??')
BRANCH:=$(shell git rev-parse --abbrev-ref HEAD 2>/dev/null || echo '??')
COMMITDATE:=$(shell git show -s --pretty="%ci" 2>/dev/null || echo '??')

VERSION:="$(DESCRIBE)-$(BRANCH)"

CFLAGS += -D__VERSION=\"$(VERSION)\" -D__COMMITDATE=\""$(COMMITDATE)"\" -I${HDF5_ROOT_DIR}/include -std=c++0x 
LDFLAGS += -lm -L${HDF5_ROOT_DIR}/lib -lhdf5 -lz


ifneq (,$(findstring poincare,$(HOSTNAME)))
    LDFLAGS += -lgpfs -lz -L/gpfslocal/pub/python/anaconda/Anaconda-2.1.0/lib
endif

#add subdirs
DIRS = $(shell find * -type d)
#add include directives for subdirs
CFLAGS += $(DIRS:%=-I%)

PYSCRIPTS := $(shell find Python -name \*.py)
PYHEADERS := $(PYSCRIPTS:.py=.pyh)

#collect all cpp files
SRCS := $(shell find . -name \*.cpp)
OBJS := $(SRCS:.cpp=.o)
DEPS := $(OBJS:.o=.d)

<<<<<<< HEAD
CFLAGS+=$(shell $(PYTHONCONFIG) --includes)
LDFLAGS+=$(shell $(PYTHONCONFIG) --ldflags)


# check for variable config
ifneq (,$(findstring debug,$(config)))
	CFLAGS += -g -pg -Wall -D__DEBUG -O0# -shared-intel 
=======
ifeq ($(config),debug)
	CFLAGS += -g -pg -Wall -D__DEBUG
>>>>>>> 853c7085
else
	CFLAGS += -O3              
endif

<<<<<<< HEAD
ifneq (,$(findstring scalasca,$(config)))
    SMILEICXX = scalasca -instrument mpic++
endif

ifneq (,$(findstring openmp,$(config)))
    ifneq (,$(findstring icpc,$(shell $(SMILEICXX) --showme:command)))
        CFLAGS += -openmp -D_OMP
    else
        CFLAGS += -fopenmp -D_OMP
    endif
endif

clean:
	rm -f $(OBJS) $(DEPS) $(PYHEADERS)
=======
ifeq ($(openmp),gnu)
	CFLAGS += -fopenmp -D_OMP
else ifeq ($(openmp),intel)
	CFLAGS += -qsmp=omp -D_OMP
endif

ifeq ($(config),scalasca)
	CFLAGS += -qsmp=omp -D_OMP
    SMILEICXX = scalasca -instrument mpic++
endif

clean:
	rm -f $(OBJS)
>>>>>>> 853c7085
	
distclean: clean
	rm -f $(EXEC)
	
ifneq ($(MAKECMDGOALS),clean)
-include $(DEPS)
endif

# this generates a .h file containing a char[] with the python script in binary then
#you can just include this file to get the contents
%.pyh: %.py
	@ echo "Creating binary char for $< : $@"
	@ xxd -i $< > $@

<<<<<<< HEAD
%.d: %.cpp $(PYHEADERS) 
	@ echo "Checking dependencies for $<"
# create and modify dependecy file .d to take into account the location subdir
	@ $(SMILEICXX) $(CFLAGS) -MM $< 2>/dev/null | sed -e "s@\(^.*\)\.o:@$(shell  dirname $<)/\1.d $(shell  dirname $<)/\1.o:@" > $@  
=======
#%.d: %.cpp
	#@ echo "Checking dependencies for $<"
	#$(eval DIR := $(shell  dirname $<))
# create and modify dependecy file .d to take into account the location subdir	
	#@ $(SMILEICXX) -MM $(CFLAGS) $*.cpp 2>/dev/null | sed -e "s@\(^.*\)\.o:@$(DIR)/\1.d $(DIR)/\1.o:@" > $@  
>>>>>>> 853c7085

%.o : %.cpp %.d
	$(SMILEICXX) $(CFLAGS) -c $< -o $@

$(EXEC): $(PYHEADERS) $(OBJS)
	$(SMILEICXX) $(CFLAGS) -o $(EXEC) $(OBJS) $(LDFLAGS)

# these are kept for backward compatibility and might be removed (see make help)

obsolete:
	@echo "[WARNING] Please consider using make config=\"$(MAKECMDGOALS)\""

debug: obsolete
	make config=debug

openmp: obsolete
	make config=openmp

scalasca: obsolete
	make config=scalasca


# DO NOT DELETE<|MERGE_RESOLUTION|>--- conflicted
+++ resolved
@@ -5,9 +5,7 @@
 #SMILEICXX     ?= mpixlcxx_r 
 HDF5_ROOT_DIR ?=
 
-<<<<<<< HEAD
 PYTHONCONFIG ?= python-config
-=======
 ##################################################
 
 VERSION:="$(shell git describe 2>/dev/null || echo '??')"
@@ -25,7 +23,6 @@
 DIRS = $(shell find * -type d)
 #add include directives for subdirs
 CFLAGS += $(DIRS:%=-I%)
->>>>>>> 853c7085
 
 EXEC = smilei
 
@@ -70,56 +67,35 @@
 OBJS := $(SRCS:.cpp=.o)
 DEPS := $(OBJS:.o=.d)
 
-<<<<<<< HEAD
 CFLAGS+=$(shell $(PYTHONCONFIG) --includes)
 LDFLAGS+=$(shell $(PYTHONCONFIG) --ldflags)
-
 
 # check for variable config
 ifneq (,$(findstring debug,$(config)))
 	CFLAGS += -g -pg -Wall -D__DEBUG -O0# -shared-intel 
-=======
-ifeq ($(config),debug)
-	CFLAGS += -g -pg -Wall -D__DEBUG
->>>>>>> 853c7085
 else
 	CFLAGS += -O3              
 endif
 
-<<<<<<< HEAD
 ifneq (,$(findstring scalasca,$(config)))
     SMILEICXX = scalasca -instrument mpic++
 endif
 
 ifneq (,$(findstring openmp,$(config)))
     ifneq (,$(findstring icpc,$(shell $(SMILEICXX) --showme:command)))
-        CFLAGS += -openmp -D_OMP
+        CFLAGS += -qsmp=omp -D_OMP
     else
         CFLAGS += -fopenmp -D_OMP
     endif
 endif
 
+
 clean:
 	rm -f $(OBJS) $(DEPS) $(PYHEADERS)
-=======
-ifeq ($(openmp),gnu)
-	CFLAGS += -fopenmp -D_OMP
-else ifeq ($(openmp),intel)
-	CFLAGS += -qsmp=omp -D_OMP
-endif
 
-ifeq ($(config),scalasca)
-	CFLAGS += -qsmp=omp -D_OMP
-    SMILEICXX = scalasca -instrument mpic++
-endif
-
-clean:
-	rm -f $(OBJS)
->>>>>>> 853c7085
-	
 distclean: clean
 	rm -f $(EXEC)
-	
+
 ifneq ($(MAKECMDGOALS),clean)
 -include $(DEPS)
 endif
@@ -130,18 +106,10 @@
 	@ echo "Creating binary char for $< : $@"
 	@ xxd -i $< > $@
 
-<<<<<<< HEAD
-%.d: %.cpp $(PYHEADERS) 
-	@ echo "Checking dependencies for $<"
+#%.d: %.cpp $(PYHEADERS) 
+#	@ echo "Checking dependencies for $<"
 # create and modify dependecy file .d to take into account the location subdir
-	@ $(SMILEICXX) $(CFLAGS) -MM $< 2>/dev/null | sed -e "s@\(^.*\)\.o:@$(shell  dirname $<)/\1.d $(shell  dirname $<)/\1.o:@" > $@  
-=======
-#%.d: %.cpp
-	#@ echo "Checking dependencies for $<"
-	#$(eval DIR := $(shell  dirname $<))
-# create and modify dependecy file .d to take into account the location subdir	
-	#@ $(SMILEICXX) -MM $(CFLAGS) $*.cpp 2>/dev/null | sed -e "s@\(^.*\)\.o:@$(DIR)/\1.d $(DIR)/\1.o:@" > $@  
->>>>>>> 853c7085
+#	@ $(SMILEICXX) $(CFLAGS) -MM $< 2>/dev/null | sed -e "s@\(^.*\)\.o:@$(shell  dirname $<)/\1.d $(shell  dirname $<)/\1.o:@" > $@  
 
 %.o : %.cpp %.d
 	$(SMILEICXX) $(CFLAGS) -c $< -o $@
