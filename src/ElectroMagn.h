#ifndef ELECTROMAGN_H
#define ELECTROMAGN_H

#include "Tools.h"

#include <vector>
#include <string>


class PicParams;
class Species;
class Projector;
class Field;
class Laser;
class SmileiMPI;

//! class ElectroMagn: generic class containing all information on the electromagnetic fields and currents
class ElectroMagn
{
    
public:

	std::vector<unsigned int> dimPrim;
	std::vector<unsigned int> dimDual;

	std::vector<unsigned int> iPrim_beg;
	std::vector<unsigned int> iPrim_end;
	std::vector<unsigned int> iDual_beg;
	std::vector<unsigned int> iDual_end;
	std::vector<unsigned int> iDual_beg_nobc;
	std::vector<unsigned int> iDual_end_nobc;

	//! time at n steps for which electric fields are defined
	double time_prim;
    
	//! time at n+1/2 steps for which magnetic fields are defined
	double time_dual;
	
	//! \todo Generalise this to none-cartersian geometry (e.g rz, MG & JD)
    
	//! x-component of the electric field
	Field* Ex_;
    
	//! y-component of the electric field
	Field* Ey_;
    
	//! z-component of the electric field
	Field* Ez_;
	
	//! x-component of the magnetic field
	Field* Bx_;
    
	//! y-component of the magnetic field
	Field* By_;
    
	//! z-component of the magnetic field
	Field* Bz_;
	
	//! x-component of the time-centered magnetic field
	Field* Bx_m;

	//! y-component of the time-centered magnetic field
	Field* By_m;
	
	//! z-component of the time-centered magnetic field
	Field* Bz_m;
	
	//! x-component of the total charge current
	Field* Jx_;

	//! y-component of the total charge current
	Field* Jy_;
	
	//! z-component of the total charge current
	Field* Jz_;
	
	//! Total charge density
	Field* rho_;
    
	//! Total charge density at previous time-step
	Field* rho_o;
	
	//! Vector for the various lasers
	std::vector<Laser*> laser_;
	
	//! Constructor for Electromagn
	ElectroMagn( PicParams* params, SmileiMPI* smpi );
    
	//! Destructor for Electromagn
	virtual ~ElectroMagn();
	
<<<<<<< HEAD
	//! Method used to dump data contained in ElectroMagn
	void dump();
=======
    //! Method used to dump data contained in ElectroMagn
	void dump(PicParams* params);
>>>>>>> 00b1cbff
	
	//! Method used to initialize the total charge currents and densities
	virtual void initRhoJ() = 0;
	
	//! Method used to initialize the total charge density
	void initRho(std::vector<Species*> vecSpecies, Projector* Proj);
	
	//! Method used to initialize the Maxwell solver
	virtual void solvePoisson(SmileiMPI* smpi) = 0;

	//! \todo This method will be removed when using the Esirkepov method for calculating the longitudinal currents (MG)
	//! Method used to calculate the longitudinal currents from the time-variation of the total charge density
	virtual void chargeConserving(SmileiMPI* smpi) = 0;
    
	//! \todo check time_dual or time_prim (MG)
	//! method used to solve Maxwell's equation (takes current time and time-step as input parameter)
	virtual void solveMaxwell(double time_dual, double dt, SmileiMPI* smpi) = 0;
	
private:
    
};

#endif<|MERGE_RESOLUTION|>--- conflicted
+++ resolved
@@ -89,13 +89,8 @@
 	//! Destructor for Electromagn
 	virtual ~ElectroMagn();
 	
-<<<<<<< HEAD
 	//! Method used to dump data contained in ElectroMagn
-	void dump();
-=======
-    //! Method used to dump data contained in ElectroMagn
 	void dump(PicParams* params);
->>>>>>> 00b1cbff
 	
 	//! Method used to initialize the total charge currents and densities
 	virtual void initRhoJ() = 0;
