--- conflicted
+++ resolved
@@ -11,11 +11,11 @@
 //! Structure containing the fields at a given position (e.g. at a Particle position)
 struct LocalFields
 {
-    //! value of the field component along the x-direction
+	//! value of the field component along the x-direction
 	double x;
 	//! value of the field component along the y-direction
-    double y;
-    //! value of the field component along the z-direction
+	double y;
+	//! value of the field component along the z-direction
 	double z;
 	
 };
@@ -24,38 +24,35 @@
 class Field
 {
     
-public:
-    //! link to file for dump
+ public:
+	//! link to file for dump
 	std::ofstream fdata_;
 	
-    //! Constructor for Field: with no input argument
+	//! Constructor for Field: with no input argument
 	Field() {;};
 
-    //! Constructor for Field: with the Field dimensions as input argument
+	//! Constructor for Field: with the Field dimensions as input argument
 	Field( std::vector<unsigned int> dims ) {;};
 
-    //! Constructor for Field: with the Field dimensions and dump file name as input argument
+	//! Constructor for Field: with the Field dimensions and dump file name as input argument
 	Field( std::vector<unsigned int> dims, std::string name ) {;} ;
 
-    //! Destructor for Field
+	//! Destructor for Field
 	virtual ~Field() {;} ;
     
-    //! Virtual method used to allocate Field
+	//! Virtual method used to allocate Field
 	virtual void allocateDims(std::vector<unsigned int> dims) = 0;
 
 	//! Virtual method used to make a dump of the Field data
-    virtual void dump(std::vector<unsigned int> dims) = 0;
+	virtual void dump(std::vector<unsigned int> dims) = 0;
 
-<<<<<<< HEAD
-=======
-protected:
-    //! vector containing the dimensions of the Field
->>>>>>> 2d2f22e4
+	//! vector containing the dimensions of the Field
+	//! \todo{private/friend/modify SmileiMPI* (JD)}
 	std::vector<unsigned int> dims_;
 
-protected:
-	
-private:
+ protected:
+
+ private:
 	
 };
 
