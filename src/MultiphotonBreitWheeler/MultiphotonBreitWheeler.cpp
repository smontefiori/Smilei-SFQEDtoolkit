--- conflicted
+++ resolved
@@ -10,7 +10,6 @@
 #include "MultiphotonBreitWheeler.h"
 #include "Species.h"
 
-<<<<<<< HEAD
 #if defined(_GPU)
     #define __HIP_PLATFORM_NVCC__
     #define __HIP_PLATFORM_NVIDIA__
@@ -21,8 +20,6 @@
     #include "gpuRandom.h"
 #endif
 
-=======
->>>>>>> c373bd15
 // -----------------------------------------------------------------------------
 //! Constructor for Radiation
 // input: simulation parameters & Species index
@@ -259,7 +256,7 @@
 
 #ifdef _GPU
     // Parameters for random generator
-    unsigned long long seed; 
+    unsigned long long seed;
     unsigned long long seq;
     unsigned long long offset;
     // curandState_t state_1;
@@ -301,7 +298,7 @@
             pair1_position_x, pair1_position_y, pair1_position_z, \
             pair1_momentum_x, pair1_momentum_y, pair1_momentum_z, \
             pair1_weight, pair1_charge, pair1_chi, pair1_tau \
-    ) 
+    )
     {
 
         smilei::tools::gpu::Random prng_state_1;
@@ -311,7 +308,7 @@
         
         
         #pragma acc loop gang worker vector \
-        private(seed_curand_1, seed_curand_2) 
+        private(seed_curand_1, seed_curand_2)
 
 #else
 
@@ -442,13 +439,9 @@
                     double ux = momentum_x[ipart]/photon_gamma[ipart];
                     double uy = momentum_y[ipart]/photon_gamma[ipart];
                     double uz = momentum_z[ipart]/photon_gamma[ipart];
-<<<<<<< HEAD
-                    
-=======
 #ifndef _OMPTASKS
                     // Without tasks
 
->>>>>>> c373bd15
                     // Creation of new electrons in the temporary array new_pair[0]
                     new_pair[0]->createParticles( mBW_pair_creation_sampling_[0] );
 #ifndef _GPU
@@ -457,7 +450,7 @@
 
                     // Start index in the pair buffer
                     int i_pair_start = nparticles - mBW_pair_creation_sampling_[0];
-#else 
+#else
                     int i_pair_start = (istart + ipart)*mBW_pair_creation_sampling_[0];
 #endif
 
@@ -520,7 +513,7 @@
 
                     // Start index in the pair buffer
                     i_pair_start = nparticles - mBW_pair_creation_sampling_[1];
-#else 
+#else
                     i_pair_start = (istart + ipart)*mBW_pair_creation_sampling_[1];
 #endif
 
