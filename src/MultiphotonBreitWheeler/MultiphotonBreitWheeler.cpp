// ----------------------------------------------------------------------------
//! \file MultiphotonBreitWheeler.cpp
//
//! \brief This file contains the class methods for the generic class
//!  MultiphotonBreitWheeler for the photon decay into pairs via the
//!  mutliphoton Breit-Wheeler process.
//
// ----------------------------------------------------------------------------

#include "MultiphotonBreitWheeler.h"
#include "Species.h"

// -----------------------------------------------------------------------------
//! Constructor for Radiation
// input: simulation parameters & Species index
//! \param params simulation parameters
//! \param species Species index
// -----------------------------------------------------------------------------
MultiphotonBreitWheeler::MultiphotonBreitWheeler(Params& params, Species * species)
{
    // Dimension position
    nDim_ = params.nDim_particle;

    // Time step
    dt    = params.timestep;

    // Normalized Schwinger Electric Field
    norm_E_Schwinger = params.electron_mass*params.c_vacuum*params.c_vacuum
                     / (params.red_planck_cst*params.reference_angular_frequency_SI);

    // Inverse of norm_E_Schwinger
    inv_norm_E_Schwinger = 1./norm_E_Schwinger;

    // Number of positrons and electrons generated per event
    this->mBW_pair_creation_sampling[0] = species->mBW_pair_creation_sampling[0];
    this->mBW_pair_creation_inv_sampling[0] = 1. / mBW_pair_creation_sampling[0];

    mBW_pair_creation_sampling[1] = species->mBW_pair_creation_sampling[1];
    mBW_pair_creation_inv_sampling[1] = 1. / mBW_pair_creation_sampling[1];

    //! Threshold under which pair creation is not considered
    chiph_threashold = 1E-2;

}

// -----------------------------------------------------------------------------
//! Destructor for MultiphotonBreitWheeler
// -----------------------------------------------------------------------------
MultiphotonBreitWheeler::~MultiphotonBreitWheeler()
{
}

// -----------------------------------------------------------------------------
//! Computation of the quantum parameter for the given
//! thread of photons
//! \param Particles class containg the particle property arrays
//! \param smpi class for mpi parameters
//! \param istart      Index of the first particle
//! \param iend        Index of the last particle
//! \param ithread     Thread index
// -----------------------------------------------------------------------------
void MultiphotonBreitWheeler::compute_thread_chiph(Particles &particles,
        SmileiMPI* smpi,
        int istart,
        int iend,
        int ithread)
{
    // _______________________________________________________________
    // Parameters
    std::vector<double> *Epart = &(smpi->dynamics_Epart[ithread]);
    std::vector<double> *Bpart = &(smpi->dynamics_Bpart[ithread]);

    // Temporary Lorentz factor
    double gamma;

    // Momentum shortcut
    double* momentum[3];
    for ( int i = 0 ; i<3 ; i++ )
        momentum[i] =  &( particles.momentum(i,0) );

    // Optical depth for the Monte-Carlo process
    double* chi = &( particles.chi(0));

    // _______________________________________________________________
    // Computation

    int nparts = particles.size();
    double* Ex = &( (*Epart)[0*nparts] );
    double* Ey = &( (*Epart)[1*nparts] );
    double* Ez = &( (*Epart)[2*nparts] );
    double* Bx = &( (*Bpart)[0*nparts] );
    double* By = &( (*Bpart)[1*nparts] );
    double* Bz = &( (*Bpart)[2*nparts] );

    #pragma omp simd
    for (int ipart=istart ; ipart<iend; ipart++ )
    {

        // Gamma
        gamma = sqrt(momentum[0][ipart]*momentum[0][ipart]
                    + momentum[1][ipart]*momentum[1][ipart]
                    + momentum[2][ipart]*momentum[2][ipart]);

        // Computation of the Lorentz invariant quantum parameter
        chi[ipart] = compute_chiph(
                 momentum[0][ipart],momentum[1][ipart],momentum[2][ipart],
                 gamma,
                 (*(Ex+ipart)),(*(Ey+ipart)),(*(Ez+ipart)),
                 (*(Bx+ipart)),(*(By+ipart)),(*(Bz+ipart)) );

    }
}

// ---------------------------------------------------------------------------------------------------------------------
//! Overloading of the operator (): perform the pair generation
//! Monte-Carlo process for the multiphoton Breit-Wheeler
//
//! \param particles   particle object containing the particle properties
//! \param smpi        MPI properties
//! \param MultiphotonBreitWheelerTables Cross-section data tables and useful
//                     functions for multiphoton Breit-Wheeler
//! \param istart      Index of the first particle
//! \param iend        Index of the last particle
//! \param ithread     Thread index
// ---------------------------------------------------------------------------------------------------------------------
void MultiphotonBreitWheeler::operator() (Particles &particles,
        SmileiMPI* smpi,
        MultiphotonBreitWheelerTables &MultiphotonBreitWheelerTables,
        int istart,
        int iend,
        int ithread)
{
    // _______________________________________________________________
    // Parameters
    std::vector<double> *Epart = &(smpi->dynamics_Epart[ithread]);
    std::vector<double> *Bpart = &(smpi->dynamics_Bpart[ithread]);
    // We use dynamics_invgf to store gamma
    std::vector<double> * gamma = &(smpi->dynamics_invgf[ithread]);

    int nparts = particles.size();
    double* Ex = &( (*Epart)[0*nparts] );
    double* Ey = &( (*Epart)[1*nparts] );
    double* Ez = &( (*Epart)[2*nparts] );
    double* Bx = &( (*Bpart)[0*nparts] );
    double* By = &( (*Bpart)[1*nparts] );
    double* Bz = &( (*Bpart)[2*nparts] );

    // Temporary value
    double temp;

    // Time to event
    double event_time;

    // Momentum shortcut
    double* momentum[3];
    for ( int i = 0 ; i<3 ; i++ )
        momentum[i] =  &( particles.momentum(i,0) );

    // Position shortcut
    double* position[3];
    for ( int i = 0 ; i<nDim_ ; i++ )
        position[i] =  &( particles.position(i,0) );

    // Weight shortcut
    // double* weight = &( particles.weight(0) );

    // Optical depth for the Monte-Carlo process
    double* tau = &( particles.tau(0));

    // Quantum parameter
    double * chiph = &( particles.chi(0));

    // Photon id
    // uint64_t * id = &( particles.id(0));

    // Total energy converted into pairs for this species during this timestep
    this->pair_converted_energy = 0;

    // _______________________________________________________________
    // Computation

    // 1. Computation of gamma and chi
    //    Can be vectorized
    #pragma omp simd
    for (int ipart=istart ; ipart<iend; ipart++ )
    {
        // Gamma
        (*gamma)[ipart] = sqrt(momentum[0][ipart]*momentum[0][ipart]
                    + momentum[1][ipart]*momentum[1][ipart]
                    + momentum[2][ipart]*momentum[2][ipart]);

        // Computation of the Lorentz invariant quantum parameter
        chiph[ipart] = MultiphotonBreitWheeler::compute_chiph(
                 momentum[0][ipart],momentum[1][ipart],momentum[2][ipart],
                 (*gamma)[ipart],
                 (*(Ex+ipart)),(*(Ey+ipart)),(*(Ez+ipart)),
                 (*(Bx+ipart)),(*(By+ipart)),(*(Bz+ipart)) );
    }

    // 2. Monte-Carlo process
    //    No vectorized
    for (int ipart=istart ; ipart<iend; ipart++ )
    {

        // If the photon has enough energy
        // We also check that chiph > chiph_threshold,
        // else chiph is too low to induce a decay
        if (((*gamma)[ipart] > 2.) && (chiph[ipart] > chiph_threashold))
        {
            // Init local variables
            event_time = 0;

            // New even
            // If tau[ipart] <= 0, this is a new process
            if (tau[ipart] <= epsilon_tau)
            {
             // New final optical depth to reach for emision
             while (tau[ipart] <= epsilon_tau)
                tau[ipart] = -log(1.-Rand::uniform());

            }

            // Photon decay: emission under progress
            // If epsilon_tau > 0
            else if (tau[ipart] > epsilon_tau)
            {
                // from the cross section
                temp = MultiphotonBreitWheelerTables.compute_dNBWdt(chiph[ipart],(*gamma)[ipart]);

                // Time to decay
                // If this time is above the remaining iteration time,
                // There is a synchronization at the end of the pic iteration
                // and the process continues at the next
                event_time = std::min(tau[ipart]/temp, dt);

                // Update of the optical depth
                tau[ipart] -= temp*event_time;

                // If the final optical depth is reached
                // The photon decays into pairs
                if (tau[ipart] <= epsilon_tau)
                {

                    // Update of the position
                    // Move the photons

<<<<<<< HEAD
#ifdef  __DEBUG
                    for ( int i = 0 ; i<nDim_ ; i++ )
                        particles.position_old(i,ipart) = position[i][ipart];
#endif

                    /* Incompatible with the current configuration
                    for ( int i = 0 ; i<nDim_ ; i++ )
                        position[i][ipart]     += event_time*momentum[i][ipart]/(*gamma)[ipart];
                    */
=======
//#ifdef  __DEBUG
//                    for ( int i = 0 ; i<nDim_ ; i++ )
//                        particles.position_old(i,ipart) = position[i][ipart];
//#endif
//                    for ( int i = 0 ; i<nDim_ ; i++ )
//                        position[i][ipart]     += event_time*momentum[i][ipart]/(*gamma)[ipart];

>>>>>>> bdc021eb

                    // Generation of the pairs
                   MultiphotonBreitWheeler::pair_emission(ipart,
                                          particles,
                                          (*gamma)[ipart],
                                          dt - event_time,
                                          MultiphotonBreitWheelerTables);


                    // Optical depth becomes negative meaning
                    // that a new drawing is possible
                    // at the next Monte-Carlo iteration
                    tau[ipart] = -1.;
                }
            }
        }
    }
}


// -----------------------------------------------------------------------------
//! Second version of pair_emission:
//! Perform the creation of pairs from a photon with particles as an argument
//! \param ipart              photon index
//! \param particles          object particles containing the photons and their properties
//! \param gammaph            photon normalized energy
//! \param remaining_dt       remaining time before the end of the iteration
//! \param MultiphotonBreitWheelerTables    Cross-section data tables
//!                       and useful functions
//!                       for the multiphoton Breit-Wheeler process
// -----------------------------------------------------------------------------
void MultiphotonBreitWheeler::pair_emission(int ipart,
                Particles & particles,
                double & gammaph,
                double remaining_dt,
                MultiphotonBreitWheelerTables &MultiphotonBreitWheelerTables)
{

    // _______________________________________________
    // Parameters

    int      nparticles;           // Total number of particles in the temporary arrays
    int      k,i;
    double   u[3];                 // propagation direction
    double * chi = new double[2];  // temporary quantum parameters
    double   inv_chiph_gammaph;    // (gamma_ph - 2) / chi
    double   p;
    //double   inv_gamma;

    inv_chiph_gammaph = (gammaph-2.)/particles.chi(ipart);

    // Get the pair quantum parameters to compute the energy
    chi = MultiphotonBreitWheelerTables.compute_pair_chi( particles.chi(ipart));

    // pair propagation direction // direction of the photon
    for (k = 0 ; k<3 ; k++ ) {
        u[k] = particles.momentum(k,ipart)/gammaph;
    }

    // _______________________________________________
    // Electron (k=0) and positron (k=1) generation

    for (k=0 ; k < 2 ; k++)
    {

        // Creation of new electrons in the temporary array new_pair[0]
        new_pair[k].create_particles(mBW_pair_creation_sampling[k]);

        // Final size
        nparticles = new_pair[k].size();

        // For all new particles, we update the momentum
        for (int idNew=nparticles-mBW_pair_creation_sampling[k]; idNew<nparticles; idNew++)
        {

            // Momentum
            p = sqrt(pow(1.+chi[k]*inv_chiph_gammaph,2)-1);
            for (i=0; i<3; i++) {
                new_pair[k].momentum(i,idNew) =
                p*u[i];
            }

            // gamma
            // Only useful for position update
            // inv_gamma = 1./sqrt(1.+p*p);

            // Positions
<<<<<<< HEAD
            // Incompatible with the current configuration
            /*for (i=0; i<nDim_; i++) {
                new_pair[k].position(i,idNew)=particles.position(i,ipart)
               + new_pair[k].momentum(i,idNew)*remaining_dt*inv_gamma;
            }*/
            for (i=0; i<nDim_; i++) {
                new_pair[k].position(i,idNew)=particles.position(i,ipart);
=======
            for (i=0; i<nDim_; i++) {
                new_pair[k].position(i,idNew)=particles.position(i,ipart);
//               + new_pair[k].momentum(i,idNew)*remaining_dt*inv_gamma;
>>>>>>> bdc021eb
            }

            // Old positions
#ifdef  __DEBUG
            for (i=0; i<nDim_; i++) {
                new_pair[k].position_old(i,idNew)=particles.position(i,ipart) ;
            }
#endif

            new_pair[k].weight(idNew)=particles.weight(ipart)*mBW_pair_creation_inv_sampling[k];
            new_pair[k].charge(idNew)= k*2-1;

            if (new_pair[k].isQuantumParameter)
            {
                new_pair[k].chi(idNew) = chi[k];
            }

            if (new_pair[k].isMonteCarlo)
            {
                new_pair[k].tau(idNew) = -1.;
            }
        }
    }

    // Total energy converted into pairs during the current timestep
    this->pair_converted_energy += particles.weight(ipart)*gammaph;

    // The photon with negtive weight will be deleted latter
    particles.weight(ipart) = -1;

}

// -----------------------------------------------------------------------------
//! Clean photons that decayed into pairs (weight <= 0)
//! \param particles   particle object containing the particle
//!                    properties of the current species
//! \param istart      Index of the first particle
//! \param iend        Index of the last particle
//! \param ithread     Thread index
// -----------------------------------------------------------------------------
void MultiphotonBreitWheeler::decayed_photon_cleaning(
                Particles &particles,
                int ibin, int nbin,
                int * bmin,int * bmax)
{
    if (bmax[ibin] > bmin[ibin])
    {
        // Weight shortcut
        double* weight = &( particles.weight(0) );

        // Index of the last existing photon (weight > 0)
        int last_photon_index;
        int first_photon_index;
        int ii;
        int nb_deleted_photon;

        // Backward loop over the photons to fing the first existing photon
        last_photon_index = bmax[ibin]-1;
        first_photon_index = bmin[ibin];
        while ((last_photon_index >= bmin[ibin])
           && (weight[last_photon_index] <= 0))
        {
                last_photon_index--;
        }
        while ((first_photon_index < bmax[ibin])
           && (weight[first_photon_index] > 0))
        {
                first_photon_index++;
        }
        // At this level, last_photon_index is the position of the last photon
        // that will not be erased

        // Backward loop over the photons to fill holes in the photon particle array
        for (int ipart=last_photon_index-1 ; ipart>=bmin[ibin]; ipart-- )
        {
            if (weight[ipart] <= 0)
            {
                if (ipart < last_photon_index)
                {
                    // The last existing photon comes to the position of
                    // the deleted photon
                    particles.overwrite_part(last_photon_index,ipart);
                    last_photon_index --;
                }
            }
        }

        // Removal of the photons
        nb_deleted_photon = bmax[ibin]-last_photon_index-1;

        if (nb_deleted_photon > 0)
        {
            particles.erase_particle(last_photon_index+1,nb_deleted_photon);
            bmax[ibin] = last_photon_index+1;
            for (ii=ibin+1; ii<nbin; ii++) {
                bmin[ii] -= nb_deleted_photon;
                bmax[ii] -= nb_deleted_photon;
            }
        }
    }
}<|MERGE_RESOLUTION|>--- conflicted
+++ resolved
@@ -244,25 +244,12 @@
                     // Update of the position
                     // Move the photons
 
-<<<<<<< HEAD
-#ifdef  __DEBUG
-                    for ( int i = 0 ; i<nDim_ ; i++ )
-                        particles.position_old(i,ipart) = position[i][ipart];
-#endif
-
-                    /* Incompatible with the current configuration
-                    for ( int i = 0 ; i<nDim_ ; i++ )
-                        position[i][ipart]     += event_time*momentum[i][ipart]/(*gamma)[ipart];
-                    */
-=======
 //#ifdef  __DEBUG
 //                    for ( int i = 0 ; i<nDim_ ; i++ )
 //                        particles.position_old(i,ipart) = position[i][ipart];
 //#endif
 //                    for ( int i = 0 ; i<nDim_ ; i++ )
 //                        position[i][ipart]     += event_time*momentum[i][ipart]/(*gamma)[ipart];
-
->>>>>>> bdc021eb
 
                     // Generation of the pairs
                    MultiphotonBreitWheeler::pair_emission(ipart,
@@ -350,19 +337,9 @@
             // inv_gamma = 1./sqrt(1.+p*p);
 
             // Positions
-<<<<<<< HEAD
-            // Incompatible with the current configuration
-            /*for (i=0; i<nDim_; i++) {
-                new_pair[k].position(i,idNew)=particles.position(i,ipart)
-               + new_pair[k].momentum(i,idNew)*remaining_dt*inv_gamma;
-            }*/
-            for (i=0; i<nDim_; i++) {
-                new_pair[k].position(i,idNew)=particles.position(i,ipart);
-=======
             for (i=0; i<nDim_; i++) {
                 new_pair[k].position(i,idNew)=particles.position(i,ipart);
 //               + new_pair[k].momentum(i,idNew)*remaining_dt*inv_gamma;
->>>>>>> bdc021eb
             }
 
             // Old positions
