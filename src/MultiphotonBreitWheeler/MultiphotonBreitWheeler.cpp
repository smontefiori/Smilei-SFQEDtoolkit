--- conflicted
+++ resolved
@@ -20,27 +20,27 @@
 {
     // Dimension position
     n_dimensions_ = params.nDim_particle;
-    
+
     // Time step
     dt    = params.timestep;
-    
+
     // Normalized Schwinger Electric Field
     norm_E_Schwinger_ = params.electron_mass*params.c_vacuum*params.c_vacuum
                         / ( params.red_planck_cst*params.reference_angular_frequency_SI );
-                        
+
     // Inverse of norm_E_Schwinger_
     inv_norm_E_Schwinger_ = 1./norm_E_Schwinger_;
-    
+
     // Number of positrons and electrons generated per event
     this->mBW_pair_creation_sampling[0] = species->mBW_pair_creation_sampling[0];
     this->mBW_pair_creation_inv_sampling[0] = 1. / mBW_pair_creation_sampling[0];
-    
+
     mBW_pair_creation_sampling[1] = species->mBW_pair_creation_sampling[1];
     mBW_pair_creation_inv_sampling[1] = 1. / mBW_pair_creation_sampling[1];
-    
+
     //! Threshold under which pair creation is not considered
     chiph_threashold = 1E-2;
-    
+
 }
 
 // -----------------------------------------------------------------------------
@@ -69,22 +69,22 @@
     // Parameters
     std::vector<double> *Epart = &( smpi->dynamics_Epart[ithread] );
     std::vector<double> *Bpart = &( smpi->dynamics_Bpart[ithread] );
-    
+
     // Temporary Lorentz factor
     double gamma;
-    
+
     // Momentum shortcut
     double *momentum[3];
     for( int i = 0 ; i<3 ; i++ ) {
         momentum[i] =  &( particles.momentum( i, 0 ) );
     }
-    
+
     // Optical depth for the Monte-Carlo process
     double *chi = &( particles.chi( 0 ) );
-    
+
     // _______________________________________________________________
     // Computation
-    
+
     int nparts = Epart->size()/3;
     double *Ex = &( ( *Epart )[0*nparts] );
     double *Ey = &( ( *Epart )[1*nparts] );
@@ -94,19 +94,19 @@
     double *Bz = &( ( *Bpart )[2*nparts] );
     #pragma omp simd
     for( int ipart=istart ; ipart<iend; ipart++ ) {
-    
+
         // Gamma
         gamma = sqrt( momentum[0][ipart]*momentum[0][ipart]
                       + momentum[1][ipart]*momentum[1][ipart]
                       + momentum[2][ipart]*momentum[2][ipart] );
-                      
+
         // Computation of the Lorentz invariant quantum parameter
         chi[ipart] = compute_chiph(
                          momentum[0][ipart], momentum[1][ipart], momentum[2][ipart],
                          gamma,
                          ( *( Ex+ipart-ipart_ref ) ), ( *( Ey+ipart-ipart_ref ) ), ( *( Ez+ipart-ipart_ref ) ),
                          ( *( Bx+ipart-ipart_ref ) ), ( *( By+ipart-ipart_ref ) ), ( *( Bz+ipart-ipart_ref ) ) );
-                         
+
     }
 }
 
@@ -135,7 +135,7 @@
     std::vector<double> *Bpart = &( smpi->dynamics_Bpart[ithread] );
     // We use dynamics_invgf to store gamma
     std::vector<double> *gamma = &( smpi->dynamics_invgf[ithread] );
-    
+
     int nparts = Epart->size()/3;
     double *Ex = &( ( *Epart )[0*nparts] );
     double *Ey = &( ( *Epart )[1*nparts] );
@@ -143,19 +143,19 @@
     double *Bx = &( ( *Bpart )[0*nparts] );
     double *By = &( ( *Bpart )[1*nparts] );
     double *Bz = &( ( *Bpart )[2*nparts] );
-    
+
     // Temporary value
     double temp;
-    
+
     // Time to event
     double event_time;
-    
+
     // Momentum shortcut
     double *momentum[3];
     for( int i = 0 ; i<3 ; i++ ) {
         momentum[i] =  &( particles.momentum( i, 0 ) );
     }
-    
+
     // Position shortcut
     // Commented particles displasment while particles injection not managed  in a better way
     //    for now particles could be created outside of the local domain
@@ -163,25 +163,25 @@
     //double* position[3];
     //for ( int i = 0 ; i<n_dimensions_ ; i++ )
     //    position[i] =  &( particles.position(i,0) );
-    
+
     // Weight shortcut
     // double* weight = &( particles.weight(0) );
-    
+
     // Optical depth for the Monte-Carlo process
     double *tau = &( particles.tau( 0 ) );
-    
+
     // Quantum parameter
     double *photon_chi = &( particles.chi( 0 ) );
-    
+
     // Photon id
     // uint64_t * id = &( particles.id(0));
-    
+
     // Total energy converted into pairs for this species during this timestep
     this->pair_converted_energy = 0;
-    
+
     // _______________________________________________________________
     // Computation
-    
+
     // 1. Computation of gamma and chi
     //    Can be vectorized
     #pragma omp simd
@@ -190,7 +190,7 @@
         ( *gamma )[ipart] = sqrt( momentum[0][ipart]*momentum[0][ipart]
                                   + momentum[1][ipart]*momentum[1][ipart]
                                   + momentum[2][ipart]*momentum[2][ipart] );
-                                  
+
         // Computation of the Lorentz invariant quantum parameter
         photon_chi[ipart] = MultiphotonBreitWheeler::compute_chiph(
                                 momentum[0][ipart], momentum[1][ipart], momentum[2][ipart],
@@ -198,18 +198,18 @@
                                 ( *( Ex+ipart-ipart_ref ) ), ( *( Ey+ipart-ipart_ref ) ), ( *( Ez+ipart-ipart_ref ) ),
                                 ( *( Bx+ipart-ipart_ref ) ), ( *( By+ipart-ipart_ref ) ), ( *( Bz+ipart-ipart_ref ) ) );
     }
-    
+
     // 2. Monte-Carlo process
     //    No vectorized
     for( int ipart=istart ; ipart<iend; ipart++ ) {
-    
+
         // If the photon has enough energy
         // We also check that photon_chi > chiph_threshold,
         // else photon_chi is too low to induce a decay
         if( ( ( *gamma )[ipart] > 2. ) && ( photon_chi[ipart] > chiph_threashold ) ) {
             // Init local variables
             event_time = 0;
-            
+
             // New even
             // If tau[ipart] <= 0, this is a new process
             if( tau[ipart] <= epsilon_tau_ ) {
@@ -217,31 +217,31 @@
                 while( tau[ipart] <= epsilon_tau_ ) {
                     tau[ipart] = -log( 1.-Rand::uniform() );
                 }
-                
-            }
-            
+
+            }
+
             // Photon decay: emission under progress
             // If epsilon_tau_ > 0
             else if( tau[ipart] > epsilon_tau_ ) {
                 // from the cross section
                 temp = MultiphotonBreitWheelerTables.compute_dNBWdt( photon_chi[ipart], ( *gamma )[ipart] );
-                
+
                 // Time to decay
                 // If this time is above the remaining iteration time,
                 // There is a synchronization at the end of the pic iteration
                 // and the process continues at the next
                 event_time = std::min( tau[ipart]/temp, dt );
-                
+
                 // Update of the optical depth
                 tau[ipart] -= temp*event_time;
-                
+
                 // If the final optical depth is reached
                 // The photon decays into pairs
                 if( tau[ipart] <= epsilon_tau_ ) {
-                
+
                     // Update of the position
                     // Move the photons
-                    
+
 //#ifdef  __DEBUG
 //                    for ( int i = 0 ; i<n_dimensions_ ; i++ )
 //                        particles.position_old(i,ipart) = position[i][ipart];
@@ -255,8 +255,8 @@
                                                             ( *gamma )[ipart],
                                                             dt - event_time,
                                                             MultiphotonBreitWheelerTables );
-                                                            
-                                                            
+
+
                     // Optical depth becomes negative meaning
                     // that a new drawing is possible
                     // at the next Monte-Carlo iteration
@@ -288,105 +288,84 @@
 
     // _______________________________________________
     // Parameters
-    
+
     int      nparticles;           // Total number of particles in the temporary arrays
     int      k, i;
     double   u[3];                 // propagation direction
     double *chi = new double[2];   // temporary quantum parameters
     double   inv_chiph_gammaph;    // (gamma_ph - 2) / chi
     double   p;
-<<<<<<< HEAD
-    //double   inv_gamma;
-
-    inv_chiph_gammaph = (gammaph-2.)/particles.chi(ipart);
-
-=======
     // Commented particles displasment while particles injection not managed  in a better way
     //    for now particles could be created outside of the local domain
     //    without been subject do boundary conditions (including domain exchange)
     //double   inv_gamma;
-    
+
     inv_chiph_gammaph = ( gammaph-2. )/particles.chi( ipart );
-    
->>>>>>> a8bd6061
+
     // Get the pair quantum parameters to compute the energy
     chi = MultiphotonBreitWheelerTables.compute_pair_chi( particles.chi( ipart ) );
-    
+
     // pair propagation direction // direction of the photon
     for( k = 0 ; k<3 ; k++ ) {
         u[k] = particles.momentum( k, ipart )/gammaph;
     }
-    
+
     // _______________________________________________
     // Electron (k=0) and positron (k=1) generation
-    
+
     for( k=0 ; k < 2 ; k++ ) {
-    
+
         // Creation of new electrons in the temporary array new_pair[0]
         new_pair[k].create_particles( mBW_pair_creation_sampling[k] );
-        
+
         // Final size
         nparticles = new_pair[k].size();
-<<<<<<< HEAD
-
-        // For all new particles, we update the momentum
-        for (int idNew=nparticles-mBW_pair_creation_sampling[k]; idNew<nparticles; idNew++)
-        {
-
-=======
-        
+
         // For all new electrons...
         for( int idNew=nparticles-mBW_pair_creation_sampling[k]; idNew<nparticles; idNew++ ) {
-        
->>>>>>> a8bd6061
+
             // Momentum
             p = sqrt( pow( 1.+chi[k]*inv_chiph_gammaph, 2 )-1 );
             for( i=0; i<3; i++ ) {
                 new_pair[k].momentum( i, idNew ) =
                     p*u[i];
             }
-            
+
             // gamma
-<<<<<<< HEAD
-            // Only useful for position update
-            // inv_gamma = 1./sqrt(1.+p*p);
-
-=======
             //inv_gamma = 1./sqrt(1.+p*p);
-            
->>>>>>> a8bd6061
+
             // Positions
             for( i=0; i<n_dimensions_; i++ ) {
                 new_pair[k].position( i, idNew )=particles.position( i, ipart );
 //               + new_pair[k].momentum(i,idNew)*remaining_dt*inv_gamma;
             }
-            
+
             // Old positions
 #ifdef  __DEBUG
             for( i=0; i<n_dimensions_; i++ ) {
                 new_pair[k].position_old( i, idNew )=particles.position( i, ipart ) ;
             }
 #endif
-            
+
             new_pair[k].weight( idNew )=particles.weight( ipart )*mBW_pair_creation_inv_sampling[k];
             new_pair[k].charge( idNew )= k*2-1;
-            
+
             if( new_pair[k].isQuantumParameter ) {
                 new_pair[k].chi( idNew ) = chi[k];
             }
-            
+
             if( new_pair[k].isMonteCarlo ) {
                 new_pair[k].tau( idNew ) = -1.;
             }
         }
     }
-    
+
     // Total energy converted into pairs during the current timestep
     this->pair_converted_energy += particles.weight( ipart )*gammaph;
-    
+
     // The photon with negtive weight will be deleted latter
     particles.weight( ipart ) = -1;
-    
+
 }
 
 // -----------------------------------------------------------------------------
@@ -412,20 +391,20 @@
     std::vector<double> *thetaold = NULL;
     if ( smpi->dynamics_thetaold.size() )
         thetaold = &( smpi->dynamics_thetaold[ithread] );
-    
+
     int nparts = Epart->size()/3;
 
 
     if( bmax[ibin] > bmin[ibin] ) {
         // Weight shortcut
         double *weight = &( particles.weight( 0 ) );
-        
+
         // Index of the last existing photon (weight > 0)
         int last_photon_index;
         int first_photon_index;
         int ii;
         int nb_deleted_photon;
-        
+
         // Backward loop over the photons to fing the first existing photon
         last_photon_index = bmax[ibin]-1;
         first_photon_index = bmin[ibin];
@@ -439,7 +418,7 @@
         }
         // At this level, last_photon_index is the position of the last photon
         // that will not be erased
-        
+
         // Backward loop over the photons to fill holes in the photon particle array
         for( int ipart=last_photon_index-1 ; ipart>=bmin[ibin]; ipart-- ) {
             if( weight[ipart] <= 0 ) {
@@ -468,10 +447,10 @@
                 }
             }
         }
-        
+
         // Removal of the photons
         nb_deleted_photon = bmax[ibin]-last_photon_index-1;
-        
+
         if( nb_deleted_photon > 0 ) {
             particles.erase_particle( last_photon_index+1, nb_deleted_photon );
             // Erase bufferised data
