--- conflicted
+++ resolved
@@ -10,44 +10,39 @@
 class Field2D : public Field
 {
     
-public:
-    //! Constructor for Field2D: no input argument
+ public:
+	//! Constructor for Field2D: no input argument
 	Field2D();
     
-    //! Constructor for Field2D: with the vector dimension as input argument
+	//! Constructor for Field2D: with the vector dimension as input argument
 	Field2D( std::vector<unsigned int> dims );
     
-    //! Constructor for Field2D: with the vector dimension and filename for the dump as input argument
+	//! Constructor for Field2D: with the vector dimension and filename for the dump as input argument
 	Field2D( std::vector<unsigned int> dims, std::string name );
     
-    //! Destructor for Field2D
+	//! Destructor for Field2D
 	~Field2D();
 
-    //! Method used to allocate a Field2D
+	//! Method used to allocate a Field2D
 	void allocateDims(std::vector<unsigned int> dims );
     
-    //! Method used to dump the data contained in a Field2D
+	//! Method used to dump the data contained in a Field2D
 	void dump(std::vector<unsigned int> dims);
 
-    //! Overloading of the () operator allowing to set a new value for the (i,j) element of a Field2D
- 	inline double& operator () (unsigned int i,unsigned int j) {
+	//! Overloading of the () operator allowing to set a new value for the (i,j) element of a Field2D
+	inline double& operator () (unsigned int i,unsigned int j) {
 		DEBUGEXEC(if (i>=dims_[0] || j>=dims_[1]) ERROR("Out of limits "<< i << " " << j));
 		return data_[i][j]; 
 	};
 
-    //! Overloading of the () operator allowing to get the value of the (i,j) element of a Field2D
- 	inline double operator () (unsigned int i,unsigned int j) const { 
+	//! Overloading of the () operator allowing to get the value of the (i,j) element of a Field2D
+	inline double operator () (unsigned int i,unsigned int j) const { 
 		DEBUGEXEC(if (i>=dims_[0] || j>=dims_[1]) ERROR("Out of limits "<< i << " " << j));
 		return data_[i][j]; 
 	};
 	
-<<<<<<< HEAD
-	void dump(std::vector<unsigned int> dims);
-=======
->>>>>>> 2d2f22e4
-
-private:
-    //!\todo{Comment what are these stuffs (MG for JD)}
+ private:
+	//!\todo{Comment what are these stuffs (MG for JD)}
 	double** data_;
 	double *data_2D;
 };
