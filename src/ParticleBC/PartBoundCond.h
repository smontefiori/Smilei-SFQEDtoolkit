#ifndef PARTBOUNDCOND_H
#define PARTBOUNDCOND_H

#include "Params.h"
#include "Species.h"
#include "Particles.h"
#include "tabulatedFunctions.h"

class Patch;

//  --------------------------------------------------------------------------------------------------------------------
//! Class PartBoundCond
//  --------------------------------------------------------------------------------------------------------------------
class PartBoundCond
{
public:
    //! partBoundCond creator, (default no MPI set)
    PartBoundCond( Params &params, Species *species, Patch *patch );
    //! partBoundCond destructor
    ~PartBoundCond();
    
    //! Xmin particles boundary conditions pointers (same prototypes for all conditions)
    //! @see BoundaryConditionType.h for functions that this pointers will target
    void ( *bc_xmin )( Species *species, int imin, int imax, int direction, double limit_inf, double dt, std::vector<double> &invgf, Random * rand, double &energy_change );
    //! Xmax particles boundary conditions pointers
    void ( *bc_xmax )( Species *species, int imin, int imax, int direction, double limit_inf, double dt, std::vector<double> &invgf, Random * rand, double &energy_change );
    //! Ymin particles boundary conditions pointers
    void ( *bc_ymin )( Species *species, int imin, int imax, int direction, double limit_inf, double dt, std::vector<double> &invgf, Random * rand, double &energy_change );
    //! Ymax particles boundary conditions pointers
    void ( *bc_ymax )( Species *species, int imin, int imax, int direction, double limit_inf, double dt, std::vector<double> &invgf, Random * rand, double &energy_change );
    //! Zmin particles boundary conditions pointers
    void ( *bc_zmin )( Species *species, int imin, int imax, int direction, double limit_inf, double dt, std::vector<double> &invgf, Random * rand, double &energy_change );
    //! Zmax particles boundary conditions pointers
    void ( *bc_zmax )( Species *species, int imin, int imax, int direction, double limit_inf, double dt, std::vector<double> &invgf, Random * rand, double &energy_change );
    
    //! Method which applies particles boundary conditions.
    //! If the MPI process is not a border process, particles will be flagged as an exchange particle returning 0
    //! Conditions along X are applied first, then Y, then Z.
    inline void apply( Species *species, int imin, int imax, std::vector<double> &invgf, Random * rand, double &energy_tot )
    {
        int* cell_keys = particles.getPtrCellKeys();
#ifdef _GPU
        #pragma acc parallel deviceptr(cell_keys)
        #pragma acc loop gang worker vector
#endif
        for (int ipart=imin ; ipart<imax ; ipart++ ) {
<<<<<<< HEAD
            cell_keys[ipart] = 0;
=======
            species->particles->cell_keys[ipart] = 0;
>>>>>>> bfbd8beb
        }

        double energy_change = 0.;
        ( *bc_xmin )( species, imin, imax, 0, x_min, dt_, invgf, rand, energy_change );
        energy_tot += energy_change;
        ( *bc_xmax )( species, imin, imax, 0, x_max, dt_, invgf, rand, energy_change );
        energy_tot += energy_change;
        if( nDim_particle >= 2 ) {
            ( *bc_ymin )( species, imin, imax, 1, y_min, dt_, invgf, rand, energy_change );
            energy_tot += energy_change;
            ( *bc_ymax )( species, imin, imax, 1, y_max, dt_, invgf, rand, energy_change );
            energy_tot += energy_change;
            if( ( nDim_particle == 3 ) && (!isAM) ) {
                ( *bc_zmin )( species, imin, imax, 2, z_min, dt_, invgf, rand, energy_change );
                energy_tot += energy_change;
                ( *bc_zmax )( species, imin, imax, 2, z_max, dt_, invgf, rand, energy_change );
                energy_tot += energy_change;
            }
        }

    };
    
    ////! Set the condition window if restart (patch position not read)
    //inline void updateMvWinLimits( double x_moved ) {
    //}
    
private:
    //! Min x coordinate of particles on the current processor (oversize not considered)
    double x_min;
    //! Max x coordinate of particles on the current processor (oversize not considered)
    double x_max;
    //! Min y coordinate of particles on the current processor (oversize not considered)
    double y_min;
    //! Max y coordinate of particles on the current processor (oversize not considered)
    double y_max;
    //! Min z coordinate of particles on the current processor (oversize not considered)
    double z_min;
    //! Max z coordinate of particles on the current processor (oversize not considered)
    double z_max;
    
    //! Space dimension of a particle
    int nDim_particle;
    //! Space dimension of field
    int nDim_field;
    bool isAM;

    double dt_;

};

#endif<|MERGE_RESOLUTION|>--- conflicted
+++ resolved
@@ -38,17 +38,14 @@
     //! Conditions along X are applied first, then Y, then Z.
     inline void apply( Species *species, int imin, int imax, std::vector<double> &invgf, Random * rand, double &energy_tot )
     {
-        int* cell_keys = particles.getPtrCellKeys();
+        int* cell_keys = species->particles->getPtrCellKeys();
 #ifdef _GPU
         #pragma acc parallel deviceptr(cell_keys)
         #pragma acc loop gang worker vector
 #endif
         for (int ipart=imin ; ipart<imax ; ipart++ ) {
-<<<<<<< HEAD
+
             cell_keys[ipart] = 0;
-=======
-            species->particles->cell_keys[ipart] = 0;
->>>>>>> bfbd8beb
         }
 
         double energy_change = 0.;
