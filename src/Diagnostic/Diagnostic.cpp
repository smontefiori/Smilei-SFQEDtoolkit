--- conflicted
+++ resolved
@@ -12,19 +12,11 @@
 
 using namespace std;
 
-<<<<<<< HEAD
-Diagnostic::Diagnostic( Params &params, Patch* patch) :
+Diagnostic::Diagnostic(Params& params, Patch* patch, SmileiMPI* smpi) :
+dtimer(5),
 scalars(params, patch),
 probes(params, patch),
-phases(params, patch),
-dtimer(5)
-=======
-Diagnostic::Diagnostic(Params& params, vector<Species*>& vecSpecies, SmileiMPI *smpi) :
-dtimer(5),
-scalars(params,smpi),
-probes(params,smpi),
-phases(params,smpi)
->>>>>>> a8ce7b8f
+phases(params, patch)
 {
     
     // defining default values & reading diagnostic every-parameter
@@ -45,66 +37,36 @@
     ntime_step_avg=0;
     PyTools::extract("ntime_step_avg", ntime_step_avg);
     
-<<<<<<< HEAD
-    particleDump_every=0;
-    if (PyTools::extract("particleDump_every", particleDump_every))
-        WARNING("Option particleDump_every disabled");
-
     // scalars initialization
-    //timer[0].init(smpi, "scalars");
-    initScalars(params, patch);
+    //dtimer[0].init(smpi, "scalars");
     
     // probes initialization
-    //timer[1].init(smpi, "probes");
-    initProbes(params,patch);
+    //dtimer[1].init(smpi, "probes");
     
-    // phasespaces initialization
-    //timer[2].init(smpi, "phases");
-    initPhases(params,patch);
+    // phasespaces timer initialization
+    //dtimer[2].init(smpi, "phases");
     
     // particles initialization
-    //timer[3].init(smpi, "particles");
-    initParticles(params);
-    
-    // test particles initialization
-    //timer[4].init(smpi, "testparticles");
-    initTestParticles(params);
-=======
-    // scalars initialization
-    dtimer[0].init(smpi, "scalars");
-    
-    // probes initialization
-    dtimer[1].init(smpi, "probes");
-    
-    // phasespaces timer initialization
-    dtimer[2].init(smpi, "phases");
-    
-    // particles initialization
-    dtimer[3].init(smpi, "particles");
+    //dtimer[3].init(smpi, "particles");
     for (unsigned int n_diag_particles = 0; n_diag_particles < PyTools::nComponents("DiagParticles"); n_diag_particles++) {
         // append new diagnostic object to the list
-        vecDiagnosticParticles.push_back(new DiagnosticParticles(n_diag_particles, params, smpi, vecSpecies));
+        vecDiagnosticParticles.push_back(new DiagnosticParticles(n_diag_particles, params, patch, patch->vecSpecies));
     }
         
     // writable particles initialization
-    dtimer[4].init(smpi, "track particles");
+    //dtimer[4].init(smpi, "track particles");
     // loop species and make a new diag if particles have to be dumped
-    for(unsigned int i=0; i<vecSpecies.size(); i++) {
-        if (vecSpecies[i]->particles.track_every > 0) {
-            vecDiagnosticTrackParticles.push_back(new DiagnosticTrackParticles(params, smpi, vecSpecies[i]));
+    for(unsigned int i=0; i<patch->vecSpecies.size(); i++) {
+        if (patch->vecSpecies[i]->particles->track_every > 0) {
+            vecDiagnosticTrackParticles.push_back(new DiagnosticTrackParticles(params, patch, patch->vecSpecies[i]));
         }
     }
->>>>>>> a8ce7b8f
 }
 
 void Diagnostic::closeAll (Patch* patch) {
     
-<<<<<<< HEAD
     scalars.closeFile();
     probes.close();
-=======
-    scalars.closeFile(smpi);
->>>>>>> a8ce7b8f
     phases.close();
     
 }
@@ -117,13 +79,8 @@
             coverage += dtimer[i].getTime();
         }
     }
-<<<<<<< HEAD
-    MESSAGE(0, "\nTime in diagnostics : \t"<< tottime <<"\t(" << coverage/tottime*100. << "% coverage)" );    
+    MESSAGE(0, "\n Time in diagnostics : \t"<< tottime <<"\t" << coverage/tottime*100. << "% coverage" );
     if ( patch->isMaster() ) {
-=======
-    MESSAGE(0, "\n Time in diagnostics : \t"<< tottime <<"\t" << coverage/tottime*100. << "% coverage" );
-    if ( smpi->isMaster() ) {
->>>>>>> a8ce7b8f
         for (unsigned int i=0 ; i<dtimer.size() ; i++) {
             dtimer[i].print(tottime) ;
         }
@@ -135,690 +92,30 @@
 }
 
 void Diagnostic::runAllDiags (int timestep, ElectroMagn* EMfields, vector<Species*>& vecSpecies, Interpolator *interp) {
-    //timer[0].restart();
+    //dtimer[0].restart();
     scalars.run(timestep, EMfields, vecSpecies);
-    //timer[0].update();
+    //dtimer[0].update();
     
-    //timer[1].restart();
+    //dtimer[1].restart();
     probes.run(timestep, EMfields, interp);
-    //timer[1].update();
+    //dtimer[1].update();
     
-    //timer[2].restart();
+    //dtimer[2].restart();
     phases.run(timestep, vecSpecies);
-    //timer[2].update();
+    //dtimer[2].update();
     
     // run all the particle diagnostics
-    //timer[3].restart();
+    //dtimer[3].restart();
+#ifdef _A_DECOUPLER_DE_MPI
     for (unsigned int i=0; i<vecDiagnosticParticles.size(); i++)
         vecDiagnosticParticles[i]->run(timestep, vecSpecies);
-<<<<<<< HEAD
-    //timer[3].update();
-    
-    // run all the test particle diagnostics
-    //timer[4].restart();
-    for (unsigned int i=0; i<vecDiagnosticTestParticles.size(); i++)
-        vecDiagnosticTestParticles[i]->run(timestep);
-    //timer[4].update();
-
-}
-
-void Diagnostic::initScalars(Params& params, Patch *patch) {
-    if (PyTools::nComponents("DiagScalar") > 0) {
-
-        //open file scalars.txt
-        scalars.open();
-    
-        scalars.every=0;
-        bool ok=PyTools::extract("every",scalars.every,"DiagScalar");
-        if (!ok) scalars.every=params.global_every;
-    
-        vector<double> scalar_time_range(2,0.);
-    
-        ok=PyTools::extract("time_range",scalar_time_range,"DiagScalar");        
-        if (!ok) { 
-            scalars.tmin = 0.;
-            scalars.tmax = params.sim_time;
-        }
-        else {
-            scalars.tmin = scalar_time_range[0];
-            scalars.tmax = scalar_time_range[1];
-        }
-    
-        scalars.precision=10;
-        PyTools::extract("precision",scalars.precision,"DiagScalar");
-        PyTools::extract("vars",scalars.vars,"DiagScalar");
-    
-        // copy from params remaining stuff
-        scalars.res_time=params.res_time;
-        scalars.dt=params.timestep;
-        scalars.cell_volume=params.cell_volume;
-    }
-}
-
-void Diagnostic::initProbes(Params& params, Patch *patch) {
-    bool ok;
-    
-    // loop all "diagnostic probe" groups in the input file
-    unsigned  numProbes=PyTools::nComponents("DiagProbe");
-    for (unsigned int n_probe = 0; n_probe < numProbes; n_probe++) {
-        
-        if (n_probe==0) {
-            // Create the HDF5 file that will contain all the probes
-            hid_t pid = H5Pcreate(H5P_FILE_ACCESS);
-            H5Pset_fapl_mpio(pid, MPI_COMM_WORLD, MPI_INFO_NULL);
-            probes.fileId = H5Fcreate( "Probes.h5", H5F_ACC_TRUNC, H5P_DEFAULT, pid);
-            H5Pclose(pid);
-            
-            // Write the version of the code as an attribute
-            string ver(__VERSION);
-            H5::attr(probes.fileId, "Version", ver);
-            
-            probes.dt = params.timestep;
-            probes.every         .resize(0);
-            probes.tmin          .resize(0);
-            probes.tmax          .resize(0);
-            probes.probeParticles.resize(0);
-            probes.nPart_total   .resize(0);
-            probes.probesArray   .resize(0);
-            probes.probesStart   .resize(0);
-            probes.fieldname     .resize(0);
-            probes.fieldlocation .resize(0);
-            probes.nFields       .resize(0);
-        }
-        
-        
-        // Extract "every" (number of timesteps between each output)
-        unsigned int every=0;
-        ok=PyTools::extract("every",every,"DiagProbe",n_probe);        
-        if (!ok) every=params.global_every;
-        probes.every.push_back(every);
-        
-        // Extract "time_range" (tmin and tmax of the outputs)
-        vector<double> time_range(2,0.);
-        double tmin,tmax;
-        ok=PyTools::extract("time_range",time_range,"DiagProbe",n_probe);        
-        if (!ok) {
-            tmin = 0.;
-            tmax = params.sim_time;
-        } else {
-            tmin = time_range[0];
-            tmax = time_range[1];
-        }
-        probes.tmin.push_back(tmin);
-        probes.tmax.push_back(tmax);
-        
-        // Extract "number" (number of points you have in each dimension of the probe,
-        // which must be smaller than the code dimensions)
-        vector<unsigned int> vecNumber; 
-        PyTools::extract("number",vecNumber,"DiagProbe",n_probe);
-        
-        // Dimension of the probe grid
-        unsigned int dimProbe=vecNumber.size();
-        if (dimProbe > params.nDim_particle) {
-            ERROR("Probe #"<<n_probe<<": probe dimension is greater than simulation dimension")
-        }
-        
-        // If there is no "number" argument provided, then it corresponds to
-        // a zero-dimensional probe (one point). In this case, we say the probe
-        // has actually one dimension with only one point.
-        unsigned int dim=vecNumber.size();
-        if (vecNumber.size() == 0) {
-            vecNumber.resize(1);
-            vecNumber[0]=1;
-        }
-        
-        // Dimension of the simulation
-        unsigned int ndim=params.nDim_particle;
-        
-        // Extract "pos", "pos_first", "pos_second" and "pos_third"
-        // (positions of the vertices of the grid)
-        vector< vector<double> > allPos;
-        vector<double> pos;
-
-        if (PyTools::extract("pos",pos,"DiagProbe",n_probe)) {
-            if (pos.size()!=ndim) {
-                ERROR("Probe #"<<n_probe<<": pos size(" << pos.size() << ") != ndim(" << ndim<< ")");
-            }
-            allPos.push_back(pos);
-        }
-        
-        if (PyTools::extract("pos_first",pos,"DiagProbe",n_probe)) {
-            if (pos.size()!=ndim) {
-                ERROR("Probe #"<<n_probe<<": pos_first size(" << pos.size() << ") != ndim(" << ndim<< ")");
-            }
-            allPos.push_back(pos);
-        }
-        
-        if (PyTools::extract("pos_second",pos,"DiagProbe",n_probe)) {
-            if (pos.size()!=ndim) {
-                ERROR("Probe #"<<n_probe<<": pos_second size(" << pos.size() << ") != ndim(" << ndim<< ")");
-            }
-            allPos.push_back(pos);
-        }
-
-        if (PyTools::extract("pos_third",pos,"DiagProbe",n_probe)) {
-            if (pos.size()!=ndim) {
-                ERROR("Probe #"<<n_probe<<": pos_third size(" << pos.size() << ") != ndim(" << ndim<< ")");
-            }
-            allPos.push_back(pos);
-        }
-                
-        // Extract the list of requested fields
-        vector<string> fs;
-        if(!PyTools::extract("fields",fs,"DiagProbe",n_probe)) {
-            fs.resize(10);
-            fs[0]="Ex"; fs[1]="Ey"; fs[2]="Ez";
-            fs[3]="Bx"; fs[4]="By"; fs[5]="Bz";
-            fs[6]="Jx"; fs[7]="Jy"; fs[8]="Jz"; fs[9]="Rho";
-        }
-        vector<unsigned int> locations;
-        locations.resize(10);
-        for( unsigned int i=0; i<10; i++) locations[i] = fs.size();
-        for( unsigned int i=0; i<fs.size(); i++) {
-            for( unsigned int j=0; j<i; j++) {
-                if( fs[i]==fs[j] ) {
-                    ERROR("Probe #"<<n_probe<<": field "<<fs[i]<<" appears twice");
-                }
-            }
-            if     ( fs[i]=="Ex" ) locations[0] = i;
-            else if( fs[i]=="Ey" ) locations[1] = i;
-            else if( fs[i]=="Ez" ) locations[2] = i;
-            else if( fs[i]=="Bx" ) locations[3] = i;
-            else if( fs[i]=="By" ) locations[4] = i;
-            else if( fs[i]=="Bz" ) locations[5] = i;
-            else if( fs[i]=="Jx" ) locations[6] = i;
-            else if( fs[i]=="Jy" ) locations[7] = i;
-            else if( fs[i]=="Jz" ) locations[8] = i;
-            else if( fs[i]=="Rho") locations[9] = i;
-            else {
-                ERROR("Probe #"<<n_probe<<": unknown field "<<fs[i]);
-            }
-        }
-        probes.fieldlocation.push_back(locations);
-        probes.fieldname.push_back(fs);
-        probes.nFields.push_back(fs.size());
-        
-        // Calculate the total number of points in the grid
-        // Each point is actually a "fake" macro-particle
-        unsigned int nPart_total=1;
-        for (unsigned int iDimProbe=0; iDimProbe<dimProbe; iDimProbe++) {
-            nPart_total *= vecNumber[iDimProbe];
-        }
-        probes.nPart_total.push_back(nPart_total);
-        
-        
-        // Initialize the list of "fake" particles just as actual macro-particles
-        Particles probeParticles;
-        probeParticles.initialize(nPart_total, params);
-        
-        // For each grid point, calculate its position and assign that position to the particle
-        // The particle position is a linear combination of the `pos` with `pos_first` or `pos_second`, etc.
-        double partPos, dx;
-        vector<unsigned int> ipartND (dimProbe);
-        for(unsigned int ipart=0; ipart<nPart_total; ++ipart) { // for each particle
-            // first, convert the index `ipart` into N-D indexes
-            unsigned int i = ipart;
-            for (unsigned int iDimProbe=0; iDimProbe<dimProbe; iDimProbe++) {
-                ipartND[iDimProbe] = i%vecNumber[iDimProbe];
-                i = i/vecNumber[iDimProbe]; // integer division
-            }
-            // Now assign the position of the particle
-            for(unsigned int iDim=0; iDim!=ndim; ++iDim) { // for each dimension of the simulation
-                partPos = allPos[0][iDim]; // position of `pos`
-                for (unsigned int iDimProbe=0; iDimProbe<dimProbe; iDimProbe++) { // for each of `pos`, `pos_first`, etc.
-                    dx = (allPos[iDimProbe+1][iDim]-allPos[0][iDim])/(vecNumber[iDimProbe]-1); // distance between 2 gridpoints
-                    partPos += ipartND[iDimProbe] * dx;
-                }
-                probeParticles.position(iDim,ipart) = partPos;
-            }
-        }
-        
-        
-        // Remove particles out of the domain
-        for ( int ipb=nPart_total-1 ; ipb>=0 ; ipb--) {
-            if (!probeParticles.is_part_in_domain(ipb, patch))
-                probeParticles.erase_particle(ipb);
-        }
-        probes.probeParticles.push_back(probeParticles);
-        
-        unsigned int nPart_local = probeParticles.size(); // number of fake particles for this proc
-
-        // Make the array that will contain the data
-        // probesArray : 10 x nPart_tot
-        vector<unsigned int> probesArraySize(2);
-        probesArraySize[1] = nPart_local; // number of particles
-        probesArraySize[0] = probes.nFields[n_probe] + 1; // number of fields (Ex, Ey, etc) +1 for garbage
-        Field2D *myfield = new Field2D(probesArraySize);
-        probes.probesArray.push_back(myfield);
-        
-        // Exchange data between MPI cpus so that they can figure out which part
-        // of the grid they have to manage
-        MPI_Status status;
-        // Receive the location where to start from the previous node
-        int probesStart = 0;
-
-	int nPatches(1);
-	for (int iDim=0;iDim<params.nDim_field;iDim++) nPatches*=params.number_of_patches[iDim];
-
-        if (probes.cpuRank>0) MPI_Recv( &(probesStart), 1, MPI_INTEGER, patch->getMPIRank(probes.cpuRank-1), 0, MPI_COMM_WORLD, &status );
-        // Send the location where to end to the next node
-        int probeEnd = probesStart+nPart_local;
-        if (probes.cpuRank!=nPatches-1) MPI_Send( &probeEnd, 1, MPI_INTEGER, patch->getMPIRank(probes.cpuRank+1), 0, MPI_COMM_WORLD );
-        
-        // Create group for the current probe
-        ostringstream prob_name("");
-        prob_name << "p" << setfill('0') << setw(4) << n_probe;
-        hid_t did = H5::group(probes.fileId, prob_name.str());
-        
-        // Create an array to hold the positions of local probe particles
-        Field2D fieldPosProbe;
-        fieldPosProbe.allocateDims(nPart_local,ndim);
-        
-        for (unsigned int ipb=0 ; ipb<nPart_local ; ipb++)
-            for (unsigned int idim=0 ; idim<ndim  ; idim++)
-                fieldPosProbe(ipb,idim) = probeParticles.position(idim,ipb);
-        
-        // Add array "positions" into the current HDF5 group
-        H5::matrix_MPI(did, "positions", fieldPosProbe.data_2D[0][0], nPart_total, ndim, probesStart, nPart_local);
-        
-        probes.probesStart.push_back(probesStart);
-        
-        // Add arrays "p0", "p1", ... to the current group
-        ostringstream pk;
-        for (unsigned int iDimProbe=0; iDimProbe<=dimProbe; iDimProbe++) {
-            pk.str("");
-            pk << "p" << iDimProbe;
-            H5::vect(did, pk.str(), allPos[iDimProbe]);
-        }
-        
-        // Add array "number" to the current group
-        H5::vect(did, "number", vecNumber);
-        
-        // Add attribute every to the current group
-        H5::attr(did, "every", every);
-        // Add attribute "dimension" to the current group
-        H5::attr(did, "dimension", dim);
-        
-        // Add "fields" to the current group
-        ostringstream fields("");
-        fields << fs[0];
-        for( unsigned int i=1; i<fs.size(); i++) fields << "," << fs[i];
-        H5::attr(did, "fields", fields.str());
-        
-        // Close current group
-        H5Gclose(did);
-        
-    }
-}
-
-void Diagnostic::initPhases(Params& params, Patch *patch) {
-    
-    //! create the particle structure
-    phases.ndim=params.nDim_particle;    
-    phases.my_part.pos.resize(params.nDim_particle);
-    phases.my_part.mom.resize(3);
-    
-    bool ok;
-    
-    unsigned int numPhases=PyTools::nComponents("DiagPhase");
-    for (unsigned int n_phase = 0; n_phase < numPhases; n_phase++) {
-        
-        phaseStructure my_phase;
-        
-        my_phase.every=0;
-        ok=PyTools::extract("every",my_phase.every,"DiagPhase",n_phase);
-        if (!ok) {
-            //            if (n_probephase>0) {
-            //                my_phase.every=phases.vecDiagPhase.end()->every;
-            //            } else {
-            my_phase.every=params.global_every;
-            //            }
-        }
-        
-        vector<string> kind;
-        PyTools::extract("kind",kind,"DiagPhase",n_phase);        
-        for (vector<string>::iterator it=kind.begin(); it!=kind.end();it++) {
-            if (std::find(kind.begin(), it, *it) == it) {
-                my_phase.kind.push_back(*it); 
-            } else {
-                WARNING("removed duplicate " << *it << " in \"DiagPhase\" " << n_phase);
-            }
-        }
-        
-        vector<double> time_range(2,0.);
-        ok=PyTools::extract("time_range",time_range,"DiagPhase",n_phase);        
-        
-        if (!ok) { 
-            my_phase.tmin = 0.;
-            my_phase.tmax = params.sim_time;
-        }
-        else {
-            my_phase.tmin = time_range[0];
-            my_phase.tmax = time_range[1];
-        }
-        
-        
-        PyTools::extract("species",my_phase.species,"DiagPhase",n_phase);
-        
-        my_phase.deflate=0;
-        PyTools::extract("deflate",my_phase.deflate,"DiagPhase",n_phase);
-        
-        if (my_phase.species.size()==0) {
-            WARNING("adding all species to the \"DiagPhase\" " << n_phase);
-            for (unsigned int i=0;i<params.species_param.size(); i++) {
-                my_phase.species.push_back(params.species_param[i].species_type);
-            }
-        }
-        
-        PyTools::extract("pos_min",my_phase.pos_min,"DiagPhase",n_phase);
-        PyTools::extract("pos_max",my_phase.pos_max,"DiagPhase",n_phase);
-        PyTools::extract("pos_num",my_phase.pos_num,"DiagPhase",n_phase);
-        for (unsigned int i=0; i<my_phase.pos_min.size(); i++) {
-            if (my_phase.pos_min[i]==my_phase.pos_max[i]) {
-                my_phase.pos_min[i] = 0.0;
-                my_phase.pos_max[i] = params.sim_length[i];
-            }
-        }
-        
-        
-        PyTools::extract("mom_min",my_phase.mom_min,"DiagPhase",n_phase);
-        PyTools::extract("mom_max",my_phase.mom_max,"DiagPhase",n_phase);
-        PyTools::extract("mom_num",my_phase.mom_num,"DiagPhase",n_phase);
-        
-        PyTools::extract("lor_min",my_phase.lor_min,"DiagPhase",n_phase);
-        PyTools::extract("lor_max",my_phase.lor_max,"DiagPhase",n_phase);
-        PyTools::extract("lor_num",my_phase.lor_num,"DiagPhase",n_phase);
-        
-        
-        hid_t gidParent=0;
-        if (n_phase == 0 && patch->isMaster()) {
-            ostringstream file_name("");
-            file_name<<"PhaseSpace.h5";
-            phases.fileId = H5Fcreate( file_name.str().c_str(), H5F_ACC_TRUNC, H5P_DEFAULT, H5P_DEFAULT);
-            // write version
-            H5::attr(phases.fileId, "Version", string(__VERSION));
-                        
-            ostringstream groupName("");
-            groupName << "ps" << setw(4) << setfill('0') << n_phase;
-            gidParent = H5::group(phases.fileId, groupName.str()); 
-            
-            H5::attr(gidParent, "every",my_phase.every);
-        }
-        
-        
-        for (unsigned int ii=0 ; ii < my_phase.kind.size(); ii++) {
-            DiagnosticPhase *diagPhase=NULL;
-            
-            // create DiagnosticPhase
-            if (params.geometry == "1d3v") {
-                if (my_phase.kind[ii] == "xpx") {
-                    diagPhase =  new DiagnosticPhasePosMom(my_phase,0,0);
-                } else if (my_phase.kind[ii] == "xpy") {
-                    diagPhase =  new DiagnosticPhasePosMom(my_phase,0,1);
-                } else if (my_phase.kind[ii] == "xpz") {
-                    diagPhase =  new DiagnosticPhasePosMom(my_phase,0,2);
-                } else if (my_phase.kind[ii] == "xlor") {
-                    diagPhase =  new DiagnosticPhasePosLor(my_phase,0);
-                } else if (my_phase.kind[ii] == "pxpy") {
-                    diagPhase =  new DiagnosticPhaseMomMom(my_phase,0,1);
-                } else if (my_phase.kind[ii] == "pxpz") {
-                    diagPhase =  new DiagnosticPhaseMomMom(my_phase,0,2);
-                } else if (my_phase.kind[ii] == "pypz") {
-                    diagPhase =  new DiagnosticPhaseMomMom(my_phase,1,2);
-                } else {
-                    ERROR("kind " << my_phase.kind[ii] << " not implemented for geometry " << params.geometry);
-                }
-            } else if (params.geometry == "2d3v") {
-                if (my_phase.kind[ii] == "xpx") {
-                    diagPhase =  new DiagnosticPhasePosMom(my_phase,0,0);
-                } else if (my_phase.kind[ii] == "xpy") {
-                    diagPhase =  new DiagnosticPhasePosMom(my_phase,0,1);
-                } else if (my_phase.kind[ii] == "xpz") {
-                    diagPhase =  new DiagnosticPhasePosMom(my_phase,0,2);
-                } else if (my_phase.kind[ii] == "ypx") {
-                    diagPhase =  new DiagnosticPhasePosMom(my_phase,1,0);
-                } else if (my_phase.kind[ii] == "ypy") {
-                    diagPhase =  new DiagnosticPhasePosMom(my_phase,1,1);
-                } else if (my_phase.kind[ii] == "ypz") {
-                    diagPhase =  new DiagnosticPhasePosMom(my_phase,1,2);
-                } else if (my_phase.kind[ii] == "pxpy") {
-                    diagPhase =  new DiagnosticPhaseMomMom(my_phase,0,1);
-                } else if (my_phase.kind[ii] == "pxpz") {
-                    diagPhase =  new DiagnosticPhaseMomMom(my_phase,0,2);
-                } else if (my_phase.kind[ii] == "pypz") {
-                    diagPhase =  new DiagnosticPhaseMomMom(my_phase,1,2);                    
-                } else if (my_phase.kind[ii] == "xlor") {
-                    diagPhase =  new DiagnosticPhasePosLor(my_phase,0);
-                } else if (my_phase.kind[ii] == "ylor") {
-                    diagPhase =  new DiagnosticPhasePosLor(my_phase,1);
-                } else {
-                    ERROR("kind " << my_phase.kind[ii] << " not implemented for geometry " << params.geometry);
-                }
-            } else if (params.geometry == "3d3v") {
-                if (my_phase.kind[ii] == "xpx") {
-                    diagPhase =  new DiagnosticPhasePosMom(my_phase,0,0);
-                } else if (my_phase.kind[ii] == "xpy") {
-                    diagPhase =  new DiagnosticPhasePosMom(my_phase,0,1);
-                } else if (my_phase.kind[ii] == "xpz") {
-                    diagPhase =  new DiagnosticPhasePosMom(my_phase,0,2);
-                } else if (my_phase.kind[ii] == "ypx") {
-                    diagPhase =  new DiagnosticPhasePosMom(my_phase,1,0);
-                } else if (my_phase.kind[ii] == "ypy") {
-                    diagPhase =  new DiagnosticPhasePosMom(my_phase,1,1);
-                } else if (my_phase.kind[ii] == "ypz") {
-                    diagPhase =  new DiagnosticPhasePosMom(my_phase,1,2);
-                } else if (my_phase.kind[ii] == "zpx") {
-                    diagPhase =  new DiagnosticPhasePosMom(my_phase,2,0);
-                } else if (my_phase.kind[ii] == "zpy") {
-                    diagPhase =  new DiagnosticPhasePosMom(my_phase,2,1);
-                } else if (my_phase.kind[ii] == "zpz") {
-                    diagPhase =  new DiagnosticPhasePosMom(my_phase,2,2);
-                } else if (my_phase.kind[ii] == "pxpy") {
-                    diagPhase =  new DiagnosticPhaseMomMom(my_phase,0,1);
-                } else if (my_phase.kind[ii] == "pxpz") {
-                    diagPhase =  new DiagnosticPhaseMomMom(my_phase,0,2);
-                } else if (my_phase.kind[ii] == "pypz") {
-                    diagPhase =  new DiagnosticPhaseMomMom(my_phase,1,2);                    
-                } else if (my_phase.kind[ii] == "xlor") {
-                    diagPhase =  new DiagnosticPhasePosLor(my_phase,0);
-                } else if (my_phase.kind[ii] == "ylor") {
-                    diagPhase =  new DiagnosticPhasePosLor(my_phase,1);
-                } else if (my_phase.kind[ii] == "zlor") {
-                    diagPhase =  new DiagnosticPhasePosLor(my_phase,2);
-                } else {
-                    ERROR("kind " << my_phase.kind[ii] << " not implemented for geometry " << params.geometry);
-                }                
-            } else {
-                ERROR("DiagnosticPhase not implemented for geometry " << params.geometry);
-            }
-            if (diagPhase) {
-                if (patch->isMaster()) {
-                    //! create a group for each species of this diag and keep track of its ID.
-                    
-                    hsize_t dims[3] = {0,diagPhase->my_data.dims()[0],diagPhase->my_data.dims()[1]};
-                    hsize_t max_dims[3] = {H5S_UNLIMITED,diagPhase->my_data.dims()[0],diagPhase->my_data.dims()[1]};
-                    hsize_t chunk_dims[3] = {1,diagPhase->my_data.dims()[0],diagPhase->my_data.dims()[1]};
-                    
-                    hid_t sid = H5Screate_simple (3, dims, max_dims);	
-                    hid_t pid = H5Pcreate(H5P_DATASET_CREATE);
-                    H5Pset_layout(pid, H5D_CHUNKED);
-                    H5Pset_chunk(pid, 3, chunk_dims);
-                    
-                    H5Pset_deflate (pid, std::min((unsigned int)9,my_phase.deflate));
-                    
-                    diagPhase->dataId = H5Dcreate (gidParent, my_phase.kind[ii].c_str(), H5T_NATIVE_DOUBLE, sid, H5P_DEFAULT, pid,H5P_DEFAULT);
-                    H5Pclose (pid);	
-                    H5Sclose (sid);
-                    
-                    // write attribute of species present in the phaseSpace
-                    string namediag;
-                    for (unsigned int k=0; k<my_phase.species.size(); k++) {
-                        namediag+=my_phase.species[k]+" ";
-                    }
-                    namediag=namediag.substr(0, namediag.size()-1);
-                    
-                    H5::attr(gidParent,"species",namediag);
-                                        
-                    // write attribute extent of the phaseSpace
-                    hsize_t dimsPos[2] = {2,2};
-                    sid = H5Screate_simple(2, dimsPos, NULL);
-                    hid_t aid = H5Acreate (gidParent, "extents", H5T_NATIVE_DOUBLE, sid, H5P_DEFAULT, H5P_DEFAULT);
-                    double tmp[4] = {diagPhase->firstmin, diagPhase->firstmax, diagPhase->secondmin, diagPhase->secondmax};
-                    H5Awrite(aid, H5T_NATIVE_DOUBLE, tmp);
-                    H5Aclose(aid);
-                    H5Sclose(sid);
-                    
-                }
-                phases.vecDiagPhase.push_back(diagPhase);	
-            }
-            
-        } 
-        
-        if (patch->isMaster() ) {
-            H5Gclose(gidParent);
-        }
-    }
-}
-
-
-void Diagnostic::initParticles(Params& params) {
-    unsigned int every, time_average;
-    string output;
-    vector<string> species;
-    vector<unsigned int> species_numbers;
-    DiagnosticParticlesAxis  *tmpAxis;
-    vector<DiagnosticParticlesAxis*> tmpAxes;
-    DiagnosticParticles * tmpDiagParticles;
-    vector<PyObject*> allAxes;
-    
-    bool ok;
-    
-    unsigned int numDiagParticles=PyTools::nComponents("DiagParticles");
-    for (unsigned int n_diag_particles = 0; n_diag_particles < numDiagParticles; n_diag_particles++) {
-        
-        // get parameter "output" that determines the quantity to sum in the output array
-        output = "";
-        ok = PyTools::extract("output",output,"DiagParticles",n_diag_particles);
-        if (!ok)
-            ERROR("Diagnotic Particles #" << n_diag_particles << ": parameter `output` required");
-        
-        // get parameter "every" which is the period (in timesteps) for getting the outputs
-        every = 0;
-        ok = PyTools::extract("every",every,"DiagParticles",n_diag_particles);
-        if (!ok)
-            ERROR("Diagnotic Particles #" << n_diag_particles << ": parameter `every` required");
-        
-        // get parameter "time_average" that determines the number of timestep to average the outputs
-        time_average = 1;
-        PyTools::extract("time_average",time_average,"DiagParticles",n_diag_particles);
-        if (time_average > every)
-            ERROR("Diagnotic Particles #" << n_diag_particles << ": `time_average` cannot be larger than `every`");
-        if (time_average < 1) time_average=1;
-        
-        // get parameter "species" that determines the species to use (can be a list of species)
-        species.resize(0);
-        ok = PyTools::extract("species",species,"DiagParticles",n_diag_particles);
-        if (!ok)
-            ERROR("Diagnotic Particles #" << n_diag_particles << ": parameter `species` required");
-        // verify that the species exist, remove duplicates and sort by number
-        species_numbers = params.FindSpecies(species);
-        
-        
-        // get parameter "axes" that adds axes to the diagnostic
-        // Each axis should contain several items:
-        //      requested quantity, min value, max value ,number of bins, log (optional), edge_inclusive (optional)
-        allAxes=PyTools::extract_pyVec("axes","DiagParticles",n_diag_particles);
-        
-        if (allAxes.size() == 0)
-            ERROR("Diagnotic Particles #" << n_diag_particles << ": axes must contain something");
-        
-        tmpAxes.resize(0);
-        for (unsigned int iaxis=0; iaxis<allAxes.size(); iaxis++ ) {
-            tmpAxis = new DiagnosticParticlesAxis();
-            PyObject *oneAxis=allAxes[iaxis];
-            if (PyTuple_Check(oneAxis) || PyList_Check(oneAxis)) {
-                PyObject* seq = PySequence_Fast(oneAxis, "expected a sequence");
-                unsigned int lenAxisArgs=PySequence_Size(seq);
-                if (lenAxisArgs<4)
-                    ERROR("Diagnotic Particles #" << n_diag_particles << ": axis #" << iaxis << " contain at least 4 arguments");
-                
-                if (!PyTools::convert(PySequence_Fast_GET_ITEM(seq, 0),tmpAxis->type)) {
-                    ERROR("Diag Particles #" << n_diag_particles << ", axis #" << iaxis << ": First item must be a string (axis type)");
-                } else {
-                    if (   (tmpAxis->type == "z" && params.nDim_particle <3)
-                        || (tmpAxis->type == "y" && params.nDim_particle <2) )
-                        ERROR("Diagnotic Particles #" << n_diag_particles << ": axis " << tmpAxis->type << " cannot exist in " << params.nDim_particle << "D");
-                }
-                
-                if (!PyTools::convert(PySequence_Fast_GET_ITEM(seq, 1),tmpAxis->min)) {
-                    ERROR("Diag Particles #" << n_diag_particles << ", axis #" << iaxis << ": Second item must be a double (axis min)");
-                }
-                
-                if (!PyTools::convert(PySequence_Fast_GET_ITEM(seq, 2),tmpAxis->max)) {
-                    ERROR("Diag Particles #" << n_diag_particles << ", axis #" << iaxis << ": Third item must be a double (axis max)");
-                }
-                
-                
-                if (!PyTools::convert(PySequence_Fast_GET_ITEM(seq, 3),tmpAxis->nbins)) {
-                    ERROR("Diag Particles #" << n_diag_particles << ", axis #" << iaxis << ": Fourth item must be an int (number of bins)");
-                }
-                
-                // 5 - Check for  other keywords such as "logscale" and "edge_inclusive"
-                tmpAxis->logscale = false;
-                tmpAxis->edge_inclusive = false;
-                for(unsigned int i=4; i<lenAxisArgs; i++) {
-                    string my_str("");
-                    PyTools::convert(PySequence_Fast_GET_ITEM(seq, i),my_str);
-                    if(my_str=="logscale" ||  my_str=="log_scale" || my_str=="log")
-                        tmpAxis->logscale = true;
-                    else if(my_str=="edges" ||  my_str=="edge" ||  my_str=="edge_inclusive" ||  my_str=="edges_inclusive")
-                        tmpAxis->edge_inclusive = true;
-                    else
-                        ERROR("Diagnotic Particles #" << n_diag_particles << ": keyword `" << my_str << "` not understood");
-                }
-                
-                tmpAxes.push_back(tmpAxis);
-                
-                Py_DECREF(seq);
-            }
-            
-            
-            HEREIAM(iaxis);
-        }
-        
-        
-        
-        // create new diagnostic object
-        tmpDiagParticles = new DiagnosticParticles(n_diag_particles, output, every, time_average, species_numbers, tmpAxes);
-        // add this object to the list
-        vecDiagnosticParticles.push_back(tmpDiagParticles);
-    }
-}
-
-void Diagnostic::initTestParticles(Params& params) {
-    DiagnosticTestParticles * tmpDiagTestParticles;
-    int n_diag_testparticles=0;
-    
-    // loop species and make a new diag if test particles
-    int nspecies = params.species_param.size();
-    for(int i=0; i<nspecies; i++) {
-        if (params.species_param[i].isTest) {
-            tmpDiagTestParticles = new DiagnosticTestParticles(n_diag_testparticles, i, params);
-            vecDiagnosticTestParticles.push_back(tmpDiagTestParticles);
-            n_diag_testparticles++;
-        }
-    }
-    
-}
-
-=======
-    dtimer[3].update();
+    //dtimer[3].update();
     
     // run all the write particle diagnostics
-    dtimer[4].restart();
+    //dtimer[4].restart();
     for (unsigned int i=0; i<vecDiagnosticTrackParticles.size(); i++)
         vecDiagnosticTrackParticles[i]->run(timestep, smpi);
-    dtimer[4].update();
+    //dtimer[4].update();
+#endif
     
-}
->>>>>>> a8ce7b8f
+}