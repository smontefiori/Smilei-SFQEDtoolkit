#include "PyTools.h"
#include "DiagnosticScalar.h"
#include "VectorPatch.h"
#include "Tools.h"
#include "Pragma.h"

#include <iomanip>
#include <algorithm>
#include <limits>
#include <atomic>

using namespace std;


DiagnosticScalar::DiagnosticScalar( Params &params, SmileiMPI *, Patch * = NULL ):
    latest_timestep( -1 )
{
    
    if( PyTools::nComponents( "DiagScalar" ) > 1 ) {
        ERROR( "Only one DiagScalar can be specified" );
    }
    
    if( PyTools::nComponents( "DiagScalar" ) > 0 ) {
    
        // get parameter "every" which describes a timestep selection
        timeSelection = new TimeSelection(
            PyTools::extract_py( "every", "DiagScalar", 0 ),
            "Scalars"
        );
        
        precision = 10;
        PyTools::extract( "precision", precision, "DiagScalar"  );
        PyTools::extractV( "vars", vars, "DiagScalar" );
        
        // copy from params remaining stuff
        res_time       = params.res_time;
        dt             = params.timestep;
        cell_volume    = params.cell_volume;
        patch_size_    = params.patch_size_;
        global_size_   = params.global_size_;
        
        filename = "scalars.txt";
    } else {
        timeSelection = new TimeSelection();
        filename = "";
    }
    
} // END DiagnosticScalar::DiagnosticScalar


DiagnosticScalar::~DiagnosticScalar()
{
    for( unsigned int i=0; i<allScalars.size(); i++ ) {
        delete allScalars[i];
    }
    delete timeSelection;
} // END DiagnosticScalar::#DiagnosticScalar


void DiagnosticScalar::openFile( Params &, SmileiMPI *smpi )
{
    if( !smpi->isMaster() || fout.is_open() ) {
        return;
    }
    
    fout.open( "scalars.txt" );
    
    if( !fout.is_open() ) {
        ERROR( "Can't open scalar.txt file" );
    }
    
} // END openFile


void DiagnosticScalar::closeFile()
{
    if( fout.is_open() ) {
        fout.close();
    }
    
} // END closeFile


unsigned int DiagnosticScalar::calculateWidth( string key )
{
    return 2 + std::max( ( ( unsigned int )key.length() ), precision+8 );
    // The +8 accounts for the dot and exponent in decimal representation)
}

Scalar_value *DiagnosticScalar::newScalar_SUM( string name )
{
    bool allow = allowedKey( name );
    unsigned int width = calculateWidth( name );
    Scalar_value *scalar = new Scalar_value( name, width, allow, &values_SUM );
    values_SUM.push_back( 0. );
    allScalars.push_back( scalar );
    return scalar;
}
Scalar_value_location *DiagnosticScalar::newScalar_MINLOC( string name )
{
    bool allow = allowedKey( name );
    unsigned int width = calculateWidth( name );
    val_index default_;
    default_.index = -1;
    default_.val = 0.;
    Scalar_value_location *scalar = new Scalar_value_location( name, name+"Cell", width, allow, &values_MINLOC, numeric_limits<double>::max() );
    values_MINLOC.push_back( default_ );
    allScalars.push_back( scalar );
    return scalar;
}
Scalar_value_location *DiagnosticScalar::newScalar_MAXLOC( string name )
{
    bool allow = allowedKey( name );
    unsigned int width = calculateWidth( name );
    val_index default_;
    default_.index = -1;
    default_.val = 0.;
    Scalar_value_location *scalar = new Scalar_value_location( name, name+"Cell", width, allow, &values_MAXLOC, numeric_limits<double>::lowest() );
    values_MAXLOC.push_back( default_ );
    allScalars.push_back( scalar );
    return scalar;
}


void DiagnosticScalar::init( Params &params, SmileiMPI *, VectorPatch &vecPatches )
{

    // Make the list of fields
    ElectroMagn *EMfields = vecPatches( 0 )->EMfields;
    vector<string> fields;
    unsigned int nmodes = 1;
    if( params.geometry != "AMcylindrical" ) {
        fields.push_back( EMfields->Ex_ ->name );
        fields.push_back( EMfields->Ey_ ->name );
        fields.push_back( EMfields->Ez_ ->name );
        fields.push_back( EMfields->Bx_m->name );
        fields.push_back( EMfields->By_m->name );
        fields.push_back( EMfields->Bz_m->name );
        fields.push_back( EMfields->Jx_ ->name );
        fields.push_back( EMfields->Jy_ ->name );
        fields.push_back( EMfields->Jz_ ->name );
        fields.push_back( EMfields->rho_->name );
        // add envelope-related fields
        if( params.Laser_Envelope_model ) {
            fields.push_back( EMfields->Env_A_abs_->name );
            fields.push_back( EMfields->Env_Chi_->name );
            fields.push_back( EMfields->Env_E_abs_->name );
            fields.push_back( EMfields->Env_Ex_abs_->name );
        }
    } else {
        ElectroMagnAM *emfields = static_cast<ElectroMagnAM *>( EMfields );
        nmodes = emfields->El_.size();
        for( unsigned int imode=0; imode < nmodes; imode++ ) {
            fields.push_back( emfields->El_[imode] ->name );
            fields.push_back( emfields->Er_[imode] ->name );
            fields.push_back( emfields->Et_[imode] ->name );
            fields.push_back( emfields->Bl_m[imode]->name );
            fields.push_back( emfields->Br_m[imode]->name );
            fields.push_back( emfields->Bt_m[imode]->name );
        }
        for( unsigned int imode=0; imode < nmodes; imode++ ) {
            fields.push_back( emfields->Jl_[imode]->name );
            fields.push_back( emfields->Jr_[imode]->name );
            fields.push_back( emfields->Jt_[imode]->name );
            fields.push_back( emfields->rho_AM_[imode]->name );
        }
        
    }
    
    // 1 - Prepare the booleans that tell which scalars are necessary to compute
    // -------------------------------------------------------------------------
    
    // General scalars
    necessary_Ubal_norm  = allowedKey( "Ubal_norm" );
    necessary_Ubal       = necessary_Ubal_norm || allowedKey( "Ubal" );
    necessary_Utot       = necessary_Ubal || allowedKey( "Utot" );
    necessary_Uexp       = necessary_Ubal || allowedKey( "Uexp" );
    necessary_Ukin       = necessary_Utot || allowedKey( "Ukin" );
    necessary_Uelm       = necessary_Utot || allowedKey( "Uelm" );
    necessary_Urad       = necessary_Utot || allowedKey( "Urad" );
    necessary_UmBWpairs  = allowedKey( "UmBWpairs" );
    necessary_Ukin_BC = necessary_Uexp || allowedKey( "Ukin_bnd" ) || allowedKey( "Ukin_out_mvw" ) || allowedKey( "Ukin_inj_mvw" );
    necessary_Uelm_BC = necessary_Uexp || allowedKey( "Uelm_bnd" ) || allowedKey( "Uelm_out_mvw" ) || allowedKey( "Uelm_inj_mvw" );
    // Species
    unsigned int nspec = vecPatches( 0 )->vecSpecies.size();
    necessary_species.resize( nspec, false );
    string species_name;
    for( unsigned int ispec=0; ispec<nspec; ispec++ ) {
        if( ! vecPatches( 0 )->vecSpecies[ispec]->particles->is_test ) {
            species_name = vecPatches( 0 )->vecSpecies[ispec]->name_;
            necessary_species[ispec] = necessary_Ukin || allowedKey( Tools::merge( "Dens_", species_name ) )
                                       || allowedKey( Tools::merge( "Ntot_", species_name ) )
                                       || allowedKey( Tools::merge( "Zavg_", species_name ) )
                                       || allowedKey( Tools::merge( "Ukin_", species_name ) )
                                       || allowedKey( Tools::merge( "Urad_", species_name ) )
                                       || allowedKey( "UmBWpairs" );
        }
    }
    // Fields
    unsigned int nfield = nmodes * 6;
    necessary_fieldUelm.resize( nfield, false );
    for( unsigned int ifield=0; ifield<nfield; ifield++ ) {
        necessary_fieldUelm[ifield] = necessary_Uelm || allowedKey( Tools::merge( "Uelm_", fields[ifield] ) );
    }
    // Fields min/max
    nfield = fields.size();
    necessary_fieldMinMax.resize( nfield, false );
    necessary_fieldMinMax_any = false;
    for( unsigned int ifield=0; ifield<nfield; ifield++ ) {
        necessary_fieldMinMax[ifield] =
            allowedKey( Tools::merge( fields[ifield], "Min" ) )
            || allowedKey( Tools::merge( fields[ifield], "MinCell" ) )
            || allowedKey( Tools::merge( fields[ifield], "Max" ) )
            || allowedKey( Tools::merge( fields[ifield], "MaxCell" ) );
        if( necessary_fieldMinMax[ifield] ) {
            necessary_fieldMinMax_any = true;
        }
    }
    // Poynting flux
    unsigned int npoy  = EMfields->poynting[0].size() * EMfields->poynting[1].size();
    necessary_poy.resize( npoy );
    string poy_name;
    unsigned int k = 0;
    for( unsigned int j=0; j<2; j++ ) {
        for( unsigned int i=0; i<EMfields->poynting[j].size(); i++ ) {
            //if     (i==0) poy_name = (j==0?"PoyXmin":"PoyXmax");
            //else if(i==1) poy_name = (j==0?"PoyYmin":"PoyYmax");
            //else if(i==2) poy_name = (j==0?"PoyZmin":"PoyZmax");
            poy_name = Tools::merge( "Poy", Tools::xyz[i], j==0?"min":"max" );
            necessary_poy[k] = necessary_Uelm_BC || allowedKey( poy_name ) || allowedKey( poy_name+"Inst" );
            k++;
        }
    }
    
    // 2 - Prepare the Scalar* objects that will contain the data
    // ----------------------------------------------------------
    
    values_SUM   .reserve( 13 + nspec*5 + 6 + 2*npoy );
    
    if( !params.Laser_Envelope_model ) {
        values_MINLOC.reserve( 10 );
        values_MAXLOC.reserve( 10 );
    } else {
        values_MINLOC.reserve( 14 );
        values_MAXLOC.reserve( 14 );
    }
    
    // General scalars
    Ubal_norm    = newScalar_SUM( "Ubal_norm" );
    Ubal         = newScalar_SUM( "Ubal" );
    Utot         = newScalar_SUM( "Utot" );
    Uexp         = newScalar_SUM( "Uexp" );
    Ukin         = newScalar_SUM( "Ukin" );
    Urad         = newScalar_SUM( "Urad" );          // Radiated energy
    UmBWpairs    = newScalar_SUM( "UmBWpairs" );     // multiphoton Breit-Wheeler
    Uelm         = newScalar_SUM( "Uelm" );
    Ukin_bnd     = newScalar_SUM( "Ukin_bnd" );
    Ukin_out_mvw = newScalar_SUM( "Ukin_out_mvw" );
    Ukin_inj_mvw = newScalar_SUM( "Ukin_inj_mvw" );
    Ukin_new     = newScalar_SUM( "Ukin_new" );
    Uelm_bnd     = newScalar_SUM( "Uelm_bnd" );
    Uelm_out_mvw = newScalar_SUM( "Uelm_out_mvw" );
    Uelm_inj_mvw = newScalar_SUM( "Uelm_inj_mvw" );
    
    // Scalars related to species
    sDens.resize( nspec, NULL );
    sNtot.resize( nspec, NULL );
    sZavg.resize( nspec, NULL );
    sUkin.resize( nspec, NULL );
    sUrad.resize( nspec, NULL );
    for( unsigned int ispec=0; ispec<nspec; ispec++ ) {
        if( ! vecPatches( 0 )->vecSpecies[ispec]->particles->is_test ) {
            species_name = vecPatches( 0 )->vecSpecies[ispec]->name_;
            sDens[ispec] = newScalar_SUM( Tools::merge( "Dens_", species_name ) );
            sNtot[ispec] = newScalar_SUM( Tools::merge( "Ntot_", species_name ) );
            sZavg[ispec] = newScalar_SUM( Tools::merge( "Zavg_", species_name ) );
            sUkin[ispec] = newScalar_SUM( Tools::merge( "Ukin_", species_name ) );
            sUrad[ispec] = newScalar_SUM( Tools::merge( "Urad_", species_name ) );
        }
    }
    
    // Scalars related to field's electromagnetic energy
    nfield = nmodes * 6;
    fieldUelm.resize( nfield, NULL );
    for( unsigned int ifield=0; ifield<nfield; ifield++ ) {
        fieldUelm[ifield] = newScalar_SUM( Tools::merge( "Uelm_", fields[ifield] ) );
    }
    
    // Scalars related to fields min and max
    nfield = ( params.geometry == "AMcylindrical" ) ? 0 : fields.size();
    fieldMin.resize( nfield, NULL );
    fieldMax.resize( nfield, NULL );
    for( unsigned int ifield=0; ifield<nfield; ifield++ ) {
        if( necessary_fieldMinMax[ifield] ) {
            fieldMin[ifield] = newScalar_MINLOC( Tools::merge( fields[ifield], "Min" ) );
            fieldMax[ifield] = newScalar_MAXLOC( Tools::merge( fields[ifield], "Max" ) );
        }
    }
    
    // Scalars related to the Poynting flux
    poy    .resize( 2*npoy, NULL );
    poyInst.resize( 2*npoy, NULL );
    k = 0;
    for( unsigned int j=0; j<2; j++ ) {
        for( unsigned int i=0; i<EMfields->poynting[j].size(); i++ ) {
            //if     (i==0) poy_name = (j==0?"PoyXmin":"PoyXmax");
            //else if(i==1) poy_name = (j==0?"PoyYmin":"PoyYmax");
            //else if(i==2) poy_name = (j==0?"PoyZmin":"PoyZmax");
            poy_name = Tools::merge( "Poy", Tools::xyz[i], j==0?"min":"max" );
            poy    [k] = newScalar_SUM( poy_name );
            poyInst[k] = newScalar_SUM( Tools::merge( poy_name, "Inst" ) );
            k++;
        }
    }
}



bool DiagnosticScalar::prepare( int itime )
{
    // At the right timestep, reset the scalars
    if( timeSelection->theTimeIsNow( itime ) ) {
        for( unsigned int iscalar=0 ; iscalar<allScalars.size() ; iscalar++ ) {
            allScalars[iscalar]->reset();
        }
    }
    
    // Scalars always run even if they don't dump
    return true;
} // END prepare


void DiagnosticScalar::run( Patch *patch, int itime, SimWindow * )
{

    // Must keep track of Poynting flux even without diag
    if( ! filename.empty() ) {
        patch->computePoynting();
    }
    
    // Compute all scalars when needed
    if( timeSelection->theTimeIsNow( itime ) && itime>latest_timestep ) {
        compute( patch, itime );
    }
    
} // END run


void DiagnosticScalar::write( int itime, SmileiMPI *smpi )
{
    if( smpi->isMaster() ) {
    
        if( timeSelection->theTimeIsNow( itime ) && itime>latest_timestep ) {
        
            unsigned int j, k, s = allScalars.size();
            
            fout << std::scientific << setprecision( precision );
            // At the beginning of the file, we write some headers
            if( fout.tellp()==ifstream::pos_type( 0 ) ) { // file beginning
                // First header: list of scalars, one by line
                fout << "# " << 1 << " time" << endl;
                j = 2;
                for( k=0; k<s; k++ ) {
                    if( allScalars[k]->allowed_ ) {
                        fout << "# " << j << " " << allScalars[k]->name_ << endl;
                        j++;
                        if( ! allScalars[k]->secondname_.empty() ) {
                            fout << "# " << j << " " << allScalars[k]->secondname_ << endl;
                            j++;
                        }
                    }
                }
                // Second header: list of scalars, but all in one line
                fout << "#\n#" << setw( precision+9 ) << "time";
                for( k=0; k<s; k++ ) {
                    if( allScalars[k]->allowed_ ) {
                        fout << setw( allScalars[k]->width_ ) << allScalars[k]->name_;
                        if( ! allScalars[k]->secondname_.empty() ) {
                            fout << setw( allScalars[k]->width_ ) << allScalars[k]->secondname_;
                        }
                    }
                }
                fout << endl;
            }
            // Each requested timestep, the following writes the values of the scalars
            fout << setw( precision+10 ) << itime/res_time;
            for( k=0; k<s; k++ ) {
                if( allScalars[k]->allowed_ ) {
                    fout << setw( allScalars[k]->width_ ) << ( double )*allScalars[k];
                    if( ! allScalars[k]->secondname_.empty() ) {
                        fout << setw( allScalars[k]->width_ ) << ( int )*static_cast<Scalar_value_location *>( allScalars[k] );
                    }
                }
            }
            fout << endl;
            
        }
        
    } // if smpi->isMaster
    
    latest_timestep = itime;
    
} // END write


//! Compute the various scalars when requested
void DiagnosticScalar::compute( Patch *patch, int )
{
    ElectroMagn *EMfields = patch->EMfields;
    std::vector<Species *> &vecSpecies = patch->vecSpecies;
    
    ElectroMagnAM *AMfields = dynamic_cast<ElectroMagnAM *>( patch->EMfields );
    bool AM = AMfields;
    
    // ------------------------
    // SPECIES-related energies
    // ------------------------
    double Ukin_=0.;             // total (kinetic) energy carried by particles (test-particles do not contribute)
    double Urad_=0.;             // total radiated energy by particles
    double UmBWpairs_=0;         // total enegy converted into pairs via the multiphoton Breit-Wheeler
    double Ukin_bnd_=0.;         // total energy lost by particles due to boundary conditions
    double Ukin_out_mvw_=0.;     // total energy lost due to particles being suppressed by the moving-window
    double Ukin_inj_mvw_=0.;     // total energy added due to particles created by the moving-window
    double Ukin_new_=0.;         // total energy added due to new particles (injector)
    
    // Compute scalars for each species
    for( unsigned int ispec=0; ispec<vecSpecies.size(); ispec++ ) {
        if( vecSpecies[ispec]->particles->is_test ) {
            continue;    // No scalar diagnostic for test particles
        }
        
        if( necessary_species[ispec] ) {
            double density=0.0;  // sum of weights of current species ispec
            double charge=0.0;   // sum of charges of current species ispec
            double ener_tot=0.0; // total kinetic energy of current species ispec
            
            const unsigned int nPart=vecSpecies[ispec]->getNbrOfParticles(); // number of particles

// #if defined( SMILEI_ACCELERATOR_MODE )
            const double *const __restrict__ weight_ptr = vecSpecies[ispec]->particles->getPtrWeight();
            const short  *const __restrict__ charge_ptr = vecSpecies[ispec]->particles->getPtrCharge();
            const double *const __restrict__ momentum_x = vecSpecies[ispec]->particles->getPtrMomentum(0);
            const double *const __restrict__ momentum_y = vecSpecies[ispec]->particles->getPtrMomentum(1);
            const double *const __restrict__ momentum_z = vecSpecies[ispec]->particles->getPtrMomentum(2);
// #endif

            if( vecSpecies[ispec]->mass_ > 0 ) {

// GPU mode
#ifdef SMILEI_ACCELERATOR_MODE

#if defined( SMILEI_ACCELERATOR_GPU_OMP )
    #pragma omp target teams distribute parallel for \
		      map(tofrom: density)  \
		      is_device_ptr(weight_ptr) \
		      reduction(+:density) 
#elif defined( SMILEI_OPENACC_MODE )
    #pragma acc parallel deviceptr(weight_ptr)
    #pragma acc loop gang worker vector reduction(+:density) 
#endif
                for( unsigned int iPart=0 ; iPart<nPart; iPart++ ) {
                    density  += weight_ptr[iPart];
                }

#if defined( SMILEI_ACCELERATOR_GPU_OMP )
    #pragma omp target \
                      teams distribute parallel for \
		      map(tofrom: charge)  \
		      is_device_ptr( charge_ptr, weight_ptr) \
                      reduction(+:charge)  
#elif defined( SMILEI_OPENACC_MODE )
    #pragma acc parallel deviceptr(weight_ptr, charge_ptr)
    #pragma acc loop gang worker vector reduction(+:density) \
                     reduction(+:charge)  \
                     reduction(+:ener_tot)
#endif
                for( unsigned int iPart=0 ; iPart<nPart; iPart++ ) {
                    charge   += weight_ptr[iPart] * charge_ptr[iPart];
                }

#if defined( SMILEI_ACCELERATOR_GPU_OMP )
    #pragma omp target teams distribute parallel for \
		      map(tofrom: ener_tot)  \
		      is_device_ptr(weight_ptr, \
                      momentum_x /* [istart:particle_number] */,             \
                      momentum_y /* [istart:particle_number] */,             \
                      momentum_z /* [istart:particle_number] */)             \
                      reduction(+:ener_tot) 
#elif defined(SMILEI_OPENACC_MODE)
    #pragma acc parallel deviceptr(weight_ptr \
                  momentum_x,                                           \
                  momentum_y,                                           \
                  momentum_z)
    #pragma acc loop gang worker vector reduction(+:ener_tot)
#endif
                for( unsigned int iPart=0 ; iPart<nPart; iPart++ ) {
                    const double gamma = std::sqrt(1 + momentum_x[iPart]*momentum_x[iPart] 
                                                     + momentum_y[iPart]*momentum_y[iPart]
                                                     + momentum_z[iPart]*momentum_z[iPart]);
                    ener_tot += weight_ptr[iPart] * (gamma - 1.0 );

                }
// CPU mode
#else 

    #pragma omp simd reduction(+:density) \
                     reduction(+:charge)  \
                     reduction(+:ener_tot)
                for( unsigned int iPart=0 ; iPart<nPart; iPart++ ) {
	                density  += weight_ptr[iPart];
                    charge   += weight_ptr[iPart] * charge_ptr[iPart];
                    const double gamma = std::sqrt(1 + momentum_x[iPart]*momentum_x[iPart] 
                                                     + momentum_y[iPart]*momentum_y[iPart]
                                                     + momentum_z[iPart]*momentum_z[iPart]);
                    ener_tot += weight_ptr[iPart] * (gamma - 1.0 );
//                     density  += vecSpecies[ispec]->particles->weight( iPart );
//                     charge   += vecSpecies[ispec]->particles->weight( iPart )
//                                 * ( double )vecSpecies[ispec]->particles->charge( iPart );
//                     ener_tot += vecSpecies[ispec]->particles->weight( iPart )
//                                 * ( vecSpecies[ispec]->particles->LorentzFactor( iPart )-1.0 );
		        }
#endif

                ener_tot *= vecSpecies[ispec]->mass_;
	        //std::cout << density 
	        //          << " " << charge << std::endl;
            } else if( vecSpecies[ispec]->mass_ == 0 ) {
                for( unsigned int iPart=0 ; iPart<nPart; iPart++ ) {
                
                    density  += vecSpecies[ispec]->particles->weight( iPart );
                    ener_tot += vecSpecies[ispec]->particles->weight( iPart )
                                * ( vecSpecies[ispec]->particles->momentumNorm( iPart ) );
                }
            }
            
            *sNtot[ispec] += ( double )nPart;
            *sDens[ispec] += density;
            *sZavg[ispec] += charge;
            *sUkin[ispec] += ener_tot;
            
            // incremement the total kinetic energy
            Ukin_ += ener_tot;
            
            // If radiation activated
            if( vecSpecies[ispec]->Radiate ) {
                *sUrad[ispec] += vecSpecies[ispec]->nrj_radiated_;
                Urad_         += vecSpecies[ispec]->nrj_radiated_;
            }
            
            // If multiphoton Breit-Wheeler activated for photons
            // increment the total pair energy from this process
            if( vecSpecies[ispec]->Multiphoton_Breit_Wheeler_process ) {
                UmBWpairs_ += vecSpecies[ispec]->nrj_radiated_;
            }
        }
        
        if( necessary_Ukin_BC ) {
            // particle energy lost due to boundary conditions
            Ukin_bnd_     += vecSpecies[ispec]->nrj_bc_lost;
            // particle energy lost due to moving window
            Ukin_out_mvw_ += vecSpecies[ispec]->nrj_mw_out;
            // particle energy added by moving window
            Ukin_inj_mvw_ += vecSpecies[ispec]->nrj_mw_inj;
        }
        
        // particle energy from new particles
        Ukin_new_ += vecSpecies[ispec]->nrj_new_part_;
        
    } // for ispec
    
    // Add the calculated energies to the data arrays
    if( necessary_Ukin ) {
        *Ukin += Ukin_;
    }
    if( necessary_Urad ) {
        *Urad += Urad_;
    }
    if( necessary_UmBWpairs ) {
        *UmBWpairs += UmBWpairs_;
    }
    if( necessary_Ukin_BC ) {
        *Ukin_bnd     += Ukin_bnd_     ;
        *Ukin_out_mvw += Ukin_out_mvw_ ;
        *Ukin_inj_mvw += Ukin_inj_mvw_ ;
    }
    *Ukin_new += Ukin_new_;
    
    // --------------------------------
    // ELECTROMAGNETIC-related energies
    // --------------------------------
    
    vector<Field *> fields;
    
    if( !AM ) {
        fields.push_back( EMfields->Ex_ );
        fields.push_back( EMfields->Ey_ );
        fields.push_back( EMfields->Ez_ );
        fields.push_back( EMfields->Bx_m );
        fields.push_back( EMfields->By_m );
        fields.push_back( EMfields->Bz_m );
    } else {
        unsigned int nmodes = AMfields->El_.size();
        for( unsigned int imode=0 ; imode < nmodes ; imode++ ) {
            fields.push_back( AMfields->El_[imode] );
            fields.push_back( AMfields->Er_[imode] );
            fields.push_back( AMfields->Et_[imode] );
            fields.push_back( AMfields->Bl_m[imode] );
            fields.push_back( AMfields->Br_m[imode] );
            fields.push_back( AMfields->Bt_m[imode] );
        }
    }
    
    double Uelm_ = 0.0; // total electromagnetic energy in the fields
    
    // loop on all electromagnetic fields
    unsigned int nfield = fields.size();
    for( unsigned int ifield=0; ifield<nfield; ifield++ ) {
        if( necessary_fieldUelm[ifield] ) {
            Field *field = fields[ifield];
            
            // total energy in current field
            double Uem = 0.;
            if( ! AM ) {
#if defined( SMILEI_ACCELERATOR_MODE )
                Uem = field->norm2OnDevice( EMfields->istart, EMfields->bufsize );
#else
                Uem = field->norm2( EMfields->istart, EMfields->bufsize );
#endif
            } else {
                Uem = 0.5 * AMfields->dr * dynamic_cast<cField2D*>( field )->norm2_cylindrical( AMfields->istart, AMfields->bufsize, AMfields->j_glob_ );
                if( ifield < 6 ) {
                    Uem *= 2.; // Factor 2 for mode 0
                }
            }
            Uem *= 0.5*cell_volume;
            
            *fieldUelm[ifield] += Uem;
            Uelm_ += Uem;
        }
    }
    
    // Total elm energy
    if( necessary_Uelm ) {
        *Uelm += Uelm_;
    }
    
    // Lost/added elm energies through the moving window
    if( necessary_Uelm_BC ) {
        // nrj lost with moving window (fields)
        *Uelm_out_mvw += EMfields->nrj_mw_out * 0.5*cell_volume;
        
        // nrj added due to moving window (fields)
        *Uelm_inj_mvw += EMfields->nrj_mw_inj * 0.5*cell_volume;
    }
    
    
    // ---------------------------
    // ELECTROMAGNETIC MIN and MAX
    // ---------------------------
    
    // add currents and density to fields
    fields.push_back( EMfields->Jx_ );
    fields.push_back( EMfields->Jy_ );
    fields.push_back( EMfields->Jz_ );
    fields.push_back( EMfields->rho_ );
    
    // add envelope-related fields
    if( EMfields->Env_A_abs_ != NULL ) {
        fields.push_back( EMfields->Env_A_abs_ );
        fields.push_back( EMfields->Env_Chi_ );
        fields.push_back( EMfields->Env_E_abs_ );
        fields.push_back( EMfields->Env_Ex_abs_ );
    }
    
    unsigned int i_min, j_min, k_min;
    unsigned int i_max, j_max, k_max;
    val_index minloc, maxloc;
    
    nfield = fields.size();

    // if AM, scalar on fields not managed
    if( AM ){
        nfield = 0;
    }

    for( unsigned int ifield=0; ifield<nfield; ifield++ ) {
    
        if( necessary_fieldMinMax[ifield] ) {
        
            Field *field = fields[ifield];
            
            vector<unsigned int> iFieldStart( 3, 0 ), iFieldEnd( 3, 1 ), iFieldGlobalSize( 3, 1 );
            for( unsigned int i=0 ; i<field->isDual_.size() ; i++ ) {
                iFieldStart[i] = EMfields->istart[i][field->isDual( i )];
                iFieldEnd [i] = iFieldStart[i] + EMfields->bufsize[i][field->isDual( i )];
                iFieldGlobalSize [i] = field->dims_[i];
            }
            
            unsigned int iifield= iFieldStart[2] + iFieldStart[1]*iFieldGlobalSize[2] +iFieldStart[0]*iFieldGlobalSize[1]*iFieldGlobalSize[2];
            minloc.val = maxloc.val = ( *field )( iifield );
            i_min = iFieldStart[0];
            j_min = iFieldStart[1];
            k_min = iFieldStart[2];
            i_max = iFieldStart[0];
            j_max = iFieldStart[1];
            k_max = iFieldStart[2];
<<<<<<< HEAD

#if defined( SMILEI_ACCELERATOR_MODE)
            // We use scalar rather than arrays because omp target 
            // sometime fails to pass them to the device
            const unsigned int ixstart = iFieldStart[0];
            const unsigned int ixend   = iFieldEnd[0];
            const unsigned int iystart = iFieldStart[1];
            const unsigned int iyend   = iFieldEnd[1];
            const unsigned int izstart = iFieldStart[2];
            const unsigned int izend   = iFieldEnd[2];

            const double ny = field->dims_[1];
            const double nz = field->dims_[2];

            double minval = minloc.val;
            double maxval = maxloc.val;

            const double *const __restrict__ field_data = field->data();
	    //std::atomic<double> minval_a = {minval};
#if defined( SMILEI_ACCELERATOR_GPU_OMP )
    #pragma omp target \
                teams distribute parallel for collpase(3) \
		        map(tofrom: minval, maxval, i_min, i_max, j_min, j_max, k_min, k_max)  \
                map(to: ny, nz, ixstart, ixend, iystart, iyend, izstart, izend) 
	        //reduction(min:minval)
#elif defined( SMILEI_OPENACC_MODE )
    #pragma acc parallel //deviceptr( data_ )
    #pragma acc loop gang worker vector collapse(3)
#endif
	        for( unsigned int i=ixstart; i<ixend; i++ ) {
                for( unsigned int j=iystart; j<iyend; j++ ) {
		            for( unsigned int k=izstart; k<izend; k++ ) {
                        const unsigned int ii = k+ ( j + i*ny ) *nz;
                        double fieldval = field_data[ii];
                        if( minval > fieldval ) {
                            ATOMIC(write)
			                minval = fieldval;
			                //minval_a.store(fieldval, std::memory_order_relaxed);
                            ATOMIC(write)
			                i_min=i;
                            ATOMIC(write)
			                j_min=j;
                            ATOMIC(write)
			                k_min=k;
			            }
			            //minval = std::min(fieldval,minval);
                        if( maxval < fieldval ) {
                            ATOMIC(write)
			                maxval = fieldval;
                            ATOMIC(write)
                            i_max=i;
                            ATOMIC(write)
			                j_max=j;
                            ATOMIC(write)
			                k_max=k;
                        }
                    }
                }
            }
	    minloc.val = minval;
	    maxloc.val = maxval;
// CPU version
#else
=======
            
            vector<unsigned int> Pcoordinates = patch->Pcoordinates;
            Pcoordinates.resize( 3, 1 );
            
>>>>>>> fe90fcbe
            for( unsigned int k=iFieldStart[2]; k<iFieldEnd[2]; k++ ) {
                for( unsigned int j=iFieldStart[1]; j<iFieldEnd[1]; j++ ) {
                    for( unsigned int i=iFieldStart[0]; i<iFieldEnd[0]; i++ ) {
                        const unsigned int ii = k+ ( j + i*iFieldGlobalSize[1] ) *iFieldGlobalSize[2];
                        const double fieldval = ( *field )( ii );
                        if( minloc.val > fieldval ) {
                            minloc.val = fieldval;
                            i_min=i;
                            j_min=j;
                            k_min=k;
                        }
                        if( maxloc.val < fieldval ) {
                            maxloc.val = fieldval;
                            i_max=i;
                            j_max=j;
                            k_max=k;
                        }
                    }
                }
            }
<<<<<<< HEAD
#endif    
            i_min += patch->Pcoordinates[0]*n_space[0] - iFieldStart[0];
            j_min += patch->Pcoordinates[1]*n_space[1] - iFieldStart[1];
            k_min += patch->Pcoordinates[2]*n_space[2] - iFieldStart[2];
            minloc.index = ( int )( i_min*n_space_global[1]*n_space_global[2] + j_min*n_space_global[2] + k_min );
            i_max += patch->Pcoordinates[0]*n_space[0] - iFieldStart[0];
            j_max += patch->Pcoordinates[1]*n_space[1] - iFieldStart[1];
            k_max += patch->Pcoordinates[2]*n_space[2] - iFieldStart[2];
            maxloc.index = ( int )( i_max*n_space_global[1]*n_space_global[2] + j_max*n_space_global[2] + k_max );
=======
            
            i_min += Pcoordinates[0]*patch_size_[0] - iFieldStart[0];
            j_min += Pcoordinates[1]*patch_size_[1] - iFieldStart[1];
            k_min += Pcoordinates[2]*patch_size_[2] - iFieldStart[2];
            minloc.index = ( int )( i_min*global_size_[1]*global_size_[2] + j_min*global_size_[2] + k_min );
            i_max += Pcoordinates[0]*patch_size_[0] - iFieldStart[0];
            j_max += Pcoordinates[1]*patch_size_[1] - iFieldStart[1];
            k_max += Pcoordinates[2]*patch_size_[2] - iFieldStart[2];
            maxloc.index = ( int )( i_max*global_size_[1]*global_size_[2] + j_max*global_size_[2] + k_max );
>>>>>>> fe90fcbe
            
            #pragma omp critical
            {
                if( minloc.val < ( double )*fieldMin[ifield] ) {
                    *fieldMin[ifield] = minloc;
                }
                if( maxloc.val > ( double )*fieldMax[ifield] ) {
                    *fieldMax[ifield] = maxloc;
                }
            }
        }
    }
    
    // ------------------------
    // POYNTING-related scalars
    // ------------------------
    
    // electromagnetic energy injected in the simulation (calculated from Poynting fluxes)
    double Uelm_bnd_=0.0;
    unsigned int k=0;
    for( unsigned int j=0; j<2; j++ ) { //directions (xmin/xmax, ymin/ymax, zmin/zmax)
        for( unsigned int i=0; i<EMfields->poynting[j].size(); i++ ) { //axis 0=x, 1=y, 2=z
            if( necessary_poy[k] ) {
                *poy    [k] += EMfields->poynting     [j][i];
                *poyInst[k] += EMfields->poynting_inst[j][i];
                k++;
            }
            
            Uelm_bnd_ += EMfields->poynting[j][i];
        }// i
    }// j
    
    if( necessary_Uelm_BC ) {
        *Uelm_bnd += Uelm_bnd_;
    }
    
} // END compute


double DiagnosticScalar::getScalar( std::string key )
{
    unsigned int k, s=allScalars.size();
    for( k=0; k<s; k++ ) {
        if( allScalars[k]->name_      ==key ) {
            return ( double )*allScalars[k];
        }
        if( allScalars[k]->secondname_==key ) {
            return ( int )   *allScalars[k];
        }
    }
    DEBUG( "key not found " << key );
    return 0.0;
    
} // END getScalar

bool DiagnosticScalar::allowedKey( string key )
{
    if( key.empty() ) {
        return false;
    }
    int s=vars.size();
    if( s==0 ) {
        return true;
    }
    for( int i=0; i<s; i++ ) {
        if( key==vars[i] ) {
            return true;
        }
    }
    return false;
}


bool DiagnosticScalar::needsRhoJs( int itime )
{
    return timeSelection->theTimeIsNow( itime );
}

// SUPPOSED TO BE EXECUTED ONLY BY MASTER MPI
uint64_t DiagnosticScalar::getDiskFootPrint( int istart, int istop, Patch *patch )
{
    uint64_t footprint = 0;
    
    // Calculate the number of dumps between istart and istop
    uint64_t ndumps = timeSelection->howManyTimesBefore( istop ) - timeSelection->howManyTimesBefore( istart );
    
    if( ndumps == 0 ) {
        return 0;
    }
    
    // Calculate the number of scalars
    // 1 - general scalars
    vector<string> scalars = {"Ubal_norm", "Ubal", "Utot", "Uexp", "Ukin", "Urad", "UmBWpairs", "Uelm", "Ukin_bnd", "Ukin_out_mvw", "Ukin_inj_mvw", "Ukin_new", "Uelm_bnd", "Uelm_out_mvw", "Uelm_inj_mvw"};
    // 2 - species scalars
    unsigned int nspec = patch->vecSpecies.size();
    for( unsigned int ispec=0; ispec<nspec; ispec++ ) {
        if( ! patch->vecSpecies[ispec]->particles->is_test ) {
            string species_name = patch->vecSpecies[ispec]->name_;
            scalars.push_back( Tools::merge( "Dens_", species_name ) );
            scalars.push_back( Tools::merge( "Ntot_", species_name ) );
            scalars.push_back( Tools::merge( "Zavg_", species_name ) );
            scalars.push_back( Tools::merge( "Ukin_", species_name ) );
            scalars.push_back( Tools::merge( "Urad_", species_name ) );
        }
    }
    // 3 - Field scalars
    if( !dynamic_cast<ElectroMagnAM *>( patch->EMfields ) ) {
        scalars.push_back( Tools::merge( "Uelm_", patch->EMfields->Ex_ ->name ) );
        scalars.push_back( Tools::merge( "Uelm_", patch->EMfields->Ey_ ->name ) );
        scalars.push_back( Tools::merge( "Uelm_", patch->EMfields->Ez_ ->name ) );
        scalars.push_back( Tools::merge( "Uelm_", patch->EMfields->Bx_m->name ) );
        scalars.push_back( Tools::merge( "Uelm_", patch->EMfields->By_m->name ) );
        scalars.push_back( Tools::merge( "Uelm_", patch->EMfields->Bz_m->name ) );
    } else {
        ElectroMagnAM *emfields = static_cast<ElectroMagnAM *>( patch->EMfields );
        unsigned int nmodes = emfields->El_.size();
        for( unsigned int imode=0 ; imode < nmodes ; imode++ ) {
            scalars.push_back( Tools::merge( "Uelm_", emfields->El_[imode] ->name ) );
            scalars.push_back( Tools::merge( "Uelm_", emfields->Er_[imode] ->name ) );
            scalars.push_back( Tools::merge( "Uelm_", emfields->Et_[imode] ->name ) );
            scalars.push_back( Tools::merge( "Uelm_", emfields->Bl_m[imode]->name ) );
            scalars.push_back( Tools::merge( "Uelm_", emfields->Br_m[imode]->name ) );
            scalars.push_back( Tools::merge( "Uelm_", emfields->Bt_m[imode]->name ) );
        }
    }
    // 4 - Scalars related to fields min and max
#ifdef _AM__TODO
    for( unsigned int i=0; i<2; i++ ) {
        string minmax = ( i==0 ) ? "Min" : "Max";
        for( unsigned int j=0; j<2; j++ ) {
            string cell = ( j==0 ) ? "" : "Cell";
            scalars.push_back( Tools::merge( patch->EMfields->Ex_ ->name, minmax, cell ) );
            scalars.push_back( Tools::merge( patch->EMfields->Ey_ ->name, minmax, cell ) );
            scalars.push_back( Tools::merge( patch->EMfields->Ez_ ->name, minmax, cell ) );
            scalars.push_back( Tools::merge( patch->EMfields->Bx_m->name, minmax, cell ) );
            scalars.push_back( Tools::merge( patch->EMfields->By_m->name, minmax, cell ) );
            scalars.push_back( Tools::merge( patch->EMfields->Bz_m->name, minmax, cell ) );
            scalars.push_back( Tools::merge( patch->EMfields->Jx_ ->name, minmax, cell ) );
            scalars.push_back( Tools::merge( patch->EMfields->Jy_ ->name, minmax, cell ) );
            scalars.push_back( Tools::merge( patch->EMfields->Jz_ ->name, minmax, cell ) );
            scalars.push_back( Tools::merge( patch->EMfields->rho_->name, minmax, cell ) );
            // add envelope-related fields
            if( params.Laser_Envelope_model ) {
                scalars.push_back( Tools::merge( patch->EMfields->Env_A_abs_->name, minmax, cell ) );
                scalars.push_back( Tools::merge( patch->EMfields->Env_Chi_->name, minmax, cell ) );
                scalars.push_back( Tools::merge( patch->EMfields->Env_E_abs_->name, minmax, cell ) );
                scalars.push_back( Tools::merge( patch->EMfields->Env_Ex_abs_->name, minmax, cell ) );
            }
        }
    }
#endif
    // 5 - Scalars related to the Poynting flux
    unsigned int k = 0;
    string poy_name;
    for( unsigned int j=0; j<2; j++ ) {
        for( unsigned int i=0; i<patch->EMfields->poynting[j].size(); i++ ) {
            //if     (i==0) poy_name = (j==0?"PoyXmin":"PoyXmax");
            //else if(i==1) poy_name = (j==0?"PoyYmin":"PoyYmax");
            //else if(i==2) poy_name = (j==0?"PoyZmin":"PoyZmax");
            poy_name = Tools::merge( "Poy", Tools::xyz[i], j==0?"min":"max" );
            scalars.push_back( poy_name );
            scalars.push_back( Tools::merge( poy_name, "Inst" ) );
            k++;
        }
    }
    // Finally, count allowed scalars
    int nscalars = 1;
    for( k=0; k<scalars.size(); k++ ) {
        if( allowedKey( scalars[k] ) ) {
            nscalars ++;
        }
    }
    
    // Calculate the size of one line
    string s = "";
    uint64_t linesize = nscalars * calculateWidth( s );
    
    // Add necessary global headers approximately
    footprint += ( uint64_t )( nscalars * 10 + linesize );
    
    // Add size of each line
    footprint += ndumps * linesize;
    
    return footprint;
}<|MERGE_RESOLUTION|>--- conflicted
+++ resolved
@@ -704,7 +704,6 @@
             i_max = iFieldStart[0];
             j_max = iFieldStart[1];
             k_max = iFieldStart[2];
-<<<<<<< HEAD
 
 #if defined( SMILEI_ACCELERATOR_MODE)
             // We use scalar rather than arrays because omp target 
@@ -767,13 +766,7 @@
 	    minloc.val = minval;
 	    maxloc.val = maxval;
 // CPU version
-#else
-=======
-            
-            vector<unsigned int> Pcoordinates = patch->Pcoordinates;
-            Pcoordinates.resize( 3, 1 );
-            
->>>>>>> fe90fcbe
+
             for( unsigned int k=iFieldStart[2]; k<iFieldEnd[2]; k++ ) {
                 for( unsigned int j=iFieldStart[1]; j<iFieldEnd[1]; j++ ) {
                     for( unsigned int i=iFieldStart[0]; i<iFieldEnd[0]; i++ ) {
@@ -794,18 +787,12 @@
                     }
                 }
             }
-<<<<<<< HEAD
+
 #endif    
-            i_min += patch->Pcoordinates[0]*n_space[0] - iFieldStart[0];
-            j_min += patch->Pcoordinates[1]*n_space[1] - iFieldStart[1];
-            k_min += patch->Pcoordinates[2]*n_space[2] - iFieldStart[2];
-            minloc.index = ( int )( i_min*n_space_global[1]*n_space_global[2] + j_min*n_space_global[2] + k_min );
-            i_max += patch->Pcoordinates[0]*n_space[0] - iFieldStart[0];
-            j_max += patch->Pcoordinates[1]*n_space[1] - iFieldStart[1];
-            k_max += patch->Pcoordinates[2]*n_space[2] - iFieldStart[2];
-            maxloc.index = ( int )( i_max*n_space_global[1]*n_space_global[2] + j_max*n_space_global[2] + k_max );
-=======
-            
+
+            vector<unsigned int> Pcoordinates = patch->Pcoordinates;
+            Pcoordinates.resize( 3, 1 );
+
             i_min += Pcoordinates[0]*patch_size_[0] - iFieldStart[0];
             j_min += Pcoordinates[1]*patch_size_[1] - iFieldStart[1];
             k_min += Pcoordinates[2]*patch_size_[2] - iFieldStart[2];
@@ -814,7 +801,6 @@
             j_max += Pcoordinates[1]*patch_size_[1] - iFieldStart[1];
             k_max += Pcoordinates[2]*patch_size_[2] - iFieldStart[2];
             maxloc.index = ( int )( i_max*global_size_[1]*global_size_[2] + j_max*global_size_[2] + k_max );
->>>>>>> fe90fcbe
             
             #pragma omp critical
             {
