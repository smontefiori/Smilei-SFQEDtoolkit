
#include "DiagnosticScalar.h"
#include "VectorPatch.h"

#include <iomanip>
#include <algorithm>
#include <limits>

using namespace std;

DiagnosticScalar::DiagnosticScalar( Params &params, SmileiMPI* smpi, Patch* patch = NULL )
{
    // patch  == NULL else error
    
    out_width.resize(0);
    
    if (PyTools::nComponents("DiagScalar") > 1) {
        ERROR("Only one DiagScalar can be specified");
    }
    
    if (PyTools::nComponents("DiagScalar") > 0 ) {
        
        // get parameter "every" which describes a timestep selection
        timeSelection = new TimeSelection(
            PyTools::extract_py("every", "DiagScalar", 0),
            "Scalars"
        );
        
        precision=10;
        PyTools::extract("precision",precision,"DiagScalar");
        PyTools::extract("vars",vars,"DiagScalar");
        
        // copy from params remaining stuff
        res_time=params.res_time;
        dt=params.timestep;
        cell_volume=params.cell_volume;
    } else {
        timeSelection = new TimeSelection();
    }
    
    // defining default values & reading diagnostic every-parameter
    // ------------------------------------------------------------
    print_every=params.n_time/10;
    PyTools::extract("print_every", print_every, "Main");
    if (!print_every) print_every = 1;
   
    
} // END DiagnosticScalar::DiagnosticScalar


DiagnosticScalar::~DiagnosticScalar()
{
    delete timeSelection;
} // END DiagnosticScalar::#DiagnosticScalar


void DiagnosticScalar::openFile( Params& params, SmileiMPI* smpi, bool newfile )
{
    if (!smpi->isMaster()) return;
    
    if (fout.is_open()) return;
    
    //open file scalars.txt
    if ( newfile )
        fout.open("scalars.txt");
    else
        fout.open("scalars.txt", std::ofstream::app);
    
    if (!fout.is_open())
        ERROR("Can't open scalar file");
        
} // END openFile


void DiagnosticScalar::closeFile()
{
    if (fout.is_open()) fout.close();

} // END closeFile


int DiagnosticScalar::setKey( string key, int &currentIndex )
{
    int actualIndex = -1;
    if( allowedKey(key) ) {
        out_key.push_back(key);
        out_value.push_back(0.);
        actualIndex = currentIndex;
        currentIndex++;
    }
    return actualIndex;
}

void DiagnosticScalar::init(Params& params, SmileiMPI* smpi, VectorPatch& vecPatches)
{

    // Define the indices of each scalar in the output array
    int index = 0;
    
    // General scalars
    index_Utot         = setKey( "Utot"         , index );
    index_Uexp         = setKey( "Uexp"         , index );
    index_Ubal         = setKey( "Ubal"         , index );
    index_Ubal_norm    = setKey( "Ubal_norm"    , index );
    index_Uelm         = setKey( "Uelm"         , index );
    index_Ukin         = setKey( "Ukin"         , index );
    index_Uelm_bnd     = setKey( "Uelm_bnd"     , index );
    index_Ukin_bnd     = setKey( "Ukin_bnd"     , index );
    index_Ukin_out_mvw = setKey( "Ukin_out_mvw" , index );
    index_Ukin_inj_mvw = setKey( "Ukin_inj_mvw" , index );
    index_Uelm_out_mvw = setKey( "Uelm_out_mvw" , index );
    index_Uelm_inj_mvw = setKey( "Uelm_inj_mvw" , index );
    
    // Scalars related to species
    unsigned int nspec = vecPatches(0)->vecSpecies.size();
    string species_type;
    index_sNtot.resize(3*nspec);
    index_sZavg.resize(3*nspec);
    index_sUkin.resize(3*nspec);
    for( unsigned int ispec=0; ispec<nspec; ispec++ ) {
        if (vecPatches(0)->vecSpecies[ispec]->particles->isTest) continue;
        species_type = vecPatches(0)->vecSpecies[ispec]->species_type;
        index_sNtot[ispec] = setKey( "Ntot_"+species_type , index );
        index_sZavg[ispec] = setKey( "Zavg_"+species_type , index );
        index_sUkin[ispec] = setKey( "Ukin_"+species_type , index );
    }
    
    // Scalars related to field's electromagnetic energy
    vector<string> fields;
    ElectroMagn* EMfields = vecPatches(0)->EMfields;
    fields.push_back(EMfields->Ex_ ->name);
    fields.push_back(EMfields->Ey_ ->name);
    fields.push_back(EMfields->Ez_ ->name);
    fields.push_back(EMfields->Bx_m->name);
    fields.push_back(EMfields->By_m->name);
    fields.push_back(EMfields->Bz_m->name);
    unsigned int nfield = fields.size();
    index_fieldUelm.resize(nfield);
    for( unsigned int ifield=0; ifield<nfield; ifield++ )
        index_fieldUelm[ifield] = setKey( "Uelm_"+fields[ifield] , index );
    
    // Scalars related to fields min and max
    fields.push_back(EMfields->Jx_ ->name);
    fields.push_back(EMfields->Jy_ ->name);
    fields.push_back(EMfields->Jz_ ->name);
    fields.push_back(EMfields->rho_->name);
    nfield = fields.size();
    index_fieldMin    .resize(nfield);
    index_fieldMinCell.resize(nfield);
    index_fieldMax    .resize(nfield);
    index_fieldMaxCell.resize(nfield);
    for( unsigned int ifield=0; ifield<nfield; ifield++ ) {
        index_fieldMin    [ifield] = setKey( fields[ifield]+"Min"     , index );
        index_fieldMinCell[ifield] = setKey( fields[ifield]+"MinCell" , index );
        index_fieldMax    [ifield] = setKey( fields[ifield]+"Max"     , index );
        index_fieldMaxCell[ifield] = setKey( fields[ifield]+"MaxCell" , index );
    }
    
    // Scalars related to the Poynting flux
    unsigned int k=0;
    index_poy    .resize(0);
    index_poyInst.resize(0);
    string poy_name;
    for (unsigned int j=0; j<2;j++) {
        for (unsigned int i=0; i<EMfields->poynting[j].size();i++) {
            if     (i==0) poy_name = (j==0?"PoyXmin":"PoyXmax");
            else if(i==1) poy_name = (j==0?"PoyYmin":"PoyYmax");
            else if(i==2) poy_name = (j==0?"PoyZmin":"PoyZmax");
            index_poy    .push_back(-1);
            index_poyInst.push_back(-1);
            index_poy    [k] = setKey( poy_name        , index );
            index_poyInst[k] = setKey( poy_name+"Inst" , index );
            k++;
        }
    }
}



bool DiagnosticScalar::prepare( int timestep )
{
    // At the right timestep, initialize the scalars
    if ( printNow(timestep) || timeSelection->theTimeIsNow(timestep) ) {
        for (unsigned int iscalar=0 ; iscalar<out_value.size() ; iscalar++) {
            // Different initial values depending on the type of scalar
            if( out_key[iscalar].find("Min")!=string::npos && out_key[iscalar].find("Cell")==string::npos) {
                out_value[iscalar] = numeric_limits<double>::max();
            } else if( out_key[iscalar].find("Max")!=string::npos && out_key[iscalar].find("Cell")==string::npos) {
                out_value[iscalar] = numeric_limits<double>::min();
            } else {
                out_value[iscalar] = 0.;
            }
        }
    }
    
    // Scalars always run even if they don't dump
    return true;
} // END prepare


void DiagnosticScalar::run( Patch* patch, int timestep )
{
    // Must keep track of Poynting flux even without diag
    patch->EMfields->computePoynting(); 
    
    // Compute all scalars when needed
    if ( printNow(timestep) || timeSelection->theTimeIsNow(timestep) )
        compute( patch, timestep );

} // END run


void DiagnosticScalar::write(int itime)
{
    unsigned int k, s=out_key.size();
    
    if ( ! timeSelection->theTimeIsNow(itime) ) return;
    
    fout << std::scientific << setprecision(precision);
    // At the beginning of the file, we write some headers
    if (fout.tellp()==ifstream::pos_type(0)) { // file beginning
        // First header: list of scalars, one by line
        fout << "# " << 1 << " time" << endl;
        unsigned int i=2;
        for(k=0; k<s; k++) {
            if (allowedKey(out_key[k])) {
                fout << "# " << i << " " << out_key[k] << endl;
                i++;
            }
        }
        // Second header: list of scalars, but all in one line
        fout << "#\n#" << setw(precision+9) << "time";
        for(k=0; k<s; k++) {
            if (allowedKey(out_key[k])) {
                fout << setw(out_width[k]) << out_key[k];
            }
        }
        fout << endl;
    }
    // Each requested timestep, the following writes the values of the scalars
    fout << setw(precision+10) << itime/res_time;
    for(k=0; k<s; k++) {
        if (allowedKey(out_key[k])) {
            fout << setw(out_width[k]) << out_value[k];
        }
    }
    fout << endl;
} // END write


void DiagnosticScalar::compute( Patch* patch, int timestep )
{
    ElectroMagn* EMfields = patch->EMfields;
    std::vector<Species*>& vecSpecies = patch->vecSpecies;
    
    // ------------------------
    // SPECIES-related energies
    // ------------------------
    double Ukin=0.;             // total (kinetic) energy carried by particles (test-particles do not contribute)
    double Ukin_bnd=0.;         // total energy lost by particles due to boundary conditions
    double Ukin_out_mvw=0.;     // total energy lost due to particles being suppressed by the moving-window
    double Ukin_inj_mvw=0.;     // total energy added due to particles created by the moving-window
    
    // Compute scalars for each species
    for (unsigned int ispec=0; ispec<vecSpecies.size(); ispec++) {
        if (vecSpecies[ispec]->particles->isTest) continue;    // No scalar diagnostic for test particles
        
        double charge_avg=0.0;  // average charge of current species ispec
        double ener_tot=0.0;    // total kinetic energy of current species ispec
        
        unsigned int nPart=vecSpecies[ispec]->getNbrOfParticles(); // number of particles
        if (nPart>0) {
            for (unsigned int iPart=0 ; iPart<nPart; iPart++ ) {
                
                charge_avg += (double)vecSpecies[ispec]->particles->charge(iPart);
                ener_tot   += cell_volume * vecSpecies[ispec]->particles->weight(iPart)
                *             (vecSpecies[ispec]->particles->lor_fac(iPart)-1.0);
            }
            ener_tot*=vecSpecies[ispec]->mass;
        } // if
        
        // particle energy lost due to boundary conditions
        double ener_lost_bcs=0.0;
        ener_lost_bcs = vecSpecies[ispec]->getLostNrjBC();
        
        // particle energy lost due to moving window
        double ener_lost_mvw=0.0;
        ener_lost_mvw = vecSpecies[ispec]->getLostNrjMW();
        
        // particle energy added due to moving window
        double ener_added_mvw=0.0;
        ener_added_mvw = vecSpecies[ispec]->getNewParticlesNRJ();
        
        if (nPart!=0) charge_avg /= nPart;
        
        #pragma omp atomic
        out_value[index_sNtot[ispec]] += nPart     ;
        #pragma omp atomic
        out_value[index_sZavg[ispec]] += charge_avg;
        #pragma omp atomic
        out_value[index_sUkin[ispec]] += ener_tot  ;
        
        // incremement the total kinetic energy
        Ukin += ener_tot;
        
        // increment all energy loss & energy input
        Ukin_bnd        += cell_volume*ener_lost_bcs;
        Ukin_out_mvw    += cell_volume*ener_lost_mvw;
        Ukin_inj_mvw    += cell_volume*ener_added_mvw;
        
        vecSpecies[ispec]->reinitDiags();
    } // for ispec
    
    
    // --------------------------------
    // ELECTROMAGNETIC-related energies
    // --------------------------------
    
    vector<Field*> fields;
    
    fields.push_back(EMfields->Ex_);
    fields.push_back(EMfields->Ey_);
    fields.push_back(EMfields->Ez_);
    fields.push_back(EMfields->Bx_m);
    fields.push_back(EMfields->By_m);
    fields.push_back(EMfields->Bz_m);
    
    // Compute all electromagnetic energies
    // ------------------------------------
    
    double Uelm=0.0; // total electromagnetic energy in the fields
    
    // loop on all electromagnetic fields
    unsigned int nfield = fields.size();
    for( unsigned int ifield=0; ifield<nfield; ifield++ ) {
        
        double Utot_crtField=0.0; // total energy in current field
        Field * field = fields[ifield];
        // compute the starting/ending points of each fields (w/out ghost cells) as well as the field global size
        vector<unsigned int> iFieldStart(3,0), iFieldEnd(3,1), iFieldGlobalSize(3,1);
        for (unsigned int i=0 ; i<field->isDual_.size() ; i++ ) {
            iFieldStart[i]      = EMfields->istart[i][field->isDual(i)];
            iFieldEnd[i]        = iFieldStart[i] + EMfields->bufsize[i][field->isDual(i)];
            iFieldGlobalSize[i] = field->dims_[i];
        }
        
        // loop on all (none-ghost) cells & add-up the squared-field to the energy density
        for (unsigned int k=iFieldStart[2]; k<iFieldEnd[2]; k++) {
            for (unsigned int j=iFieldStart[1]; j<iFieldEnd[1]; j++) {
                for (unsigned int i=iFieldStart[0]; i<iFieldEnd[0]; i++) {
                    unsigned int ii = k+ (j + i*iFieldGlobalSize[1]) *iFieldGlobalSize[2];
                    Utot_crtField += (*field)(ii) * (*field)(ii);
                }
            }
        }
        // Utot = Dx^N/2 * Field^2
        Utot_crtField *= 0.5*cell_volume;
        
        #pragma omp atomic
        out_value[index_fieldUelm[ifield]] += Utot_crtField;
        Uelm+=Utot_crtField;
    }
    
    // nrj lost with moving window (fields)
    double Uelm_out_mvw = EMfields->getLostNrjMW();
    Uelm_out_mvw *= 0.5*cell_volume;
    
    // nrj added due to moving window (fields)
    double Uelm_inj_mvw=EMfields->getNewFieldsNRJ();
    Uelm_inj_mvw *= 0.5*cell_volume;
    
    EMfields->reinitDiags();
    
    
    // ---------------------------------------------------------------------------------------
    // ALL FIELDS-RELATED SCALARS: Compute all min/max-related scalars (defined on all fields)
    // ---------------------------------------------------------------------------------------
    
    // add currents and density to fields
    fields.push_back(EMfields->Jx_);
    fields.push_back(EMfields->Jy_);
    fields.push_back(EMfields->Jz_);
    fields.push_back(EMfields->rho_);
    
<<<<<<< HEAD
    double minval, maxval, fieldval;
    unsigned int minindex, maxindex;
    
    nfield = fields.size();
    for( unsigned int ifield=0; ifield<nfield; ifield++ ) {
=======
    vector<val_index> minis, maxis;
    for (vector<Field*>::iterator field=fields.begin(); field!=fields.end(); field++) {
>>>>>>> a654edb5
        
        #pragma omp single
        {
            out_value[index_fieldMin[ifield]] = numeric_limits<double>::max();
            out_value[index_fieldMax[ifield]] = numeric_limits<double>::min();
        }
        #pragma omp barrier
        
        Field * field = fields[ifield];
        minval=maxval=(*field)(0);
        minindex=maxindex=0;
        
        vector<unsigned int> iFieldStart(3,0), iFieldEnd(3,1), iFieldGlobalSize(3,1);
        for (unsigned int i=0 ; i<field->isDual_.size() ; i++ ) {
            iFieldStart[i] = EMfields->istart[i][field->isDual(i)];
            iFieldEnd [i] = iFieldStart[i] + EMfields->bufsize[i][field->isDual(i)];
            iFieldGlobalSize [i] = field->dims_[i];
        }
        for (unsigned int k=iFieldStart[2]; k<iFieldEnd[2]; k++) {
            for (unsigned int j=iFieldStart[1]; j<iFieldEnd[1]; j++) {
                for (unsigned int i=iFieldStart[0]; i<iFieldEnd[0]; i++) {
                    unsigned int ii = k+ (j + i*iFieldGlobalSize[1]) *iFieldGlobalSize[2];
                    fieldval = (*field)(ii);
                    if (minval>fieldval) {
                        minval=fieldval;
                        minindex=ii; // rank encoded
                    }
                    if (maxval<fieldval) {
                        maxval=fieldval;
                        maxindex=ii; // rank encoded
                    }
                }
            }
        }
        
        #pragma omp critical
        {
            if( minval < out_value[index_fieldMin[ifield]] ) {
                out_value[index_fieldMin    [ifield]] = minval  ;
                out_value[index_fieldMinCell[ifield]] = minindex;
            }
            if( maxval > out_value[index_fieldMax[ifield]] ) {
                out_value[index_fieldMax    [ifield]] = maxval  ;
                out_value[index_fieldMaxCell[ifield]] = maxindex;
            }
        }
    }
    
    // ------------------------
    // POYNTING-related scalars
    // ------------------------
    
    // electromagnetic energy injected in the simulation (calculated from Poynting fluxes)
    double Uelm_bnd=0.0;
    unsigned int k=0;
    for (unsigned int j=0; j<2;j++) {//directions (xmin/xmax, ymin/ymax, zmin/zmax)
        for (unsigned int i=0; i<EMfields->poynting[j].size();i++) {//axis 0=x, 1=y, 2=z
            #pragma omp atomic
            out_value[index_poy    [k]] += EMfields->poynting     [j][i];
            #pragma omp atomic
            out_value[index_poyInst[k]] += EMfields->poynting_inst[j][i];
            k++;
            
            Uelm_bnd += EMfields->poynting[j][i];
        }// i
    }// j
    
    
    // -----------
    // FINAL steps
    // -----------
    
    // added & lost energies due to the moving window
    #pragma omp atomic
    out_value[index_Ukin_out_mvw] += Ukin_out_mvw;
    #pragma omp atomic
    out_value[index_Ukin_inj_mvw] += Ukin_inj_mvw;
    #pragma omp atomic
    out_value[index_Uelm_out_mvw] += Uelm_out_mvw;
    #pragma omp atomic
    out_value[index_Uelm_inj_mvw] += Uelm_inj_mvw;
    
    // added & lost energies at the boundaries
    #pragma omp atomic
    out_value[index_Ukin_bnd] += Ukin_bnd;
    #pragma omp atomic
    out_value[index_Uelm_bnd] += Uelm_bnd;
    
    // Total energies
    #pragma omp atomic
    out_value[index_Ukin] += Ukin;
    #pragma omp atomic
    out_value[index_Uelm] += Uelm;
    
    // Final thing to do: calculate the maximum size of the scalars names
    if (out_width.empty()) { // Only first time
        unsigned int k, l, s=out_key.size();
        out_width.resize(s);
        for(k=0; k<s; k++) {
            l = out_key[k].length();
            out_width[k] = 2 + max(l,precision+8); // The +8 accounts for the dot and exponent in decimal representation
        }
    }
    //MESSAGE ( "compute : Number of diags = " << out_key.size() ) ;

} // END compute


double DiagnosticScalar::getScalar(std::string key)
{
    unsigned int k, s=out_key.size();
    for(k=0; k<s; k++) {
        if (out_key[k]==key) {
            return out_value[k];
        }
    }
    DEBUG("key not found " << key);
    return 0.0;

} // END getScalar


void DiagnosticScalar::setScalar(string my_var, double value){
    for (unsigned int i=0; i< out_key.size(); i++) {
        if (out_key[i]==my_var) {
          out_value[i] = value;
          return;
        }
    }
    DEBUG("key not found " << my_var);
}

bool DiagnosticScalar::allowedKey(string key) {
    int s=vars.size();
    if (s==0) return true;
    for( int i=0; i<s; i++) {
        if( key==vars[i] ) return true;
    }
    return false;
}


bool DiagnosticScalar::needsRhoJs(int timestep) {
    return printNow(timestep) || timeSelection->theTimeIsNow(timestep);
}
<|MERGE_RESOLUTION|>--- conflicted
+++ resolved
@@ -382,24 +382,12 @@
     fields.push_back(EMfields->Jz_);
     fields.push_back(EMfields->rho_);
     
-<<<<<<< HEAD
     double minval, maxval, fieldval;
     unsigned int minindex, maxindex;
     
     nfield = fields.size();
     for( unsigned int ifield=0; ifield<nfield; ifield++ ) {
-=======
-    vector<val_index> minis, maxis;
-    for (vector<Field*>::iterator field=fields.begin(); field!=fields.end(); field++) {
->>>>>>> a654edb5
-        
-        #pragma omp single
-        {
-            out_value[index_fieldMin[ifield]] = numeric_limits<double>::max();
-            out_value[index_fieldMax[ifield]] = numeric_limits<double>::min();
-        }
-        #pragma omp barrier
-        
+                
         Field * field = fields[ifield];
         minval=maxval=(*field)(0);
         minindex=maxindex=0;
