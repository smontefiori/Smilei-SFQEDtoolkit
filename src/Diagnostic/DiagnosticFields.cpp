--- conflicted
+++ resolved
@@ -184,19 +184,15 @@
         name_t << "/" << setfill('0') << setw(10) << timestep;
         status = H5Lexists(fileId_, name_t.str().c_str(), H5P_DEFAULT);
         if( status==0 )
-           timestep_group_id = H5Gcreate(fileId_, name_t.str().c_str(), H5P_DEFAULT, H5P_DEFAULT, H5P_DEFAULT);
+           timestep_group_id = H5::group(fileId_, name_t.str().c_str());
         // Warning if file unreachable
         if( status < 0 ) WARNING("Fields diagnostics could not write");
     }
     
-<<<<<<< HEAD
-    timestep_group_id = H5::group(fileId_, name_t.str().c_str());
-=======
     // Do not output diag if this timestep has already been written or if problem with file
     if( status != 0 ) return;
 
     unsigned int nPatches( vecPatches.size() );
->>>>>>> 79fb628d
     
     // For each field, combine all patches and write out
     for( unsigned int ifield=0; ifield < fields_indexes.size(); ifield++ ) {
