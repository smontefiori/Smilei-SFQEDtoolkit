
#include <string>

#include "DiagnosticFields.h"
#include "VectorPatch.h"

using namespace std;

DiagnosticFields::DiagnosticFields( Params &params, SmileiMPI* smpi, VectorPatch& vecPatches, int ndiag, OpenPMDparams& oPMD ):
    Diagnostic(oPMD)
{
    //MESSAGE("Starting diag field creation " );
    fileId_ = 0;
    data_group_id = 0;
    tmp_dset_id = 0;
    diag_n = ndiag;
    
    filespace_firstwrite = 0;
    memspace_firstwrite = 0;
    filespace_reread = 0;
    memspace_reread = 0;
    
    // Extract the time_average parameter
    time_average = 1;
    PyTools::extract("time_average", time_average, "DiagFields", ndiag);
    if( time_average < 1 ) time_average = 1;
    time_average_inv = 1./((double)time_average);
    
    // Define the filename
    ostringstream fn("");
    fn << "Fields"<< ndiag <<".h5";
    filename = fn.str();
    
    // Extract the requested fields
    vector<string> fieldsToDump(0);
    PyTools::extract("fields", fieldsToDump, "DiagFields", ndiag);
    
    // List all fields that are requested
    std::vector<Field*> allFields (0);
    ostringstream ss("");
    fields_indexes.resize(0);
    fields_names  .resize(0);
    hasRhoJs = false;
    //MESSAGE("HNA");
    // Loop fields
    for( unsigned int i=0; i<vecPatches(0)->EMfields->allFields.size(); i++ ) {
        string field_name = vecPatches(0)->EMfields->allFields[i]->name;
        bool RhoJ = field_name.at(0)=='J' || field_name.at(0)=='R';

        bool species_field = ( (params.geometry!="3drz") && ( (field_name.at(0)=='J' && field_name.length()>2) || (field_name.at(0)=='R' && field_name.length()>3) ) )
            || ( (params.geometry=="3drz") && (
                                               (field_name.at(0)=='J' && field_name.length()>8 && field_name.substr(2,6)!="_mode_")
                                               || (field_name.at(0)=='J' && field_name.length()>8 && field_name.find("mode_") != field_name.rfind("mode_") )
                                               || (field_name.at(0)=='R' && field_name.length()>9 && field_name.substr(3,6)!="_mode_")
                                               || (field_name.at(0)=='R' && field_name.length()>9 && field_name.find("mode_") != field_name.rfind("mode_") )
                                               )
                 ); // end 3drz cases

         //MESSAGE("HNA1");
        // If field in list of fields to dump, then add it
        if( hasField(field_name, fieldsToDump) ) {
            ss << field_name << " ";
            fields_indexes.push_back( i );
            fields_names  .push_back( field_name );
            if( RhoJ ) hasRhoJs = true;
            //MESSAGE("HNA2");
            // If field specific to a species, then allocate it
            if( species_field ) {
                //MESSAGE("HNA3");         
                for (unsigned int ipatch=0 ; ipatch<vecPatches.size() ; ipatch++) {
<<<<<<< HEAD
                    Field * field = vecPatches(ipatch)->EMfields->allFields[i];
                    if( field->data_ != NULL ) continue;
                    if( field_name.substr(0,2)=="Rh" ) field->allocateDims();
                    else if (!params.is_pxr) { // FDTD, staggered grids
                        if     ( field_name.substr(0,2)=="Jx" ) field->allocateDims(0,false);
                        else if( field_name.substr(0,2)=="Jy" ) field->allocateDims(1,false);
                        else if( field_name.substr(0,2)=="Jz" ) field->allocateDims(2,false);
                    }
                    else { // if PXR, same size for all grids 
                        if     ( field_name.substr(0,2)=="Jx" ) field->allocateDims();
                        else if( field_name.substr(0,2)=="Jy" ) field->allocateDims();
                        else if( field_name.substr(0,2)=="Jz" ) field->allocateDims();
                    }

=======
                    if ( params.geometry != "3drz"){
                        Field * field = vecPatches(ipatch)->EMfields->allFields[i];
                        if( field->data_ != NULL ) continue;
                        if     ( field_name.substr(0,2)=="Jx" ) field->allocateDims(0,false);
                        else if( field_name.substr(0,2)=="Jy" ) field->allocateDims(1,false);
                        else if( field_name.substr(0,2)=="Jz" ) field->allocateDims(2,false);
                        else if( field_name.substr(0,2)=="Rh" ) field->allocateDims();
                        //MESSAGE("HNA4");
                    } else {
                        cField2D * field = static_cast<cField2D*>(vecPatches(ipatch)->EMfields->allFields[i]);
                        if( field->cdata_ != NULL ) continue;
                        if     ( field_name.substr(0,2)=="Jx" ) field->allocateDims(0,false);
                        else if( field_name.substr(0,2)=="Jr" ) field->allocateDims(1,false);
                        else if( field_name.substr(0,2)=="Jt" ) field->allocateDims(2,false);
                        else if( field_name.substr(0,2)=="Rh" ) field->allocateDims();

                    }
>>>>>>> 9a7a3b49
                }
            }
        }
    }
    //MESSAGE("possible bug");
    
    // Extract subgrid info
    PyObject* subgrid = PyTools::extract_py("subgrid", "DiagFields", ndiag);
    // Make a vector of all subgrids
    vector<PyObject*> subgrids;
    if( subgrid == Py_None ) {
        subgrids.resize(params.nDim_field, Py_None);
    } else if( ! PySequence_Check(subgrid) ) {
        subgrids.push_back( subgrid );
    } else {
        Py_ssize_t ns = PySequence_Length(subgrid);
        for( Py_ssize_t is=0; is<ns; is++ )
            subgrids.push_back( PySequence_Fast_GET_ITEM(subgrid, is) );
    }
    Py_DECREF(subgrid);
    // Verify the number of subgrids
    unsigned int nsubgrid = subgrids.size();
    if( nsubgrid != params.nDim_field ) {
        ERROR("Diagnostic Fields #"<<ndiag<<" `subgrid` containing "<<nsubgrid<<" axes whereas simulation dimension is "<<params.nDim_field);
    }
    // Check each subgrid is a slice, and save the slice boundaries
    for( unsigned int isubgrid=0; isubgrid<nsubgrid; isubgrid++ ) {
        unsigned int n;
        if( subgrids[isubgrid] == Py_None ) {
            subgrid_start.push_back( 0 );
            subgrid_stop .push_back( params.n_space_global[isubgrid]+2 );
            subgrid_step .push_back( 1  );
        } else if( PyTools::convert(subgrids[isubgrid], n) ) {
            subgrid_start.push_back( n );
            subgrid_stop .push_back( n + 1 );
            subgrid_step .push_back( 1 );
        } else if( PySlice_Check(subgrids[isubgrid]) ) {
            Py_ssize_t start, stop, step, slicelength;
#if PY_MAJOR_VERSION == 2
            if( PySlice_GetIndicesEx((PySliceObject *)subgrids[isubgrid], params.n_space_global[isubgrid]+1, &start, &stop, &step, &slicelength) < 0) {
#else
            if( PySlice_GetIndicesEx(subgrids[isubgrid], params.n_space_global[isubgrid]+1, &start, &stop, &step, &slicelength) < 0) {
#endif
                PyTools::checkPyError();
                ERROR("Diagnostic Fields #"<<ndiag<<" `subgrid` axis #"<<isubgrid<<" not understood");
            }
            subgrid_start.push_back( start );
            subgrid_stop .push_back( stop  );
            subgrid_step .push_back( step  );
            if( slicelength < 1 )
                ERROR("Diagnostic Fields #"<<ndiag<<" `subgrid` axis #"<<isubgrid<<" is an empty selection");
        } else {
            ERROR("Diagnostic Fields #"<<ndiag<<" `subgrid` axis #"<<isubgrid<<" must be an integer or a slice");
        }
    }
    
    // Some output
    ostringstream p("");
    p << "(time average = " << time_average << ")";
    MESSAGE(1,"Diagnostic Fields #"<<ndiag<<" "<<(time_average>1?p.str():"")<<" :");
    MESSAGE(2, ss.str() );
    
    // Create new fields in each patch, for time-average storage
<<<<<<< HEAD
    for (unsigned int ipatch=0 ; ipatch<vecPatches.size() ; ipatch++) {
        vecPatches(ipatch)->EMfields->allFields_avg.resize( diag_n+1 );
        if( time_average > 1 ) {
            for( unsigned int ifield=0; ifield<fields_names.size(); ifield++)
                vecPatches(ipatch)->EMfields->allFields_avg[diag_n].push_back(
                                                                              vecPatches(ipatch)->EMfields->createField(fields_names[ifield], params)
                );
=======
    if( ! smpi->test_mode ) {
        for (unsigned int ipatch=0 ; ipatch<vecPatches.size() ; ipatch++) {
            vecPatches(ipatch)->EMfields->allFields_avg.resize( diag_n+1 );
            if( time_average > 1 ) {
                for( unsigned int ifield=0; ifield<fields_names.size(); ifield++)
                    vecPatches(ipatch)->EMfields->allFields_avg[diag_n].push_back(
                        vecPatches(ipatch)->EMfields->createField(fields_names[ifield])
                    );
            }
>>>>>>> 9a7a3b49
        }
    }
    
    // Extract the time selection
    timeSelection = new TimeSelection( PyTools::extract_py( "every", "DiagFields", ndiag ), "DiagFields" );
    
    // If the time selection contains intervals smaller than the time average, then error
    if( timeSelection->smallestInterval() < time_average )
        ERROR("Diagnostic Fields #"<<ndiag<<" has a time average too large compared to its time-selection interval ('every')");
    
    // Extract the flush time selection
    flush_timeSelection = new TimeSelection( PyTools::extract_py( "flush_every", "DiagFields", ndiag ), "DiagFields flush_every" );
    
    // Copy the total number of patches
    tot_number_of_patches = params.tot_number_of_patches;
    
    // Prepare the property list for HDF5 output
    write_plist = H5Pcreate(H5P_DATASET_XFER);
    H5Pset_dxpl_mpio(write_plist, H5FD_MPIO_COLLECTIVE);
    
    // Prepare some openPMD parameters
    field_type.resize( fields_names.size() );
    for( unsigned int ifield=0; ifield<fields_names.size(); ifield++ ) {
        string first_char = fields_names[ifield].substr(0,1);
        if      ( first_char == "E" ) field_type[ifield] = SMILEI_UNIT_EFIELD;
        else if ( first_char == "B" ) field_type[ifield] = SMILEI_UNIT_BFIELD;
        else if ( first_char == "J" ) field_type[ifield] = SMILEI_UNIT_CURRENT;
        else if ( first_char == "R" ) field_type[ifield] = SMILEI_UNIT_DENSITY;
        else {
            ERROR(" impossible field name ");
        }
    }
}


DiagnosticFields::~DiagnosticFields()
{
    H5Pclose( write_plist );
    
    delete timeSelection;
    delete flush_timeSelection;
}


bool DiagnosticFields::hasField(string field_name, vector<string> fieldsToDump)
{
    bool hasfield;
    if( fieldsToDump.size()==0 ) {
        hasfield = true;
    } else {
        hasfield = false;
        for( unsigned int j=0; j<fieldsToDump.size(); j++ ) {
            if( field_name == fieldsToDump[j] ) {
                hasfield = true;
                break;
            }
        }
    }
    return hasfield;
}

void DiagnosticFields::openFile( Params& params, SmileiMPI* smpi, bool newfile )
{
    if( fileId_>0 ) return;
    
    if ( newfile ) {
        // Create file
        hid_t pid = H5Pcreate(H5P_FILE_ACCESS);
        H5Pset_fapl_mpio(pid, MPI_COMM_WORLD, MPI_INFO_NULL);
        fileId_  = H5Fcreate( filename.c_str(), H5F_ACC_TRUNC, H5P_DEFAULT, pid);
        H5Pclose(pid);
        
        // Attributes for openPMD
        openPMD->writeRootAttributes( fileId_, "", "no_particles" );
        
        // Make main "data" group where everything will be stored (required by openPMD)
        data_group_id = H5::group( fileId_, "data" );
    }
    else {
        // Open the existing file
        hid_t pid = H5Pcreate(H5P_FILE_ACCESS);
        H5Pset_fapl_mpio(pid, MPI_COMM_WORLD, MPI_INFO_NULL);
        fileId_ = H5Fopen( filename.c_str(), H5F_ACC_RDWR, pid );
        H5Pclose(pid);
        data_group_id = H5Gopen( fileId_, "data", H5P_DEFAULT );
    }
}

void DiagnosticFields::closeFile()
{
    if ( filespace_firstwrite>0 ) H5Sclose( filespace_firstwrite );
    if ( memspace_firstwrite >0 ) H5Sclose( memspace_firstwrite );
    if ( filespace_reread    >0 ) H5Sclose( filespace_reread );
    if ( memspace_reread     >0 ) H5Sclose( memspace_reread );
    if ( filespace           >0 ) H5Sclose( filespace );
    if ( memspace            >0 ) H5Sclose( memspace );
    if ( tmp_dset_id         >0 ) H5Dclose( tmp_dset_id );
    
    if( data_group_id>0 ) H5Gclose( data_group_id );
    data_group_id = 0;
    if( fileId_>0 ) H5Fclose( fileId_ );
    fileId_ = 0;
}



void DiagnosticFields::init(Params& params, SmileiMPI* smpi, VectorPatch& vecPatches)
{
    // create the file
    openFile( params, smpi, true );
    H5Fflush( fileId_, H5F_SCOPE_GLOBAL );
}

bool DiagnosticFields::prepare( int itime )
{
    
    // Leave if the iteration is not the good one
    if (itime - timeSelection->previousTime(itime) >= time_average) return false;
    
    return true;
}


void DiagnosticFields::run( SmileiMPI* smpi, VectorPatch& vecPatches, int itime, SimWindow* simWindow, Timers & timers )
{
    // If time-averaging, increment the average
    if( time_average>1 ) {
        #pragma omp for schedule(static)
        for (unsigned int ipatch=0 ; ipatch<vecPatches.size() ; ipatch++) {
            for( unsigned int ifield=0; ifield<fields_names.size(); ifield++) {
                vecPatches(ipatch)->EMfields->incrementAvgField(
                    vecPatches(ipatch)->EMfields->allFields[fields_indexes[ifield]], // instantaneous field
                    vecPatches(ipatch)->EMfields->allFields_avg[diag_n][ifield]      // averaged field
                );
            }
        }
    }
    
    // If is not writing iteration, leave
    if (itime - timeSelection->previousTime(itime) != time_average-1) return;
    
    #pragma omp master
    {
        // Calculate the structure of the file depending on 1D, 2D, ...
        refHindex = (unsigned int)(vecPatches.refHindex_);
        setFileSplitting( smpi, vecPatches );
        
        // Create group for this iteration
        ostringstream name_t;
        name_t.str("");
        name_t << setfill('0') << setw(10) << itime;
        status = H5Lexists(data_group_id, name_t.str().c_str(), H5P_DEFAULT);
        if( status==0 )
           iteration_group_id = H5::group(data_group_id, name_t.str().c_str());
        // Warning if file unreachable
        if( status < 0 ) WARNING("Fields diagnostics could not write");
        // Add openPMD attributes ( "basePath" )
        openPMD->writeBasePathAttributes( iteration_group_id, itime );
        // Add openPMD attributes ( "meshesPath" )
        openPMD->writeMeshesAttributes( iteration_group_id );
    }
    #pragma omp barrier
    
    // Do not output diag if this iteration has already been written or if problem with file
    if( status != 0 ) return;
    
    unsigned int nPatches( vecPatches.size() );
    
    // For each field, combine all patches and write out
    for( unsigned int ifield=0; ifield < fields_indexes.size(); ifield++ ) {
        
        // Copy the patch field to the buffer
        #pragma omp barrier
        #pragma omp for schedule(static)
        for (unsigned int ipatch=0 ; ipatch<nPatches ; ipatch++)
            getField( vecPatches(ipatch), ifield );
        
        #pragma omp master
        {
            // Create field dataset in HDF5
            hid_t plist_id = H5Pcreate(H5P_DATASET_CREATE);
            hid_t dset_id  = H5Dcreate( iteration_group_id, fields_names[ifield].c_str(), H5T_NATIVE_DOUBLE, filespace, H5P_DEFAULT, plist_id, H5P_DEFAULT);
            H5Pclose(plist_id);
            
            // Write
            writeField(dset_id, itime);
            
            // Attributes for openPMD
            openPMD->writeFieldAttributes( dset_id, subgrid_start, subgrid_step );
            openPMD->writeRecordAttributes( dset_id, field_type[ifield] );
            openPMD->writeFieldRecordAttributes( dset_id );
            openPMD->writeComponentAttributes( dset_id, field_type[ifield] );
            
            // Close dataset
            H5Dclose( dset_id );
        }
    }
    
    #pragma omp master
    {
        // write x_moved
        double x_moved = simWindow ? simWindow->getXmoved() : 0.;
        H5::attr(iteration_group_id, "x_moved", x_moved);
        
        H5Gclose(iteration_group_id);
        if( tmp_dset_id>0 ) H5Dclose( tmp_dset_id );
        tmp_dset_id=0;
        if( flush_timeSelection->theTimeIsNow(itime) ) H5Fflush( fileId_, H5F_SCOPE_GLOBAL );
    }
}

bool DiagnosticFields::needsRhoJs(int itime)
{
    return hasRhoJs && timeSelection->theTimeIsNow(itime);
}

// SUPPOSED TO BE EXECUTED ONLY BY MASTER MPI
uint64_t DiagnosticFields::getDiskFootPrint(int istart, int istop, Patch* patch)
{
    uint64_t footprint = 0;
    uint64_t nfields = fields_indexes.size();
    
    // Calculate the number of dumps between istart and istop
    uint64_t ndumps = timeSelection->howManyTimesBefore(istop) - timeSelection->howManyTimesBefore(istart);
    
    // Add necessary global headers approximately
    footprint += 2500;
    
    // Add necessary timestep headers approximately
    footprint += ndumps * 2200;
    
    // Add necessary field headers approximately
    footprint += ndumps * nfields * 1200;
    
    // Add size of each field
    footprint += ndumps * nfields * (uint64_t)(one_patch_buffer_size * tot_number_of_patches * 8);
    
    return footprint;
}

// Calculates the intersection between a subgrid (aka slice in python) and a contiguous zone
// of the PIC grid. The zone can be a patch or a MPI region.
void DiagnosticFields::findSubgridIntersection(
    unsigned int subgrid_start,
    unsigned int subgrid_stop,
    unsigned int subgrid_step,
    unsigned int zone_begin,
    unsigned int zone_end,
    unsigned int & istart_in_zone, // index since the zone start that is its first intersection with subgrid
    unsigned int & istart_in_file, // index of this first intersection in the file (or equivalently in subgrid)
    unsigned int & nsteps // Number of intersecting elements
) {
    unsigned int start, stop;
    // If the zone begins before the subgrid
    if( zone_begin <= subgrid_start ) {
        istart_in_zone = subgrid_start - zone_begin;
        istart_in_file = 0;
        if( zone_end <= subgrid_start) {
            nsteps = 0;
        } else {
            stop = min(zone_end, subgrid_stop);
            if( stop <= subgrid_start) stop = subgrid_start + 1;
            nsteps = (stop - subgrid_start - 1) / subgrid_step + 1;
        }
    } else {
        if( zone_begin >= subgrid_stop ) {
            istart_in_zone = 0;
            istart_in_file = 0;
            nsteps = 0;
        } else {
            istart_in_file = (zone_begin - subgrid_start - 1) / subgrid_step + 1;
            start = subgrid_start + istart_in_file * subgrid_step;
            istart_in_zone = start - zone_begin;
            stop = min(zone_end, subgrid_stop);
            if( stop <= start) {
                nsteps = 0;
            } else {
                nsteps = (stop - start - 1) / subgrid_step + 1;
            }
        }
    }
}
<|MERGE_RESOLUTION|>--- conflicted
+++ resolved
@@ -68,30 +68,20 @@
             if( species_field ) {
                 //MESSAGE("HNA3");         
                 for (unsigned int ipatch=0 ; ipatch<vecPatches.size() ; ipatch++) {
-<<<<<<< HEAD
-                    Field * field = vecPatches(ipatch)->EMfields->allFields[i];
-                    if( field->data_ != NULL ) continue;
-                    if( field_name.substr(0,2)=="Rh" ) field->allocateDims();
-                    else if (!params.is_pxr) { // FDTD, staggered grids
-                        if     ( field_name.substr(0,2)=="Jx" ) field->allocateDims(0,false);
-                        else if( field_name.substr(0,2)=="Jy" ) field->allocateDims(1,false);
-                        else if( field_name.substr(0,2)=="Jz" ) field->allocateDims(2,false);
-                    }
-                    else { // if PXR, same size for all grids 
-                        if     ( field_name.substr(0,2)=="Jx" ) field->allocateDims();
-                        else if( field_name.substr(0,2)=="Jy" ) field->allocateDims();
-                        else if( field_name.substr(0,2)=="Jz" ) field->allocateDims();
-                    }
-
-=======
                     if ( params.geometry != "3drz"){
                         Field * field = vecPatches(ipatch)->EMfields->allFields[i];
                         if( field->data_ != NULL ) continue;
-                        if     ( field_name.substr(0,2)=="Jx" ) field->allocateDims(0,false);
-                        else if( field_name.substr(0,2)=="Jy" ) field->allocateDims(1,false);
-                        else if( field_name.substr(0,2)=="Jz" ) field->allocateDims(2,false);
-                        else if( field_name.substr(0,2)=="Rh" ) field->allocateDims();
-                        //MESSAGE("HNA4");
+                        if( field_name.substr(0,2)=="Rh" ) field->allocateDims();
+                        else if (!params.is_pxr) { // FDTD, staggered grids
+                            if     ( field_name.substr(0,2)=="Jx" ) field->allocateDims(0,false);
+                            else if( field_name.substr(0,2)=="Jy" ) field->allocateDims(1,false);
+                            else if( field_name.substr(0,2)=="Jz" ) field->allocateDims(2,false);
+                        }
+                        else { // if PXR, same size for all grids 
+                            if     ( field_name.substr(0,2)=="Jx" ) field->allocateDims();
+                            else if( field_name.substr(0,2)=="Jy" ) field->allocateDims();
+                            else if( field_name.substr(0,2)=="Jz" ) field->allocateDims();
+                        }
                     } else {
                         cField2D * field = static_cast<cField2D*>(vecPatches(ipatch)->EMfields->allFields[i]);
                         if( field->cdata_ != NULL ) continue;
@@ -101,7 +91,6 @@
                         else if( field_name.substr(0,2)=="Rh" ) field->allocateDims();
 
                     }
->>>>>>> 9a7a3b49
                 }
             }
         }
@@ -165,25 +154,15 @@
     MESSAGE(2, ss.str() );
     
     // Create new fields in each patch, for time-average storage
-<<<<<<< HEAD
-    for (unsigned int ipatch=0 ; ipatch<vecPatches.size() ; ipatch++) {
-        vecPatches(ipatch)->EMfields->allFields_avg.resize( diag_n+1 );
-        if( time_average > 1 ) {
-            for( unsigned int ifield=0; ifield<fields_names.size(); ifield++)
-                vecPatches(ipatch)->EMfields->allFields_avg[diag_n].push_back(
-                                                                              vecPatches(ipatch)->EMfields->createField(fields_names[ifield], params)
-                );
-=======
     if( ! smpi->test_mode ) {
         for (unsigned int ipatch=0 ; ipatch<vecPatches.size() ; ipatch++) {
             vecPatches(ipatch)->EMfields->allFields_avg.resize( diag_n+1 );
             if( time_average > 1 ) {
                 for( unsigned int ifield=0; ifield<fields_names.size(); ifield++)
                     vecPatches(ipatch)->EMfields->allFields_avg[diag_n].push_back(
-                        vecPatches(ipatch)->EMfields->createField(fields_names[ifield])
+                        vecPatches(ipatch)->EMfields->createField(fields_names[ifield],params)
                     );
             }
->>>>>>> 9a7a3b49
         }
     }
     
