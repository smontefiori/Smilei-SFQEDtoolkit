--- conflicted
+++ resolved
@@ -111,15 +111,12 @@
     hdf_filename << "TrackParticlesDisordered_" << species_name  << ".h5" ;
     filename = hdf_filename.str();
     
-<<<<<<< HEAD
-=======
     // Print some info
     if ( smpi->isMaster() ) {
         MESSAGE(1, "Created TrackParticles #" << iDiagTrackParticles << ": species " << species_name);
         MESSAGE(2, attr_list.str());
     }
     
->>>>>>> 8db72fb9
     // Obtain the approximate number of particles in the species
     if( params.print_expected_disk_usage ) {
         PeekAtSpecies peek(params, speciesId_);
