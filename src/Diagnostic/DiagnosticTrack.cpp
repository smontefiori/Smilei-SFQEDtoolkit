#include "PyTools.h"

#include <string>
#include <sstream>

#include "ParticleData.h"
#include "PeekAtSpecies.h"
#include "DiagnosticTrack.h"
#include "VectorPatch.h"
#include "Params.h"

using namespace std;

DiagnosticTrack::DiagnosticTrack( Params &params, SmileiMPI *smpi, VectorPatch &vecPatches, unsigned int iDiagTrackParticles, unsigned int idiag, OpenPMDparams &oPMD ) :
    DiagnosticParticleList( params, smpi, vecPatches, "DiagTrackParticles", "TrackParticlesDisordered_", iDiagTrackParticles, oPMD ),
    IDs_done( params.restart )
{
    write_id_ = true;
    
    // Inform each patch about this diag
    for( unsigned int ipatch=0; ipatch<vecPatches.size(); ipatch++ ) {
        vecPatches( ipatch )->vecSpecies[species_index_]->tracking_diagnostic = idiag;
    }
    
    // Obtain the approximate number of particles in the species
    if( params.print_expected_disk_usage ) {
        PeekAtSpecies peek( params, species_index_ );
        npart_total = peek.totalNumberofParticles();
    } else {
        npart_total = 0;
    }
}

DiagnosticTrack::~DiagnosticTrack()
{
    closeFile();
}

void DiagnosticTrack::openFile( Params &, SmileiMPI *smpi )
{
    // Create HDF5 file
    file_ = new H5Write( filename, &smpi->world() );
    file_->attr( "name", diag_name_ );
    
    // Attributes for openPMD
    openPMD_->writeRootAttributes( *file_, "no_meshes", "particles/" );
    
    data_group_ = new H5Write( file_, "data" );
    
    file_->flush();
}

void DiagnosticTrack::closeFile()
{
    if( file_ ) {
        delete data_group_;
        delete file_;
        file_ = NULL;
    }
}

void DiagnosticTrack::init( Params &params, SmileiMPI *smpi, VectorPatch &vecPatches )
{
    // Set the IDs of the particles
    if( ! IDs_done ) {
        latest_Id = smpi->getRank() * 4294967296; // 2^32
        
        for( unsigned int ipatch=0 ; ipatch<vecPatches.size() ; ipatch++ ) {
            setIDs( vecPatches( ipatch ) );
        }
        
        IDs_done = true;
    }
    
    // create the file
    openFile( params, smpi );
}


H5Space * DiagnosticTrack::prepareH5( SimWindow *simWindow, SmileiMPI *smpi, int itime, uint32_t nParticles_local, uint64_t nParticles_global, uint64_t offset )
{
    // Make a new group for this iteration
    ostringstream t( "" );
    t << setfill( '0' ) << setw( 10 ) << itime;
    // Create groups for openPMD compatibility
    H5Write iteration_group = data_group_->group( t.str() );
    H5Write particles_group = iteration_group.group( "particles" );
    H5Write * species_group = new H5Write( &particles_group, species_name_ );
    loc_id_ = species_group;
    loc_charge_ = species_group;
    loc_weight_ = species_group;
    loc_chi_ = species_group;
    if( write_any_position_ ) {
        fill( loc_position_.begin(), loc_position_.end(), new H5Write( species_group, "position" ) );
        openPMD_->writeRecordAttributes( *loc_position_[0], SMILEI_UNIT_POSITION );
    }
    if( write_any_momentum_ ) {
        fill( loc_momentum_.begin(), loc_momentum_.end(), new H5Write( species_group, "momentum" ) );
        openPMD_->writeRecordAttributes( *loc_momentum_[0], SMILEI_UNIT_MOMENTUM );
    }
    if( write_any_E_ ) {
        fill( loc_E_.begin(), loc_E_.end(), new H5Write( species_group, "E" ) );
        openPMD_->writeRecordAttributes( *loc_E_[0], SMILEI_UNIT_EFIELD );
    }
    if( write_any_B_ ) {
        fill( loc_B_.begin(), loc_B_.end(), new H5Write( species_group, "B" ) );
        openPMD_->writeRecordAttributes( *loc_B_[0], SMILEI_UNIT_BFIELD );
    }
    if( write_any_W_ ) {
        fill( loc_W_.begin(), loc_W_.end(), new H5Write( species_group, "W" ) );
        openPMD_->writeRecordAttributes( *loc_W_[0], SMILEI_UNIT_ENERGY );
    }
    
    // PositionOffset (for OpenPMD)
    string xyz = "xyz";
    H5Write positionoffset_group = species_group->group( "positionOffset" );
    openPMD_->writeRecordAttributes( positionoffset_group, SMILEI_UNIT_POSITION );
    vector<uint64_t> np = {nParticles_global};
    for( unsigned int idim=0; idim<nDim_particle; idim++ ) {
        H5Write xyz_group = positionoffset_group.group( xyz.substr( idim, 1 ) );
        openPMD_->writeComponentAttributes( xyz_group, SMILEI_UNIT_POSITION );
        xyz_group.attr( "value", 0. );
        xyz_group.attr( "shape", np, H5T_NATIVE_UINT64 );
    }
    
    // Attributes for openPMD
    openPMD_->writeBasePathAttributes( iteration_group, itime );
    openPMD_->writeParticlesAttributes( particles_group );
    openPMD_->writeSpeciesAttributes( *species_group );
    
    // Write x_moved
    iteration_group.attr( "x_moved", simWindow ? simWindow->getXmoved() : 0. );

    // Create the "latest_IDs" dataset
    // Create file space and select one element for each proc
    iteration_group.vect( "latest_IDs", latest_Id, smpi->getSize(), H5T_NATIVE_UINT64, smpi->getRank(), 1 );
    
    // Filespace and chunks
    hsize_t chunk = 0;
    if( nParticles_global>0 ) {
        // Set the chunk size
        unsigned int maximum_chunk_size = 100000000;
        unsigned int number_of_chunks = nParticles_global/maximum_chunk_size;
        if( nParticles_global%maximum_chunk_size != 0 ) {
            number_of_chunks++;
        }
        if( number_of_chunks <= 1 ) {
            chunk = 0;
        } else {
            unsigned int chunk_size = nParticles_global/number_of_chunks;
            if( nParticles_global%number_of_chunks != 0 ) {
                chunk_size++;
            }
            chunk = chunk_size;
        }
    }
    return new H5Space( nParticles_global, offset, nParticles_local, chunk );
}

void DiagnosticTrack::deleteH5()
{
    delete loc_position_[0];
    delete loc_momentum_[0];
    delete loc_E_[0];
    delete loc_B_[0];
    delete loc_W_[0];
    delete loc_id_;
}

void DiagnosticTrack::modifyFiltered( VectorPatch &vecPatches, unsigned int ipatch )
{
    Particles *p = getParticles( vecPatches( ipatch ) );
    for( auto ipart: patch_selection[ipatch] ) {
        // If particle not tracked before ( the 7 first bytes (ID<2^56) == 0 ), then set its ID
        if(( p->id( ipart ) & 72057594037927935) == 0 ) {
            p->id( ipart ) += ++latest_Id;
        }
    }
}

void DiagnosticTrack::setIDs( Patch *patch )
{
    // If filter, IDs are set on-the-fly
    if( has_filter ) {
        return;
    }
    unsigned int s = patch->vecSpecies[species_index_]->getNbrOfParticles();
    for( unsigned int iPart=0; iPart<s; iPart++ ) {
        patch->vecSpecies[species_index_]->particles->id( iPart ) = ++latest_Id;
    }
<<<<<<< HEAD
    patch->vecSpecies[species_index_]->particles->initializeIDsOnDevice();
=======
#if defined( SMILEI_ACCELERATOR_MODE )
    patch->vecSpecies[speciesId_]->particles->initializeIDsOnDevice();
#endif
>>>>>>> f3b95bf6
}


void DiagnosticTrack::setIDs( Particles &particles )
{
    // If filter, IDs are set on-the-fly
    if( has_filter ) {
        return;
    }
    unsigned int s = particles.numberOfParticles();
    #pragma omp critical
    {
        for( unsigned int iPart=0; iPart<s; iPart++ ) {
            particles.id( iPart ) = ++latest_Id;
        }
    }
}


void DiagnosticTrack::write_scalar_uint64( H5Write * location, string name, uint64_t &buffer, H5Space *file_space, H5Space *mem_space, unsigned int unit_type )
{
    H5Write a = location->array( name, buffer, H5T_NATIVE_UINT64, file_space, mem_space );
    openPMD_->writeRecordAttributes( a, unit_type );
    openPMD_->writeComponentAttributes( a, unit_type );
}
void DiagnosticTrack::write_scalar_short( H5Write * location, string name, short &buffer, H5Space *file_space, H5Space *mem_space, unsigned int unit_type )
{
    H5Write a = location->array( name, buffer, H5T_NATIVE_SHORT, file_space, mem_space );
    openPMD_->writeRecordAttributes( a, unit_type );
    openPMD_->writeComponentAttributes( a, unit_type );
}
void DiagnosticTrack::write_scalar_double( H5Write * location, string name, double &buffer, H5Space *file_space, H5Space *mem_space, unsigned int unit_type )
{
    H5Write a = location->array( name, buffer, H5T_NATIVE_DOUBLE, file_space, mem_space );
    openPMD_->writeRecordAttributes( a, unit_type );
    openPMD_->writeComponentAttributes( a, unit_type );
}

void DiagnosticTrack::write_component_uint64( H5Write * location, string name, uint64_t &buffer, H5Space *file_space, H5Space *mem_space, unsigned int unit_type )
{
    H5Write a = location->array( name, buffer, H5T_NATIVE_UINT64, file_space, mem_space );
    openPMD_->writeComponentAttributes( a, unit_type );
}
void DiagnosticTrack::write_component_short( H5Write * location, string name, short &buffer, H5Space *file_space, H5Space *mem_space, unsigned int unit_type )
{
    H5Write a = location->array( name, buffer, H5T_NATIVE_SHORT, file_space, mem_space );
    openPMD_->writeComponentAttributes( a, unit_type );
}
void DiagnosticTrack::write_component_double( H5Write * location, string name, double &buffer, H5Space *file_space, H5Space *mem_space, unsigned int unit_type )
{
    H5Write a = location->array( name, buffer, H5T_NATIVE_DOUBLE, file_space, mem_space );
    openPMD_->writeComponentAttributes( a, unit_type );
}



// SUPPOSED TO BE EXECUTED ONLY BY MASTER MPI
uint64_t DiagnosticTrack::getDiskFootPrint( int istart, int istop, Patch * )
{
    uint64_t footprint = 0;
    
    // Calculate the number of dumps between istart and istop
    uint64_t ndumps = timeSelection->howManyTimesBefore( istop ) - timeSelection->howManyTimesBefore( istart );
    
    // Calculate the number of written parameters
    int nparams = 6 + nDim_particle;
    
    // Add necessary global headers approximately
    footprint += 2500;
    
    // Add necessary timestep headers approximately
    footprint += ndumps * 11250;
    
    // Add size of each parameter
    footprint += ndumps * ( uint64_t )( nparams * npart_total * 8 );
    
    return footprint;
}

Particles * DiagnosticTrack::getParticles( Patch * patch )
{
    return patch->vecSpecies[species_index_]->particles;
}<|MERGE_RESOLUTION|>--- conflicted
+++ resolved
@@ -188,13 +188,9 @@
     for( unsigned int iPart=0; iPart<s; iPart++ ) {
         patch->vecSpecies[species_index_]->particles->id( iPart ) = ++latest_Id;
     }
-<<<<<<< HEAD
+#if defined( SMILEI_ACCELERATOR_MODE )
     patch->vecSpecies[species_index_]->particles->initializeIDsOnDevice();
-=======
-#if defined( SMILEI_ACCELERATOR_MODE )
-    patch->vecSpecies[speciesId_]->particles->initializeIDsOnDevice();
 #endif
->>>>>>> f3b95bf6
 }
 
 
