

#include <sstream>
#include <vector>
#include <limits>

#include "DiagnosticProbes.h"

#include "VectorPatch.h"


using namespace std;





// Calculates the inverse of a square matrix, given row by row
vector<double> matrixInverse(vector<double> A) {
    unsigned int size = A.size();
    unsigned int dim  = sqrt( size );

    vector<double> invA (size);

    if( dim == 1 ) {
        invA[0] = 1./A[0];
    } else if (dim == 2) {
        double det = A[0]*A[3]-A[1]*A[2];
        if( det==0. ) ERROR("Cannot inverse matrix");
        double idet = 1./det;
        invA[0] =  A[3]*idet;
        invA[1] = -A[1]*idet;
        invA[2] = -A[2]*idet;
        invA[3] =  A[0]*idet;
    } else if (dim == 3) {
        double det = A[0]*A[4]*A[8]+A[1]*A[5]*A[6]+A[2]*A[3]*A[7]-A[2]*A[4]*A[6]-A[1]*A[3]*A[8]-A[0]*A[5]*A[7];
        if( det==0. ) ERROR("Cannot inverse matrix");
        double idet = 1./det;
        invA[0] = ( A[4]*A[8]-A[5]*A[7] )*idet;
        invA[1] = ( A[2]*A[7]-A[1]*A[8] )*idet;
        invA[2] = ( A[1]*A[5]-A[2]*A[4] )*idet;
        invA[3] = ( A[5]*A[6]-A[3]*A[8] )*idet;
        invA[4] = ( A[0]*A[8]-A[2]*A[6] )*idet;
        invA[5] = ( A[2]*A[4]-A[0]*A[5] )*idet;
        invA[6] = ( A[3]*A[7]-A[4]*A[6] )*idet;
        invA[7] = ( A[1]*A[6]-A[0]*A[7] )*idet;
        invA[8] = ( A[0]*A[4]-A[1]*A[3] )*idet;
    }

    return invA;
}

// product between a square matrix A and a vector v
vector<double> matrixTimesVector(vector<double> A, vector<double> v) {
    unsigned int size = A.size();
    unsigned int dim  = sqrt( size );
    if( dim*dim != size ) ERROR("Matrix is not squared");
    if( v.size() != dim ) ERROR("Vector has wrong size");

    vector<double> w(dim,0.);
    for( unsigned int i=0; i<dim; i++ )
        for( unsigned int j=0; j<dim; j++ )
                w[i] += A[i+dim*j] * v[j];
    return w;
}




DiagnosticProbes::DiagnosticProbes( Params &params, SmileiMPI* smpi, int n_probe )
: offset_in_MPI(0)
{
    probe_n = n_probe;
    nDim_particle = params.nDim_particle;
    nDim_field = params.nDim_field;
    geometry = params.geometry;
    fileId_ = 0;
    hasRhoJs = false;
    last_iteration_points_calculated = 0;
    positions_written = false;

    // Extract "every" (time selection)
    ostringstream name("");
    name << "Probe #"<<n_probe;
    timeSelection = new TimeSelection(
        PyTools::extract_py("every", "DiagProbe", n_probe),
        name.str()
    );

    // Extract "flush_every" (time selection for flushing the file)
    flush_timeSelection = new TimeSelection(
        PyTools::extract_py("flush_every", "DiagProbe", n_probe),
        name.str()
    );

    // Extract "number" (number of points you have in each dimension of the probe,
    // which must be smaller than the code dimensions)
    PyTools::extract("number",vecNumber,"DiagProbe",n_probe);

    // Dimension of the probe grid
    dimProbe=vecNumber.size();
    if (dimProbe > nDim_particle) {
        ERROR("Probe #"<<n_probe<<": probe dimension is greater than simulation dimension")
    }

    // If there is no "number" argument provided, then it corresponds to
    // a zero-dimensional probe (one point). In this case, we say the probe
    // has actually one dimension with only one point.
    if (dimProbe == 0) {
        vecNumber.resize(1);
        vecNumber[0]=1;
    }

    // Calculate the total number of points in the grid
    nPart_total=1;
    for (unsigned int iDimProbe=0; iDimProbe<dimProbe; iDimProbe++) {
        nPart_total *= vecNumber[iDimProbe];
    }

    // Extract origin and corners
    // (positions of the vertices of the grid)
    if( ! PyTools::extract("origin",origin,"DiagProbe",n_probe) )
        ERROR("Probe #"<<n_probe<<": origin missing");

    if( origin.size() !=nDim_particle )
        ERROR("Probe #"<<n_probe<<": origin size(" << origin.size() << ") != ndim(" << nDim_particle<< ")");

    corners.resize(0);
    bool has_corners = PyTools::extract("corners",corners,"DiagProbe",n_probe);
    bool has_vectors = PyTools::extract("vectors",corners,"DiagProbe",n_probe);
    if( has_corners && has_vectors )
        ERROR("Probe #"<<n_probe<<": cannot define both `corners` and `vectors`");
    string point_type = has_vectors ? "vectors" : "corners";

    if( corners.size() != dimProbe )
        ERROR("Probe #"<<n_probe<<": needs as many "<<point_type<<" as the size of `number`");

    for (unsigned int iDimProbe=0; iDimProbe<dimProbe; iDimProbe++) {
        if( corners[iDimProbe].size() != nDim_particle )
            ERROR("Probe #"<<n_probe<<": "<<point_type<<"["<<iDimProbe<<"] should have "<<nDim_particle<<" elements");
        if( has_vectors )
            for( unsigned int j=0; j<nDim_particle; j++)
                corners[iDimProbe][j] += origin[j];
    }

    // calculate the coordinate system (base vectors)
    axes.resize(nDim_particle*nDim_particle, 0.);
    vector<int> usedDirections (nDim_particle, 0);
    double min, max, val;
    unsigned int jmin=0, jmax=0;
    // With available axes, fill the vector, and remember which major direction it occupies
    for( unsigned int i=0; i<dimProbe; i++) {
        max = 0.;
        min = numeric_limits<double>::max();
        for( unsigned int j=0; j<nDim_particle; j++) {
            axes[j+nDim_particle*i] = corners[i][j] - origin[j];
            val = abs(axes[j+nDim_particle*i]);
            if( val<min ) { min=val; jmin=j; }
            if( val>max ) { max=val; jmax=j; }
        }
        usedDirections[jmax] += 3; // avoid max
        usedDirections[jmin] -= 1; // prefer min
    }
    // Then, complete the probe's coordinate system to have as many axes as the simulation dimension
    for( unsigned int i=dimProbe; i<nDim_particle; i++) {
        // find index of the most unused direction
        unsigned int unusedDirectionIndex = min_element(usedDirections.begin(), usedDirections.end()) - usedDirections.begin();
        // and use that direction as next axis
        axes[unusedDirectionIndex+nDim_particle*i] = 1.;
        for( unsigned int j=0; j<nDim_particle; j++) usedDirections[j]--;
        usedDirections[unusedDirectionIndex] += 4;
    }
    // Calculate the inverse matrix of the probe's coordinate system
    axesInverse = matrixInverse(axes);

    // Extract the list of requested fields
    vector<string> fs;
    if(!PyTools::extract("fields",fs,"DiagProbe",n_probe)) {
        if (params.Laser_Envelope_model) {
            fs.resize(13);
            fs[0]="Ex"; fs[1]="Ey"; fs[2]="Ez";
            fs[3]="Bx"; fs[4]="By"; fs[5]="Bz";
            fs[6]="Jx"; fs[7]="Jy"; fs[8]="Jz"; fs[9]="Rho";
            fs[10]="Env_A_abs"; fs[11]="Env_Chi",fs[12]="Env_E_abs";
        }
        else {
            fs.resize(10);
            fs[0]="Ex"; fs[1]="Ey"; fs[2]="Ez";
            fs[3]="Bx"; fs[4]="By"; fs[5]="Bz";
            fs[6]="Jx"; fs[7]="Jy"; fs[8]="Jz"; fs[9]="Rho";
        }
    }
    vector<unsigned int> locations;
    locations.resize(13);
    for( unsigned int i=0; i<13; i++) locations[i] = fs.size();
    for( unsigned int i=0; i<fs.size(); i++) {
        for( unsigned int j=0; j<i; j++) {
            if( fs[i]==fs[j] ) {
                ERROR("Probe #"<<n_probe<<": field "<<fs[i]<<" appears twice");
            }
        }
        if     ( fs[i]=="Ex" ) locations[0] = i;
        else if( fs[i]=="Ey" ) locations[1] = i;
        else if( fs[i]=="Ez" ) locations[2] = i;
        else if( fs[i]=="Bx" ) locations[3] = i;
        else if( fs[i]=="By" ) locations[4] = i;
        else if( fs[i]=="Bz" ) locations[5] = i;
        else if( fs[i]=="Jx" ) locations[6] = i;
        else if( fs[i]=="Jy" ) locations[7] = i;
        else if( fs[i]=="Jz" ) locations[8] = i;
        else if( fs[i]=="Rho") locations[9] = i;
        else if( fs[i]=="Env_A_abs") locations[10] = i;
        else if( fs[i]=="Env_Chi")   locations[11] = i;
        else if( fs[i]=="Env_E_abs") locations[12] = i;
        else {
            ERROR("Probe #"<<n_probe<<": unknown field "<<fs[i]);
        }
        if( ! hasRhoJs )
            if( fs[i].at(0)=='J' || fs[i].at(0)=='R' )
                hasRhoJs = true;
    }
    fieldlocation = locations;
    fieldname = fs;
    nFields = fs.size();

    // Pre-calculate patch size
    patch_size.resize(nDim_particle);
    for( unsigned int k=0; k<nDim_particle; k++ )
        patch_size[k] = params.n_space[k]*params.cell_length[k];

    // Create filename
    ostringstream mystream("");
    mystream << "Probes" << n_probe << ".h5";
    filename = mystream.str();

    // Display info
    MESSAGE(1, "Probe diagnostic #"<<n_probe<<" created");

    ostringstream t("");
    t << vecNumber[0];
    for (unsigned int i=1; i<dimProbe; i++) t << "x"<<vecNumber[i];
    t << " points";
    if( dimProbe>1 ) t << " (total = "<<nPart_total<<")";
    MESSAGE(2, t.str());

    t.str("");
    t << "origin : "<<origin[0];
    for( unsigned int k=1; k<nDim_particle; k++) t<<", "<<origin[k];
    MESSAGE(2, t.str());

    for( unsigned int i=0; i<corners.size(); i++) {
        t.str("");
        t << "corner "<<i<<" : "<<corners[i][0];
        for( unsigned int k=1; k<nDim_particle; k++) t<<", "<<corners[i][k];
        MESSAGE(2, t.str());
    }

} // END DiagnosticProbes::DiagnosticProbes



DiagnosticProbes::~DiagnosticProbes()
{
    delete timeSelection;
    delete flush_timeSelection;
}


void DiagnosticProbes::openFile( Params& params, SmileiMPI* smpi, bool newfile )
{
    if ( newfile ) {
        // Create file
        hid_t pid = H5Pcreate(H5P_FILE_ACCESS);
        H5Pset_fapl_mpio(pid, MPI_COMM_WORLD, MPI_INFO_NULL);
        fileId_ = H5Fcreate( filename.c_str(), H5F_ACC_TRUNC, H5P_DEFAULT, pid);
        H5Pclose(pid);

        // Write the version of the code as an attribute
        H5::attr(fileId_, "Version", string(__VERSION));

        // Dimension of the probe grid
        H5::attr(fileId_, "dimension", dimProbe);

        // Add arrays "p0", "p1", ...
        H5::vect(fileId_, "p0", origin);
        ostringstream pk;
        for (unsigned int iDimProbe=0; iDimProbe<dimProbe; iDimProbe++) {
            pk.str("");
            pk << "p" << (iDimProbe+1);
            H5::vect(fileId_, pk.str(), corners[iDimProbe]);
        }

        // Add array "number"
        H5::vect(fileId_, "number", vecNumber);

        // Add "fields"
        ostringstream fields("");
        fields << fieldname[0];
        for( unsigned int i=1; i<fieldname.size(); i++) fields << "," << fieldname[i];
        H5::attr(fileId_, "fields", fields.str());

    }
    else {
        hid_t pid = H5Pcreate(H5P_FILE_ACCESS);
        H5Pset_fapl_mpio(pid, MPI_COMM_WORLD, MPI_INFO_NULL);
        fileId_ = H5Fopen( filename.c_str(), H5F_ACC_RDWR, pid );
        H5Pclose(pid);
    }

}


void DiagnosticProbes::closeFile()
{
    if(fileId_!=0) H5Fclose(fileId_);
    fileId_ = 0;
}


bool DiagnosticProbes::prepare( int timestep )
{
    return timeSelection->theTimeIsNow(timestep);
}


void DiagnosticProbes::init(Params& params, SmileiMPI* smpi, VectorPatch& vecPatches)
{
    // create the file
    openFile( params, smpi, true );
}


void DiagnosticProbes::createPoints(SmileiMPI* smpi, VectorPatch& vecPatches, bool createFile, double x_moved)
{
    nPart_MPI = 0;
    offset_in_MPI .resize( vecPatches.size() );
    offset_in_file.resize( vecPatches.size() );
    unsigned int numCorners = 1<<nDim_particle; // number of patch corners
    unsigned int ntot, IP, ipart_local, i, k, iDim;
    bool is_in_domain;
    vector<double> point(nDim_particle), mins(nDim_particle), maxs(nDim_particle);  //warning, works only if nDim_particle >= nDim_field
    vector<double> patchMin(nDim_particle), patchMax(nDim_particle);
    vector<unsigned int> minI(nDim_particle), maxI(nDim_particle), nI(nDim_particle);

    // Loop patches to create particles
    for (unsigned int ipatch=0 ; ipatch<vecPatches.size() ; ipatch++) {

        // The first step is to reduce the area of the probe to search in this patch
        if (geometry == "3drz"){
                mins[0] = numeric_limits<double>::max();
                maxs[0] = numeric_limits<double>::lowest();
                patchMin[0] = ( vecPatches(ipatch)->Pcoordinates[0]   )*patch_size[0];
                patchMax[0] = ( vecPatches(ipatch)->Pcoordinates[0]+1 )*patch_size[0];
            for( k=1; k<3; k++ ) {
                mins[k] = numeric_limits<double>::max();
                maxs[k] = -mins[k];
                patchMin[k] = -( vecPatches(ipatch)->Pcoordinates[1]+1 )*patch_size[1];
                patchMax[k] =  ( vecPatches(ipatch)->Pcoordinates[1]+1 )*patch_size[1];
            }
        } else {
            for( k=0; k<nDim_particle; k++ ) {
                mins[k] = numeric_limits<double>::max();
                maxs[k] =  numeric_limits<double>::lowest();
                patchMin[k] = ( vecPatches(ipatch)->Pcoordinates[k]   )*patch_size[k];
                patchMax[k] = ( vecPatches(ipatch)->Pcoordinates[k]+1 )*patch_size[k];
            }
        }
        // loop patch corners
        for( i=0; i<numCorners; i++ ) {
            // Get coordinates of the current corner in terms of x,y,...
            for( k=0; k<nDim_particle; k++ )                          
                point[k] = ( (((i>>k)&1)==0) ? patchMin[k] : patchMax[k] ) - origin[k];
            // Get position of the current corner in the probe's coordinate system
            point = matrixTimesVector( axesInverse, point );
            // Store mins and maxs
            for( k=0; k<nDim_particle; k++ ) {
                if( point[k]<mins[k] ) mins[k]=point[k];
                if( point[k]>maxs[k] ) maxs[k]=point[k];
            }
        }
        // Loop directions to figure out the range of useful indices

        for( i=0; i<dimProbe; i++ ) {
            if( mins[i]<0. ) mins[i]=0.;   // Why ?
            if( mins[i]>1. ) mins[i]=1.;
            minI[i] = ((unsigned int) floor(mins[i]*((double)(vecNumber[i]-1))));
            if( maxs[i]<0. ) maxs[i]=0.;
            if( maxs[i]>1. ) maxs[i]=1.;
            maxI[i] = ((unsigned int) ceil (maxs[i]*((double)(vecNumber[i]-1)))) + 1;
        }
        for( i=dimProbe; i<nDim_particle; i++ ){
            minI[i] = 0;
            maxI[i] = (mins[i]*maxs[i]<=1.e-8) ? 1:0;
        }
        // Now, minI and maxI contain the min and max indexes of the probe, useful for this patch
        // Calculate total number of useful points
        ntot = 1;
        for( i=0; i<nDim_particle; i++ ) {
            nI[i] = maxI[i]-minI[i];
            ntot *= nI[i];
        }
        if( ntot > 1000000000 ) ERROR("Probe too large");
        // Initialize the list of "fake" particles (points) just as actual macro-particles
        Particles * particles = &(vecPatches(ipatch)->probes[probe_n]->particles);
        particles->initialize(ntot, nDim_particle);

        // Loop useful probe points
        ipart_local=0;
        for( unsigned int ip=0; ip<ntot; ip++ ) {
            // Find the coordinates of this point in the global probe array
            IP = ip;
            for( i=0; i<dimProbe; i++ ) {
                point[i] = ((double)(IP % nI[i] + minI[i])) / ((double)(vecNumber[i]-1));
                IP /= nI[i];
            }
            for( i=dimProbe; i<nDim_particle; i++ )
                point[i] = 0.;
            // Compute this point's coordinates in terms of x, y, ...
            point = matrixTimesVector( axes, point );
            // Check if point is in patch
            is_in_domain = true;
            for( i=0; i<nDim_field; i++ ) {
                if (i == 1 && geometry == "3drz"){
                    point[1] += sqrt(origin[1]*origin[1] + origin[2]*origin[2]);
                }else{
                    point[i] += origin[i];
                }
                if (point[i] < patchMin[i] || point[i] >= patchMax[i] ) {
                    is_in_domain = false;
                    break;
                }
            }
            if(is_in_domain) {
                point[0] += x_moved;
                for(iDim=0; iDim<nDim_particle; iDim++)
                    particles->position(iDim,ipart_local) = point[iDim];
                ipart_local++;
            }
        }

        // Resize the array with only particles in this patch
        particles->resize(ipart_local, nDim_particle);
        particles->shrink_to_fit(nDim_particle);

        // Add the local offset
        offset_in_MPI[ipatch] = nPart_MPI;
        nPart_MPI += ipart_local;
    }

    // Calculate the offset of each MPI in the final file
    unsigned int global_offset;
    MPI_Scan(&nPart_MPI, &global_offset, 1, MPI_UNSIGNED, MPI_SUM, MPI_COMM_WORLD);

    // Broadcast the global number of points
    nPart_total_actual = global_offset;
    MPI_Bcast( &nPart_total_actual, 1, MPI_UNSIGNED, smpi->getSize()-1, MPI_COMM_WORLD );

    // For each patch, calculate its global offset
    for (unsigned int ipatch=0 ; ipatch<vecPatches.size() ; ipatch++) {
        offset_in_file[ipatch] = global_offset - nPart_MPI + offset_in_MPI[ipatch];
        vecPatches(ipatch)->probes[probe_n]->offset_in_file = offset_in_file[ipatch];
    }

    if( nPart_total_actual==0 ) ERROR("Probe has no points in the box");
}



void DiagnosticProbes::run( SmileiMPI* smpi, VectorPatch& vecPatches, int timestep, SimWindow* simWindow, Timers & timers )
{
    ostringstream name_t;

    unsigned int nPatches( vecPatches.size() );

    // Leave if this timestep has already been written
    #pragma omp master
    {
        name_t.str("");
        name_t << "/" << setfill('0') << setw(10) << timestep;
        status = H5Lexists( fileId_, name_t.str().c_str(), H5P_DEFAULT );
    }
    #pragma omp barrier
    if (status != 0) return;

    #pragma omp master
    {
        // If the patches have been moved (moving window or load balancing) we must re-compute the probes positions
        if( !positions_written || last_iteration_points_calculated <= vecPatches.lastIterationPatchesMoved ) {
            double x_moved = simWindow ? simWindow->getXmoved() : 0.;
            createPoints(smpi, vecPatches, false, x_moved);
            last_iteration_points_calculated = timestep;

            // Store the positions of all particles, unless done already
            if( !positions_written ) {
                vector<unsigned int> posArraySize(2);
                posArraySize[0] = nPart_MPI;
                posArraySize[1] = nDim_particle;
                Field2D* posArray = new Field2D(posArraySize);
                unsigned int ipart = 0;
                for (unsigned int ipatch=0 ; ipatch<vecPatches.size() ; ipatch++) {
                    if( ipart>=nPart_MPI ) break;
                    Particles * particles = &(vecPatches(ipatch)->probes[probe_n]->particles);
                    for ( unsigned int ip=0 ; ip<particles->size() ; ip++) {
                        for (unsigned int idim=0 ; idim<nDim_particle  ; idim++ )
                            (*posArray)(ipart,idim) = particles->position(idim,ip);
                        (*posArray)(ipart,0) -= x_moved;
                        ipart++;
                    }
                }
                // Define size in memory
                hsize_t mem_size[2];
                mem_size[0] = nPart_MPI; mem_size[1] = nDim_particle;
                hid_t memspace  = H5Screate_simple(2, mem_size, NULL);
                // Define size and location in file
                hsize_t dimsf[2], offset[2], count[2], block[2];
                dimsf[0] = nPart_total_actual; dimsf[1] = nDim_particle;
                hid_t filespace = H5Screate_simple(2, dimsf, NULL);
                if( nPart_MPI>0 ) {
                    offset[0] = offset_in_file[0]; offset[1] = 0;
                    count [0] = 1;                 count [1] = 1;
                    block [0] = nPart_MPI;         block [1] = nDim_particle;
                    H5Sselect_hyperslab(filespace, H5S_SELECT_SET, offset, NULL, count, block);
                } else {
                    H5Sselect_none(filespace);
                }
                // Define collective transfer
                hid_t transfer = H5Pcreate(H5P_DATASET_XFER);
                H5Pset_dxpl_mpio(transfer, H5FD_MPIO_COLLECTIVE);
                // Create dataset
                hid_t plist_id = H5Pcreate(H5P_DATASET_CREATE);
                hid_t dset_id = H5Dcreate(fileId_, "positions", H5T_NATIVE_DOUBLE, filespace, H5P_DEFAULT, plist_id, H5P_DEFAULT);
                H5Pclose(plist_id);
                // Write
                if ( nPart_MPI>0 )
                    H5Dwrite( dset_id, H5T_NATIVE_DOUBLE, memspace, filespace, transfer, &((*posArray)(0,0)) );
                else
                    H5Dwrite( dset_id, H5T_NATIVE_DOUBLE, memspace, filespace, transfer, NULL );
                H5Dclose(dset_id);
                H5Pclose( transfer );
                H5Sclose(filespace);
                H5Sclose(memspace);

                delete posArray;
                H5Fflush( fileId_, H5F_SCOPE_GLOBAL );
                positions_written = true;
            }
        }

        // Make the array that will contain the data
        vector<unsigned int> probesArraySize(2);
        probesArraySize[1] = nPart_MPI; // number of particles
        probesArraySize[0] = nFields + 1; // number of fields (Ex, Ey, etc) +1 for garbage
        probesArray = new Field2D(probesArraySize);
    }
    #pragma omp barrier

    // Loop patches to fill the array
    #pragma omp for schedule(runtime)
    for (unsigned int ipatch=0 ; ipatch<nPatches ; ipatch++) {
        // Loop probe ("fake") particles of current patch
        unsigned int iPart_MPI = offset_in_MPI[ipatch];
        unsigned int npart = vecPatches(ipatch)->probes[probe_n]->particles.size();

        LocalFields Jloc_fields;
        double Rloc_fields;

        int ithread = 0;
#ifdef _OPENMP
        ithread = omp_get_thread_num();
#endif
        smpi->dynamics_resize(ithread, nDim_particle, npart);

        for (unsigned int ipart=0; ipart<npart; ipart++) {
            int iparticle(ipart); // Compatibility
            int false_idx(0);     // Use in classical interp for now, not for probes
            //     virtual void operator()  (ElectroMagn* EMfields, Particles &particles, SmileiMPI* smpi, int *istart, int *iend, int ithread, LocalFields* JLoc, double* RhoLoc) override = 0;
            (*(vecPatches(ipatch)->probesInterp)) (
                vecPatches(ipatch)->EMfields,
                vecPatches(ipatch)->probes[probe_n]->particles, smpi,
                &iparticle, &false_idx, ithread,
                &Jloc_fields, &Rloc_fields
            );

            //! here we fill the probe data!!!
            (*probesArray)(fieldlocation[0],iPart_MPI)=smpi->dynamics_Epart[ithread][ipart+0*npart];
            (*probesArray)(fieldlocation[1],iPart_MPI)=smpi->dynamics_Epart[ithread][ipart+1*npart];
            (*probesArray)(fieldlocation[2],iPart_MPI)=smpi->dynamics_Epart[ithread][ipart+2*npart];
            (*probesArray)(fieldlocation[3],iPart_MPI)=smpi->dynamics_Bpart[ithread][ipart+0*npart];
            (*probesArray)(fieldlocation[4],iPart_MPI)=smpi->dynamics_Bpart[ithread][ipart+1*npart];
            (*probesArray)(fieldlocation[5],iPart_MPI)=smpi->dynamics_Bpart[ithread][ipart+2*npart];
            (*probesArray)(fieldlocation[6],iPart_MPI)=Jloc_fields.x;
            (*probesArray)(fieldlocation[7],iPart_MPI)=Jloc_fields.y;
            (*probesArray)(fieldlocation[8],iPart_MPI)=Jloc_fields.z;
            (*probesArray)(fieldlocation[9],iPart_MPI)=Rloc_fields;
            iPart_MPI++;
        }


       // Probes for envelope
       if (vecPatches(ipatch)->EMfields->envelope != NULL) { 
           unsigned int iPart_MPI = offset_in_MPI[ipatch];
<<<<<<< HEAD
           double Env_ArLoc_fields,Env_AiLoc_fields,Env_AabsLoc_fields,Env_ChiLoc_fields;

           for (unsigned int ipart=0; ipart<npart; ipart++) {          
               int iparticle(ipart); // Compatibility
               vecPatches(ipatch)->probesInterp->interpolate_envelope_and_susceptibility(
                                                                                         vecPatches(ipatch)->EMfields,
                                                                                         vecPatches(ipatch)->probes[probe_n]->particles,
                                                                                         iparticle,
                                                                                         &Env_AabsLoc_fields, &Env_ArLoc_fields, &Env_AiLoc_fields, &Env_ChiLoc_fields
                                                                                         );
               //! here we fill the probe data!!!         
               (*probesArray)(fieldlocation[10],iPart_MPI)=Env_ArLoc_fields;
               (*probesArray)(fieldlocation[11],iPart_MPI)=Env_AiLoc_fields;
               (*probesArray)(fieldlocation[12],iPart_MPI)=Env_AabsLoc_fields;
               (*probesArray)(fieldlocation[13],iPart_MPI)=Env_ChiLoc_fields;
               iPart_MPI++;

           } // END for ipart
=======

           
           if ( dynamic_cast<Interpolator3D2Order_envV*>((vecPatches(ipatch)->Interp_envelope)) ) {
               Interpolator3D2Order_envV* Interpolator_envelope = (static_cast<Interpolator3D2Order_envV*>((vecPatches(ipatch)->Interp_envelope)) );
               double Env_AabsLoc_fields,Env_ChiLoc_fields,Env_EabsLoc_fields;

               for (unsigned int ipart=0; ipart<npart; ipart++) {          
                   int iparticle(ipart); // Compatibility
                   int false_idx(0);     // Use in classical interp for now, not for probes
                   Interpolator_envelope->interpolate_envelope_and_susceptibility(
                                                                                  vecPatches(ipatch)->EMfields,
                                                                                  vecPatches(ipatch)->probes[probe_n]->particles, smpi, &iparticle,  &false_idx, ithread,
                                                                                  &Env_AabsLoc_fields, &Env_ChiLoc_fields,&Env_EabsLoc_fields
                                                                                  );
                   //! here we fill the probe data!!!         
                   (*probesArray)(fieldlocation[10],iPart_MPI)=Env_AabsLoc_fields;
                   (*probesArray)(fieldlocation[11],iPart_MPI)=Env_ChiLoc_fields;
                   (*probesArray)(fieldlocation[12],iPart_MPI)=Env_EabsLoc_fields;
                   iPart_MPI++;
               }
           }
           else if ( dynamic_cast<Interpolator3D2Order_env*>((vecPatches(ipatch)->Interp_envelope)) ) {
               Interpolator3D2Order_env* Interpolator_envelope = (static_cast<Interpolator3D2Order_env*>((vecPatches(ipatch)->Interp_envelope)) );
               double Env_AabsLoc_fields,Env_ChiLoc_fields,Env_EabsLoc_fields;

               for (unsigned int ipart=0; ipart<npart; ipart++) {          
                   int iparticle(ipart); // Compatibility
                   int false_idx(0);     // Use in classical interp for now, not for probes

                   Interpolator_envelope->interpolate_envelope_and_susceptibility(
                                                                                  vecPatches(ipatch)->EMfields,
                                                                                  vecPatches(ipatch)->probes[probe_n]->particles,
                                                                                  ipart,
                                                                                  &Env_AabsLoc_fields, &Env_ChiLoc_fields, &Env_EabsLoc_fields
                                                                                  );
                   //! here we fill the probe data!!!         
                   (*probesArray)(fieldlocation[10],iPart_MPI)=Env_AabsLoc_fields;
                   (*probesArray)(fieldlocation[11],iPart_MPI)=Env_ChiLoc_fields;
                   (*probesArray)(fieldlocation[12],iPart_MPI)=Env_EabsLoc_fields;
                   iPart_MPI++;
               }
           }
           else
               ERROR("GOTO Hell");
       }

>>>>>>> a3d1cacd
        
       } // END if envelope

    } // END for ipatch

    #pragma omp master
    {
        // Define size in memory
        hsize_t mem_size[2];
        mem_size[1] = nPart_MPI;
        mem_size[0] = nFields;
        hid_t memspace  = H5Screate_simple(2, mem_size, NULL);
        // Define size and location in file
        hsize_t dimsf[2], offset[2], count[2], block[2];
        dimsf[1] = nPart_total_actual;
        dimsf[0] = nFields;
        hid_t filespace = H5Screate_simple(2, dimsf, NULL);
        if( nPart_MPI>0 ) {
            offset[1] = offset_in_file[0];
            offset[0] = 0;
            count[0] = 1;
            count[1] = 1;
            block[1] = nPart_MPI;
            block[0] = nFields;
            H5Sselect_hyperslab(filespace, H5S_SELECT_SET, offset, NULL, count, block);
        } else {
            H5Sselect_none(filespace);
        }
        // Create new dataset for this timestep
        hid_t plist_id = H5Pcreate(H5P_DATASET_CREATE);
        H5Pset_alloc_time(plist_id, H5D_ALLOC_TIME_EARLY );
        hid_t dset_id  = H5Dcreate(fileId_, name_t.str().c_str(), H5T_NATIVE_DOUBLE, filespace, H5P_DEFAULT, plist_id, H5P_DEFAULT);
        H5Pclose(plist_id);
        // Define transfer
        hid_t transfer = H5Pcreate(H5P_DATASET_XFER);
        H5Pset_dxpl_mpio(transfer, H5FD_MPIO_INDEPENDENT);
        // Write
        H5Dwrite( dset_id, H5T_NATIVE_DOUBLE, memspace, filespace, transfer, probesArray->data_ );
        H5Dclose(dset_id);
        H5Pclose( transfer );
        H5Sclose(filespace);
        H5Sclose(memspace);

        delete probesArray;

        if( flush_timeSelection->theTimeIsNow(timestep) ) H5Fflush( fileId_, H5F_SCOPE_GLOBAL );
    }
    #pragma omp barrier
}

bool DiagnosticProbes::needsRhoJs(int timestep) {
    return hasRhoJs && timeSelection->theTimeIsNow(timestep);
}

// SUPPOSED TO BE EXECUTED ONLY BY MASTER MPI
uint64_t DiagnosticProbes::getDiskFootPrint(int istart, int istop, Patch* patch)
{
    uint64_t footprint = 0;

    // Calculate the number of dumps between istart and istop
    uint64_t ndumps = timeSelection->howManyTimesBefore(istop) - timeSelection->howManyTimesBefore(istart);

    // Add necessary global headers approximately
    footprint += 2200;
    if( dimProbe>0 ) footprint += 2400;
    if( ndumps>0 ) footprint += (uint64_t)(nDim_particle * nPart_total * 8);

    // Add local headers
    footprint += ndumps * (uint64_t)(480 + nFields * 6);

    // Add size of each field
    footprint += ndumps * (uint64_t)(nFields * nPart_total) * 8;

    return footprint;
}<|MERGE_RESOLUTION|>--- conflicted
+++ resolved
@@ -599,8 +599,7 @@
        // Probes for envelope
        if (vecPatches(ipatch)->EMfields->envelope != NULL) { 
            unsigned int iPart_MPI = offset_in_MPI[ipatch];
-<<<<<<< HEAD
-           double Env_ArLoc_fields,Env_AiLoc_fields,Env_AabsLoc_fields,Env_ChiLoc_fields;
+           double Env_AabsLoc_fields,Env_ChiLoc_fields,Env_EabsLoc_fields;
 
            for (unsigned int ipart=0; ipart<npart; ipart++) {          
                int iparticle(ipart); // Compatibility
@@ -608,66 +607,17 @@
                                                                                          vecPatches(ipatch)->EMfields,
                                                                                          vecPatches(ipatch)->probes[probe_n]->particles,
                                                                                          iparticle,
-                                                                                         &Env_AabsLoc_fields, &Env_ArLoc_fields, &Env_AiLoc_fields, &Env_ChiLoc_fields
+                                                                                         &Env_AabsLoc_fields, &Env_ChiLoc_fields, &Env_EabsLoc_fields
                                                                                          );
                //! here we fill the probe data!!!         
-               (*probesArray)(fieldlocation[10],iPart_MPI)=Env_ArLoc_fields;
-               (*probesArray)(fieldlocation[11],iPart_MPI)=Env_AiLoc_fields;
-               (*probesArray)(fieldlocation[12],iPart_MPI)=Env_AabsLoc_fields;
-               (*probesArray)(fieldlocation[13],iPart_MPI)=Env_ChiLoc_fields;
+               (*probesArray)(fieldlocation[10],iPart_MPI)=Env_AabsLoc_fields;
+               (*probesArray)(fieldlocation[11],iPart_MPI)=Env_ChiLoc_fields;
+               (*probesArray)(fieldlocation[12],iPart_MPI)=Env_EabsLoc_fields;
                iPart_MPI++;
 
            } // END for ipart
-=======
-
-           
-           if ( dynamic_cast<Interpolator3D2Order_envV*>((vecPatches(ipatch)->Interp_envelope)) ) {
-               Interpolator3D2Order_envV* Interpolator_envelope = (static_cast<Interpolator3D2Order_envV*>((vecPatches(ipatch)->Interp_envelope)) );
-               double Env_AabsLoc_fields,Env_ChiLoc_fields,Env_EabsLoc_fields;
-
-               for (unsigned int ipart=0; ipart<npart; ipart++) {          
-                   int iparticle(ipart); // Compatibility
-                   int false_idx(0);     // Use in classical interp for now, not for probes
-                   Interpolator_envelope->interpolate_envelope_and_susceptibility(
-                                                                                  vecPatches(ipatch)->EMfields,
-                                                                                  vecPatches(ipatch)->probes[probe_n]->particles, smpi, &iparticle,  &false_idx, ithread,
-                                                                                  &Env_AabsLoc_fields, &Env_ChiLoc_fields,&Env_EabsLoc_fields
-                                                                                  );
-                   //! here we fill the probe data!!!         
-                   (*probesArray)(fieldlocation[10],iPart_MPI)=Env_AabsLoc_fields;
-                   (*probesArray)(fieldlocation[11],iPart_MPI)=Env_ChiLoc_fields;
-                   (*probesArray)(fieldlocation[12],iPart_MPI)=Env_EabsLoc_fields;
-                   iPart_MPI++;
-               }
-           }
-           else if ( dynamic_cast<Interpolator3D2Order_env*>((vecPatches(ipatch)->Interp_envelope)) ) {
-               Interpolator3D2Order_env* Interpolator_envelope = (static_cast<Interpolator3D2Order_env*>((vecPatches(ipatch)->Interp_envelope)) );
-               double Env_AabsLoc_fields,Env_ChiLoc_fields,Env_EabsLoc_fields;
-
-               for (unsigned int ipart=0; ipart<npart; ipart++) {          
-                   int iparticle(ipart); // Compatibility
-                   int false_idx(0);     // Use in classical interp for now, not for probes
-
-                   Interpolator_envelope->interpolate_envelope_and_susceptibility(
-                                                                                  vecPatches(ipatch)->EMfields,
-                                                                                  vecPatches(ipatch)->probes[probe_n]->particles,
-                                                                                  ipart,
-                                                                                  &Env_AabsLoc_fields, &Env_ChiLoc_fields, &Env_EabsLoc_fields
-                                                                                  );
-                   //! here we fill the probe data!!!         
-                   (*probesArray)(fieldlocation[10],iPart_MPI)=Env_AabsLoc_fields;
-                   (*probesArray)(fieldlocation[11],iPart_MPI)=Env_ChiLoc_fields;
-                   (*probesArray)(fieldlocation[12],iPart_MPI)=Env_EabsLoc_fields;
-                   iPart_MPI++;
-               }
-           }
-           else
-               ERROR("GOTO Hell");
-       }
-
->>>>>>> a3d1cacd
-        
-       } // END if envelope
+          
+        } // END if envelope
 
     } // END for ipatch
 
