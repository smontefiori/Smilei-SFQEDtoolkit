--- conflicted
+++ resolved
@@ -220,8 +220,6 @@
     return nt;
 }
 
-<<<<<<< HEAD
-=======
 //! Obtain some information about the time selection
 std::string TimeSelection::info()
 {
@@ -265,5 +263,4 @@
     }
     
     return t.str();
-}
->>>>>>> 8db72fb9
+}