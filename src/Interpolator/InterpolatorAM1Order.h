--- conflicted
+++ resolved
@@ -110,15 +110,9 @@
             coeffyp_[2] = coeffyp_[1] - coeffyp_[0];
             coeffyp_[3] = 0.; // Terms are already acuumulated in coeffyp_[2]
             // coeffs 0-1 are used when F(-dr/2) = + F(dr/2) <==> when field is constant on axis
-<<<<<<< HEAD
-            coeffyp_[0] = 1.; // = coeffyp_[1] + coeffyp_[0];    
-            coeffyp_[1] = 0.; // Terms are already acuumulated in coeffyp_[0] 
-            deltar_ -= 1.; // To account for the cell shift and proper recomputation of r_old in projector
-=======
             coeffyp_[0] = 1.; // = coeffyp_[1] + coeffyp_[0];
             coeffyp_[1] = 0.; // Terms are already acuumulated in coeffyp_[0]
             deltar -= 1.; // To account for the cell shift and proper recomputation of r_old in projector
->>>>>>> ce53e030
         }
         
         // First index for summation
