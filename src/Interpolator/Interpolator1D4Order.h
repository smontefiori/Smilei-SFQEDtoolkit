--- conflicted
+++ resolved
@@ -15,14 +15,9 @@
 public:
     Interpolator1D4Order( Params &, Patch * );
     ~Interpolator1D4Order() override final {};
-<<<<<<< HEAD
     
-    inline void fields( ElectroMagn *EMfields, Particles &particles, int ipart, int nparts, double *ELoc, double *BLoc );
+    inline void __attribute__((always_inline)) fields( ElectroMagn *EMfields, Particles &particles, int ipart, int nparts, double *ELoc, double *BLoc );
     inline void fieldsForTasks( ElectroMagn *EMfields, Particles &particles, int ipart, int nparts, double *ELoc, double *BLoc, int *iold, double *delta );
-=======
-
-    inline void __attribute__((always_inline)) fields( ElectroMagn *EMfields, Particles &particles, int ipart, int nparts, double *ELoc, double *BLoc );
->>>>>>> 60d28ca1
     void fieldsAndCurrents( ElectroMagn *EMfields, Particles &particles, SmileiMPI *smpi, int *istart, int *iend, int ithread, LocalFields *JLoc, double *RhoLoc ) override final;
     void fieldsWrapper( ElectroMagn *EMfields, Particles &particles, SmileiMPI *smpi, int *istart, int *iend, int ithread, unsigned int scell = 0, int ipart_ref = 0 ) override final;
     void fieldsSelection( ElectroMagn *EMfields, Particles &particles, double *buffer, int offset, std::vector<unsigned int> *selection ) override final;
@@ -76,7 +71,6 @@
         ip_ -= index_domain_begin;
     }
 
-<<<<<<< HEAD
     inline void coeffs( double xpn, int* idx_p, int* idx_d,
                         double *coeffxp, double *coeffxd, double* delta_p )
     {
@@ -115,8 +109,6 @@
         idx_p[0]  -= index_domain_begin;
     }
     
-=======
->>>>>>> 60d28ca1
     double dble_1_ov_384 ;
     double dble_1_ov_48 ;
     double dble_1_ov_16 ;
