#include "Interpolator3D2Order.h"

#include <cmath>
#include <iostream>
#ifdef SMILEI_OPENACC_MODE
    #include <accelmath.h>
#endif

#include "ElectroMagn.h"
#include "Field3D.h"
#include "LaserEnvelope.h"
#include "Particles.h"


// ---------------------------------------------------------------------------------------------------------------------
// Creator for Interpolator3D2Order
// ---------------------------------------------------------------------------------------------------------------------
Interpolator3D2Order::Interpolator3D2Order( Params &params, Patch *patch ) : Interpolator3D( patch )
{

    d_inv_[0] = 1.0/params.cell_length[0];
    d_inv_[1] = 1.0/params.cell_length[1];
    d_inv_[2] = 1.0/params.cell_length[2];

}

// ---------------------------------------------------------------------------------------------------------------------
// 2nd Order Interpolation of the fields at a the particle position
// ---------------------------------------------------------------------------------------------------------------------
void Interpolator3D2Order::fields( ElectroMagn *EMfields, Particles &particles, int ipart, int nparts, double *ELoc, double *BLoc )
{

    // Static cast of the electromagnetic fields
    Field3D *Ex3D = static_cast<Field3D *>( EMfields->Ex_ );
    Field3D *Ey3D = static_cast<Field3D *>( EMfields->Ey_ );
    Field3D *Ez3D = static_cast<Field3D *>( EMfields->Ez_ );
    Field3D *Bx3D = static_cast<Field3D *>( EMfields->Bx_m );
    Field3D *By3D = static_cast<Field3D *>( EMfields->By_m );
    Field3D *Bz3D = static_cast<Field3D *>( EMfields->Bz_m );

    // Normalized particle position
    double xpn = particles.position( 0, ipart )*d_inv_[0];
    double ypn = particles.position( 1, ipart )*d_inv_[1];
    double zpn = particles.position( 2, ipart )*d_inv_[2];
    // Calculate coeffs
    coeffs( xpn, ypn, zpn );

    // Interpolation of Ex^(d,p,p)
    *( ELoc+0*nparts ) = compute( &coeffxd_[1], &coeffyp_[1], &coeffzp_[1], Ex3D, id_, jp_, kp_ );
    // Interpolation of Ey^(p,d,p)
    *( ELoc+1*nparts ) = compute( &coeffxp_[1], &coeffyd_[1], &coeffzp_[1], Ey3D, ip_, jd_, kp_ );
    // Interpolation of Ez^(p,p,d)
    *( ELoc+2*nparts ) = compute( &coeffxp_[1], &coeffyp_[1], &coeffzd_[1], Ez3D, ip_, jp_, kd_ );
    // Interpolation of Bx^(p,d,d)
    *( BLoc+0*nparts ) = compute( &coeffxp_[1], &coeffyd_[1], &coeffzd_[1], Bx3D, ip_, jd_, kd_ );
    // Interpolation of By^(d,p,d)
    *( BLoc+1*nparts ) = compute( &coeffxd_[1], &coeffyp_[1], &coeffzd_[1], By3D, id_, jp_, kd_ );
    // Interpolation of Bz^(d,d,p)
    *( BLoc+2*nparts ) = compute( &coeffxd_[1], &coeffyd_[1], &coeffzp_[1], Bz3D, id_, jd_, kp_ );
} // END Interpolator3D2Order

void Interpolator3D2Order::fieldsAndCurrents( ElectroMagn *EMfields, Particles &particles, SmileiMPI *smpi, int *istart, int *, int ithread, LocalFields *JLoc, double *RhoLoc )
{
    int ipart = *istart;

    double *ELoc = &( smpi->dynamics_Epart[ithread][ipart] );
    double *BLoc = &( smpi->dynamics_Bpart[ithread][ipart] );

    // Interpolate E, B
    // Compute coefficient for ipart position
    // Static cast of the electromagnetic fields
    Field3D *Ex3D = static_cast<Field3D *>( EMfields->Ex_ );
    Field3D *Ey3D = static_cast<Field3D *>( EMfields->Ey_ );
    Field3D *Ez3D = static_cast<Field3D *>( EMfields->Ez_ );
    Field3D *Bx3D = static_cast<Field3D *>( EMfields->Bx_m );
    Field3D *By3D = static_cast<Field3D *>( EMfields->By_m );
    Field3D *Bz3D = static_cast<Field3D *>( EMfields->Bz_m );
    Field3D *Jx3D = static_cast<Field3D *>( EMfields->Jx_ );
    Field3D *Jy3D = static_cast<Field3D *>( EMfields->Jy_ );
    Field3D *Jz3D = static_cast<Field3D *>( EMfields->Jz_ );
    Field3D *Rho3D= static_cast<Field3D *>( EMfields->rho_ );

    // Normalized particle position
    double xpn = particles.position( 0, ipart )*d_inv_[0];
    double ypn = particles.position( 1, ipart )*d_inv_[1];
    double zpn = particles.position( 2, ipart )*d_inv_[2];
    // Calculate coeffs
    coeffs( xpn, ypn, zpn );

    int nparts( particles.numberOfParticles() );

    // Interpolation of Ex^(d,p,p)
    *( ELoc+0*nparts ) = compute( &coeffxd_[1], &coeffyp_[1], &coeffzp_[1], Ex3D, id_, jp_, kp_ );
    // Interpolation of Ey^(p,d,p)
    *( ELoc+1*nparts ) = compute( &coeffxp_[1], &coeffyd_[1], &coeffzp_[1], Ey3D, ip_, jd_, kp_ );
    // Interpolation of Ez^(p,p,d)
    *( ELoc+2*nparts ) = compute( &coeffxp_[1], &coeffyp_[1], &coeffzd_[1], Ez3D, ip_, jp_, kd_ );
    // Interpolation of Bx^(p,d,d)
    *( BLoc+0*nparts ) = compute( &coeffxp_[1], &coeffyd_[1], &coeffzd_[1], Bx3D, ip_, jd_, kd_ );
    // Interpolation of By^(d,p,d)
    *( BLoc+1*nparts ) = compute( &coeffxd_[1], &coeffyp_[1], &coeffzd_[1], By3D, id_, jp_, kd_ );
    // Interpolation of Bz^(d,d,p)
    *( BLoc+2*nparts ) = compute( &coeffxd_[1], &coeffyd_[1], &coeffzp_[1], Bz3D, id_, jd_, kp_ );
    // Interpolation of Jx^(d,p,p)
    JLoc->x = compute( &coeffxd_[1], &coeffyp_[1], &coeffzp_[1], Jx3D, id_, jp_, kp_ );
    // Interpolation of Jy^(p,d,p)
    JLoc->y = compute( &coeffxp_[1], &coeffyd_[1], &coeffzp_[1], Jy3D, ip_, jd_, kp_ );
    // Interpolation of Jz^(p,p,d)
    JLoc->z = compute( &coeffxp_[1], &coeffyp_[1], &coeffzd_[1], Jz3D, ip_, jp_, kd_ );
    // Interpolation of Rho^(p,p,p)
    ( *RhoLoc ) = compute( &coeffxp_[1], &coeffyp_[1], &coeffzp_[1], Rho3D, ip_, jp_, kp_ );

}

// Interpolator on another field than the basic ones
void Interpolator3D2Order::oneField( Field **field, Particles &particles, int *istart, int *iend, double *FieldLoc, double *, double *, double * )
{
    Field3D *F = static_cast<Field3D *>( *field );
    double *coeffx = F->isDual( 0 ) ? &coeffxd_[1] : &coeffxp_[1];
    double *coeffy = F->isDual( 1 ) ? &coeffyd_[1] : &coeffyp_[1];
    double *coeffz = F->isDual( 2 ) ? &coeffzd_[1] : &coeffzp_[1];
    int *i = F->isDual( 0 ) ? &id_ : &ip_;
    int *j = F->isDual( 1 ) ? &jd_ : &jp_;
    int *k = F->isDual( 2 ) ? &kd_ : &kp_;

    for( int ipart=*istart ; ipart<*iend; ipart++ ) {
        double xpn = particles.position( 0, ipart )*d_inv_[0];
        double ypn = particles.position( 1, ipart )*d_inv_[1];
        double zpn = particles.position( 2, ipart )*d_inv_[2];
        coeffs( xpn, ypn, zpn );
        FieldLoc[ipart] = compute( coeffx, coeffy, coeffz, F, *i, *j, *k );
    }
}

void Interpolator3D2Order::fieldsWrapper( ElectroMagn *EMfields, Particles &particles, SmileiMPI *smpi, int *istart, int *iend, int ithread, unsigned int, int )
{
    const int nparts = particles.numberOfParticles();

    // CCE 13 implementation of OpenMP (as of 2022/04/07) does not like
    // dereferenced ptrs in the for loop's condition.
    const int first_index = *istart;
    const int last_index  = *iend;

    if( first_index == last_index ) {
        // Early exit to avoid UB. If the dynamics_* array have are empty() we
        // can't call data().
        return;
    }

    SMILEI_ASSERT( !smpi->dynamics_Epart[ithread].empty() );

    double *const __restrict__ ELoc  = smpi->dynamics_Epart[ithread].data();
    double *const __restrict__ BLoc  = smpi->dynamics_Bpart[ithread].data();
    int *const __restrict__ iold     = smpi->dynamics_iold[ithread].data();
    double *const __restrict__ delta = smpi->dynamics_deltaold[ithread].data();

    const double *const __restrict__ position_x = particles.getPtrPosition( 0 );
    const double *const __restrict__ position_y = particles.getPtrPosition( 1 );
    const double *const __restrict__ position_z = particles.getPtrPosition( 2 );

    const double *const __restrict__ Ex3D = EMfields->Ex_->data_;
    const double *const __restrict__ Ey3D = EMfields->Ey_->data_;
    const double *const __restrict__ Ez3D = EMfields->Ez_->data_;
    const double *const __restrict__ Bx3D = EMfields->Bx_m->data_;
    const double *const __restrict__ By3D = EMfields->By_m->data_;
    const double *const __restrict__ Bz3D = EMfields->Bz_m->data_;

<<<<<<< HEAD
#if defined(SMILEI_OPENACC_MODE)
    const int sizeofEx = EMfields->Ex_->size();
    const int sizeofEy = EMfields->Ey_->size();
    const int sizeofEz = EMfields->Ez_->size();
    const int sizeofBx = EMfields->Bx_m->size();
    const int sizeofBy = EMfields->By_m->size();
    const int sizeofBz = EMfields->Bz_m->size();
=======
#if defined( SMILEI_OPENACC_MODE )
    const int sizeofEx = EMfields->Ex_->globalDims_;
    const int sizeofEy = EMfields->Ey_->globalDims_;
    const int sizeofEz = EMfields->Ez_->globalDims_;
    const int sizeofBx = EMfields->Bx_m->globalDims_;
    const int sizeofBy = EMfields->By_m->globalDims_;
    const int sizeofBz = EMfields->Bz_m->globalDims_;
>>>>>>> e9dc7989
#endif

    const int nx_p = EMfields->Bx_m->dims_[0];
    const int ny_p = EMfields->By_m->dims_[1];
    const int nz_p = EMfields->Bz_m->dims_[2];
    const int nx_d = nx_p + 1;
    const int ny_d = ny_p + 1;
    const int nz_d = nz_p + 1;

#if defined(SMILEI_ACCELERATOR_GPU_OMP)
    // const int npart_range_size         = last_index - first_index;

    #pragma omp target map( to                                                 \
                            : i_domain_begin, j_domain_begin, k_domain_begin ) \
        is_device_ptr( /* to: */                                               \
                       position_x /* [first_index:npart_range_size] */,        \
                       position_y /* [first_index:npart_range_size] */,        \
                       position_z /* [first_index:npart_range_size] */ )
    #pragma omp teams distribute parallel for
#elif defined(SMILEI_OPENACC_MODE)
    const int interpolation_range_size = ( last_index + 2 * nparts ) - first_index;

    #pragma acc parallel present(ELoc [first_index:interpolation_range_size],  \
                                 BLoc [first_index:interpolation_range_size],  \
                                 iold [first_index:interpolation_range_size],  \
                                 delta [first_index:interpolation_range_size], \
                                 Ex3D [0:sizeofEx],                            \
                                 Ey3D [0:sizeofEy],                            \
                                 Ez3D [0:sizeofEz],                            \
                                 Bx3D [0:sizeofBx],                            \
                                 By3D [0:sizeofBy],                            \
                                 Bz3D [0:sizeofBz])                            \
        deviceptr(position_x,                                                  \
                  position_y,                                                  \
                  position_z)
    #pragma acc loop gang worker vector
#endif
    for( int ipart=first_index ; ipart<last_index; ipart++ ) {

        // Interpolation on current particle

        // Normalized particle position
        const double xpn = position_x[ipart]*d_inv_[0];
        const double ypn = position_y[ipart]*d_inv_[1];
        const double zpn = position_z[ipart]*d_inv_[2];

        // Calculate coeffs
        int    idx_p[3], idx_d[3];
        double delta_p[3];
        double coeffxp[3], coeffyp[3], coeffzp[3];
        double coeffxd[3], coeffyd[3], coeffzd[3];

        coeffs( xpn, ypn, zpn, idx_p, idx_d, coeffxp, coeffyp, coeffzp, coeffxd, coeffyd, coeffzd, delta_p );

        // Interpolation of Ex^(d,p,p)
        ELoc[0*nparts+ipart] = compute( &coeffxd[1], &coeffyp[1], &coeffzp[1], Ex3D, idx_d[0], idx_p[1], idx_p[2], nx_d, ny_p, nz_p );
        // Interpolation of Ey^(p,d,p)
        ELoc[1*nparts+ipart] = compute( &coeffxp[1], &coeffyd[1], &coeffzp[1], Ey3D, idx_p[0], idx_d[1], idx_p[2], nx_p, ny_d, nz_p );
        // Interpolation of Ez^(p,p,d)
        ELoc[2*nparts+ipart] = compute( &coeffxp[1], &coeffyp[1], &coeffzd[1], Ez3D, idx_p[0], idx_p[1], idx_d[2], nx_p, ny_p, nz_d );
        // Interpolation of Bx^(p,d,d)
        BLoc[0*nparts+ipart] = compute( &coeffxp[1], &coeffyd[1], &coeffzd[1], Bx3D, idx_p[0], idx_d[1], idx_d[2], nx_p, ny_d, nz_d );
        // Interpolation of By^(d,p,d)
        BLoc[1*nparts+ipart] = compute( &coeffxd[1], &coeffyp[1], &coeffzd[1], By3D, idx_d[0], idx_p[1], idx_d[2], nx_d, ny_p, nz_d );
        // Interpolation of Bz^(d,d,p)
        BLoc[2*nparts+ipart] = compute( &coeffxd[1], &coeffyd[1], &coeffzp[1], Bz3D, idx_d[0], idx_d[1], idx_p[2], nx_d, ny_d, nz_p );

        // Buffering of iol and delta
        iold[0*nparts+ipart]  = idx_p[0];
        iold[1*nparts+ipart]  = idx_p[1];
        iold[2*nparts+ipart]  = idx_p[2];
        delta[0*nparts+ipart] = delta_p[0];
        delta[1*nparts+ipart] = delta_p[1];
        delta[2*nparts+ipart] = delta_p[2];
    }
}


// Interpolator specific to tracked particles. A selection of particles may be provided
void Interpolator3D2Order::fieldsSelection( ElectroMagn *EMfields, Particles &particles, double *buffer, int offset, std::vector<unsigned int> *selection )
{
    if( selection ) {

        int nsel_tot = selection->size();
        for( int isel=0 ; isel<nsel_tot; isel++ ) {
            fields( EMfields, particles, ( *selection )[isel], offset, buffer+isel, buffer+isel+3*offset );
        }

    } else {

        int npart_tot = particles.numberOfParticles();
        for( int ipart=0 ; ipart<npart_tot; ipart++ ) {
            fields( EMfields, particles, ipart, offset, buffer+ipart, buffer+ipart+3*offset );
        }

    }
}

void Interpolator3D2Order::fieldsAndEnvelope( ElectroMagn *EMfields, Particles &particles, SmileiMPI *smpi, int *istart, int *iend, int ithread, int )
{
    // Electromagnetic fields
    double* Ex3D = EMfields->Ex_->data_;
    double* Ey3D = EMfields->Ey_->data_;
    double* Ez3D = EMfields->Ez_->data_;
    double* Bx3D = EMfields->Bx_m->data_;
    double* By3D = EMfields->By_m->data_;
    double* Bz3D = EMfields->Bz_m->data_;

    // Envelope fields
    double* Phi3D = EMfields->envelope->Phi_->data_;
    double* GradPhix3D = EMfields->envelope->GradPhix_->data_;
    double* GradPhiy3D = EMfields->envelope->GradPhiy_->data_;
    double* GradPhiz3D = EMfields->envelope->GradPhiz_->data_;

    std::vector<double> *Epart = &( smpi->dynamics_Epart[ithread] );
    std::vector<double> *Bpart = &( smpi->dynamics_Bpart[ithread] );
    std::vector<double> *PHIpart        = &( smpi->dynamics_PHIpart[ithread] );
    std::vector<double> *GradPHIpart    = &( smpi->dynamics_GradPHIpart[ithread] );

    std::vector<int>    *iold  = &( smpi->dynamics_iold[ithread] );
    std::vector<double> *delta = &( smpi->dynamics_deltaold[ithread] );

    int nx_p = EMfields->Bx_m->dims_[0];
    int ny_p = EMfields->By_m->dims_[1];
    int nz_p = EMfields->Bz_m->dims_[2];
    int nx_d = nx_p+1;
    int ny_d = ny_p+1;
    int nz_d = nz_p+1;

    //Loop on bin particles
    int nparts( particles.numberOfParticles() );
    for( int ipart=*istart ; ipart<*iend; ipart++ ) {

        int idx_p[3], idx_d[3];
        double delta_p[3];
        double coeffxp[3], coeffyp[3], coeffzp[3];
        double coeffxd[3], coeffyd[3], coeffzd[3];

        // Normalized particle position
        double xpn = particles.position( 0, ipart )*d_inv_[0];
        double ypn = particles.position( 1, ipart )*d_inv_[1];
        double zpn = particles.position( 2, ipart )*d_inv_[2];

        coeffs( xpn, ypn, zpn, idx_p, idx_d, coeffxp, coeffyp, coeffzp, coeffxd, coeffyd, coeffzd, delta_p );

        // Interpolation of Ex^(d,p,p)
        ( *Epart )[ipart+0*nparts] = compute( &coeffxd[1], &coeffyp[1], &coeffzp[1], Ex3D, idx_d[0], idx_p[1], idx_p[2], nx_d, ny_p, nz_p );

        // Interpolation of Ey^(p,d,p)
        ( *Epart )[ipart+1*nparts] = compute( &coeffxp[1], &coeffyd[1], &coeffzp[1],  Ey3D, idx_p[0], idx_d[1], idx_p[2], nx_p, ny_d, nz_p );

        // Interpolation of Ez^(p,p,d)
        ( *Epart )[ipart+2*nparts] = compute( &coeffxp[1], &coeffyp[1], &coeffzd[1], Ez3D, idx_p[0], idx_p[1], idx_d[2], nx_p, ny_p, nz_d );

        // Interpolation of Bx^(p,d,d)
        ( *Bpart )[ipart+0*nparts] = compute( &coeffxp[1], &coeffyd[1], &coeffzd[1], Bx3D, idx_p[0], idx_d[1], idx_d[2], nx_p, ny_d, nz_d );

        // Interpolation of By^(d,p,d)
        ( *Bpart )[ipart+1*nparts] = compute( &coeffxd[1], &coeffyp[1], &coeffzd[1], By3D, idx_d[0], idx_p[1], idx_d[2], nx_d, ny_p, nz_d );

        // Interpolation of Bz^(d,d,p)
        ( *Bpart )[ipart+2*nparts] = compute( &coeffxd[1], &coeffyd[1], &coeffzp[1], Bz3D, idx_d[0], idx_d[1], idx_p[2], nx_d, ny_d, nz_p );


        // -------------------------
        // Interpolation of Phi^(p,p,p)
        // -------------------------
        ( *PHIpart )[ipart] = compute( &coeffxp[1], &coeffyp[1], &coeffzp[1], Phi3D, idx_p[0], idx_p[1], idx_p[2], nx_p, ny_p, nz_p );

        // -------------------------
        // Interpolation of GradPhix^(p,p,p)
        // -------------------------
        ( *GradPHIpart )[ipart+0*nparts] = compute( &coeffxp[1], &coeffyp[1], &coeffzp[1], GradPhix3D, idx_p[0], idx_p[1], idx_p[2], nx_p, ny_p, nz_p );

        // -------------------------
        // Interpolation of GradPhiy^(p,p,p)
        // -------------------------
        ( *GradPHIpart )[ipart+1*nparts] = compute( &coeffxp[1], &coeffyp[1], &coeffzp[1], GradPhiy3D, idx_p[0], idx_p[1], idx_p[2], nx_p, ny_p, nz_p );

        // -------------------------
        // Interpolation of GradPhiz^(p,p,p)
        // -------------------------
        ( *GradPHIpart )[ipart+2*nparts] = compute( &coeffxp[1], &coeffyp[1], &coeffzp[1], GradPhiz3D, idx_p[0], idx_p[1], idx_p[2], nx_p, ny_p, nz_p );


        //Buffering of iol and delta
        ( *iold )[ipart+0*nparts]  = idx_p[0];
        ( *iold )[ipart+1*nparts]  = idx_p[1];
        ( *iold )[ipart+2*nparts]  = idx_p[2];
        ( *delta )[ipart+0*nparts] = delta_p[0];
        ( *delta )[ipart+1*nparts] = delta_p[1];
        ( *delta )[ipart+2*nparts] = delta_p[2];

    }


} // END Interpolator3D2Order

void Interpolator3D2Order::timeCenteredEnvelope( ElectroMagn *EMfields, Particles &particles, SmileiMPI *smpi, int *istart, int *iend, int ithread, int )
{
    // Envelope fields
    double* Phi_m3D = EMfields->envelope->Phi_m->data_;
    double* GradPhix_m3D = EMfields->envelope->GradPhix_m->data_;
    double* GradPhiy_m3D = EMfields->envelope->GradPhiy_m->data_;
    double* GradPhiz_m3D = EMfields->envelope->GradPhiz_m->data_;

    std::vector<double> *PHI_mpart     = &( smpi->dynamics_PHI_mpart[ithread] );
    std::vector<double> *GradPHI_mpart = &( smpi->dynamics_GradPHI_mpart[ithread] );

    std::vector<int>    *iold  = &( smpi->dynamics_iold[ithread] );
    std::vector<double> *delta = &( smpi->dynamics_deltaold[ithread] );

    int nx_p = EMfields->Bx_m->dims_[0];
    int ny_p = EMfields->By_m->dims_[1];
    int nz_p = EMfields->Bz_m->dims_[2];

    //Loop on bin particles
    int nparts( particles.numberOfParticles());
    for( int ipart=*istart ; ipart<*iend; ipart++ ) {

        int idx_p[3];
        double delta_p[3];
        double coeffxp[3], coeffyp[3], coeffzp[3];

        // Normalized particle position
        double xpn = particles.position( 0, ipart )*d_inv_[0];
        double ypn = particles.position( 1, ipart )*d_inv_[1];
        double zpn = particles.position( 2, ipart )*d_inv_[2];

        // Indexes of the central nodes
        idx_p[0] = round( xpn );
        idx_p[1] = round( ypn );
        idx_p[2] = round( zpn );

        // Declaration and calculation of the coefficient for interpolation
        double delta2;

        delta_p[0]   = xpn - ( double )idx_p[0];
        delta2  = delta_p[0]*delta_p[0];
        coeffxp[0] = 0.5 * ( delta2-delta_p[0]+0.25 );
        coeffxp[1] = 0.75 - delta2;
        coeffxp[2] = 0.5 * ( delta2+delta_p[0]+0.25 );

        delta_p[1]   = ypn - ( double )idx_p[1];
        delta2  = delta_p[1]*delta_p[1];
        coeffyp[0] = 0.5 * ( delta2-delta_p[1]+0.25 );
        coeffyp[1] = 0.75 - delta2;
        coeffyp[2] = 0.5 * ( delta2+delta_p[1]+0.25 );

        delta_p[2]   = zpn - ( double )idx_p[2];
        delta2  = delta_p[2]*delta_p[2];
        coeffzp[0] = 0.5 * ( delta2-delta_p[2]+0.25 );
        coeffzp[1] = 0.75 - delta2;
        coeffzp[2] = 0.5 * ( delta2+delta_p[2]+0.25 );

        //!\todo CHECK if this is correct for both primal & dual grids !!!
        // First index for summation
        idx_p[0] = idx_p[0] - i_domain_begin;
        idx_p[1] = idx_p[1] - j_domain_begin;
        idx_p[2] = idx_p[2] - k_domain_begin;

        // -------------------------
        // Interpolation of Phi_m^(p,p,p)
        // -------------------------
        ( *PHI_mpart )[ipart] = compute( &coeffxp[1], &coeffyp[1], &coeffzp[1], Phi_m3D, idx_p[0], idx_p[1], idx_p[2], nx_p, ny_p, nz_p  );

        // -------------------------
        // Interpolation of GradPhix_m^(p,p,p)
        // -------------------------
        ( *GradPHI_mpart )[ipart+0*nparts] = compute( &coeffxp[1], &coeffyp[1], &coeffzp[1], GradPhix_m3D, idx_p[0], idx_p[1], idx_p[2], nx_p, ny_p, nz_p  );

        // -------------------------
        // Interpolation of GradPhiy_m^(p,p,p)
        // -------------------------
        ( *GradPHI_mpart )[ipart+1*nparts] = compute( &coeffxp[1], &coeffyp[1], &coeffzp[1], GradPhiy_m3D, idx_p[0], idx_p[1], idx_p[2], nx_p, ny_p, nz_p  );

        // -------------------------
        // Interpolation of GradPhiz_m^(p,p,p)
        // -------------------------
        ( *GradPHI_mpart )[ipart+2*nparts] = compute( &coeffxp[1], &coeffyp[1], &coeffzp[1], GradPhiz_m3D, idx_p[0], idx_p[1], idx_p[2], nx_p, ny_p, nz_p  );

        //Buffering of iold and delta
        ( *iold )[ipart+0*nparts]  = idx_p[0];
        ( *iold )[ipart+1*nparts]  = idx_p[1];
        ( *iold )[ipart+2*nparts]  = idx_p[2];
        ( *delta )[ipart+0*nparts] = delta_p[0];
        ( *delta )[ipart+1*nparts] = delta_p[1];
        ( *delta )[ipart+2*nparts] = delta_p[2];

    }

} // END Interpolator3D2Order


void Interpolator3D2Order::envelopeAndSusceptibility( ElectroMagn *EMfields, Particles &particles, int ipart, double *Env_A_abs_Loc, double *Env_Chi_Loc, double *Env_E_abs_Loc, double *Env_Ex_abs_Loc )
{
    // Static cast of the electromagnetic fields
    Field3D *Env_A_abs_3D  = static_cast<Field3D *>( EMfields->Env_A_abs_ );
    Field3D *Env_Chi_3D    = static_cast<Field3D *>( EMfields->Env_Chi_ );
    Field3D *Env_E_abs_3D  = static_cast<Field3D *>( EMfields->Env_E_abs_ );
    Field3D *Env_Ex_abs_3D = static_cast<Field3D *>( EMfields->Env_Ex_abs_ );

    // Normalized particle position
    double xpn = particles.position( 0, ipart )*d_inv_[0];
    double ypn = particles.position( 1, ipart )*d_inv_[1];
    double zpn = particles.position( 2, ipart )*d_inv_[2];


    // Indexes of the central nodes
    ip_ = std::round( xpn );
    jp_ = std::round( ypn );
    kp_ = std::round( zpn );


    // Declaration and calculation of the coefficient for interpolation
    double delta2;


    deltax   = xpn - ( double )ip_;
    delta2  = deltax*deltax;
    coeffxp_[0] = 0.5 * ( delta2-deltax+0.25 );
    coeffxp_[1] = 0.75 - delta2;
    coeffxp_[2] = 0.5 * ( delta2+deltax+0.25 );

    deltay   = ypn - ( double )jp_;
    delta2  = deltay*deltay;
    coeffyp_[0] = 0.5 * ( delta2-deltay+0.25 );
    coeffyp_[1] = 0.75 - delta2;
    coeffyp_[2] = 0.5 * ( delta2+deltay+0.25 );

    deltaz   = zpn - ( double )kp_;
    delta2  = deltaz*deltaz;
    coeffzp_[0] = 0.5 * ( delta2-deltaz+0.25 );
    coeffzp_[1] = 0.75 - delta2;
    coeffzp_[2] = 0.5 * ( delta2+deltaz+0.25 );


    //!\todo CHECK if this is correct for both primal & dual grids !!!
    // First index for summation
    ip_ = ip_ - i_domain_begin;
    jp_ = jp_ - j_domain_begin;
    kp_ = kp_ - k_domain_begin;

    // -------------------------
    // Interpolation of Env_A_abs_^(p,p,p)
    // -------------------------
    *( Env_A_abs_Loc ) = compute( &coeffxp_[1], &coeffyp_[1], &coeffzp_[1], Env_A_abs_3D, ip_, jp_, kp_ );

    // -------------------------
    // Interpolation of Env_Chi_^(p,p,p)
    // -------------------------
    *( Env_Chi_Loc ) = compute( &coeffxp_[1], &coeffyp_[1], &coeffzp_[1], Env_Chi_3D, ip_, jp_, kp_ );

    // -------------------------
    // Interpolation of Env_E_abs_^(p,p,p)
    // -------------------------
    *( Env_E_abs_Loc ) = compute( &coeffxp_[1], &coeffyp_[1], &coeffzp_[1], Env_E_abs_3D, ip_, jp_, kp_ );


    // -------------------------
    // Interpolation of Env_E_abs_^(p,p,p)
    // -------------------------
    *( Env_Ex_abs_Loc ) = compute( &coeffxp_[1], &coeffyp_[1], &coeffzp_[1], Env_Ex_abs_3D, ip_, jp_, kp_ );



} // END Interpolator3D2Order

void Interpolator3D2Order::envelopeFieldForIonization( ElectroMagn *EMfields, Particles &particles, SmileiMPI *smpi, int *istart, int *iend, int ithread, int )
{
    // Envelope fields
    double* EnvEabs  = EMfields->Env_E_abs_->data_;
    double* EnvExabs = EMfields->Env_Ex_abs_->data_;

    std::vector<double> *EnvEabs_part  = &( smpi->dynamics_EnvEabs_part[ithread] );
    std::vector<double> *EnvExabs_part = &( smpi->dynamics_EnvExabs_part[ithread] );

    int nx_p = EMfields->Bx_m->dims_[0];
    int ny_p = EMfields->By_m->dims_[1];
    int nz_p = EMfields->Bz_m->dims_[2];

    //Loop on bin particles
    for( int ipart=*istart ; ipart<*iend; ipart++ ) {

        int idx_p[3];
        double delta_p[3];
        double coeffxp[3], coeffyp[3], coeffzp[3];

        // Normalized particle position
        double xpn = particles.position( 0, ipart )*d_inv_[0];
        double ypn = particles.position( 1, ipart )*d_inv_[1];
        double zpn = particles.position( 2, ipart )*d_inv_[2];

        // Indexes of the central nodes
        idx_p[0] = std::round( xpn );
        idx_p[1] = std::round( ypn );
        idx_p[2] = std::round( zpn );

        // Declaration and calculation of the coefficient for interpolation
        double delta2;

        delta_p[0]   = xpn - ( double )idx_p[0];
        delta2  = delta_p[0]*delta_p[0];
        coeffxp[0] = 0.5 * ( delta2-delta_p[0]+0.25 );
        coeffxp[1] = 0.75 - delta2;
        coeffxp[2] = 0.5 * ( delta2+delta_p[0]+0.25 );

        delta_p[1]   = ypn - ( double )idx_p[1];
        delta2  = delta_p[1]*delta_p[1];
        coeffyp[0] = 0.5 * ( delta2-delta_p[1]+0.25 );
        coeffyp[1] = 0.75 - delta2;
        coeffyp[2] = 0.5 * ( delta2+delta_p[1]+0.25 );

        delta_p[2]   = zpn - ( double )idx_p[2];
        delta2  = delta_p[2]*delta_p[2];
        coeffzp[0] = 0.5 * ( delta2-delta_p[2]+0.25 );
        coeffzp[1] = 0.75 - delta2;
        coeffzp[2] = 0.5 * ( delta2+delta_p[2]+0.25 );

        //!\todo CHECK if this is correct for both primal & dual grids !!!
        // First index for summation
        idx_p[0] = idx_p[0] - i_domain_begin;
        idx_p[1] = idx_p[1] - j_domain_begin;
        idx_p[2] = idx_p[2] - k_domain_begin;

        // ---------------------------------
        // Interpolation of Env_E_abs^(p,p,p)
        // ---------------------------------
        ( *EnvEabs_part )[ipart] = compute( &coeffxp[1], &coeffyp[1], &coeffzp[1], EnvEabs, idx_p[0], idx_p[1], idx_p[2], nx_p, ny_p, nz_p  );

        // ---------------------------------
        // Interpolation of Env_Ex_abs^(p,p,p)
        // ---------------------------------
        ( *EnvExabs_part )[ipart] = compute( &coeffxp[1], &coeffyp[1], &coeffzp[1], EnvExabs, idx_p[0], idx_p[1], idx_p[2], nx_p, ny_p, nz_p  );
    }


} // END Interpolator3D2Order<|MERGE_RESOLUTION|>--- conflicted
+++ resolved
@@ -165,7 +165,6 @@
     const double *const __restrict__ By3D = EMfields->By_m->data_;
     const double *const __restrict__ Bz3D = EMfields->Bz_m->data_;
 
-<<<<<<< HEAD
 #if defined(SMILEI_OPENACC_MODE)
     const int sizeofEx = EMfields->Ex_->size();
     const int sizeofEy = EMfields->Ey_->size();
@@ -173,15 +172,6 @@
     const int sizeofBx = EMfields->Bx_m->size();
     const int sizeofBy = EMfields->By_m->size();
     const int sizeofBz = EMfields->Bz_m->size();
-=======
-#if defined( SMILEI_OPENACC_MODE )
-    const int sizeofEx = EMfields->Ex_->globalDims_;
-    const int sizeofEy = EMfields->Ey_->globalDims_;
-    const int sizeofEz = EMfields->Ez_->globalDims_;
-    const int sizeofBx = EMfields->Bx_m->globalDims_;
-    const int sizeofBy = EMfields->By_m->globalDims_;
-    const int sizeofBz = EMfields->Bz_m->globalDims_;
->>>>>>> e9dc7989
 #endif
 
     const int nx_p = EMfields->Bx_m->dims_[0];
