--- conflicted
+++ resolved
@@ -136,11 +136,7 @@
     double *const __restrict__ ELoc = &( smpi->dynamics_Epart[ithread][0] );
     double *const __restrict__ BLoc = &( smpi->dynamics_Bpart[ithread][0] );
 
-<<<<<<< HEAD
-    int *const __restrict__ iold     = &( smpi->dynamics_iold[ithread][0] );
-=======
     int    *const __restrict__ iold     = &( smpi->dynamics_iold[ithread][0] );
->>>>>>> 62767c29
     double *const __restrict__ delta = &( smpi->dynamics_deltaold[ithread][0] );
 
     const double *const __restrict__ position_x = particles.getPtrPosition( 0 );
@@ -155,20 +151,14 @@
     const double *const __restrict__ By3D = EMfields->By_m->data_;
     const double *const __restrict__ Bz3D = EMfields->Bz_m->data_;
 
-<<<<<<< HEAD
-=======
 #ifdef _GPU
->>>>>>> 62767c29
     const int sizeofEx = EMfields->Ex_->globalDims_;
     const int sizeofEy = EMfields->Ey_->globalDims_;
     const int sizeofEz = EMfields->Ez_->globalDims_;
     const int sizeofBx = EMfields->Bx_m->globalDims_;
     const int sizeofBy = EMfields->By_m->globalDims_;
     const int sizeofBz = EMfields->Bz_m->globalDims_;
-<<<<<<< HEAD
-=======
 #endif
->>>>>>> 62767c29
 
     const int nx_p = EMfields->Bx_m->dims_[0];
     const int ny_p = EMfields->By_m->dims_[1];
@@ -177,21 +167,14 @@
     const int ny_d = ny_p + 1;
     const int nz_d = nz_p + 1;
 
-<<<<<<< HEAD
-    // Loop on bin particles
-    const int nparts = particles.last_index.back();
-
-=======
     // Number of particles
     // const int nparts( particles.size() );
     const int nparts = particles.last_index.back();
     
->>>>>>> 62767c29
     // CCE 13 implementation of OpenMP (as of 2022/04/07) does not like
     // dereferenced ptrs in the for loop's condition.
     const int first_index = *istart;
     const int last_index  = *iend;
-<<<<<<< HEAD
 
 #if defined(SMILEI_ACCELERATOR_GPU_OMP)
     const int npart_range_size         = last_index - first_index;
@@ -239,31 +222,13 @@
     #pragma acc loop gang worker vector
 #endif
     for( int ipart=first_index ; ipart<last_index; ipart++ ) {
-=======
-    
-#ifdef _GPU
-    #pragma acc parallel present(ELoc[0:3*nparts],BLoc[0:3*nparts],iold[0:3*nparts],delta[0:3*nparts],Ex3D[0:sizeofEx],Ey3D[0:sizeofEy],Ez3D[0:sizeofEz],Bx3D[0:sizeofBx],By3D[0:sizeofBy],Bz3D[0:sizeofBz]) deviceptr(position_x,position_y,position_z)
-    #pragma acc loop gang worker vector
-#endif
-    
-    // loop on particles from istart to iend
-    for( int ipart=first_index ; ipart<last_index; ipart++ ) {
-
->>>>>>> 62767c29
 
         // Interpolation on current particle
 
         // Normalized particle position
-<<<<<<< HEAD
         const double xpn = position_x[ipart]*d_inv_[0];
         const double ypn = position_y[ipart]*d_inv_[1];
         const double zpn = position_z[ipart]*d_inv_[2];
-=======
-        const double xpn = position_x[ ipart ]*d_inv_[0];
-        const double ypn = position_y[ ipart ]*d_inv_[1];
-        const double zpn = position_z[ ipart ]*d_inv_[2];
-        // Calculate coeffs
->>>>>>> 62767c29
 
         // Calculate coeffs
         int    idx_p[3], idx_d[3];
