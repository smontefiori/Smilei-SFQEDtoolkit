#include "Interpolator3D2Order.h"

#include <cmath>
#include <iostream>
#ifdef _GPU
    #include <accelmath.h>
#endif

#include "ElectroMagn.h"
#include "Field3D.h"
#include "LaserEnvelope.h"
#include "Particles.h"


// ---------------------------------------------------------------------------------------------------------------------
// Creator for Interpolator3D2Order
// ---------------------------------------------------------------------------------------------------------------------
Interpolator3D2Order::Interpolator3D2Order( Params &params, Patch *patch ) : Interpolator3D( params, patch )
{

    d_inv_[0] = 1.0/params.cell_length[0];
    d_inv_[1] = 1.0/params.cell_length[1];
    d_inv_[2] = 1.0/params.cell_length[2];

}

// ---------------------------------------------------------------------------------------------------------------------
// 2nd Order Interpolation of the fields at a the particle position
// ---------------------------------------------------------------------------------------------------------------------
void Interpolator3D2Order::fields( ElectroMagn *EMfields, Particles &particles, int ipart, int nparts, double *ELoc, double *BLoc )
{

    // Static cast of the electromagnetic fields
    Field3D *Ex3D = static_cast<Field3D *>( EMfields->Ex_ );
    Field3D *Ey3D = static_cast<Field3D *>( EMfields->Ey_ );
    Field3D *Ez3D = static_cast<Field3D *>( EMfields->Ez_ );
    Field3D *Bx3D = static_cast<Field3D *>( EMfields->Bx_m );
    Field3D *By3D = static_cast<Field3D *>( EMfields->By_m );
    Field3D *Bz3D = static_cast<Field3D *>( EMfields->Bz_m );

    // Normalized particle position
    double xpn = particles.position( 0, ipart )*d_inv_[0];
    double ypn = particles.position( 1, ipart )*d_inv_[1];
    double zpn = particles.position( 2, ipart )*d_inv_[2];
    // Calculate coeffs
    coeffs( xpn, ypn, zpn );

    // Interpolation of Ex^(d,p,p)
    *( ELoc+0*nparts ) = compute( &coeffxd_[1], &coeffyp_[1], &coeffzp_[1], Ex3D, id_, jp_, kp_ );
    // Interpolation of Ey^(p,d,p)
    *( ELoc+1*nparts ) = compute( &coeffxp_[1], &coeffyd_[1], &coeffzp_[1], Ey3D, ip_, jd_, kp_ );
    // Interpolation of Ez^(p,p,d)
    *( ELoc+2*nparts ) = compute( &coeffxp_[1], &coeffyp_[1], &coeffzd_[1], Ez3D, ip_, jp_, kd_ );
    // Interpolation of Bx^(p,d,d)
    *( BLoc+0*nparts ) = compute( &coeffxp_[1], &coeffyd_[1], &coeffzd_[1], Bx3D, ip_, jd_, kd_ );
    // Interpolation of By^(d,p,d)
    *( BLoc+1*nparts ) = compute( &coeffxd_[1], &coeffyp_[1], &coeffzd_[1], By3D, id_, jp_, kd_ );
    // Interpolation of Bz^(d,d,p)
    *( BLoc+2*nparts ) = compute( &coeffxd_[1], &coeffyd_[1], &coeffzp_[1], Bz3D, id_, jd_, kp_ );
} // END Interpolator3D2Order

void Interpolator3D2Order::fieldsAndCurrents( ElectroMagn *EMfields, Particles &particles, SmileiMPI *smpi, int *istart, int *iend, int ithread, LocalFields *JLoc, double *RhoLoc )
{
    int ipart = *istart;

    double *ELoc = &( smpi->dynamics_Epart[ithread][ipart] );
    double *BLoc = &( smpi->dynamics_Bpart[ithread][ipart] );

    // Interpolate E, B
    // Compute coefficient for ipart position
    // Static cast of the electromagnetic fields
    Field3D *Ex3D = static_cast<Field3D *>( EMfields->Ex_ );
    Field3D *Ey3D = static_cast<Field3D *>( EMfields->Ey_ );
    Field3D *Ez3D = static_cast<Field3D *>( EMfields->Ez_ );
    Field3D *Bx3D = static_cast<Field3D *>( EMfields->Bx_m );
    Field3D *By3D = static_cast<Field3D *>( EMfields->By_m );
    Field3D *Bz3D = static_cast<Field3D *>( EMfields->Bz_m );
    Field3D *Jx3D = static_cast<Field3D *>( EMfields->Jx_ );
    Field3D *Jy3D = static_cast<Field3D *>( EMfields->Jy_ );
    Field3D *Jz3D = static_cast<Field3D *>( EMfields->Jz_ );
    Field3D *Rho3D= static_cast<Field3D *>( EMfields->rho_ );

    // Normalized particle position
    double xpn = particles.position( 0, ipart )*d_inv_[0];
    double ypn = particles.position( 1, ipart )*d_inv_[1];
    double zpn = particles.position( 2, ipart )*d_inv_[2];
    // Calculate coeffs
    coeffs( xpn, ypn, zpn );

    int nparts( particles.numberOfParticles() );

    // Interpolation of Ex^(d,p,p)
    *( ELoc+0*nparts ) = compute( &coeffxd_[1], &coeffyp_[1], &coeffzp_[1], Ex3D, id_, jp_, kp_ );
    // Interpolation of Ey^(p,d,p)
    *( ELoc+1*nparts ) = compute( &coeffxp_[1], &coeffyd_[1], &coeffzp_[1], Ey3D, ip_, jd_, kp_ );
    // Interpolation of Ez^(p,p,d)
    *( ELoc+2*nparts ) = compute( &coeffxp_[1], &coeffyp_[1], &coeffzd_[1], Ez3D, ip_, jp_, kd_ );
    // Interpolation of Bx^(p,d,d)
    *( BLoc+0*nparts ) = compute( &coeffxp_[1], &coeffyd_[1], &coeffzd_[1], Bx3D, ip_, jd_, kd_ );
    // Interpolation of By^(d,p,d)
    *( BLoc+1*nparts ) = compute( &coeffxd_[1], &coeffyp_[1], &coeffzd_[1], By3D, id_, jp_, kd_ );
    // Interpolation of Bz^(d,d,p)
    *( BLoc+2*nparts ) = compute( &coeffxd_[1], &coeffyd_[1], &coeffzp_[1], Bz3D, id_, jd_, kp_ );
    // Interpolation of Jx^(d,p,p)
    JLoc->x = compute( &coeffxd_[1], &coeffyp_[1], &coeffzp_[1], Jx3D, id_, jp_, kp_ );
    // Interpolation of Jy^(p,d,p)
    JLoc->y = compute( &coeffxp_[1], &coeffyd_[1], &coeffzp_[1], Jy3D, ip_, jd_, kp_ );
    // Interpolation of Jz^(p,p,d)
    JLoc->z = compute( &coeffxp_[1], &coeffyp_[1], &coeffzd_[1], Jz3D, ip_, jp_, kd_ );
    // Interpolation of Rho^(p,p,p)
    ( *RhoLoc ) = compute( &coeffxp_[1], &coeffyp_[1], &coeffzp_[1], Rho3D, ip_, jp_, kp_ );

}

// Interpolator on another field than the basic ones
void Interpolator3D2Order::oneField( Field **field, Particles &particles, int *istart, int *iend, double *FieldLoc, double *l1, double *l2, double *l3 )
{
    Field3D *F = static_cast<Field3D *>( *field );
    double *coeffx = F->isDual( 0 ) ? &coeffxd_[1] : &coeffxp_[1];
    double *coeffy = F->isDual( 1 ) ? &coeffyd_[1] : &coeffyp_[1];
    double *coeffz = F->isDual( 2 ) ? &coeffzd_[1] : &coeffzp_[1];
    int *i = F->isDual( 0 ) ? &id_ : &ip_;
    int *j = F->isDual( 1 ) ? &jd_ : &jp_;
    int *k = F->isDual( 2 ) ? &kd_ : &kp_;

    for( int ipart=*istart ; ipart<*iend; ipart++ ) {
        double xpn = particles.position( 0, ipart )*d_inv_[0];
        double ypn = particles.position( 1, ipart )*d_inv_[1];
        double zpn = particles.position( 2, ipart )*d_inv_[2];
        coeffs( xpn, ypn, zpn );
        FieldLoc[ipart] = compute( coeffx, coeffy, coeffz, F, *i, *j, *k );
    }
}

void Interpolator3D2Order::fieldsWrapper( ElectroMagn *EMfields, Particles &particles, SmileiMPI *smpi, int *istart, int *iend, int ithread, unsigned int scell, int ipart_ref )
{
    double *const __restrict__ ELoc = &( smpi->dynamics_Epart[ithread][0] );
    double *const __restrict__ BLoc = &( smpi->dynamics_Bpart[ithread][0] );

    int    *const __restrict__ iold     = &( smpi->dynamics_iold[ithread][0] );
    double *const __restrict__ delta = &( smpi->dynamics_deltaold[ithread][0] );

    const double *const __restrict__ position_x = particles.getPtrPosition( 0 );
    const double *const __restrict__ position_y = particles.getPtrPosition( 1 );
    const double *const __restrict__ position_z = particles.getPtrPosition( 2 );

    const double *const __restrict__ Ex3D = EMfields->Ex_->data_;
    const double *const __restrict__ Ey3D = EMfields->Ey_->data_;
    const double *const __restrict__ Ez3D = EMfields->Ez_->data_;
    const double *const __restrict__ Bx3D = EMfields->Bx_m->data_;
    const double *const __restrict__ By3D = EMfields->By_m->data_;
    const double *const __restrict__ Bz3D = EMfields->Bz_m->data_;

#if defined(_GPU)
    const int sizeofEx = EMfields->Ex_->globalDims_;
    const int sizeofEy = EMfields->Ey_->globalDims_;
    const int sizeofEz = EMfields->Ez_->globalDims_;
    const int sizeofBx = EMfields->Bx_m->globalDims_;
    const int sizeofBy = EMfields->By_m->globalDims_;
    const int sizeofBz = EMfields->Bz_m->globalDims_;
#endif

    const int nx_p = EMfields->Bx_m->dims_[0];
    const int ny_p = EMfields->By_m->dims_[1];
    const int nz_p = EMfields->Bz_m->dims_[2];
    const int nx_d = nx_p + 1;
    const int ny_d = ny_p + 1;
    const int nz_d = nz_p + 1;

    // Number of particles
    // const int nparts( particles.numberOfParticles() );
    const int nparts = particles.numberOfParticles();

    // CCE 13 implementation of OpenMP (as of 2022/04/07) does not like
    // dereferenced ptrs in the for loop's condition.
    const int first_index = *istart;
    const int last_index  = *iend;

<<<<<<< HEAD
#if defined(SMILEI_ACCELERATOR_GPU_OMP)
    // const int npart_range_size         = last_index - first_index;

    #pragma omp target map( to                                                 \
                            : i_domain_begin, j_domain_begin, k_domain_begin ) \
        is_device_ptr( /* to: */                                               \
                       position_x /* [first_index:npart_range_size] */,        \
                       position_y /* [first_index:npart_range_size] */,        \
                       position_z /* [first_index:npart_range_size] */ )
    #pragma omp teams
    #pragma omp distribute parallel for
#elif defined(_GPU)
    const int interpolation_range_size = ( last_index + 2 * nparts ) - first_index;

    #pragma acc parallel present(ELoc [first_index:interpolation_range_size],  \
                                 BLoc [first_index:interpolation_range_size],  \
                                 iold [first_index:interpolation_range_size],  \
                                 delta [first_index:interpolation_range_size], \
                                 Ex3D [0:sizeofEx],                            \
                                 Ey3D [0:sizeofEy],                            \
                                 Ez3D [0:sizeofEz],                            \
                                 Bx3D [0:sizeofBx],                            \
                                 By3D [0:sizeofBy],                            \
                                 Bz3D [0:sizeofBz])                            \
        deviceptr(position_x,                                                  \
                  position_y,                                                  \
                  position_z)
    #pragma acc loop gang worker vector
#endif
=======
    // loop on particles from istart to iend
>>>>>>> c373bd15
    for( int ipart=first_index ; ipart<last_index; ipart++ ) {

        // Interpolation on current particle

        // Normalized particle position
        const double xpn = position_x[ipart]*d_inv_[0];
        const double ypn = position_y[ipart]*d_inv_[1];
        const double zpn = position_z[ipart]*d_inv_[2];

        // Calculate coeffs
        int    idx_p[3], idx_d[3];
        double delta_p[3];
        double coeffxp[3], coeffyp[3], coeffzp[3];
        double coeffxd[3], coeffyd[3], coeffzd[3];

        coeffs( xpn, ypn, zpn, idx_p, idx_d, coeffxp, coeffyp, coeffzp, coeffxd, coeffyd, coeffzd, delta_p );

        // Interpolation of Ex^(d,p,p)
        ELoc[0*nparts+ipart] = compute( &coeffxd[1], &coeffyp[1], &coeffzp[1], Ex3D, idx_d[0], idx_p[1], idx_p[2], nx_d, ny_p, nz_p );
        // Interpolation of Ey^(p,d,p)
        ELoc[1*nparts+ipart] = compute( &coeffxp[1], &coeffyd[1], &coeffzp[1], Ey3D, idx_p[0], idx_d[1], idx_p[2], nx_p, ny_d, nz_p );
        // Interpolation of Ez^(p,p,d)
        ELoc[2*nparts+ipart] = compute( &coeffxp[1], &coeffyp[1], &coeffzd[1], Ez3D, idx_p[0], idx_p[1], idx_d[2], nx_p, ny_p, nz_d );
        // Interpolation of Bx^(p,d,d)
        BLoc[0*nparts+ipart] = compute( &coeffxp[1], &coeffyd[1], &coeffzd[1], Bx3D, idx_p[0], idx_d[1], idx_d[2], nx_p, ny_d, nz_d );
        // Interpolation of By^(d,p,d)
        BLoc[1*nparts+ipart] = compute( &coeffxd[1], &coeffyp[1], &coeffzd[1], By3D, idx_d[0], idx_p[1], idx_d[2], nx_d, ny_p, nz_d );
        // Interpolation of Bz^(d,d,p)
        BLoc[2*nparts+ipart] = compute( &coeffxd[1], &coeffyd[1], &coeffzp[1], Bz3D, idx_d[0], idx_d[1], idx_p[2], nx_d, ny_d, nz_p );

        // Buffering of iol and delta
        iold[0*nparts+ipart]  = idx_p[0];
        iold[1*nparts+ipart]  = idx_p[1];
        iold[2*nparts+ipart]  = idx_p[2];
        delta[0*nparts+ipart] = delta_p[0];
        delta[1*nparts+ipart] = delta_p[1];
        delta[2*nparts+ipart] = delta_p[2];
    }
}


// Interpolator specific to tracked particles. A selection of particles may be provided
void Interpolator3D2Order::fieldsSelection( ElectroMagn *EMfields, Particles &particles, double *buffer, int offset, std::vector<unsigned int> *selection )
{
    if( selection ) {

        int nsel_tot = selection->size();
        for( int isel=0 ; isel<nsel_tot; isel++ ) {
            fields( EMfields, particles, ( *selection )[isel], offset, buffer+isel, buffer+isel+3*offset );
        }

    } else {

        int npart_tot = particles.numberOfParticles();
        for( int ipart=0 ; ipart<npart_tot; ipart++ ) {
            fields( EMfields, particles, ipart, offset, buffer+ipart, buffer+ipart+3*offset );
        }

    }
}

void Interpolator3D2Order::fieldsAndEnvelope( ElectroMagn *EMfields, Particles &particles, SmileiMPI *smpi, int *istart, int *iend, int ithread, int ipart_ref )
{
    // Electromagnetic fields
    double* Ex3D = EMfields->Ex_->data_;
    double* Ey3D = EMfields->Ey_->data_;
    double* Ez3D = EMfields->Ez_->data_;
    double* Bx3D = EMfields->Bx_m->data_;
    double* By3D = EMfields->By_m->data_;
    double* Bz3D = EMfields->Bz_m->data_;

    // Envelope fields
    double* Phi3D = EMfields->envelope->Phi_->data_;
    double* GradPhix3D = EMfields->envelope->GradPhix_->data_;
    double* GradPhiy3D = EMfields->envelope->GradPhiy_->data_;
    double* GradPhiz3D = EMfields->envelope->GradPhiz_->data_;

    std::vector<double> *Epart = &( smpi->dynamics_Epart[ithread] );
    std::vector<double> *Bpart = &( smpi->dynamics_Bpart[ithread] );
    std::vector<double> *PHIpart        = &( smpi->dynamics_PHIpart[ithread] );
    std::vector<double> *GradPHIpart    = &( smpi->dynamics_GradPHIpart[ithread] );

    std::vector<int>    *iold  = &( smpi->dynamics_iold[ithread] );
    std::vector<double> *delta = &( smpi->dynamics_deltaold[ithread] );

    int nx_p = EMfields->Bx_m->dims_[0];
    int ny_p = EMfields->By_m->dims_[1];
    int nz_p = EMfields->Bz_m->dims_[2];
    int nx_d = nx_p+1;
    int ny_d = ny_p+1;
    int nz_d = nz_p+1;

    //Loop on bin particles
    int nparts( particles.numberOfParticles() );
    for( int ipart=*istart ; ipart<*iend; ipart++ ) {

        int idx_p[3], idx_d[3];
        double delta_p[3];
        double coeffxp[3], coeffyp[3], coeffzp[3];
        double coeffxd[3], coeffyd[3], coeffzd[3];

        // Normalized particle position
        double xpn = particles.position( 0, ipart )*d_inv_[0];
        double ypn = particles.position( 1, ipart )*d_inv_[1];
        double zpn = particles.position( 2, ipart )*d_inv_[2];

        coeffs( xpn, ypn, zpn, idx_p, idx_d, coeffxp, coeffyp, coeffzp, coeffxd, coeffyd, coeffzd, delta_p );

        // Interpolation of Ex^(d,p,p)
        ( *Epart )[ipart+0*nparts] = compute( &coeffxd[1], &coeffyp[1], &coeffzp[1], Ex3D, idx_d[0], idx_p[1], idx_p[2], nx_d, ny_p, nz_p );

        // Interpolation of Ey^(p,d,p)
        ( *Epart )[ipart+1*nparts] = compute( &coeffxp[1], &coeffyd[1], &coeffzp[1],  Ey3D, idx_p[0], idx_d[1], idx_p[2], nx_p, ny_d, nz_p );

        // Interpolation of Ez^(p,p,d)
        ( *Epart )[ipart+2*nparts] = compute( &coeffxp[1], &coeffyp[1], &coeffzd[1], Ez3D, idx_p[0], idx_p[1], idx_d[2], nx_p, ny_p, nz_d );

        // Interpolation of Bx^(p,d,d)
        ( *Bpart )[ipart+0*nparts] = compute( &coeffxp[1], &coeffyd[1], &coeffzd[1], Bx3D, idx_p[0], idx_d[1], idx_d[2], nx_p, ny_d, nz_d );

        // Interpolation of By^(d,p,d)
        ( *Bpart )[ipart+1*nparts] = compute( &coeffxd[1], &coeffyp[1], &coeffzd[1], By3D, idx_d[0], idx_p[1], idx_d[2], nx_d, ny_p, nz_d );

        // Interpolation of Bz^(d,d,p)
        ( *Bpart )[ipart+2*nparts] = compute( &coeffxd[1], &coeffyd[1], &coeffzp[1], Bz3D, idx_d[0], idx_d[1], idx_p[2], nx_d, ny_d, nz_p );


        // -------------------------
        // Interpolation of Phi^(p,p,p)
        // -------------------------
        ( *PHIpart )[ipart] = compute( &coeffxp[1], &coeffyp[1], &coeffzp[1], Phi3D, idx_p[0], idx_p[1], idx_p[2], nx_p, ny_p, nz_p );

        // -------------------------
        // Interpolation of GradPhix^(p,p,p)
        // -------------------------
        ( *GradPHIpart )[ipart+0*nparts] = compute( &coeffxp[1], &coeffyp[1], &coeffzp[1], GradPhix3D, idx_p[0], idx_p[1], idx_p[2], nx_p, ny_p, nz_p );

        // -------------------------
        // Interpolation of GradPhiy^(p,p,p)
        // -------------------------
        ( *GradPHIpart )[ipart+1*nparts] = compute( &coeffxp[1], &coeffyp[1], &coeffzp[1], GradPhiy3D, idx_p[0], idx_p[1], idx_p[2], nx_p, ny_p, nz_p );

        // -------------------------
        // Interpolation of GradPhiz^(p,p,p)
        // -------------------------
        ( *GradPHIpart )[ipart+2*nparts] = compute( &coeffxp[1], &coeffyp[1], &coeffzp[1], GradPhiz3D, idx_p[0], idx_p[1], idx_p[2], nx_p, ny_p, nz_p );


        //Buffering of iol and delta
        ( *iold )[ipart+0*nparts]  = idx_p[0];
        ( *iold )[ipart+1*nparts]  = idx_p[1];
        ( *iold )[ipart+2*nparts]  = idx_p[2];
        ( *delta )[ipart+0*nparts] = delta_p[0];
        ( *delta )[ipart+1*nparts] = delta_p[1];
        ( *delta )[ipart+2*nparts] = delta_p[2];

    }


} // END Interpolator3D2Order

void Interpolator3D2Order::timeCenteredEnvelope( ElectroMagn *EMfields, Particles &particles, SmileiMPI *smpi, int *istart, int *iend, int ithread, int ipart_ref )
{
    // Envelope fields
    double* Phi_m3D = EMfields->envelope->Phi_m->data_;
    double* GradPhix_m3D = EMfields->envelope->GradPhix_m->data_;
    double* GradPhiy_m3D = EMfields->envelope->GradPhiy_m->data_;
    double* GradPhiz_m3D = EMfields->envelope->GradPhiz_m->data_;

    std::vector<double> *PHI_mpart     = &( smpi->dynamics_PHI_mpart[ithread] );
    std::vector<double> *GradPHI_mpart = &( smpi->dynamics_GradPHI_mpart[ithread] );

    std::vector<int>    *iold  = &( smpi->dynamics_iold[ithread] );
    std::vector<double> *delta = &( smpi->dynamics_deltaold[ithread] );

    int nx_p = EMfields->Bx_m->dims_[0];
    int ny_p = EMfields->By_m->dims_[1];
    int nz_p = EMfields->Bz_m->dims_[2];

    //Loop on bin particles
    int nparts( particles.numberOfParticles());
    for( int ipart=*istart ; ipart<*iend; ipart++ ) {

        int idx_p[3];
        double delta_p[3];
        double coeffxp[3], coeffyp[3], coeffzp[3];

        // Normalized particle position
        double xpn = particles.position( 0, ipart )*d_inv_[0];
        double ypn = particles.position( 1, ipart )*d_inv_[1];
        double zpn = particles.position( 2, ipart )*d_inv_[2];

        // Indexes of the central nodes
        idx_p[0] = round( xpn );
        idx_p[1] = round( ypn );
        idx_p[2] = round( zpn );

        // Declaration and calculation of the coefficient for interpolation
        double delta2;

        delta_p[0]   = xpn - ( double )idx_p[0];
        delta2  = delta_p[0]*delta_p[0];
        coeffxp[0] = 0.5 * ( delta2-delta_p[0]+0.25 );
        coeffxp[1] = 0.75 - delta2;
        coeffxp[2] = 0.5 * ( delta2+delta_p[0]+0.25 );

        delta_p[1]   = ypn - ( double )idx_p[1];
        delta2  = delta_p[1]*delta_p[1];
        coeffyp[0] = 0.5 * ( delta2-delta_p[1]+0.25 );
        coeffyp[1] = 0.75 - delta2;
        coeffyp[2] = 0.5 * ( delta2+delta_p[1]+0.25 );

        delta_p[2]   = zpn - ( double )idx_p[2];
        delta2  = delta_p[2]*delta_p[2];
        coeffzp[0] = 0.5 * ( delta2-delta_p[2]+0.25 );
        coeffzp[1] = 0.75 - delta2;
        coeffzp[2] = 0.5 * ( delta2+delta_p[2]+0.25 );

        //!\todo CHECK if this is correct for both primal & dual grids !!!
        // First index for summation
        idx_p[0] = idx_p[0] - i_domain_begin;
        idx_p[1] = idx_p[1] - j_domain_begin;
        idx_p[2] = idx_p[2] - k_domain_begin;

        // -------------------------
        // Interpolation of Phi_m^(p,p,p)
        // -------------------------
        ( *PHI_mpart )[ipart] = compute( &coeffxp[1], &coeffyp[1], &coeffzp[1], Phi_m3D, idx_p[0], idx_p[1], idx_p[2], nx_p, ny_p, nz_p  );

        // -------------------------
        // Interpolation of GradPhix_m^(p,p,p)
        // -------------------------
        ( *GradPHI_mpart )[ipart+0*nparts] = compute( &coeffxp[1], &coeffyp[1], &coeffzp[1], GradPhix_m3D, idx_p[0], idx_p[1], idx_p[2], nx_p, ny_p, nz_p  );

        // -------------------------
        // Interpolation of GradPhiy_m^(p,p,p)
        // -------------------------
        ( *GradPHI_mpart )[ipart+1*nparts] = compute( &coeffxp[1], &coeffyp[1], &coeffzp[1], GradPhiy_m3D, idx_p[0], idx_p[1], idx_p[2], nx_p, ny_p, nz_p  );

        // -------------------------
        // Interpolation of GradPhiz_m^(p,p,p)
        // -------------------------
        ( *GradPHI_mpart )[ipart+2*nparts] = compute( &coeffxp[1], &coeffyp[1], &coeffzp[1], GradPhiz_m3D, idx_p[0], idx_p[1], idx_p[2], nx_p, ny_p, nz_p  );

        //Buffering of iold and delta
        ( *iold )[ipart+0*nparts]  = idx_p[0];
        ( *iold )[ipart+1*nparts]  = idx_p[1];
        ( *iold )[ipart+2*nparts]  = idx_p[2];
        ( *delta )[ipart+0*nparts] = delta_p[0];
        ( *delta )[ipart+1*nparts] = delta_p[1];
        ( *delta )[ipart+2*nparts] = delta_p[2];

    }

} // END Interpolator3D2Order


void Interpolator3D2Order::envelopeAndSusceptibility( ElectroMagn *EMfields, Particles &particles, int ipart, double *Env_A_abs_Loc, double *Env_Chi_Loc, double *Env_E_abs_Loc, double *Env_Ex_abs_Loc )
{
    // Static cast of the electromagnetic fields
    Field3D *Env_A_abs_3D  = static_cast<Field3D *>( EMfields->Env_A_abs_ );
    Field3D *Env_Chi_3D    = static_cast<Field3D *>( EMfields->Env_Chi_ );
    Field3D *Env_E_abs_3D  = static_cast<Field3D *>( EMfields->Env_E_abs_ );
    Field3D *Env_Ex_abs_3D = static_cast<Field3D *>( EMfields->Env_Ex_abs_ );

    // Normalized particle position
    double xpn = particles.position( 0, ipart )*d_inv_[0];
    double ypn = particles.position( 1, ipart )*d_inv_[1];
    double zpn = particles.position( 2, ipart )*d_inv_[2];


    // Indexes of the central nodes
    ip_ = std::round( xpn );
    jp_ = std::round( ypn );
    kp_ = std::round( zpn );


    // Declaration and calculation of the coefficient for interpolation
    double delta2;


    deltax   = xpn - ( double )ip_;
    delta2  = deltax*deltax;
    coeffxp_[0] = 0.5 * ( delta2-deltax+0.25 );
    coeffxp_[1] = 0.75 - delta2;
    coeffxp_[2] = 0.5 * ( delta2+deltax+0.25 );

    deltay   = ypn - ( double )jp_;
    delta2  = deltay*deltay;
    coeffyp_[0] = 0.5 * ( delta2-deltay+0.25 );
    coeffyp_[1] = 0.75 - delta2;
    coeffyp_[2] = 0.5 * ( delta2+deltay+0.25 );

    deltaz   = zpn - ( double )kp_;
    delta2  = deltaz*deltaz;
    coeffzp_[0] = 0.5 * ( delta2-deltaz+0.25 );
    coeffzp_[1] = 0.75 - delta2;
    coeffzp_[2] = 0.5 * ( delta2+deltaz+0.25 );


    //!\todo CHECK if this is correct for both primal & dual grids !!!
    // First index for summation
    ip_ = ip_ - i_domain_begin;
    jp_ = jp_ - j_domain_begin;
    kp_ = kp_ - k_domain_begin;

    // -------------------------
    // Interpolation of Env_A_abs_^(p,p,p)
    // -------------------------
    *( Env_A_abs_Loc ) = compute( &coeffxp_[1], &coeffyp_[1], &coeffzp_[1], Env_A_abs_3D, ip_, jp_, kp_ );

    // -------------------------
    // Interpolation of Env_Chi_^(p,p,p)
    // -------------------------
    *( Env_Chi_Loc ) = compute( &coeffxp_[1], &coeffyp_[1], &coeffzp_[1], Env_Chi_3D, ip_, jp_, kp_ );

    // -------------------------
    // Interpolation of Env_E_abs_^(p,p,p)
    // -------------------------
    *( Env_E_abs_Loc ) = compute( &coeffxp_[1], &coeffyp_[1], &coeffzp_[1], Env_E_abs_3D, ip_, jp_, kp_ );


    // -------------------------
    // Interpolation of Env_E_abs_^(p,p,p)
    // -------------------------
    *( Env_Ex_abs_Loc ) = compute( &coeffxp_[1], &coeffyp_[1], &coeffzp_[1], Env_Ex_abs_3D, ip_, jp_, kp_ );



} // END Interpolator3D2Order

void Interpolator3D2Order::envelopeFieldForIonization( ElectroMagn *EMfields, Particles &particles, SmileiMPI *smpi, int *istart, int *iend, int ithread, int ipart_ref )
{
    // Envelope fields
    double* EnvEabs  = EMfields->Env_E_abs_->data_;
    double* EnvExabs = EMfields->Env_Ex_abs_->data_;

    std::vector<double> *EnvEabs_part  = &( smpi->dynamics_EnvEabs_part[ithread] );
    std::vector<double> *EnvExabs_part = &( smpi->dynamics_EnvExabs_part[ithread] );

    int nx_p = EMfields->Bx_m->dims_[0];
    int ny_p = EMfields->By_m->dims_[1];
    int nz_p = EMfields->Bz_m->dims_[2];

    //Loop on bin particles
    for( int ipart=*istart ; ipart<*iend; ipart++ ) {

        int idx_p[3];
        double delta_p[3];
        double coeffxp[3], coeffyp[3], coeffzp[3];

        // Normalized particle position
        double xpn = particles.position( 0, ipart )*d_inv_[0];
        double ypn = particles.position( 1, ipart )*d_inv_[1];
        double zpn = particles.position( 2, ipart )*d_inv_[2];

        // Indexes of the central nodes
<<<<<<< HEAD
        ip_ = std::round( xpn );
        jp_ = std::round( ypn );
        kp_ = std::round( zpn );

=======
        idx_p[0] = round( xpn );
        idx_p[1] = round( ypn );
        idx_p[2] = round( zpn );
>>>>>>> c373bd15

        // Declaration and calculation of the coefficient for interpolation
        double delta2;

        delta_p[0]   = xpn - ( double )idx_p[0];
        delta2  = delta_p[0]*delta_p[0];
        coeffxp[0] = 0.5 * ( delta2-delta_p[0]+0.25 );
        coeffxp[1] = 0.75 - delta2;
        coeffxp[2] = 0.5 * ( delta2+delta_p[0]+0.25 );

        delta_p[1]   = ypn - ( double )idx_p[1];
        delta2  = delta_p[1]*delta_p[1];
        coeffyp[0] = 0.5 * ( delta2-delta_p[1]+0.25 );
        coeffyp[1] = 0.75 - delta2;
        coeffyp[2] = 0.5 * ( delta2+delta_p[1]+0.25 );

        delta_p[2]   = zpn - ( double )idx_p[2];
        delta2  = delta_p[2]*delta_p[2];
        coeffzp[0] = 0.5 * ( delta2-delta_p[2]+0.25 );
        coeffzp[1] = 0.75 - delta2;
        coeffzp[2] = 0.5 * ( delta2+delta_p[2]+0.25 );

        //!\todo CHECK if this is correct for both primal & dual grids !!!
        // First index for summation
        idx_p[0] = idx_p[0] - i_domain_begin;
        idx_p[1] = idx_p[1] - j_domain_begin;
        idx_p[2] = idx_p[2] - k_domain_begin;

        // ---------------------------------
        // Interpolation of Env_E_abs^(p,p,p)
        // ---------------------------------
        ( *EnvEabs_part )[ipart] = compute( &coeffxp[1], &coeffyp[1], &coeffzp[1], EnvEabs, idx_p[0], idx_p[1], idx_p[2], nx_p, ny_p, nz_p  );

        // ---------------------------------
        // Interpolation of Env_Ex_abs^(p,p,p)
        // ---------------------------------
        ( *EnvExabs_part )[ipart] = compute( &coeffxp[1], &coeffyp[1], &coeffzp[1], EnvExabs, idx_p[0], idx_p[1], idx_p[2], nx_p, ny_p, nz_p  );
    }


} // END Interpolator3D2Order<|MERGE_RESOLUTION|>--- conflicted
+++ resolved
@@ -176,7 +176,6 @@
     const int first_index = *istart;
     const int last_index  = *iend;
 
-<<<<<<< HEAD
 #if defined(SMILEI_ACCELERATOR_GPU_OMP)
     // const int npart_range_size         = last_index - first_index;
 
@@ -206,9 +205,6 @@
                   position_z)
     #pragma acc loop gang worker vector
 #endif
-=======
-    // loop on particles from istart to iend
->>>>>>> c373bd15
     for( int ipart=first_index ; ipart<last_index; ipart++ ) {
 
         // Interpolation on current particle
@@ -566,16 +562,9 @@
         double zpn = particles.position( 2, ipart )*d_inv_[2];
 
         // Indexes of the central nodes
-<<<<<<< HEAD
-        ip_ = std::round( xpn );
-        jp_ = std::round( ypn );
-        kp_ = std::round( zpn );
-
-=======
         idx_p[0] = round( xpn );
         idx_p[1] = round( ypn );
         idx_p[2] = round( zpn );
->>>>>>> c373bd15
 
         // Declaration and calculation of the coefficient for interpolation
         double delta2;
