#include "Interpolator1D2Order.h"

#include <cmath>
#include <iostream>

#include "ElectroMagn.h"
#include "Field1D.h"
#include "Particles.h"
#include "LaserEnvelope.h"


using namespace std;

Interpolator1D2Order::Interpolator1D2Order( Params &params, Patch *patch ) : Interpolator1D( params, patch )
{
    dx_inv_ = 1.0/params.cell_length[0];

}

// ---------------------------------------------------------------------------------------------------------------------
// 2nd Order Interpolation of the fields at a the particle position (3 nodes are used)
// ---------------------------------------------------------------------------------------------------------------------
void Interpolator1D2Order::fields( ElectroMagn *EMfields, Particles &particles, int ipart, int nparts, double *ELoc, double *BLoc )
{
    // Static cast of the electromagnetic fields
    Field1D *Ex1D     = static_cast<Field1D *>( EMfields->Ex_ );
    Field1D *Ey1D     = static_cast<Field1D *>( EMfields->Ey_ );
    Field1D *Ez1D     = static_cast<Field1D *>( EMfields->Ez_ );
    Field1D *Bx1D_m   = static_cast<Field1D *>( EMfields->Bx_m );
    Field1D *By1D_m   = static_cast<Field1D *>( EMfields->By_m );
    Field1D *Bz1D_m   = static_cast<Field1D *>( EMfields->Bz_m );

    // Particle position (in units of the spatial-step)
    double xjn = particles.position( 0, ipart )*dx_inv_;
    // Calculate coeffs
    coeffs( xjn );

    // Interpolate the fields from the Dual grid : Ex, By, Bz
    *( ELoc+0*nparts ) = compute( coeffd_, Ex1D,   id_ );
    *( BLoc+1*nparts ) = compute( coeffd_, By1D_m, id_ );
    *( BLoc+2*nparts ) = compute( coeffd_, Bz1D_m, id_ );

    // Interpolate the fields from the Primal grid : Ey, Ez, Bx
    *( ELoc+1*nparts ) = compute( coeffp_, Ey1D,   ip_ );
    *( ELoc+2*nparts ) = compute( coeffp_, Ez1D,   ip_ );
    *( BLoc+0*nparts ) = compute( coeffp_, Bx1D_m, ip_ );

}//END Interpolator1D2Order

// ---------------------------------------------------------------------------------------------------------------------
// 2nd Order Interpolation of the fields at a the particle position (3 nodes are used), task-safe
// ---------------------------------------------------------------------------------------------------------------------
void Interpolator1D2Order::fieldsForTasks( ElectroMagn *EMfields, Particles &particles, int ipart, int nparts, double *ELoc, double *BLoc, int *iold, double *delta)
{
    
    // Static cast of the electromagnetic fields
    Field1D *Ex1D = static_cast<Field1D *>( EMfields->Ex_ );
    Field1D *Ey1D = static_cast<Field1D *>( EMfields->Ey_ );
    Field1D *Ez1D = static_cast<Field1D *>( EMfields->Ez_ );
    Field1D *Bx1D = static_cast<Field1D *>( EMfields->Bx_m );
    Field1D *By1D = static_cast<Field1D *>( EMfields->By_m );
    Field1D *Bz1D = static_cast<Field1D *>( EMfields->Bz_m );
    
    // Normalized particle position
    double xpn = particles.position( 0, ipart )*dx_inv_;
   
    // Calculate coeffs
    int idx_p[1], idx_d[1];
    double delta_p[1];
    double coeffxp[3];
    double coeffxd[3];

    coeffs( xpn, idx_p, idx_d, coeffxp, coeffxd, delta_p );

    // Interpolation of Ex^(d)
    *( ELoc+0*nparts ) = compute( coeffxd, Ex1D, idx_d[0] );
    // Interpolation of Ey^(p)
    *( ELoc+1*nparts ) = compute( coeffxp, Ey1D, idx_p[0] );
    // Interpolation of Ez^(p)
    *( ELoc+2*nparts ) = compute( coeffxp, Ez1D, idx_p[0] );
    // Interpolation of Bx^(p)
    *( BLoc+0*nparts ) = compute( coeffxp, Bx1D, idx_p[0] );
    // Interpolation of By^(d)
    *( BLoc+1*nparts ) = compute( coeffxd, By1D, idx_d[0] );
    // Interpolation of Bz^(d)
    *( BLoc+2*nparts ) = compute( coeffxd, Bz1D, idx_d[0] );

    //Buffering of iol and delta
    *( iold+0*nparts)  = idx_p[0];
    *( delta+0*nparts) = delta_p[0];
   
} // END Interpolator1D2Order

void Interpolator1D2Order::fieldsAndCurrents( ElectroMagn *EMfields, Particles &particles, SmileiMPI *smpi, int *istart, int *iend, int ithread, LocalFields *JLoc, double *RhoLoc )
{
    int ipart = *istart;

    double *ELoc = &( smpi->dynamics_Epart[ithread][ipart] );
    double *BLoc = &( smpi->dynamics_Bpart[ithread][ipart] );

    // Static cast of the electromagnetic fields
    Field1D *Ex1D     = static_cast<Field1D *>( EMfields->Ex_ );
    Field1D *Ey1D     = static_cast<Field1D *>( EMfields->Ey_ );
    Field1D *Ez1D     = static_cast<Field1D *>( EMfields->Ez_ );
    Field1D *Bx1D_m   = static_cast<Field1D *>( EMfields->Bx_m );
    Field1D *By1D_m   = static_cast<Field1D *>( EMfields->By_m );
    Field1D *Bz1D_m   = static_cast<Field1D *>( EMfields->Bz_m );
    Field1D *Jx1D     = static_cast<Field1D *>( EMfields->Jx_ );
    Field1D *Jy1D     = static_cast<Field1D *>( EMfields->Jy_ );
    Field1D *Jz1D     = static_cast<Field1D *>( EMfields->Jz_ );
    Field1D *Rho1D    = static_cast<Field1D *>( EMfields->rho_ );

    // Particle position (in units of the spatial-step)
    double xjn = particles.position( 0, ipart )*dx_inv_;
    // Calculate coeffs
    coeffs( xjn );

    int nparts( particles.size() );

    // Interpolate the fields from the Dual grid : Ex, By, Bz
    *( ELoc+0*nparts ) = compute( coeffd_, Ex1D,   id_ );
    *( BLoc+1*nparts ) = compute( coeffd_, By1D_m, id_ );
    *( BLoc+2*nparts ) = compute( coeffd_, Bz1D_m, id_ );

    // Interpolate the fields from the Primal grid : Ey, Ez, Bx
    *( ELoc+1*nparts ) = compute( coeffp_, Ey1D,   ip_ );
    *( ELoc+2*nparts ) = compute( coeffp_, Ez1D,   ip_ );
    *( BLoc+0*nparts ) = compute( coeffp_, Bx1D_m, ip_ );

    // Interpolate the fields from the Primal grid : Jy, Jz, Rho
    JLoc->y = compute( coeffp_, Jy1D,  ip_ );
    JLoc->z = compute( coeffp_, Jz1D,  ip_ );
    ( *RhoLoc ) = compute( coeffp_, Rho1D, ip_ );

    // Interpolate the fields from the Dual grid : Jx
    JLoc->x = compute( coeffd_, Jx1D,  id_ );

}

// Interpolator on another field than the basic ones
void Interpolator1D2Order::oneField( Field **field, Particles &particles, int *istart, int *iend, double *FieldLoc, double *l1, double *l2, double *l3 )
{
    Field1D *F = static_cast<Field1D *>( *field );
    double *coeff = F->isDual( 0 ) ? coeffd_ : coeffp_;
    int *i = F->isDual( 0 ) ? &id_ : &ip_;

    for( int ipart=*istart ; ipart<*iend; ipart++ ) {
        double xjn = particles.position( 0, ipart )*dx_inv_;
        coeffs( xjn );
        FieldLoc[ipart] = compute( coeff, F, *i );
    }
}

void Interpolator1D2Order::fieldsWrapper( ElectroMagn *EMfields, Particles &particles, SmileiMPI *smpi, int *istart, int *iend, int ithread, unsigned int scell, int ipart_ref )
{
    std::vector<double> *Epart = &( smpi->dynamics_Epart[ithread] );
    std::vector<double> *Bpart = &( smpi->dynamics_Bpart[ithread] );
    std::vector<int>    *iold  = &( smpi->dynamics_iold[ithread] );
    std::vector<double> *delta = &( smpi->dynamics_deltaold[ithread] );

    //Loop on bin particles
    int npart_tot = particles.size();
#ifndef _OMPTASKS
    // without tasks
    for( int ipart=*istart ; ipart<*iend; ipart++ ) {
        //Interpolation on current particle
        fields( EMfields, particles, ipart, npart_tot, &( *Epart )[ipart], &( *Bpart )[ipart] );
        //Buffering of iol and delta
        ( *iold )[ipart] = ip_;
        ( *delta )[ipart] = xjmxi;
    }
<<<<<<< HEAD
#else
    // with tasks
    for( int ipart=*istart ; ipart<*iend; ipart++ ) {
        //Interpolation on current particle with locally defined variables to avoid data races between threads
        fieldsForTasks( EMfields, particles, ipart, npart_tot, &( *Epart )[ipart], &( *Bpart )[ipart], &( *iold )[ipart] , &( *delta )[ipart] );
    }
#endif
    
=======

>>>>>>> 60d28ca1
}

// Interpolator specific to tracked particles. A selection of particles may be provided
void Interpolator1D2Order::fieldsSelection( ElectroMagn *EMfields, Particles &particles, double *buffer, int offset, vector<unsigned int> *selection )
{
    if( selection ) {

        int nsel_tot = selection->size();
        for( int isel=0 ; isel<nsel_tot; isel++ ) {
            fields( EMfields, particles, ( *selection )[isel], offset, buffer+isel, buffer+isel+3*offset );
        }

    } else {

        int npart_tot = particles.size();
        for( int ipart=0 ; ipart<npart_tot; ipart++ ) {
            fields( EMfields, particles, ipart, offset, buffer+ipart, buffer+ipart+3*offset );
        }

    }
}

void Interpolator1D2Order::fieldsAndEnvelope( ElectroMagn *EMfields, Particles &particles, SmileiMPI *smpi, int *istart, int *iend, int ithread, int ipart_ref )
{
    // Static cast of the envelope fields
    Field1D *Phi1D = static_cast<Field1D *>( EMfields->envelope->Phi_ );
    Field1D *GradPhix1D = static_cast<Field1D *>( EMfields->envelope->GradPhix_ );
    Field1D *GradPhiy1D = static_cast<Field1D *>( EMfields->envelope->GradPhiy_ );
    Field1D *GradPhiz1D = static_cast<Field1D *>( EMfields->envelope->GradPhiz_ );

    std::vector<double> *Epart = &( smpi->dynamics_Epart[ithread] );
    std::vector<double> *Bpart = &( smpi->dynamics_Bpart[ithread] );
    std::vector<double> *PHIpart        = &( smpi->dynamics_PHIpart[ithread] );
    std::vector<double> *GradPHIpart    = &( smpi->dynamics_GradPHIpart[ithread] );

    std::vector<int>    *iold  = &( smpi->dynamics_iold[ithread] );
    std::vector<double> *delta = &( smpi->dynamics_deltaold[ithread] );

    //Loop on bin particles
    int nparts( particles.size() );
    for( int ipart=*istart ; ipart<*iend; ipart++ ) {

        fields( EMfields, particles, ipart, nparts, &( *Epart )[ipart], &( *Bpart )[ipart] );


        // -------------------------
        // Interpolation of Phi^(p)
        // -------------------------
        ( *PHIpart )[ipart] = compute( &coeffp_[1], Phi1D, ip_ );

        // -------------------------
        // Interpolation of GradPhix^(p)
        // -------------------------
        ( *GradPHIpart )[ipart+0*nparts] = compute( &coeffp_[1], GradPhix1D, ip_ );

        // -------------------------
        // Interpolation of GradPhiy^(p)
        // -------------------------
        ( *GradPHIpart )[ipart+1*nparts] = compute( &coeffp_[1], GradPhiy1D, ip_ );

        // -------------------------
        // Interpolation of GradPhiz^(p)
        // -------------------------
        ( *GradPHIpart )[ipart+2*nparts] = compute( &coeffp_[1], GradPhiz1D, ip_ );


        //Buffering of iold and delta
        ( *iold )[ipart+0*nparts]  = ip_;
        ( *delta )[ipart+0*nparts] = deltax;

    }


} // END Interpolator1D2Order

void Interpolator1D2Order::fieldsAndEnvelopeForTasks( ElectroMagn *EMfields, Particles &particles, SmileiMPI *smpi, int *istart, int *iend, int ithread, int ipart_ref )
{
    // Static cast of the electromagnetic fields
    Field1D *Ex1D = static_cast<Field1D *>( EMfields->Ex_ );
    Field1D *Ey1D = static_cast<Field1D *>( EMfields->Ey_ );
    Field1D *Ez1D = static_cast<Field1D *>( EMfields->Ez_ );
    Field1D *Bx1D = static_cast<Field1D *>( EMfields->Bx_m );
    Field1D *By1D = static_cast<Field1D *>( EMfields->By_m );
    Field1D *Bz1D = static_cast<Field1D *>( EMfields->Bz_m );

    // Static cast of the envelope fields
    Field1D *Phi1D = static_cast<Field1D *>( EMfields->envelope->Phi_ );
    Field1D *GradPhix1D = static_cast<Field1D *>( EMfields->envelope->GradPhix_ );
    Field1D *GradPhiy1D = static_cast<Field1D *>( EMfields->envelope->GradPhiy_ );
    Field1D *GradPhiz1D = static_cast<Field1D *>( EMfields->envelope->GradPhiz_ );
    
    std::vector<double> *Epart = &( smpi->dynamics_Epart[ithread] );
    std::vector<double> *Bpart = &( smpi->dynamics_Bpart[ithread] );
    std::vector<double> *PHIpart        = &( smpi->dynamics_PHIpart[ithread] );
    std::vector<double> *GradPHIpart    = &( smpi->dynamics_GradPHIpart[ithread] );
    
    std::vector<int>    *iold  = &( smpi->dynamics_iold[ithread] );
    std::vector<double> *delta = &( smpi->dynamics_deltaold[ithread] );
    
    //Loop on bin particles
    int nparts( particles.size() );
    for( int ipart=*istart ; ipart<*iend; ipart++ ) {
    
        // Normalized particle position
        double xpn = particles.position( 0, ipart )*dx_inv_;
       
        // Calculate coeffs

        int idx_p[1], idx_d[1];
        double delta_p[1];
        double coeffxp[3];
        double coeffxd[3];

        coeffs( xpn, idx_p, idx_d, coeffxp, coeffxd, delta_p );

        // Interpolation of Ex^(d)
        ( *Epart )[ipart+0*nparts] = compute( coeffxd, Ex1D, idx_d[0] );

        // Interpolation of Ey^(p)
        ( *Epart )[ipart+1*nparts] = compute( coeffxp, Ey1D, idx_p[0] );

        // Interpolation of Ez^(p)
        ( *Epart )[ipart+2*nparts] = compute( coeffxp, Ez1D, idx_p[0] );

        // Interpolation of Bx^(p)
        ( *Bpart )[ipart+0*nparts] = compute( coeffxp, Bx1D, idx_p[0] );

        // Interpolation of By^(d)
        ( *Bpart )[ipart+1*nparts] = compute( coeffxd, By1D, idx_d[0] );

        // Interpolation of Bz^(d)
        ( *Bpart )[ipart+2*nparts] = compute( coeffxd, Bz1D, idx_d[0] );
        
        
        // -------------------------
        // Interpolation of Phi^(p)
        // -------------------------
        ( *PHIpart )[ipart] = compute( coeffxp, Phi1D, idx_d[0] );
        
        // -------------------------
        // Interpolation of GradPhix^(p)
        // -------------------------
        ( *GradPHIpart )[ipart+0*nparts] = compute( coeffxp, GradPhix1D, idx_d[0] );
        
        // -------------------------
        // Interpolation of GradPhiy^(p)
        // -------------------------
        ( *GradPHIpart )[ipart+1*nparts] = compute( coeffxp, GradPhiy1D, idx_d[0] );
        
        // -------------------------
        // Interpolation of GradPhiz^(p)
        // -------------------------
        ( *GradPHIpart )[ipart+2*nparts] = compute( coeffxp, GradPhiz1D, idx_d[0] );
        
        // //Buffering of iol and delta
        ( *iold )[ipart+0*nparts]  = idx_p[0];
        ( *delta )[ipart+0*nparts] = delta_p[0];
        
    }
    
    
} // END Interpolator1D2Order for tasks

void Interpolator1D2Order::timeCenteredEnvelope( ElectroMagn *EMfields, Particles &particles, SmileiMPI *smpi, int *istart, int *iend, int ithread, int ipart_ref )
{
    // Static cast of the envelope fields
    Field1D *Phi_m1D = static_cast<Field1D *>( EMfields->envelope->Phi_m );
    Field1D *GradPhix_m1D = static_cast<Field1D *>( EMfields->envelope->GradPhix_m );
    Field1D *GradPhiy_m1D = static_cast<Field1D *>( EMfields->envelope->GradPhiy_m );
    Field1D *GradPhiz_m1D = static_cast<Field1D *>( EMfields->envelope->GradPhiz_m );

    std::vector<double> *PHI_mpart     = &( smpi->dynamics_PHI_mpart[ithread] );
    std::vector<double> *GradPHI_mpart = &( smpi->dynamics_GradPHI_mpart[ithread] );

    std::vector<int>    *iold  = &( smpi->dynamics_iold[ithread] );
    std::vector<double> *delta = &( smpi->dynamics_deltaold[ithread] );

    //Loop on bin particles
    int nparts( particles.size() );
    for( int ipart=*istart ; ipart<*iend; ipart++ ) {

        // Normalized particle position
        double xpn = particles.position( 0, ipart )*dx_inv_;

        // Indexes of the central nodes
        ip_ = round( xpn );

        // Declaration and calculation of the coefficient for interpolation
        double deltax, delta2;


        deltax   = xpn - ( double )ip_;
        delta2  = deltax*deltax;
        coeffp_[0] = 0.5 * ( delta2-deltax+0.25 );
        coeffp_[1] = 0.75 - delta2;
        coeffp_[2] = 0.5 * ( delta2+deltax+0.25 );



        //!\todo CHECK if this is correct for both primal & dual grids !!!
        // First index for summation
        ip_ = ip_ - index_domain_begin;

        // -------------------------
        // Interpolation of Phiold^(p)
        // -------------------------
        ( *PHI_mpart )[ipart] = compute( &coeffp_[1], Phi_m1D, ip_ );

        // -------------------------
        // Interpolation of GradPhix_m^(p)
        // -------------------------
        ( *GradPHI_mpart )[ipart+0*nparts] = compute( &coeffp_[1], GradPhix_m1D, ip_ );

        // -------------------------
        // Interpolation of GradPhiyold^(p)
        // -------------------------
        ( *GradPHI_mpart )[ipart+1*nparts] = compute( &coeffp_[1], GradPhiy_m1D, ip_ );

        // -------------------------
        // Interpolation of GradPhizold^(p)
        // -------------------------
        ( *GradPHI_mpart )[ipart+2*nparts] = compute( &coeffp_[1], GradPhiz_m1D, ip_ );

        //Buffering of iold and delta
        ( *iold )[ipart+0*nparts]  = ip_;
        ( *delta )[ipart+0*nparts] = deltax;


    }

} // END Interpolator1D2Order

void Interpolator1D2Order::timeCenteredEnvelopeForTasks( ElectroMagn *EMfields, Particles &particles, SmileiMPI *smpi, int *istart, int *iend, int ithread, int ipart_ref )
{
    // Static cast of the envelope fields
    Field1D *Phi_m1D = static_cast<Field1D *>( EMfields->envelope->Phi_m );
    Field1D *GradPhix_m1D = static_cast<Field1D *>( EMfields->envelope->GradPhix_m );
    Field1D *GradPhiy_m1D = static_cast<Field1D *>( EMfields->envelope->GradPhiy_m );
    Field1D *GradPhiz_m1D = static_cast<Field1D *>( EMfields->envelope->GradPhiz_m );
    
    std::vector<double> *PHI_mpart     = &( smpi->dynamics_PHI_mpart[ithread] );
    std::vector<double> *GradPHI_mpart = &( smpi->dynamics_GradPHI_mpart[ithread] );
    
    std::vector<int>    *iold  = &( smpi->dynamics_iold[ithread] );
    std::vector<double> *delta = &( smpi->dynamics_deltaold[ithread] );
    
    //Loop on bin particles
    int nparts( particles.size() );
    for( int ipart=*istart ; ipart<*iend; ipart++ ) {
    
        // Normalized particle position
        double xpn = particles.position( 0, ipart )*dx_inv_;
       
        // Calculate coeffs

        int idx_p[1], idx_d[1];
        double delta_p[1];
        double coeffxp[3];
        double coeffxd[3];

        coeffs( xpn, idx_p, idx_d, coeffxp, coeffxd, delta_p );
        
        // -------------------------
        // Interpolation of Phiold^(p)
        // -------------------------
        ( *PHI_mpart )[ipart] = compute( coeffxp, Phi_m1D, idx_p[0] );
        
        // -------------------------
        // Interpolation of GradPhix_m^(p)
        // -------------------------
        ( *GradPHI_mpart )[ipart+0*nparts] = compute( coeffxp, GradPhix_m1D, idx_p[0] );
        
        // -------------------------
        // Interpolation of GradPhiyold^(p)
        // -------------------------
        ( *GradPHI_mpart )[ipart+1*nparts] = compute( coeffxp, GradPhiy_m1D, idx_p[0] );
        
        // -------------------------
        // Interpolation of GradPhizold^(p)
        // -------------------------
        ( *GradPHI_mpart )[ipart+2*nparts] = compute( coeffxp, GradPhiz_m1D, idx_p[0] );
        
        //Buffering of iol and delta
        ( *iold )[ipart+0*nparts]  = idx_p[0];
        ( *delta )[ipart+0*nparts] = delta_p[0];
        
        
    }
    
} // END Interpolator1D2Order


void Interpolator1D2Order::envelopeAndSusceptibility( ElectroMagn *EMfields, Particles &particles, int ipart, double *Env_A_abs_Loc, double *Env_Chi_Loc, double *Env_E_abs_Loc, double *Env_Ex_abs_Loc )
{
    // Static cast of the electromagnetic fields
    Field1D *Env_A_abs_1D  = static_cast<Field1D *>( EMfields->Env_A_abs_ );
    Field1D *Env_Chi_1D    = static_cast<Field1D *>( EMfields->Env_Chi_ );
    Field1D *Env_E_abs_1D  = static_cast<Field1D *>( EMfields->Env_E_abs_ );
    Field1D *Env_Ex_abs_1D = static_cast<Field1D *>( EMfields->Env_Ex_abs_ );

    // Normalized particle position
    double xpn = particles.position( 0, ipart )*dx_inv_;

    // Indexes of the central nodes
    ip_ = round( xpn );

    // Declaration and calculation of the coefficient for interpolation
    double deltax, delta2;


    deltax   = xpn - ( double )ip_;
    delta2  = deltax*deltax;
    coeffp_[0] = 0.5 * ( delta2-deltax+0.25 );
    coeffp_[1] = 0.75 - delta2;
    coeffp_[2] = 0.5 * ( delta2+deltax+0.25 );


    //!\todo CHECK if this is correct for both primal & dual grids !!!
    // First index for summation
    ip_ = ip_ - index_domain_begin;

    // -------------------------
    // Interpolation of Env_A_abs_^(p)
    // -------------------------
    *( Env_A_abs_Loc ) = compute( &coeffp_[1], Env_A_abs_1D, ip_ );

    // -------------------------
    // Interpolation of Env_Chi_^(p)
    // -------------------------
    *( Env_Chi_Loc ) = compute( &coeffp_[1], Env_Chi_1D, ip_ );

    // -------------------------
    // Interpolation of Env_E_abs_^(p)
    // -------------------------
    *( Env_E_abs_Loc ) = compute( &coeffp_[1], Env_E_abs_1D, ip_ );

    // -------------------------
    // Interpolation of Env_Ex_abs_^(p)
    // -------------------------
    *( Env_Ex_abs_Loc ) = compute( &coeffp_[1], Env_Ex_abs_1D, ip_ );

} // END Interpolator1D2Order


void Interpolator1D2Order::envelopeFieldForIonization( ElectroMagn *EMfields, Particles &particles, SmileiMPI *smpi, int *istart, int *iend, int ithread, int ipart_ref )
{
    // Static cast of the envelope fields
    Field1D *Env_Eabs = static_cast<Field1D *>( EMfields->Env_E_abs_ );

    std::vector<double> *Env_Eabs_part = &( smpi->dynamics_EnvEabs_part[ithread] );

    //Loop on bin particles
    for( int ipart=*istart ; ipart<*iend; ipart++ ) {

        // Normalized particle position
        double xpn = particles.position( 0, ipart )*dx_inv_;

        // Indexes of the central nodes
        ip_ = round( xpn );

        // Declaration and calculation of the coefficient for interpolation
        double deltax, delta2;

        deltax   = xpn - ( double )ip_;
        delta2  = deltax*deltax;
        coeffp_[0] = 0.5 * ( delta2-deltax+0.25 );
        coeffp_[1] = 0.75 - delta2;
        coeffp_[2] = 0.5 * ( delta2+deltax+0.25 );


        //!\todo CHECK if this is correct for both primal & dual grids !!!
        // First index for summation
        ip_ = ip_ - index_domain_begin;

        // ---------------------------------
        // Interpolation of Env_E_abs^(p)
        // ---------------------------------
        ( *Env_Eabs_part )[ipart] = compute( &coeffp_[1], Env_Eabs, ip_ );
<<<<<<< HEAD
        
        // In 1D the Env_Ex_abs field is always zero 
    }    
    
} // END Interpolator1D2Order

void Interpolator1D2Order::envelopeFieldForIonizationTasks( ElectroMagn *EMfields, Particles &particles, SmileiMPI *smpi, int *istart, int *iend, int ithread, int ipart_ref )
{
    // Static cast of the envelope fields
    Field1D *Env_Eabs = static_cast<Field1D *>( EMfields->Env_E_abs_ );
    
    std::vector<double> *Env_Eabs_part = &( smpi->dynamics_EnvEabs_part[ithread] );
    
    //Loop on bin particles
    for( int ipart=*istart ; ipart<*iend; ipart++ ) {

        int idx_p[1];
        double delta_p[1];
        double coeffxp[3];

        // Normalized particle position
        double xpn = particles.position( 0, ipart )*dx_inv_;

        double delta2;
        
        // Primal
        idx_p[0]    = round( xpn );                 // index of the central point
        delta_p[0]  = xpn -( double )idx_p[0];      // normalized distance to the central node
        delta2      = pow( delta_p[0], 2 );         // square of the normalized distance to the central node
        
        // 2nd order interpolation on 3 nodes
        coeffxp[0]   = 0.5 * ( delta2-delta_p[0]+0.25 );
        coeffxp[1]   = ( 0.75-delta2 );
        coeffxp[2]   = 0.5 * ( delta2+delta_p[0]+0.25 );
        
        idx_p[0]   -= index_domain_begin;
    
        // ---------------------------------
        // Interpolation of Env_E_abs^(p)
        // ---------------------------------
        ( *Env_Eabs_part )[ipart] = compute( coeffxp, Env_Eabs, idx_p[0] );

        // In 1D the Env_Ex_abs field is always zero 
        
    }    
    
} // END Interpolator1D2Order
=======

    }

} // END Interpolator1D2Order
>>>>>>> 60d28ca1
<|MERGE_RESOLUTION|>--- conflicted
+++ resolved
@@ -169,7 +169,6 @@
         ( *iold )[ipart] = ip_;
         ( *delta )[ipart] = xjmxi;
     }
-<<<<<<< HEAD
 #else
     // with tasks
     for( int ipart=*istart ; ipart<*iend; ipart++ ) {
@@ -178,9 +177,6 @@
     }
 #endif
     
-=======
-
->>>>>>> 60d28ca1
 }
 
 // Interpolator specific to tracked particles. A selection of particles may be provided
@@ -559,7 +555,6 @@
         // Interpolation of Env_E_abs^(p)
         // ---------------------------------
         ( *Env_Eabs_part )[ipart] = compute( &coeffp_[1], Env_Eabs, ip_ );
-<<<<<<< HEAD
         
         // In 1D the Env_Ex_abs field is always zero 
     }    
@@ -607,9 +602,7 @@
     }    
     
 } // END Interpolator1D2Order
-=======
-
-    }
-
-} // END Interpolator1D2Order
->>>>>>> 60d28ca1
+
+    }
+
+} // END Interpolator1D2Order