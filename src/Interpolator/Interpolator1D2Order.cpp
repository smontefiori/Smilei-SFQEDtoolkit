#include "Interpolator1D2Order.h"

#include <cmath>
#include <iostream>

#include "ElectroMagn.h"
#include "Field1D.h"
#include "Particles.h"
#include "LaserEnvelope.h"


using namespace std;

Interpolator1D2Order::Interpolator1D2Order( Params &params, Patch *patch ) : Interpolator1D( patch )
{
    dx_inv_ = 1.0/params.cell_length[0];

}

// ---------------------------------------------------------------------------------------------------------------------
// 2nd Order Interpolation of the fields at a the particle position (3 nodes are used)
// ---------------------------------------------------------------------------------------------------------------------
void Interpolator1D2Order::fields( ElectroMagn *EMfields, Particles &particles, int ipart, int nparts, double *ELoc, double *BLoc )
{
    // Static cast of the electromagnetic fields
    Field1D *Ex1D     = static_cast<Field1D *>( EMfields->Ex_ );
    Field1D *Ey1D     = static_cast<Field1D *>( EMfields->Ey_ );
    Field1D *Ez1D     = static_cast<Field1D *>( EMfields->Ez_ );
    Field1D *Bx1D_m   = static_cast<Field1D *>( EMfields->Bx_m );
    Field1D *By1D_m   = static_cast<Field1D *>( EMfields->By_m );
    Field1D *Bz1D_m   = static_cast<Field1D *>( EMfields->Bz_m );

    // Particle position (in units of the spatial-step)
    double xjn = particles.position( 0, ipart )*dx_inv_;
    // Calculate coeffs
    coeffs( xjn );

    // Interpolate the fields from the Dual grid : Ex, By, Bz
    *( ELoc+0*nparts ) = compute( coeffd_, Ex1D,   id_ );
    *( BLoc+1*nparts ) = compute( coeffd_, By1D_m, id_ );
    *( BLoc+2*nparts ) = compute( coeffd_, Bz1D_m, id_ );

    // Interpolate the fields from the Primal grid : Ey, Ez, Bx
    *( ELoc+1*nparts ) = compute( coeffp_, Ey1D,   ip_ );
    *( ELoc+2*nparts ) = compute( coeffp_, Ez1D,   ip_ );
    *( BLoc+0*nparts ) = compute( coeffp_, Bx1D_m, ip_ );

}//END Interpolator1D2Order

void Interpolator1D2Order::fieldsAndCurrents( ElectroMagn *EMfields, Particles &particles, SmileiMPI *smpi, int *istart, int *, int ithread, LocalFields *JLoc, double *RhoLoc )
{
    int ipart = *istart;

    double *ELoc = &( smpi->dynamics_Epart[ithread][ipart] );
    double *BLoc = &( smpi->dynamics_Bpart[ithread][ipart] );
    double *BLocyBTIS3;
    double *BLoczBTIS3;
    if(smpi->use_BTIS3){
        BLocyBTIS3 = &( smpi->dynamics_Bpart_yBTIS3[ithread][ipart] );
        BLoczBTIS3 = &( smpi->dynamics_Bpart_zBTIS3[ithread][ipart] );
    }

    // Static cast of the electromagnetic fields
    Field1D *Ex1D     = static_cast<Field1D *>( EMfields->Ex_ );
    Field1D *Ey1D     = static_cast<Field1D *>( EMfields->Ey_ );
    Field1D *Ez1D     = static_cast<Field1D *>( EMfields->Ez_ );
    Field1D *Bx1D_m   = static_cast<Field1D *>( EMfields->Bx_m );
    Field1D *By1D_m   = static_cast<Field1D *>( EMfields->By_m );
    Field1D *Bz1D_m   = static_cast<Field1D *>( EMfields->Bz_m );
    Field1D *Jx1D     = static_cast<Field1D *>( EMfields->Jx_ );
    Field1D *Jy1D     = static_cast<Field1D *>( EMfields->Jy_ );
    Field1D *Jz1D     = static_cast<Field1D *>( EMfields->Jz_ );
    Field1D *Rho1D    = static_cast<Field1D *>( EMfields->rho_ );
    Field1D *By1DBTIS3;
    Field1D *Bz1DBTIS3;
    if (smpi->use_BTIS3){
        By1DBTIS3 = static_cast<Field1D *>( EMfields->By_mBTIS3 );
        Bz1DBTIS3 = static_cast<Field1D *>( EMfields->Bz_mBTIS3 );
    }

    // Particle position (in units of the spatial-step)
    double xjn = particles.position( 0, ipart )*dx_inv_;
    // Calculate coeffs
    coeffs( xjn );

    int nparts( particles.numberOfParticles() );

    // Interpolate the fields from the Dual grid : Ex, By, Bz
    *( ELoc+0*nparts ) = compute( coeffd_, Ex1D,   id_ );
    *( BLoc+1*nparts ) = compute( coeffd_, By1D_m, id_ );
    *( BLoc+2*nparts ) = compute( coeffd_, Bz1D_m, id_ );

    // Interpolate the fields from the Primal grid : Ey, Ez, Bx
    *( ELoc+1*nparts ) = compute( coeffp_, Ey1D,   ip_ );
    *( ELoc+2*nparts ) = compute( coeffp_, Ez1D,   ip_ );
    *( BLoc+0*nparts ) = compute( coeffp_, Bx1D_m, ip_ );

    // Interpolate the fields from the Primal grid : Jy, Jz, Rho
    JLoc->y = compute( coeffp_, Jy1D,  ip_ );
    JLoc->z = compute( coeffp_, Jz1D,  ip_ );
    ( *RhoLoc ) = compute( coeffp_, Rho1D, ip_ );

    // Interpolate the fields from the Dual grid : Jx
    JLoc->x = compute( coeffd_, Jx1D,  id_ );
    
    if (smpi->use_BTIS3){
        *( BLocyBTIS3+0*nparts ) = compute( coeffp_, By1DBTIS3, ip_ );
        *( BLoczBTIS3+0*nparts ) = compute( coeffp_, Bz1DBTIS3, ip_ );
    }

}

// Interpolator on another field than the basic ones
void Interpolator1D2Order::oneField( Field **field, Particles &particles, int *istart, int *iend, double *FieldLoc, double *, double *, double * )
{
    Field1D *F = static_cast<Field1D *>( *field );
    double *coeff = F->isDual( 0 ) ? coeffd_ : coeffp_;
    int *i = F->isDual( 0 ) ? &id_ : &ip_;

    for( int ipart=*istart ; ipart<*iend; ipart++ ) {
        double xjn = particles.position( 0, ipart )*dx_inv_;
        coeffs( xjn );
        FieldLoc[ipart] = compute( coeff, F, *i );
    }
}

void Interpolator1D2Order::fieldsWrapper( ElectroMagn *EMfields, Particles &particles, SmileiMPI *smpi, int *istart, int *iend, int ithread, unsigned int, int )
{
    double *Epart = &( smpi->dynamics_Epart[ithread][0] );
    double *Bpart = &( smpi->dynamics_Bpart[ithread][0] );
    int    *iold  = &( smpi->dynamics_iold[ithread][0] );
    double *delta = &( smpi->dynamics_deltaold[ithread][0] );

    // Static cast of the electromagnetic fields
    Field1D *Ex1D = static_cast<Field1D *>( EMfields->Ex_ );
    Field1D *Ey1D = static_cast<Field1D *>( EMfields->Ey_ );
    Field1D *Ez1D = static_cast<Field1D *>( EMfields->Ez_ );
    Field1D *Bx1D = static_cast<Field1D *>( EMfields->Bx_m );
    Field1D *By1D = static_cast<Field1D *>( EMfields->By_m );
    Field1D *Bz1D = static_cast<Field1D *>( EMfields->Bz_m );


    //Loop on bin particles
    int nparts = particles.numberOfParticles();
    
    if (!smpi->use_BTIS3){ // without BTIS-3 interpolation
        for (int ipart=*istart; ipart < *iend; ipart++){

            // Normalized particle position
            double xpn = particles.position( 0, ipart )*dx_inv_;

            // Calculate coeffs
            int idx_p[1], idx_d[1];
            double delta_p[1];
            double coeffxp[3];
            double coeffxd[3];

            coeffs( xpn, idx_p, idx_d, coeffxp, coeffxd, delta_p );

            // Interpolation of Ex^(d)
            *( Epart+0*nparts+ipart ) = compute( coeffxd, Ex1D, idx_d[0] );
            // Interpolation of Ey^(p)
            *( Epart+1*nparts+ipart ) = compute( coeffxp, Ey1D, idx_p[0] );
            // Interpolation of Ez^(p)
            *( Epart+2*nparts+ipart ) = compute( coeffxp, Ez1D, idx_p[0] );
            // Interpolation of Bx^(p)
            *( Bpart+0*nparts+ipart ) = compute( coeffxp, Bx1D, idx_p[0] );
            // Interpolation of By^(d)
            *( Bpart+1*nparts+ipart ) = compute( coeffxd, By1D, idx_d[0] );
            // Interpolation of Bz^(d)
            *( Bpart+2*nparts+ipart ) = compute( coeffxd, Bz1D, idx_d[0] );

            //Buffering of iol and delta
            *( iold+0*nparts+ipart)   = idx_p[0];
            *( delta+0*nparts+ipart)  = delta_p[0];

        } // end ipart loop
    } else { // with B-TIS3 interpolation
      
      Field1D *By1D_mBTIS3 = static_cast<Field1D *>( EMfields->By_mBTIS3 );
      Field1D *Bz1D_mBTIS3 = static_cast<Field1D *>( EMfields->Bz_mBTIS3 );
      double  *BypartBTIS3 = &( smpi->dynamics_Bpart_yBTIS3[ithread][0]  );
      double  *BzpartBTIS3 = &( smpi->dynamics_Bpart_zBTIS3[ithread][0]  );
      
      for (int ipart=*istart; ipart < *iend; ipart++){

          // Normalized particle position
          double xpn = particles.position( 0, ipart )*dx_inv_;

          // Calculate coeffs
          int idx_p[1], idx_d[1];
          double delta_p[1];
          double coeffxp[3];
          double coeffxd[3];

          coeffs( xpn, idx_p, idx_d, coeffxp, coeffxd, delta_p );

          // Interpolation of Ex^(d)
          *( Epart+0*nparts+ipart ) = compute( coeffxd, Ex1D, idx_d[0] );
          // Interpolation of Ey^(p)
          *( Epart+1*nparts+ipart ) = compute( coeffxp, Ey1D, idx_p[0] );
          // Interpolation of Ez^(p)
          *( Epart+2*nparts+ipart ) = compute( coeffxp, Ez1D, idx_p[0] );
          // Interpolation of Bx^(p)
          *( Bpart+0*nparts+ipart ) = compute( coeffxp, Bx1D, idx_p[0] );
          // Interpolation of By^(d)
          *( Bpart+1*nparts+ipart ) = compute( coeffxd, By1D, idx_d[0] );
          // Interpolation of Bz^(d)
          *( Bpart+2*nparts+ipart ) = compute( coeffxd, Bz1D, idx_d[0] );
          // Interpolation of ByBTIS3^(p)
          *( BypartBTIS3+0*nparts )  = compute( coeffxp, By1D_mBTIS3, idx_p[0] );
          // Interpolation of BzBTIS3^(p)
          *( BzpartBTIS3+0*nparts )  = compute( coeffxp, Bz1D_mBTIS3, idx_p[0] );
          

          //Buffering of iol and delta
          *( iold+0*nparts+ipart)   = idx_p[0];
          *( delta+0*nparts+ipart)  = delta_p[0];

      } // end ipart loop
      
    }
}

// Interpolator specific to tracked particles. A selection of particles may be provided
void Interpolator1D2Order::fieldsSelection( ElectroMagn *EMfields, Particles &particles, double *buffer, int offset, vector<unsigned int> *selection )
{
    if( selection ) {

        int nsel_tot = selection->size();
        for( int isel=0 ; isel<nsel_tot; isel++ ) {
            fields( EMfields, particles, ( *selection )[isel], offset, buffer+isel, buffer+isel+3*offset );
        }

    } else {

        int npart_tot = particles.numberOfParticles();
        for( int ipart=0 ; ipart<npart_tot; ipart++ ) {
            fields( EMfields, particles, ipart, offset, buffer+ipart, buffer+ipart+3*offset );
        }

    }
}

void Interpolator1D2Order::fieldsAndEnvelope( ElectroMagn *EMfields, Particles &particles, SmileiMPI *smpi, int *istart, int *iend, int ithread, int )
{
    // Static cast of the envelope fields

    double *Epart       = &( smpi->dynamics_Epart[ithread][0] );
    double *Bpart       = &( smpi->dynamics_Bpart[ithread][0] );
    double *PHIpart     = &( smpi->dynamics_PHIpart[ithread][0] );
    double *GradPHIpart = &( smpi->dynamics_GradPHIpart[ithread][0] );
    int    *iold        = &( smpi->dynamics_iold[ithread][0] );
    double *delta       = &( smpi->dynamics_deltaold[ithread][0] );

    // Static cast of the electromagnetic fields
    Field1D *Ex1D = static_cast<Field1D *>( EMfields->Ex_ );
    Field1D *Ey1D = static_cast<Field1D *>( EMfields->Ey_ );
    Field1D *Ez1D = static_cast<Field1D *>( EMfields->Ez_ );
    Field1D *Bx1D = static_cast<Field1D *>( EMfields->Bx_m );
    Field1D *By1D = static_cast<Field1D *>( EMfields->By_m );
    Field1D *Bz1D = static_cast<Field1D *>( EMfields->Bz_m );
    Field1D *Phi1D = static_cast<Field1D *>( EMfields->envelope->Phi_ );
    Field1D *GradPhix1D = static_cast<Field1D *>( EMfields->envelope->GradPhix_ );
    Field1D *GradPhiy1D = static_cast<Field1D *>( EMfields->envelope->GradPhiy_ );
    Field1D *GradPhiz1D = static_cast<Field1D *>( EMfields->envelope->GradPhiz_ );


    //Loop on bin particles
    int nparts( particles.numberOfParticles() );

    if (!smpi->use_BTIS3){ // without B-TIS3 interpolation
        for (int ipart=*istart; ipart < *iend; ipart++){

            // Normalized particle position
            double xpn = particles.position( 0, ipart )*dx_inv_;

            // Calculate coeffs
            int idx_p[1], idx_d[1];
            double delta_p[1];
            double coeffxp[3];
            double coeffxd[3];

            coeffs( xpn, idx_p, idx_d, coeffxp, coeffxd, delta_p );

            // Interpolation of Ex^(d)
            *( Epart+0*nparts+ipart ) = compute( coeffxd, Ex1D, idx_d[0] );
            // Interpolation of Ey^(p)
            *( Epart+1*nparts+ipart ) = compute( coeffxp, Ey1D, idx_p[0] );
            // Interpolation of Ez^(p)
            *( Epart+2*nparts+ipart ) = compute( coeffxp, Ez1D, idx_p[0] );
            // Interpolation of Bx^(p)
            *( Bpart+0*nparts+ipart ) = compute( coeffxp, Bx1D, idx_p[0] );
            // Interpolation of By^(d)
            *( Bpart+1*nparts+ipart ) = compute( coeffxd, By1D, idx_d[0] );
            // Interpolation of Bz^(d)
            *( Bpart+2*nparts+ipart ) = compute( coeffxd, Bz1D, idx_d[0] );
            // Interpolation of Phi^(p)
            *( PHIpart+0*nparts+ipart ) = compute( coeffxp, Phi1D, idx_d[0] );
            // Interpolation of GradPhix^(p)
            *( GradPHIpart+0*nparts+ipart ) = compute( coeffxp, GradPhix1D, idx_d[0] );
            // Interpolation of GradPhiy^(p)
            *( GradPHIpart+1*nparts+ipart ) = compute( coeffxp, GradPhiy1D, idx_d[0] );
            // Interpolation of GradPhiz^(p)
            *( GradPHIpart+2*nparts+ipart ) = compute( coeffxp, GradPhiz1D, idx_d[0] );

            //Buffering of iol and delta
            *( iold+0*nparts+ipart)  = idx_p[0];
            *( delta+0*nparts+ipart) = delta_p[0];

        } // end ipart loop
    } else { // with B-TIS3 interpolation
        Field1D *By1D_mBTIS3 = static_cast<Field1D *>( EMfields->By_mBTIS3 );
        Field1D *Bz1D_mBTIS3 = static_cast<Field1D *>( EMfields->Bz_mBTIS3 );
        double  *BypartBTIS3 = &( smpi->dynamics_Bpart_yBTIS3[ithread][0]  );
        double  *BzpartBTIS3 = &( smpi->dynamics_Bpart_zBTIS3[ithread][0]  );
        for (int ipart=*istart; ipart < *iend; ipart++){

            // Normalized particle position
            double xpn = particles.position( 0, ipart )*dx_inv_;

            // Calculate coeffs
            int idx_p[1], idx_d[1];
            double delta_p[1];
            double coeffxp[3];
            double coeffxd[3];

            coeffs( xpn, idx_p, idx_d, coeffxp, coeffxd, delta_p );

            // Interpolation of Ex^(d)
            *( Epart+0*nparts+ipart ) = compute( coeffxd, Ex1D, idx_d[0] );
            // Interpolation of Ey^(p)
            *( Epart+1*nparts+ipart ) = compute( coeffxp, Ey1D, idx_p[0] );
            // Interpolation of Ez^(p)
            *( Epart+2*nparts+ipart ) = compute( coeffxp, Ez1D, idx_p[0] );
            // Interpolation of Bx^(p)
            *( Bpart+0*nparts+ipart ) = compute( coeffxp, Bx1D, idx_p[0] );
            // Interpolation of By^(d)
            *( Bpart+1*nparts+ipart ) = compute( coeffxd, By1D, idx_d[0] );
            // Interpolation of Bz^(d)
            *( Bpart+2*nparts+ipart ) = compute( coeffxd, Bz1D, idx_d[0] );
            // Interpolation of ByBTIS3^(p)
            *( BypartBTIS3+0*nparts )  = compute( coeffxp, By1D_mBTIS3, idx_p[0] );
            // Interpolation of BzBTIS3^(p)
            *( BzpartBTIS3+0*nparts )  = compute( coeffxp, Bz1D_mBTIS3, idx_p[0] );
            // Interpolation of Phi^(p)
<<<<<<< HEAD
            *( PHIpart+0*nparts+ipart ) = compute( coeffxp, Phi1D, idx_d[0] );
=======
            *( PHIpart+0*nparts+ipart )     = compute( coeffxp, Phi1D, idx_d[0] );
>>>>>>> 3ff8597d
            // Interpolation of GradPhix^(p)
            *( GradPHIpart+0*nparts+ipart ) = compute( coeffxp, GradPhix1D, idx_d[0] );
            // Interpolation of GradPhiy^(p)
            *( GradPHIpart+1*nparts+ipart ) = compute( coeffxp, GradPhiy1D, idx_d[0] );
            // Interpolation of GradPhiz^(p)
            *( GradPHIpart+2*nparts+ipart ) = compute( coeffxp, GradPhiz1D, idx_d[0] );

            //Buffering of iol and delta
            *( iold+0*nparts+ipart)  = idx_p[0];
            *( delta+0*nparts+ipart) = delta_p[0];

        } // end ipart loop
    }

} // END Interpolator1D2Order

void Interpolator1D2Order::timeCenteredEnvelope( ElectroMagn *EMfields, Particles &particles, SmileiMPI *smpi, int *istart, int *iend, int ithread, int )
{
    // Static cast of the envelope fields
    Field1D *Phi_m1D = static_cast<Field1D *>( EMfields->envelope->Phi_m );
    Field1D *GradPhix_m1D = static_cast<Field1D *>( EMfields->envelope->GradPhix_m );
    Field1D *GradPhiy_m1D = static_cast<Field1D *>( EMfields->envelope->GradPhiy_m );
    Field1D *GradPhiz_m1D = static_cast<Field1D *>( EMfields->envelope->GradPhiz_m );

    double *PHI_mpart     = &( smpi->dynamics_PHI_mpart[ithread][0] );
    double *GradPHI_mpart = &( smpi->dynamics_GradPHI_mpart[ithread][0] );

    int    *iold  = &( smpi->dynamics_iold[ithread][0] );
    double *delta = &( smpi->dynamics_deltaold[ithread][0] );

    //Loop on bin particles
    int nparts( particles.numberOfParticles() );
    for( int ipart=*istart ; ipart<*iend; ipart++ ) {

        // Normalized particle position
        double xpn = particles.position( 0, ipart )*dx_inv_;

        // Calculate coeffs

        int idx_p[1], idx_d[1];
        double delta_p[1];
        double coeffxp[3];
        double coeffxd[3];

        coeffs( xpn, idx_p, idx_d, coeffxp, coeffxd, delta_p );

        // Interpolation of Phi^(p)
        *( PHI_mpart+0*nparts+ipart )     = compute( coeffxp, Phi_m1D, idx_d[0] );
        // Interpolation of GradPhix^(p)
        *( GradPHI_mpart+0*nparts+ipart ) = compute( coeffxp, GradPhix_m1D, idx_d[0] );
        // Interpolation of GradPhiy^(p)
        *( GradPHI_mpart+1*nparts+ipart ) = compute( coeffxp, GradPhiy_m1D, idx_d[0] );
        // Interpolation of GradPhiz^(p)
        *( GradPHI_mpart+2*nparts+ipart ) = compute( coeffxp, GradPhiz_m1D, idx_d[0] );

        //Buffering of iol and delta
        *( iold+ipart+0*nparts)  = idx_p[0];
        *( delta+ipart+0*nparts) = delta_p[0];


    }

} // END Interpolator1D2Order


void Interpolator1D2Order::envelopeAndSusceptibility( ElectroMagn *EMfields, Particles &particles, int ipart, double *Env_A_abs_Loc, double *Env_Chi_Loc, double *Env_E_abs_Loc, double *Env_Ex_abs_Loc )
{
    // Static cast of the electromagnetic fields
    Field1D *Env_A_abs_1D  = static_cast<Field1D *>( EMfields->Env_A_abs_ );
    Field1D *Env_Chi_1D    = static_cast<Field1D *>( EMfields->Env_Chi_ );
    Field1D *Env_E_abs_1D  = static_cast<Field1D *>( EMfields->Env_E_abs_ );
    Field1D *Env_Ex_abs_1D = static_cast<Field1D *>( EMfields->Env_Ex_abs_ );

    // Normalized particle position
    double xpn = particles.position( 0, ipart )*dx_inv_;

    // Indexes of the central nodes
    ip_ = round( xpn );

    // Declaration and calculation of the coefficient for interpolation
    double deltax, delta2;


    deltax     = xpn - ( double )ip_;
    delta2     = deltax*deltax;
    coeffp_[0] = 0.5 * ( delta2-deltax+0.25 );
    coeffp_[1] = 0.75 - delta2;
    coeffp_[2] = 0.5 * ( delta2+deltax+0.25 );


    //!\todo CHECK if this is correct for both primal & dual grids !!!
    // First index for summation
    ip_ = ip_ - index_domain_begin;

    // -------------------------
    // Interpolation of Env_A_abs_^(p)
    // -------------------------
    *( Env_A_abs_Loc )  = compute( coeffp_, Env_A_abs_1D, ip_ ); //compute( &coeffp_[1], Env_A_abs_1D, ip_ );

    // -------------------------
    // Interpolation of Env_Chi_^(p)
    // -------------------------
    *( Env_Chi_Loc )    = compute( coeffp_, Env_Chi_1D, ip_ ); //compute( &coeffp_[1], Env_Chi_1D, ip_ );

    // -------------------------
    // Interpolation of Env_E_abs_^(p)
    // -------------------------
    *( Env_E_abs_Loc )  = compute( coeffp_, Env_E_abs_1D, ip_ ); // compute( &coeffp_[1], Env_E_abs_1D, ip_ );

    // -------------------------
    // Interpolation of Env_Ex_abs_^(p)
    // -------------------------
    *( Env_Ex_abs_Loc ) = compute( coeffp_, Env_Ex_abs_1D, ip_ ); // compute( &coeffp_[1], Env_Ex_abs_1D, ip_ );

} // END Interpolator1D2Order

void Interpolator1D2Order::envelopeFieldForIonization( ElectroMagn *EMfields, Particles &particles, SmileiMPI *smpi, int *istart, int *iend, int ithread, int )
{
    // Static cast of the envelope fields
    Field1D *Env_Eabs = static_cast<Field1D *>( EMfields->Env_E_abs_ );

    std::vector<double> *Env_Eabs_part = &( smpi->dynamics_EnvEabs_part[ithread] );

    //Loop on bin particles
    for( int ipart=*istart ; ipart<*iend; ipart++ ) {

        int idx_p[1];
        double delta_p[1];
        double coeffxp[3];

        // Normalized particle position
        double xpn = particles.position( 0, ipart )*dx_inv_;

        double delta2;

        // Primal
        idx_p[0]     = round( xpn );                 // index of the central point
        delta_p[0]   = xpn -( double )idx_p[0];      // normalized distance to the central node
        delta2       = pow( delta_p[0], 2 );         // square of the normalized distance to the central node

        // 2nd order interpolation on 3 nodes
        coeffxp[0]   = 0.5 * ( delta2-delta_p[0]+0.25 );
        coeffxp[1]   = ( 0.75-delta2 );
        coeffxp[2]   = 0.5 * ( delta2+delta_p[0]+0.25 );

        idx_p[0]    -= index_domain_begin;

        // ---------------------------------
        // Interpolation of Env_E_abs^(p)
        // ---------------------------------
        ( *Env_Eabs_part )[ipart] = compute( coeffxp, Env_Eabs, idx_p[0] );

        // In 1D the Env_Ex_abs field is always zero

    }

} // END Interpolator1D2Order<|MERGE_RESOLUTION|>--- conflicted
+++ resolved
@@ -344,11 +344,7 @@
             // Interpolation of BzBTIS3^(p)
             *( BzpartBTIS3+0*nparts )  = compute( coeffxp, Bz1D_mBTIS3, idx_p[0] );
             // Interpolation of Phi^(p)
-<<<<<<< HEAD
-            *( PHIpart+0*nparts+ipart ) = compute( coeffxp, Phi1D, idx_d[0] );
-=======
             *( PHIpart+0*nparts+ipart )     = compute( coeffxp, Phi1D, idx_d[0] );
->>>>>>> 3ff8597d
             // Interpolation of GradPhix^(p)
             *( GradPHIpart+0*nparts+ipart ) = compute( coeffxp, GradPhix1D, idx_d[0] );
             // Interpolation of GradPhiy^(p)
