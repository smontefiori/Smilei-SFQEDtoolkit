#ifndef INTERPOLATOR3D4ORDER_H
#define INTERPOLATOR3D4ORDER_H


#include "Interpolator3D.h"
#include "Field3D.h"


//  --------------------------------------------------------------------------------------------------------------------
//! Class for 2nd order interpolator for 3Dcartesian simulations
//  --------------------------------------------------------------------------------------------------------------------
class Interpolator3D4Order : public Interpolator3D
{

public:

    //! Creator for Interpolator3D4Order
    Interpolator3D4Order( Params &, Patch * );
<<<<<<< HEAD
    ~Interpolator3D4Order() override final {};
    
    inline void fields( ElectroMagn *EMfields, Particles &particles, int ipart, int nparts, double *ELoc, double *BLoc );
    inline void fieldsForTasks( ElectroMagn *EMfields, Particles &particles, int ipart, int nparts, double *ELoc, double *BLoc, int *iold, double *delta );
    void fieldsAndCurrents( ElectroMagn *EMfields, Particles &particles, SmileiMPI *smpi, int *istart, int *iend, int ithread, LocalFields *JLoc, double *RhoLoc ) override final ;
    void fieldsWrapper( ElectroMagn *EMfields, Particles &particles, SmileiMPI *smpi, int *istart, int *iend, int ithread, int ipart_ref = 0 ) override final ;
=======

    //! Destructor for Interpolator3D4Order
    ~Interpolator3D4Order() override {};

    //! 4th Order Interpolation of the fields at a the particle position
    inline void __attribute__((always_inline)) fields( ElectroMagn *EMfields, Particles &particles, int ipart, int nparts, double *ELoc, double *BLoc );
    //inline void fields( ElectroMagn *EMfields, Particles &particles, int ipart, int nparts, double *ELoc, double *BLoc );

    //! Interpolation of all fields and currents for a single particles located at istart.
    void fieldsAndCurrents( ElectroMagn *EMfields, Particles &particles, SmileiMPI *smpi, int *istart, int *iend, int ithread, LocalFields *JLoc, double *RhoLoc ) override ;

    //! Wrapper called by the particle dynamics section
    void fieldsWrapper( ElectroMagn *EMfields, Particles &particles, SmileiMPI *smpi, int *istart, int *iend, int ithread, unsigned int scell = 0, int ipart_ref = 0 ) override ;

    //! Interpolator specific to tracked particles. A selection of particles may be provided
>>>>>>> 60d28ca1
    void fieldsSelection( ElectroMagn *EMfields, Particles &particles, double *buffer, int offset, std::vector<unsigned int> *selection ) override final;

    //! Interpolator on another field than the basic ones
    void oneField( Field **field, Particles &particles, int *istart, int *iend, double *FieldLoc, double *l1=NULL, double *l2=NULL, double *l3=NULL ) override;

    //! Interpolator specific to the envelope model
    void fieldsAndEnvelope( ElectroMagn *EMfields, Particles &particles, SmileiMPI *smpi, int *istart, int *iend, int ithread, int ipart_ref = 0 ) override ;

    //! Interpolator specific to the envelope model
    void timeCenteredEnvelope( ElectroMagn *EMfields, Particles &particles, SmileiMPI *smpi, int *istart, int *iend, int ithread, int ipart_ref = 0 ) override ;

    //! Interpolator specific to the envelope model
    void envelopeAndSusceptibility( ElectroMagn *EMfields, Particles &particles, int ipart, double *Env_A_abs_Loc, double *Env_Chi_Loc, double *Env_E_abs_Loc, double *Env_Ex_abs_Loc ) override ;

    //! Computation of a field from provided coefficients
    inline double __attribute__((always_inline)) compute( double *coeffx, double *coeffy, double *coeffz, Field3D *f, int idx, int idy, int idz )
    //inline double compute( double *coeffx, double *coeffy, double *coeffz, Field3D *f, int idx, int idy, int idz )
    {
        double interp_res( 0. );
        //unroll ?
        for( int iloc=-2 ; iloc<3 ; iloc++ ) {
            for( int jloc=-2 ; jloc<3 ; jloc++ ) {
                for( int kloc=-2 ; kloc<3 ; kloc++ ) {
                    interp_res += *( coeffx+iloc ) * *( coeffy+jloc ) * *( coeffz+kloc ) * ( *f )( idx+iloc, idy+jloc, idz+kloc );
                }
            }
        }
        return interp_res;
    };

private:

    //! Compuation of coefficients for interpolation using particle normalized positions xpn, ypn, zpn
    inline void __attribute__((always_inline)) coeffs( double xpn, double ypn, double zpn )
    //inline void coeffs( double xpn, double ypn, double zpn )
    {
        // Indexes of the central nodes
        ip_ = round( xpn );
        id_ = round( xpn+0.5 );
        jp_ = round( ypn );
        jd_ = round( ypn+0.5 );
        kp_ = round( zpn );
        kd_ = round( zpn+0.5 );

        // Declaration and calculation of the coefficient for interpolation
        double delta2, delta3, delta4;

        deltax   = xpn - ( double )id_ + 0.5;
        delta2  = deltax*deltax;
        delta3  = delta2*deltax;
        delta4  = delta3*deltax;
        coeffxd_[0] = dble_1_ov_384   - dble_1_ov_48  * deltax  + dble_1_ov_16 * delta2 - dble_1_ov_12 * delta3 + dble_1_ov_24 * delta4;
        coeffxd_[1] = dble_19_ov_96   - dble_11_ov_24 * deltax  + dble_1_ov_4 * delta2  + dble_1_ov_6  * delta3 - dble_1_ov_6  * delta4;
        coeffxd_[2] = dble_115_ov_192 - dble_5_ov_8   * delta2 + dble_1_ov_4 * delta4;
        coeffxd_[3] = dble_19_ov_96   + dble_11_ov_24 * deltax  + dble_1_ov_4 * delta2  - dble_1_ov_6  * delta3 - dble_1_ov_6  * delta4;
        coeffxd_[4] = dble_1_ov_384   + dble_1_ov_48  * deltax  + dble_1_ov_16 * delta2 + dble_1_ov_12 * delta3 + dble_1_ov_24 * delta4;

        deltax   = xpn - ( double )ip_;
        delta2  = deltax*deltax;
        delta3  = delta2*deltax;
        delta4  = delta3*deltax;
        coeffxp_[0] = dble_1_ov_384   - dble_1_ov_48  * deltax  + dble_1_ov_16 * delta2 - dble_1_ov_12 * delta3 + dble_1_ov_24 * delta4;
        coeffxp_[1] = dble_19_ov_96   - dble_11_ov_24 * deltax  + dble_1_ov_4 * delta2  + dble_1_ov_6  * delta3 - dble_1_ov_6  * delta4;
        coeffxp_[2] = dble_115_ov_192 - dble_5_ov_8   * delta2 + dble_1_ov_4 * delta4;
        coeffxp_[3] = dble_19_ov_96   + dble_11_ov_24 * deltax  + dble_1_ov_4 * delta2  - dble_1_ov_6  * delta3 - dble_1_ov_6  * delta4;
        coeffxp_[4] = dble_1_ov_384   + dble_1_ov_48  * deltax  + dble_1_ov_16 * delta2 + dble_1_ov_12 * delta3 + dble_1_ov_24 * delta4;

        deltay   = ypn - ( double )jd_ + 0.5;
        delta2  = deltay*deltay;
        delta3  = delta2*deltay;
        delta4  = delta3*deltay;
        coeffyd_[0] = dble_1_ov_384   - dble_1_ov_48  * deltay  + dble_1_ov_16 * delta2 - dble_1_ov_12 * delta3 + dble_1_ov_24 * delta4;
        coeffyd_[1] = dble_19_ov_96   - dble_11_ov_24 * deltay  + dble_1_ov_4 * delta2  + dble_1_ov_6  * delta3 - dble_1_ov_6  * delta4;
        coeffyd_[2] = dble_115_ov_192 - dble_5_ov_8   * delta2 + dble_1_ov_4 * delta4;
        coeffyd_[3] = dble_19_ov_96   + dble_11_ov_24 * deltay  + dble_1_ov_4 * delta2  - dble_1_ov_6  * delta3 - dble_1_ov_6  * delta4;
        coeffyd_[4] = dble_1_ov_384   + dble_1_ov_48  * deltay  + dble_1_ov_16 * delta2 + dble_1_ov_12 * delta3 + dble_1_ov_24 * delta4;

        deltay   = ypn - ( double )jp_;
        delta2  = deltay*deltay;
        delta3  = delta2*deltay;
        delta4  = delta3*deltay;
        coeffyp_[0] = dble_1_ov_384   - dble_1_ov_48  * deltay  + dble_1_ov_16 * delta2 - dble_1_ov_12 * delta3 + dble_1_ov_24 * delta4;
        coeffyp_[1] = dble_19_ov_96   - dble_11_ov_24 * deltay  + dble_1_ov_4 * delta2  + dble_1_ov_6  * delta3 - dble_1_ov_6  * delta4;
        coeffyp_[2] = dble_115_ov_192 - dble_5_ov_8   * delta2 + dble_1_ov_4 * delta4;
        coeffyp_[3] = dble_19_ov_96   + dble_11_ov_24 * deltay  + dble_1_ov_4 * delta2  - dble_1_ov_6  * delta3 - dble_1_ov_6  * delta4;
        coeffyp_[4] = dble_1_ov_384   + dble_1_ov_48  * deltay  + dble_1_ov_16 * delta2 + dble_1_ov_12 * delta3 + dble_1_ov_24 * delta4;

        deltaz   = zpn - ( double )kd_ + 0.5;
        delta2  = deltaz*deltaz;
        delta3  = delta2*deltaz;
        delta4  = delta3*deltaz;
        coeffzd_[0] = dble_1_ov_384   - dble_1_ov_48  * deltaz  + dble_1_ov_16 * delta2 - dble_1_ov_12 * delta3 + dble_1_ov_24 * delta4;
        coeffzd_[1] = dble_19_ov_96   - dble_11_ov_24 * deltaz  + dble_1_ov_4 * delta2  + dble_1_ov_6  * delta3 - dble_1_ov_6  * delta4;
        coeffzd_[2] = dble_115_ov_192 - dble_5_ov_8   * delta2 + dble_1_ov_4 * delta4;
        coeffzd_[3] = dble_19_ov_96   + dble_11_ov_24 * deltaz  + dble_1_ov_4 * delta2  - dble_1_ov_6  * delta3 - dble_1_ov_6  * delta4;
        coeffzd_[4] = dble_1_ov_384   + dble_1_ov_48  * deltaz  + dble_1_ov_16 * delta2 + dble_1_ov_12 * delta3 + dble_1_ov_24 * delta4;

        deltaz   = zpn - ( double )kp_;
        delta2  = deltaz*deltaz;
        delta3  = delta2*deltaz;
        delta4  = delta3*deltaz;
        coeffzp_[0] = dble_1_ov_384   - dble_1_ov_48  * deltaz  + dble_1_ov_16 * delta2 - dble_1_ov_12 * delta3 + dble_1_ov_24 * delta4;
        coeffzp_[1] = dble_19_ov_96   - dble_11_ov_24 * deltaz  + dble_1_ov_4 * delta2  + dble_1_ov_6  * delta3 - dble_1_ov_6  * delta4;
        coeffzp_[2] = dble_115_ov_192 - dble_5_ov_8   * delta2 + dble_1_ov_4 * delta4;
        coeffzp_[3] = dble_19_ov_96   + dble_11_ov_24 * deltaz  + dble_1_ov_4 * delta2  - dble_1_ov_6  * delta3 - dble_1_ov_6  * delta4;
        coeffzp_[4] = dble_1_ov_384   + dble_1_ov_48  * deltaz  + dble_1_ov_16 * delta2 + dble_1_ov_12 * delta3 + dble_1_ov_24 * delta4;

        //!\todo CHECK if this is correct for both primal & dual grids !!!
        // First index for summation
        ip_ = ip_ - i_domain_begin;
        id_ = id_ - i_domain_begin;
        jp_ = jp_ - j_domain_begin;
        jd_ = jd_ - j_domain_begin;
        kp_ = kp_ - k_domain_begin;
        kd_ = kd_ - k_domain_begin;
    };

<<<<<<< HEAD
    inline void coeffs( double xpn, double ypn, double zpn, int* idx_p, int* idx_d,
                        double *coeffxp, double *coeffyp, double *coeffzp,
                        double *coeffxd, double *coeffyd, double *coeffzd, double* delta_p )
    {

        // Indexes of the central nodes
        idx_p[0] = round( xpn );
        idx_d[0] = round( xpn+0.5 );
        idx_p[1] = round( ypn );
        idx_d[1] = round( ypn+0.5 );
        idx_p[2] = round( zpn );
        idx_d[2] = round( zpn+0.5 );
        
        // Declaration and calculation of the coefficient for interpolation
        double delta_x, delta_y, delta_z, delta2, delta3, delta4;
        
        delta_x    = xpn - ( double )idx_d[0] + 0.5;
        delta2     = delta_x*delta_x;
        delta3     = delta2*delta_x;
        delta4     = delta3*delta_x;
        coeffxd[0] = dble_1_ov_384   - dble_1_ov_48  * delta_x  + dble_1_ov_16 * delta2 - dble_1_ov_12 * delta3 + dble_1_ov_24 * delta4;
        coeffxd[1] = dble_19_ov_96   - dble_11_ov_24 * delta_x  + dble_1_ov_4 * delta2  + dble_1_ov_6  * delta3 - dble_1_ov_6  * delta4;
        coeffxd[2] = dble_115_ov_192 - dble_5_ov_8   * delta2 + dble_1_ov_4 * delta4;
        coeffxd[3] = dble_19_ov_96   + dble_11_ov_24 * delta_x  + dble_1_ov_4 * delta2  - dble_1_ov_6  * delta3 - dble_1_ov_6  * delta4;
        coeffxd[4] = dble_1_ov_384   + dble_1_ov_48  * delta_x  + dble_1_ov_16 * delta2 + dble_1_ov_12 * delta3 + dble_1_ov_24 * delta4;
        
        delta_p[0] = xpn - ( double )idx_p[0];
        delta2     = delta_p[0]*delta_p[0];
        delta3     = delta2*delta_p[0];
        delta4     = delta3*delta_p[0];
        coeffxp[0] = dble_1_ov_384   - dble_1_ov_48  * delta_p[0]  + dble_1_ov_16 * delta2 - dble_1_ov_12 * delta3 + dble_1_ov_24 * delta4;
        coeffxp[1] = dble_19_ov_96   - dble_11_ov_24 * delta_p[0]  + dble_1_ov_4 * delta2  + dble_1_ov_6  * delta3 - dble_1_ov_6  * delta4;
        coeffxp[2] = dble_115_ov_192 - dble_5_ov_8   * delta2 + dble_1_ov_4 * delta4;
        coeffxp[3] = dble_19_ov_96   + dble_11_ov_24 * delta_p[0]  + dble_1_ov_4 * delta2  - dble_1_ov_6  * delta3 - dble_1_ov_6  * delta4;
        coeffxp[4] = dble_1_ov_384   + dble_1_ov_48  * delta_p[0]  + dble_1_ov_16 * delta2 + dble_1_ov_12 * delta3 + dble_1_ov_24 * delta4;
        
        delta_y    = ypn - ( double )idx_d[1] + 0.5;
        delta2     = delta_y*delta_y;
        delta3     = delta2*delta_y;
        delta4     = delta3*delta_y;
        coeffyd[0] = dble_1_ov_384   - dble_1_ov_48  * delta_y  + dble_1_ov_16 * delta2 - dble_1_ov_12 * delta3 + dble_1_ov_24 * delta4;
        coeffyd[1] = dble_19_ov_96   - dble_11_ov_24 * delta_y  + dble_1_ov_4 * delta2  + dble_1_ov_6  * delta3 - dble_1_ov_6  * delta4;
        coeffyd[2] = dble_115_ov_192 - dble_5_ov_8   * delta2 + dble_1_ov_4 * delta4;
        coeffyd[3] = dble_19_ov_96   + dble_11_ov_24 * delta_y  + dble_1_ov_4 * delta2  - dble_1_ov_6  * delta3 - dble_1_ov_6  * delta4;
        coeffyd[4] = dble_1_ov_384   + dble_1_ov_48  * delta_y  + dble_1_ov_16 * delta2 + dble_1_ov_12 * delta3 + dble_1_ov_24 * delta4;
        
        delta_p[1] = ypn - ( double )idx_p[1];
        delta2     = delta_p[1]*delta_p[1];
        delta3     = delta2*delta_p[1];
        delta4     = delta3*delta_p[1];
        coeffyp[0] = dble_1_ov_384   - dble_1_ov_48  * delta_p[1]  + dble_1_ov_16 * delta2 - dble_1_ov_12 * delta3 + dble_1_ov_24 * delta4;
        coeffyp[1] = dble_19_ov_96   - dble_11_ov_24 * delta_p[1]  + dble_1_ov_4 * delta2  + dble_1_ov_6  * delta3 - dble_1_ov_6  * delta4;
        coeffyp[2] = dble_115_ov_192 - dble_5_ov_8   * delta2 + dble_1_ov_4 * delta4;
        coeffyp[3] = dble_19_ov_96   + dble_11_ov_24 * delta_p[1]  + dble_1_ov_4 * delta2  - dble_1_ov_6  * delta3 - dble_1_ov_6  * delta4;
        coeffyp[4] = dble_1_ov_384   + dble_1_ov_48  * delta_p[1]  + dble_1_ov_16 * delta2 + dble_1_ov_12 * delta3 + dble_1_ov_24 * delta4;
        
        delta_z    = zpn - ( double )idx_d[2] + 0.5;
        delta2     = delta_z*delta_z;
        delta3     = delta2*delta_z;
        delta4     = delta3*delta_z;
        coeffzd[0] = dble_1_ov_384   - dble_1_ov_48  * delta_z  + dble_1_ov_16 * delta2 - dble_1_ov_12 * delta3 + dble_1_ov_24 * delta4;
        coeffzd[1] = dble_19_ov_96   - dble_11_ov_24 * delta_z  + dble_1_ov_4 * delta2  + dble_1_ov_6  * delta3 - dble_1_ov_6  * delta4;
        coeffzd[2] = dble_115_ov_192 - dble_5_ov_8   * delta2 + dble_1_ov_4 * delta4;
        coeffzd[3] = dble_19_ov_96   + dble_11_ov_24 * delta_z  + dble_1_ov_4 * delta2  - dble_1_ov_6  * delta3 - dble_1_ov_6  * delta4;
        coeffzd[4] = dble_1_ov_384   + dble_1_ov_48  * delta_z  + dble_1_ov_16 * delta2 + dble_1_ov_12 * delta3 + dble_1_ov_24 * delta4;
        
        delta_p[2] = zpn - ( double )idx_p[2];
        delta2     = delta_p[2]*delta_p[2];
        delta3     = delta2*delta_p[2];
        delta4     = delta3*delta_p[2];
        coeffzp[0] = dble_1_ov_384   - dble_1_ov_48  * delta_p[2]  + dble_1_ov_16 * delta2 - dble_1_ov_12 * delta3 + dble_1_ov_24 * delta4;
        coeffzp[1] = dble_19_ov_96   - dble_11_ov_24 * delta_p[2]  + dble_1_ov_4 * delta2  + dble_1_ov_6  * delta3 - dble_1_ov_6  * delta4;
        coeffzp[2] = dble_115_ov_192 - dble_5_ov_8   * delta2 + dble_1_ov_4 * delta4;
        coeffzp[3] = dble_19_ov_96   + dble_11_ov_24 * delta_p[2]  + dble_1_ov_4 * delta2  - dble_1_ov_6  * delta3 - dble_1_ov_6  * delta4;
        coeffzp[4] = dble_1_ov_384   + dble_1_ov_48  * delta_p[2]  + dble_1_ov_16 * delta2 + dble_1_ov_12 * delta3 + dble_1_ov_24 * delta4;
        
        //!\todo CHECK if this is correct for both primal & dual grids !!!
        // First index for summation
        idx_p[0]   = idx_p[0] - i_domain_begin;
        idx_d[0]   = idx_d[0] - i_domain_begin;
        idx_p[1]   = idx_p[1] - j_domain_begin;
        idx_d[1]   = idx_d[1] - j_domain_begin;
        idx_p[2]   = idx_p[2] - k_domain_begin;
        idx_d[2]   = idx_d[2] - k_domain_begin;

    }
    
=======
>>>>>>> 60d28ca1
    double dble_1_ov_384 ;
    double dble_1_ov_48 ;
    double dble_1_ov_16 ;
    double dble_1_ov_12 ;
    double dble_1_ov_24 ;
    double dble_19_ov_96 ;
    double dble_11_ov_24 ;
    double dble_1_ov_4 ;
    double dble_1_ov_6 ;
    double dble_115_ov_192 ;
    double dble_5_ov_8 ;

    // Last prim index computed
    int ip_, jp_, kp_;
    // Last dual index computed
    int id_, jd_, kd_;
    // Last delta computed
    double deltax, deltay, deltaz;
    // Interpolation coefficient on Prim grid
    double coeffxp_[5], coeffyp_[5], coeffzp_[5];
    // Interpolation coefficient on Dual grid
    double coeffxd_[5], coeffyd_[5], coeffzd_[5];


};//END class

#endif<|MERGE_RESOLUTION|>--- conflicted
+++ resolved
@@ -16,30 +16,13 @@
 
     //! Creator for Interpolator3D4Order
     Interpolator3D4Order( Params &, Patch * );
-<<<<<<< HEAD
     ~Interpolator3D4Order() override final {};
     
-    inline void fields( ElectroMagn *EMfields, Particles &particles, int ipart, int nparts, double *ELoc, double *BLoc );
+    //! 4th Order Interpolation of the fields at a the particle position
+    inline void __attribute__((always_inline)) fields( ElectroMagn *EMfields, Particles &particles, int ipart, int nparts, double *ELoc, double *BLoc );
     inline void fieldsForTasks( ElectroMagn *EMfields, Particles &particles, int ipart, int nparts, double *ELoc, double *BLoc, int *iold, double *delta );
     void fieldsAndCurrents( ElectroMagn *EMfields, Particles &particles, SmileiMPI *smpi, int *istart, int *iend, int ithread, LocalFields *JLoc, double *RhoLoc ) override final ;
     void fieldsWrapper( ElectroMagn *EMfields, Particles &particles, SmileiMPI *smpi, int *istart, int *iend, int ithread, int ipart_ref = 0 ) override final ;
-=======
-
-    //! Destructor for Interpolator3D4Order
-    ~Interpolator3D4Order() override {};
-
-    //! 4th Order Interpolation of the fields at a the particle position
-    inline void __attribute__((always_inline)) fields( ElectroMagn *EMfields, Particles &particles, int ipart, int nparts, double *ELoc, double *BLoc );
-    //inline void fields( ElectroMagn *EMfields, Particles &particles, int ipart, int nparts, double *ELoc, double *BLoc );
-
-    //! Interpolation of all fields and currents for a single particles located at istart.
-    void fieldsAndCurrents( ElectroMagn *EMfields, Particles &particles, SmileiMPI *smpi, int *istart, int *iend, int ithread, LocalFields *JLoc, double *RhoLoc ) override ;
-
-    //! Wrapper called by the particle dynamics section
-    void fieldsWrapper( ElectroMagn *EMfields, Particles &particles, SmileiMPI *smpi, int *istart, int *iend, int ithread, unsigned int scell = 0, int ipart_ref = 0 ) override ;
-
-    //! Interpolator specific to tracked particles. A selection of particles may be provided
->>>>>>> 60d28ca1
     void fieldsSelection( ElectroMagn *EMfields, Particles &particles, double *buffer, int offset, std::vector<unsigned int> *selection ) override final;
 
     //! Interpolator on another field than the basic ones
@@ -157,7 +140,6 @@
         kd_ = kd_ - k_domain_begin;
     };
 
-<<<<<<< HEAD
     inline void coeffs( double xpn, double ypn, double zpn, int* idx_p, int* idx_d,
                         double *coeffxp, double *coeffyp, double *coeffzp,
                         double *coeffxd, double *coeffyd, double *coeffzd, double* delta_p )
@@ -245,8 +227,6 @@
 
     }
     
-=======
->>>>>>> 60d28ca1
     double dble_1_ov_384 ;
     double dble_1_ov_48 ;
     double dble_1_ov_16 ;
