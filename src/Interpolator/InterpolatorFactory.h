#ifndef INTERPOLATORFACTORY_H
#define INTERPOLATORFACTORY_H

#include "Interpolator.h"
#include "Interpolator1D2Order.h"
#include "Interpolator1D3Order.h"
#include "Interpolator1D4Order.h"
#include "Interpolator2D2Order.h"
#include "Interpolator2D4Order.h"
#include "Interpolator3D2Order.h"
#include "Interpolator3D4Order.h"

<<<<<<< HEAD
#include "Interpolator2D2OrderV.h"
#include "Interpolator3D2OrderV.h"
=======
#ifdef _VECTO
#include "Interpolator2D2OrderV.h"
#include "Interpolator3D2OrderV.h"
#endif
>>>>>>> 917036b4

#include "Params.h"
#include "Patch.h"

#include "Tools.h"

class InterpolatorFactory {
public:
    static Interpolator* create(Params& params, Patch *patch) {
        Interpolator* Interp = NULL;
        // ---------------
        // 1Dcartesian simulation
        // ---------------
        if ( ( params.geometry == "1Dcartesian" ) && ( params.interpolation_order == 2 ) ) {
            Interp = new Interpolator1D2Order(params, patch);
        }
        else if ( ( params.geometry == "1Dcartesian" ) && ( params.interpolation_order == 4 ) ) {
            Interp = new Interpolator1D4Order(params, patch);
        }
        // ---------------
        // 2Dcartesian simulation
        // ---------------
        else if ( ( params.geometry == "2Dcartesian" ) && ( params.interpolation_order == 2 ) ) {
            if (!params.vecto)
                Interp = new Interpolator2D2Order(params, patch);
<<<<<<< HEAD
            else
                Interp = new Interpolator2D2OrderV(params, patch);
=======
#ifdef _VECTO
            else
                Interp = new Interpolator2D2OrderV(params, patch);
#endif
>>>>>>> 917036b4
        }
        else if ( ( params.geometry == "2Dcartesian" ) && ( params.interpolation_order == 4 ) ) {
            Interp = new Interpolator2D4Order(params, patch);
        }
        // ---------------
        // 3Dcartesian simulation
        // ---------------
        else if ( ( params.geometry == "3Dcartesian" ) && ( params.interpolation_order == 2 ) ) {
            if (!params.vecto)
                Interp = new Interpolator3D2Order(params, patch);
<<<<<<< HEAD
            else
                Interp = new Interpolator3D2OrderV(params, patch);
=======
#ifdef _VECTO
            else
                Interp = new Interpolator3D2OrderV(params, patch);
#endif
>>>>>>> 917036b4
        }
        else if ( ( params.geometry == "3Dcartesian" ) && ( params.interpolation_order == 4 ) ) {
            Interp = new Interpolator3D4Order(params, patch);
        }
        else {
            ERROR( "Unknwon parameters : " << params.geometry << ", Order : " << params.interpolation_order );
        }

        return Interp;
    }

};

#endif<|MERGE_RESOLUTION|>--- conflicted
+++ resolved
@@ -10,15 +10,10 @@
 #include "Interpolator3D2Order.h"
 #include "Interpolator3D4Order.h"
 
-<<<<<<< HEAD
-#include "Interpolator2D2OrderV.h"
-#include "Interpolator3D2OrderV.h"
-=======
 #ifdef _VECTO
 #include "Interpolator2D2OrderV.h"
 #include "Interpolator3D2OrderV.h"
 #endif
->>>>>>> 917036b4
 
 #include "Params.h"
 #include "Patch.h"
@@ -44,15 +39,10 @@
         else if ( ( params.geometry == "2Dcartesian" ) && ( params.interpolation_order == 2 ) ) {
             if (!params.vecto)
                 Interp = new Interpolator2D2Order(params, patch);
-<<<<<<< HEAD
-            else
-                Interp = new Interpolator2D2OrderV(params, patch);
-=======
 #ifdef _VECTO
             else
                 Interp = new Interpolator2D2OrderV(params, patch);
 #endif
->>>>>>> 917036b4
         }
         else if ( ( params.geometry == "2Dcartesian" ) && ( params.interpolation_order == 4 ) ) {
             Interp = new Interpolator2D4Order(params, patch);
@@ -63,15 +53,10 @@
         else if ( ( params.geometry == "3Dcartesian" ) && ( params.interpolation_order == 2 ) ) {
             if (!params.vecto)
                 Interp = new Interpolator3D2Order(params, patch);
-<<<<<<< HEAD
-            else
-                Interp = new Interpolator3D2OrderV(params, patch);
-=======
 #ifdef _VECTO
             else
                 Interp = new Interpolator3D2OrderV(params, patch);
 #endif
->>>>>>> 917036b4
         }
         else if ( ( params.geometry == "3Dcartesian" ) && ( params.interpolation_order == 4 ) ) {
             Interp = new Interpolator3D4Order(params, patch);
