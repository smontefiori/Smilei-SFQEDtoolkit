--- conflicted
+++ resolved
@@ -136,18 +136,10 @@
                                             unsigned int scell,
                                             int ipart_ref )
 {
-<<<<<<< HEAD
     double *const __restrict__ ELoc  = smpi->dynamics_Epart[ithread].data();
     double *const __restrict__ BLoc  = smpi->dynamics_Bpart[ithread].data();
 
-    int *const __restrict__ iold     = smpi->dynamics_iold[ithread].data();
-=======
-    
-    double *const __restrict__ ELoc  = smpi->dynamics_Epart[ithread].data();
-    double *const __restrict__ BLoc  = smpi->dynamics_Bpart[ithread].data();
-
     int    *const __restrict__ iold  = smpi->dynamics_iold[ithread].data();
->>>>>>> c373bd15
     double *const __restrict__ delta = smpi->dynamics_deltaold[ithread].data();
 
     const double *const __restrict__ position_x = particles.getPtrPosition( 0 );
@@ -159,7 +151,6 @@
     const double *const __restrict__ Bx2D = static_cast<Field2D *>( EMfields->Bx_m )->data();
     const double *const __restrict__ By2D = static_cast<Field2D *>( EMfields->By_m )->data();
     const double *const __restrict__ Bz2D = static_cast<Field2D *>( EMfields->Bz_m )->data();
-<<<<<<< HEAD
 
 #if defined( SMILEI_ACCELERATOR_GPU_OMP )
     const int sizeofEx = EMfields->Ex_->globalDims_;
@@ -201,24 +192,6 @@
 
         // Calculate coeffs
         int    idx_p[2], idx_d[2];
-=======
-
-    //Loop on bin particles
-    const int nparts = particles.numberOfParticles();
-    
-    const int ny_p = EMfields->By_m->dims_[1]; // primary_grid_size_in_y
-    const int ny_d = ny_p + 1;                 // dual_grid_size_in_y
-    
-    for( int ipart=*istart ; ipart<*iend; ipart++ ) {
-
-        // Normalized particle position
-        const double xpn = position_x[ipart]*d_inv_[0];
-        const double ypn = position_y[ipart]*d_inv_[1];
-
-        // Calculate coeffs
-
-        int idx_p[2], idx_d[2];
->>>>>>> c373bd15
         double delta_p[2];
         double coeffxp[3], coeffyp[3];
         double coeffxd[3], coeffyd[3];
@@ -238,21 +211,12 @@
         // Interpolation of Bz^(d,d)
         BLoc[2*nparts+ipart] = compute( &coeffxd[1], &coeffyd[1], Bz2D, idx_d[0], idx_d[1], ny_d );
 
-<<<<<<< HEAD
         // Buffering of iol and delta
         iold[0*nparts+ipart]  = idx_p[0];
         iold[1*nparts+ipart]  = idx_p[1];
         delta[0*nparts+ipart] = delta_p[0];
         delta[1*nparts+ipart] = delta_p[1];
         
-=======
-        //Buffering of iol and delta
-        *( iold+0*nparts+ipart)  = idx_p[0];
-        *( iold+1*nparts+ipart)  = idx_p[1];
-        *( delta+0*nparts+ipart) = delta_p[0];
-        *( delta+1*nparts+ipart) = delta_p[1];
-
->>>>>>> c373bd15
     }
 }
 
