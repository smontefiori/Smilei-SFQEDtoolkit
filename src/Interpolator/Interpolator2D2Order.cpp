#include "Interpolator2D2Order.h"

#include <cmath>
#include <iostream>

#include "ElectroMagn.h"
#include "Field2D.h"
#include "Particles.h"
#include "LaserEnvelope.h"

using namespace std;


// ---------------------------------------------------------------------------------------------------------------------
// Creator for Interpolator2D2Order
// ---------------------------------------------------------------------------------------------------------------------
Interpolator2D2Order::Interpolator2D2Order( Params &params, Patch *patch ) : Interpolator2D( params, patch )
{

    d_inv_[0] = 1.0/params.cell_length[0];
    d_inv_[1] = 1.0/params.cell_length[1];

}

// ---------------------------------------------------------------------------------------------------------------------
// 2nd Order Interpolation of the fields at a the particle position (3 nodes are used)
// ---------------------------------------------------------------------------------------------------------------------
void Interpolator2D2Order::fields( ElectroMagn *EMfields, Particles &particles, int ipart, int nparts, double *ELoc, double *BLoc )
{

    // Static cast of the electromagnetic fields
    Field2D *Ex2D = static_cast<Field2D *>( EMfields->Ex_ );
    Field2D *Ey2D = static_cast<Field2D *>( EMfields->Ey_ );
    Field2D *Ez2D = static_cast<Field2D *>( EMfields->Ez_ );
    Field2D *Bx2D = static_cast<Field2D *>( EMfields->Bx_m );
    Field2D *By2D = static_cast<Field2D *>( EMfields->By_m );
    Field2D *Bz2D = static_cast<Field2D *>( EMfields->Bz_m );

    // Normalized particle position
    double xpn = particles.position( 0, ipart )*d_inv_[0];
    double ypn = particles.position( 1, ipart )*d_inv_[1];
    // Calculate coeffs
    coeffs( xpn, ypn );

    // Interpolation of Ex^(d,p)
    *( ELoc+0*nparts ) = compute( &coeffxd_[1], &coeffyp_[1], Ex2D, id_, jp_ );
    // Interpolation of Ey^(p,d)
    *( ELoc+1*nparts ) = compute( &coeffxp_[1], &coeffyd_[1], Ey2D, ip_, jd_ );
    // Interpolation of Ez^(p,p)
    *( ELoc+2*nparts ) = compute( &coeffxp_[1], &coeffyp_[1], Ez2D, ip_, jp_ );
    // Interpolation of Bx^(p,d)
    *( BLoc+0*nparts ) = compute( &coeffxp_[1], &coeffyd_[1], Bx2D, ip_, jd_ );
    // Interpolation of By^(d,p)
    *( BLoc+1*nparts ) = compute( &coeffxd_[1], &coeffyp_[1], By2D, id_, jp_ );
    // Interpolation of Bz^(d,d)
    *( BLoc+2*nparts ) = compute( &coeffxd_[1], &coeffyd_[1], Bz2D, id_, jd_ );
} // END Interpolator2D2Order

<<<<<<< HEAD
// ---------------------------------------------------------------------------------------------------------------------
// 2nd Order Interpolation of the fields at a the particle position (3 nodes are used), task-safe
// ---------------------------------------------------------------------------------------------------------------------
void Interpolator2D2Order::fieldsForTasks( ElectroMagn *EMfields, Particles &particles, int ipart, int nparts, double *ELoc, double *BLoc, int *iold, double *delta)
{
    
    // Static cast of the electromagnetic fields
    Field2D *Ex2D = static_cast<Field2D *>( EMfields->Ex_ );
    Field2D *Ey2D = static_cast<Field2D *>( EMfields->Ey_ );
    Field2D *Ez2D = static_cast<Field2D *>( EMfields->Ez_ );
    Field2D *Bx2D = static_cast<Field2D *>( EMfields->Bx_m );
    Field2D *By2D = static_cast<Field2D *>( EMfields->By_m );
    Field2D *Bz2D = static_cast<Field2D *>( EMfields->Bz_m );
    
    
    // Normalized particle position
    double xpn = particles.position( 0, ipart )*dx_inv_;
    double ypn = particles.position( 1, ipart )*dy_inv_;
   
    // Calculate coeffs

    int idx_p[2], idx_d[2];
    double delta_p[2];
    double coeffxp[3], coeffyp[3];
    double coeffxd[3], coeffyd[3];

    coeffs( xpn, ypn, idx_p, idx_d, coeffxp, coeffyp, coeffxd, coeffyd, delta_p );

    // Interpolation of Ex^(d,p)
    *( ELoc+0*nparts ) = compute( &coeffxd[1], &coeffyp[1], Ex2D, idx_d[0], idx_p[1] );
    // Interpolation of Ey^(p,d)
    *( ELoc+1*nparts ) = compute( &coeffxp[1], &coeffyd[1], Ey2D, idx_p[0], idx_d[1] );
    // Interpolation of Ez^(p,p)
    *( ELoc+2*nparts ) = compute( &coeffxp[1], &coeffyp[1], Ez2D, idx_p[0], idx_p[1] );
    // Interpolation of Bx^(p,d)
    *( BLoc+0*nparts ) = compute( &coeffxp[1], &coeffyd[1], Bx2D, idx_p[0], idx_d[1] );
    // Interpolation of By^(d,p)
    *( BLoc+1*nparts ) = compute( &coeffxd[1], &coeffyp[1], By2D, idx_d[0], idx_p[1] );
    // Interpolation of Bz^(d,d)
    *( BLoc+2*nparts ) = compute( &coeffxd[1], &coeffyd[1], Bz2D, idx_d[0], idx_d[1] );

    //Buffering of iol and delta
    *( iold+0*nparts)  = idx_p[0];
    *( iold+1*nparts)  = idx_p[1];
    *( delta+0*nparts) = delta_p[0];
    *( delta+1*nparts) = delta_p[1];
   
} // END Interpolator2D2Order

=======
// -----------------------------------------------------------------------------
//
//! Interpolation of all fields and currents for a single particles
//! located at istart.
//! This version is not vectorized.
//! The input parameter iend not used for now, probes are interpolated one by one for now.
//
// -----------------------------------------------------------------------------
>>>>>>> 60d28ca1
void Interpolator2D2Order::fieldsAndCurrents( ElectroMagn *EMfields, Particles &particles, SmileiMPI *smpi, int *istart, int *iend, int ithread, LocalFields *JLoc, double *RhoLoc )
{
    int ipart = *istart;

    double *ELoc = &( smpi->dynamics_Epart[ithread][ipart] );
    double *BLoc = &( smpi->dynamics_Bpart[ithread][ipart] );

    // Interpolate E, B
    // Compute coefficient for ipart position
    // Static cast of the electromagnetic fields
    Field2D *Ex2D = static_cast<Field2D *>( EMfields->Ex_ );
    Field2D *Ey2D = static_cast<Field2D *>( EMfields->Ey_ );
    Field2D *Ez2D = static_cast<Field2D *>( EMfields->Ez_ );
    Field2D *Bx2D = static_cast<Field2D *>( EMfields->Bx_m );
    Field2D *By2D = static_cast<Field2D *>( EMfields->By_m );
    Field2D *Bz2D = static_cast<Field2D *>( EMfields->Bz_m );
    Field2D *Jx2D = static_cast<Field2D *>( EMfields->Jx_ );
    Field2D *Jy2D = static_cast<Field2D *>( EMfields->Jy_ );
    Field2D *Jz2D = static_cast<Field2D *>( EMfields->Jz_ );
    Field2D *Rho2D= static_cast<Field2D *>( EMfields->rho_ );

    // Normalized particle position
    double xpn = particles.position( 0, ipart )*d_inv_[0];
    double ypn = particles.position( 1, ipart )*d_inv_[1];
    // Calculate coeffs
    coeffs( xpn, ypn );

    int nparts( particles.size() );

    // Interpolation of Ex^(d,p)
    *( ELoc+0*nparts ) = compute( &coeffxd_[1], &coeffyp_[1], Ex2D, id_, jp_ );
    // Interpolation of Ey^(p,d)
    *( ELoc+1*nparts ) = compute( &coeffxp_[1], &coeffyd_[1], Ey2D, ip_, jd_ );
    // Interpolation of Ez^(p,p)
    *( ELoc+2*nparts ) = compute( &coeffxp_[1], &coeffyp_[1], Ez2D, ip_, jp_ );
    // Interpolation of Bx^(p,d)
    *( BLoc+0*nparts ) = compute( &coeffxp_[1], &coeffyd_[1], Bx2D, ip_, jd_ );
    // Interpolation of By^(d,p)
    *( BLoc+1*nparts ) = compute( &coeffxd_[1], &coeffyp_[1], By2D, id_, jp_ );
    // Interpolation of Bz^(d,d)
    *( BLoc+2*nparts ) = compute( &coeffxd_[1], &coeffyd_[1], Bz2D, id_, jd_ );
    // Interpolation of Jx^(d,p)
    JLoc->x = compute( &coeffxd_[1], &coeffyp_[1], Jx2D, id_, jp_ );
    // Interpolation of Jy^(p,d)
    JLoc->y = compute( &coeffxp_[1], &coeffyd_[1], Jy2D, ip_, jd_ );
    // Interpolation of Jz^(p,p)
    JLoc->z = compute( &coeffxp_[1], &coeffyp_[1], Jz2D, ip_, jp_ );
    // Interpolation of Rho^(p,p)
    ( *RhoLoc ) = compute( &coeffxp_[1], &coeffyp_[1], Rho2D, ip_, jp_ );
}

//! Interpolator on another field than the basic ones
void Interpolator2D2Order::oneField( Field **field, Particles &particles, int *istart, int *iend, double *FieldLoc, double *l1, double *l2, double *l3 )
{
    Field2D *F = static_cast<Field2D *>( *field );
    double *coeffx = F->isDual( 0 ) ? &coeffxd_[1] : &coeffxp_[1];
    double *coeffy = F->isDual( 1 ) ? &coeffyd_[1] : &coeffyp_[1];
    int *i = F->isDual( 0 ) ? &id_ : &ip_;
    int *j = F->isDual( 1 ) ? &jd_ : &jp_;

    for( int ipart=*istart ; ipart<*iend; ipart++ ) {
        double xpn = particles.position( 0, ipart )*d_inv_[0];
        double ypn = particles.position( 1, ipart )*d_inv_[1];
        coeffs( xpn, ypn );
        FieldLoc[ipart] = compute( coeffx, coeffy, F, *i, *j );
    }
}

// -----------------------------------------------------------------------------
//! Wrapper called by the particle dynamics section
// -----------------------------------------------------------------------------
void Interpolator2D2Order::fieldsWrapper(   ElectroMagn *EMfields,
                                            Particles &particles,
                                            SmileiMPI *smpi,
                                            int *istart,
                                            int *iend,
                                            int ithread,
                                            unsigned int scell,
                                            int ipart_ref )
{
    std::vector<double> *Epart = &( smpi->dynamics_Epart[ithread] );
    std::vector<double> *Bpart = &( smpi->dynamics_Bpart[ithread] );
    std::vector<int> *iold = &( smpi->dynamics_iold[ithread] );
    std::vector<double> *delta = &( smpi->dynamics_deltaold[ithread] );

    //Loop on bin particles
    int nparts( particles.size() );

#ifndef _OMPTASKS
    // without tasks
    for( int ipart=*istart ; ipart<*iend; ipart++ ) {
        //Interpolation on current particle
        fields( EMfields, particles, ipart, nparts, &( *Epart )[ipart], &( *Bpart )[ipart] );
        //Buffering of iol and delta
        ( *iold )[ipart+0*nparts]  = ip_;
        ( *iold )[ipart+1*nparts]  = jp_;
        ( *delta )[ipart+0*nparts] = deltax;
        ( *delta )[ipart+1*nparts] = deltay;
    }
<<<<<<< HEAD
#else
    // with tasks
    for( int ipart=*istart ; ipart<*iend; ipart++ ) {
        //Interpolation on current particle with locally defined variables to avoid data races between threads
        fieldsForTasks( EMfields, particles, ipart, nparts, &( *Epart )[ipart], &( *Bpart )[ipart], &( *iold )[ipart] , &( *delta )[ipart] );
    }
#endif
    
=======

>>>>>>> 60d28ca1
}

// -----------------------------------------------------------------------------
//! Interpolator specific to tracked particles.
//! A selection of particles may be provided
// -----------------------------------------------------------------------------
void Interpolator2D2Order::fieldsSelection( ElectroMagn *EMfields,
                                            Particles &particles,
                                            double *buffer,
                                            int offset,
                                            vector<unsigned int> *selection )
{

    if( selection ) {

        int nsel_tot = selection->size();
        for( int isel=0 ; isel<nsel_tot; isel++ ) {
            fields( EMfields, particles, ( *selection )[isel], offset, buffer+isel, buffer+isel+3*offset );
        }

    } else {

        int npart_tot = particles.size();
        for( int ipart=0 ; ipart<npart_tot; ipart++ ) {
            fields( EMfields, particles, ipart, offset, buffer+ipart, buffer+ipart+3*offset );
        }

    }
}

// -----------------------------------------------------------------------------
//! Interpolator specific to the envelope model
// -----------------------------------------------------------------------------
void Interpolator2D2Order::fieldsAndEnvelope( ElectroMagn *EMfields, Particles &particles, SmileiMPI *smpi, int *istart, int *iend, int ithread, int ipart_ref )
{
    // Static cast of the envelope fields
    Field2D *Phi2D = static_cast<Field2D *>( EMfields->envelope->Phi_ );
    Field2D *GradPhix2D = static_cast<Field2D *>( EMfields->envelope->GradPhix_ );
    Field2D *GradPhiy2D = static_cast<Field2D *>( EMfields->envelope->GradPhiy_ );
    Field2D *GradPhiz2D = static_cast<Field2D *>( EMfields->envelope->GradPhiz_ );

    std::vector<double> *Epart = &( smpi->dynamics_Epart[ithread] );
    std::vector<double> *Bpart = &( smpi->dynamics_Bpart[ithread] );
    std::vector<double> *PHIpart        = &( smpi->dynamics_PHIpart[ithread] );
    std::vector<double> *GradPHIpart    = &( smpi->dynamics_GradPHIpart[ithread] );

    std::vector<int>    *iold  = &( smpi->dynamics_iold[ithread] );
    std::vector<double> *delta = &( smpi->dynamics_deltaold[ithread] );

    //Loop on bin particles
    int nparts( particles.size() );
    for( int ipart=*istart ; ipart<*iend; ipart++ ) {

        fields( EMfields, particles, ipart, nparts, &( *Epart )[ipart], &( *Bpart )[ipart] );


        // -------------------------
        // Interpolation of Phi^(p,p)
        // -------------------------
        ( *PHIpart )[ipart] = compute( &coeffxp_[1], &coeffyp_[1], Phi2D, ip_, jp_ );

        // -------------------------
        // Interpolation of GradPhix^(p,p)
        // -------------------------
        ( *GradPHIpart )[ipart+0*nparts] = compute( &coeffxp_[1], &coeffyp_[1], GradPhix2D, ip_, jp_ );

        // -------------------------
        // Interpolation of GradPhiy^(p,p)
        // -------------------------
        ( *GradPHIpart )[ipart+1*nparts] = compute( &coeffxp_[1], &coeffyp_[1], GradPhiy2D, ip_, jp_ );

        // -------------------------
        // Interpolation of GradPhiz^(p,p)
        // -------------------------
        ( *GradPHIpart )[ipart+2*nparts] = compute( &coeffxp_[1], &coeffyp_[1], GradPhiz2D, ip_, jp_ );


        //Buffering of iold and delta
        ( *iold )[ipart+0*nparts]  = ip_;
        ( *iold )[ipart+1*nparts]  = jp_;
        ( *delta )[ipart+0*nparts] = deltax;
        ( *delta )[ipart+1*nparts] = deltay;

    }


} // END Interpolator2D2Order

void Interpolator2D2Order::fieldsAndEnvelopeForTasks( ElectroMagn *EMfields, Particles &particles, SmileiMPI *smpi, int *istart, int *iend, int ithread, int ipart_ref )
{
    // Static cast of the electromagnetic fields
    Field2D *Ex2D = static_cast<Field2D *>( EMfields->Ex_ );
    Field2D *Ey2D = static_cast<Field2D *>( EMfields->Ey_ );
    Field2D *Ez2D = static_cast<Field2D *>( EMfields->Ez_ );
    Field2D *Bx2D = static_cast<Field2D *>( EMfields->Bx_m );
    Field2D *By2D = static_cast<Field2D *>( EMfields->By_m );
    Field2D *Bz2D = static_cast<Field2D *>( EMfields->Bz_m );

    // Static cast of the envelope fields
    Field2D *Phi2D = static_cast<Field2D *>( EMfields->envelope->Phi_ );
    Field2D *GradPhix2D = static_cast<Field2D *>( EMfields->envelope->GradPhix_ );
    Field2D *GradPhiy2D = static_cast<Field2D *>( EMfields->envelope->GradPhiy_ );
    Field2D *GradPhiz2D = static_cast<Field2D *>( EMfields->envelope->GradPhiz_ );
    
    std::vector<double> *Epart = &( smpi->dynamics_Epart[ithread] );
    std::vector<double> *Bpart = &( smpi->dynamics_Bpart[ithread] );
    std::vector<double> *PHIpart        = &( smpi->dynamics_PHIpart[ithread] );
    std::vector<double> *GradPHIpart    = &( smpi->dynamics_GradPHIpart[ithread] );
    
    std::vector<int>    *iold  = &( smpi->dynamics_iold[ithread] );
    std::vector<double> *delta = &( smpi->dynamics_deltaold[ithread] );
    
    //Loop on bin particles
    int nparts( particles.size() );
    for( int ipart=*istart ; ipart<*iend; ipart++ ) {
    
        //fieldsForTasks( EMfields, particles, ipart, nparts, &( *Epart )[ipart], &( *Bpart )[ipart] );
        
        // Normalized particle position
        double xpn = particles.position( 0, ipart )*dx_inv_;
        double ypn = particles.position( 1, ipart )*dy_inv_;
       
        // Calculate coeffs

        int idx_p[2], idx_d[2];
        double delta_p[2];
        double coeffxp[3], coeffyp[3];
        double coeffxd[3], coeffyd[3];

        coeffs( xpn, ypn, idx_p, idx_d, coeffxp, coeffyp, coeffxd, coeffyd, delta_p );

        // Interpolation of Ex^(d,p)
        ( *Epart )[ipart+0*nparts] = compute( &coeffxd[1], &coeffyp[1], Ex2D, idx_d[0], idx_p[1] );

        // Interpolation of Ey^(p,d)
        ( *Epart )[ipart+1*nparts] = compute( &coeffxp[1], &coeffyd[1], Ey2D, idx_p[0], idx_d[1] );

        // Interpolation of Ez^(p,p)
        ( *Epart )[ipart+2*nparts] = compute( &coeffxp[1], &coeffyp[1], Ez2D, idx_p[0], idx_p[1] );

        // Interpolation of Bx^(p,d)
        ( *Bpart )[ipart+0*nparts] = compute( &coeffxp[1], &coeffyd[1], Bx2D, idx_p[0], idx_d[1] );

        // Interpolation of By^(d,p)
        ( *Bpart )[ipart+1*nparts] = compute( &coeffxd[1], &coeffyp[1], By2D, idx_d[0], idx_p[1] );

        // Interpolation of Bz^(d,d)
        ( *Bpart )[ipart+2*nparts] = compute( &coeffxd[1], &coeffyd[1], Bz2D, idx_d[0], idx_d[1] );


        // -------------------------
        // Interpolation of Phi^(p,p)
        // -------------------------
        ( *PHIpart )[ipart] = compute( &coeffxp[1], &coeffyp[1], Phi2D, idx_p[0], idx_p[1] );
        
        // -------------------------
        // Interpolation of GradPhix^(p,p)
        // -------------------------
        ( *GradPHIpart )[ipart+0*nparts] = compute( &coeffxp[1], &coeffyp[1], GradPhix2D, idx_p[0], idx_p[1] );
        
        // -------------------------
        // Interpolation of GradPhiy^(p,p)
        // -------------------------
        ( *GradPHIpart )[ipart+1*nparts] = compute( &coeffxp[1], &coeffyp[1], GradPhiy2D, idx_p[0], idx_p[1] );
        
        // -------------------------
        // Interpolation of GradPhiz^(p,p)
        // -------------------------
        ( *GradPHIpart )[ipart+2*nparts] = compute( &coeffxp[1], &coeffyp[1], GradPhiz2D, idx_p[0], idx_p[1] );
        
        //Buffering of iol and delta
        ( *iold )[ipart+0*nparts]  = idx_p[0];
        ( *iold )[ipart+1*nparts]  = idx_p[1];
        ( *delta )[ipart+0*nparts] = delta_p[0];
        ( *delta )[ipart+1*nparts] = delta_p[1];
        
    }
    
    
} // END Interpolator2D2OrderForTasks

void Interpolator2D2Order::timeCenteredEnvelope( ElectroMagn *EMfields, Particles &particles, SmileiMPI *smpi, int *istart, int *iend, int ithread, int ipart_ref )
{
    // Static cast of the envelope fields
    Field2D *Phi_m2D = static_cast<Field2D *>( EMfields->envelope->Phi_m );

    Field2D *GradPhix_m2D = static_cast<Field2D *>( EMfields->envelope->GradPhix_m );
    Field2D *GradPhiy_m2D = static_cast<Field2D *>( EMfields->envelope->GradPhiy_m );
    Field2D *GradPhiz_m2D = static_cast<Field2D *>( EMfields->envelope->GradPhiz_m );

    std::vector<double> *PHI_mpart     = &( smpi->dynamics_PHI_mpart[ithread] );
    std::vector<double> *GradPHI_mpart = &( smpi->dynamics_GradPHI_mpart[ithread] );

    std::vector<int>    *iold  = &( smpi->dynamics_iold[ithread] );
    std::vector<double> *delta = &( smpi->dynamics_deltaold[ithread] );

    //Loop on bin particles
    int nparts( particles.size() );
    for( int ipart=*istart ; ipart<*iend; ipart++ ) {

        // Normalized particle position
        double xpn = particles.position( 0, ipart )*d_inv_[0];
        double ypn = particles.position( 1, ipart )*d_inv_[1];


        // Indexes of the central nodes
        ip_ = round( xpn );
        jp_ = round( ypn );

        // Declaration and calculation of the coefficient for interpolation
        double delta2;


        deltax   = xpn - ( double )ip_;
        delta2  = deltax*deltax;
        coeffxp_[0] = 0.5 * ( delta2-deltax+0.25 );
        coeffxp_[1] = 0.75 - delta2;
        coeffxp_[2] = 0.5 * ( delta2+deltax+0.25 );


        deltay   = ypn - ( double )jp_;
        delta2  = deltay*deltay;
        coeffyp_[0] = 0.5 * ( delta2-deltay+0.25 );
        coeffyp_[1] = 0.75 - delta2;
        coeffyp_[2] = 0.5 * ( delta2+deltay+0.25 );



        //!\todo CHECK if this is correct for both primal & dual grids !!!
        // First index for summation
        ip_ = ip_ - i_domain_begin;
        jp_ = jp_ - j_domain_begin;




        // -------------------------
        // Interpolation of Phiold^(p,p)
        // -------------------------
        ( *PHI_mpart )[ipart] = compute( &coeffxp_[1], &coeffyp_[1], Phi_m2D, ip_, jp_ );

        // -------------------------
        // Interpolation of GradPhixold^(p,p)
        // -------------------------
        ( *GradPHI_mpart )[ipart+0*nparts] = compute( &coeffxp_[1], &coeffyp_[1], GradPhix_m2D, ip_, jp_ );

        // -------------------------
        // Interpolation of GradPhiyold^(p,p)
        // -------------------------
        ( *GradPHI_mpart )[ipart+1*nparts] = compute( &coeffxp_[1], &coeffyp_[1], GradPhiy_m2D, ip_, jp_ );

        // -------------------------
        // Interpolation of GradPhizold^(p,p)
        // -------------------------
        ( *GradPHI_mpart )[ipart+2*nparts] = compute( &coeffxp_[1], &coeffyp_[1], GradPhiz_m2D, ip_, jp_ );

        //Buffering of iold and delta
        ( *iold )[ipart+0*nparts]  = ip_;
        ( *iold )[ipart+1*nparts]  = jp_;
        ( *delta )[ipart+0*nparts] = deltax;
        ( *delta )[ipart+1*nparts] = deltay;


    }

} // END Interpolator2D2Order

void Interpolator2D2Order::timeCenteredEnvelopeForTasks( ElectroMagn *EMfields, Particles &particles, SmileiMPI *smpi, int *istart, int *iend, int ithread, int ipart_ref )
{
    // Static cast of the envelope fields
    Field2D *Phi_m2D = static_cast<Field2D *>( EMfields->envelope->Phi_m );
    
    Field2D *GradPhix_m2D = static_cast<Field2D *>( EMfields->envelope->GradPhix_m );
    Field2D *GradPhiy_m2D = static_cast<Field2D *>( EMfields->envelope->GradPhiy_m );
    Field2D *GradPhiz_m2D = static_cast<Field2D *>( EMfields->envelope->GradPhiz_m );
    
    std::vector<double> *PHI_mpart     = &( smpi->dynamics_PHI_mpart[ithread] );
    std::vector<double> *GradPHI_mpart = &( smpi->dynamics_GradPHI_mpart[ithread] );
    
    std::vector<int>    *iold  = &( smpi->dynamics_iold[ithread] );
    std::vector<double> *delta = &( smpi->dynamics_deltaold[ithread] );
    
    //Loop on bin particles
    int nparts( particles.size() );
    for( int ipart=*istart ; ipart<*iend; ipart++ ) {
    
        // Normalized particle position
        double xpn = particles.position( 0, ipart )*dx_inv_;
        double ypn = particles.position( 1, ipart )*dy_inv_;
        
        
        // Calculate coeffs

        int idx_p[2];
        double delta_p[2];
        double coeffxp[3], coeffyp[3];

        // Indexes of the central nodes
        idx_p[0] = round( xpn );
        idx_p[1] = round( ypn );

        // Declaration and calculation of the coefficient for interpolation
        double delta2;

        delta_p[0] = xpn - ( double )idx_p[0];
        delta2     = delta_p[0]*delta_p[0];
        coeffxp[0] = 0.5 * ( delta2-delta_p[0]+0.25 );
        coeffxp[1] = 0.75 - delta2;
        coeffxp[2] = 0.5 * ( delta2+delta_p[0]+0.25 );

        delta_p[1] = ypn - ( double )idx_p[1];
        delta2     = delta_p[1]*delta_p[1];
        coeffyp[0] = 0.5 * ( delta2-delta_p[1]+0.25 );
        coeffyp[1] = 0.75 - delta2;
        coeffyp[2] = 0.5 * ( delta2+delta_p[1]+0.25 );

        //!\todo CHECK if this is correct for both primal & dual grids !!!
        // First index for summation
        idx_p[0]   = idx_p[0] - i_domain_begin;
        idx_p[1]   = idx_p[1] - j_domain_begin;
        
        // -------------------------
        // Interpolation of Phiold^(p,p)
        // -------------------------
        ( *PHI_mpart )[ipart] = compute( &coeffxp[1], &coeffyp[1], Phi_m2D, idx_p[0], idx_p[1] );
        
        // -------------------------
        // Interpolation of GradPhixold^(p,p)
        // -------------------------
        ( *GradPHI_mpart )[ipart+0*nparts] = compute( &coeffxp[1], &coeffyp[1], GradPhix_m2D, idx_p[0], idx_p[1] );
        
        // -------------------------
        // Interpolation of GradPhiyold^(p,p)
        // -------------------------
        ( *GradPHI_mpart )[ipart+1*nparts] = compute( &coeffxp[1], &coeffyp[1], GradPhiy_m2D, idx_p[0], idx_p[1] );
        
        // -------------------------
        // Interpolation of GradPhizold^(p,p)
        // -------------------------
        ( *GradPHI_mpart )[ipart+2*nparts] = compute( &coeffxp[1], &coeffyp[1], GradPhiz_m2D, idx_p[0], idx_p[1] );
        
        //Buffering of iol and delta
        ( *iold )[ipart+0*nparts]  = idx_p[0];
        ( *iold )[ipart+1*nparts]  = idx_p[1];
        ( *delta )[ipart+0*nparts] = delta_p[0];
        ( *delta )[ipart+1*nparts] = delta_p[1];
        
        
    }
    
} // END Interpolator2D2OrderForTasks


void Interpolator2D2Order::envelopeAndSusceptibility( ElectroMagn *EMfields, Particles &particles, int ipart, double *Env_A_abs_Loc, double *Env_Chi_Loc, double *Env_E_abs_Loc, double *Env_Ex_abs_Loc )
{
    // Static cast of the electromagnetic fields
    Field2D *Env_A_abs_2D = static_cast<Field2D *>( EMfields->Env_A_abs_ );
    Field2D *Env_Chi_2D = static_cast<Field2D *>( EMfields->Env_Chi_ );
    Field2D *Env_E_abs_2D = static_cast<Field2D *>( EMfields->Env_E_abs_ );
    Field2D *Env_Ex_abs_2D = static_cast<Field2D *>( EMfields->Env_Ex_abs_ );

    // Normalized particle position
    double xpn = particles.position( 0, ipart )*d_inv_[0];
    double ypn = particles.position( 1, ipart )*d_inv_[1];



    // Indexes of the central nodes
    ip_ = round( xpn );
    jp_ = round( ypn );



    // Declaration and calculation of the coefficient for interpolation
    double delta2;


    deltax   = xpn - ( double )ip_;
    delta2  = deltax*deltax;
    coeffxp_[0] = 0.5 * ( delta2-deltax+0.25 );
    coeffxp_[1] = 0.75 - delta2;
    coeffxp_[2] = 0.5 * ( delta2+deltax+0.25 );

    deltay   = ypn - ( double )jp_;
    delta2  = deltay*deltay;
    coeffyp_[0] = 0.5 * ( delta2-deltay+0.25 );
    coeffyp_[1] = 0.75 - delta2;
    coeffyp_[2] = 0.5 * ( delta2+deltay+0.25 );



    //!\todo CHECK if this is correct for both primal & dual grids !!!
    // First index for summation
    ip_ = ip_ - i_domain_begin;
    jp_ = jp_ - j_domain_begin;


    // -------------------------
    // Interpolation of Env_A_abs_^(p,p)
    // -------------------------
    *( Env_A_abs_Loc ) = compute( &coeffxp_[1], &coeffyp_[1], Env_A_abs_2D, ip_, jp_ );

    // -------------------------
    // Interpolation of Env_Chi_^(p,p)
    // -------------------------
    *( Env_Chi_Loc ) = compute( &coeffxp_[1], &coeffyp_[1], Env_Chi_2D, ip_, jp_ );

    // -------------------------
    // Interpolation of Env_E_abs_^(p,p)
    // -------------------------
    *( Env_E_abs_Loc ) = compute( &coeffxp_[1], &coeffyp_[1], Env_E_abs_2D, ip_, jp_ );

    // -------------------------
    // Interpolation of Env_Ex_abs_^(p,p)
    // -------------------------
    *( Env_Ex_abs_Loc ) = compute( &coeffxp_[1], &coeffyp_[1], Env_Ex_abs_2D, ip_, jp_ );

} // END Interpolator2D2Order

void Interpolator2D2Order::envelopeFieldForIonization( ElectroMagn *EMfields, Particles &particles, SmileiMPI *smpi, int *istart, int *iend, int ithread, int ipart_ref )
{
    // Static cast of the envelope fields
    Field2D *EnvEabs  = static_cast<Field2D *>( EMfields->Env_E_abs_ );
    Field2D *EnvExabs = static_cast<Field2D *>( EMfields->Env_Ex_abs_ );

    std::vector<double> *EnvEabs_part  = &( smpi->dynamics_EnvEabs_part[ithread] );
    std::vector<double> *EnvExabs_part = &( smpi->dynamics_EnvExabs_part[ithread] );

    //Loop on bin particles
    for( int ipart=*istart ; ipart<*iend; ipart++ ) {

        // Normalized particle position
<<<<<<< HEAD
        double xpn = particles.position( 0, ipart )*dx_inv_;
        double ypn = particles.position( 1, ipart )*dy_inv_;
=======
        double xpn = particles.position( 0, ipart )*d_inv_[0];
        double ypn = particles.position( 1, ipart )*d_inv_[1];
>>>>>>> 60d28ca1

        // Indexes of the central nodes
        ip_ = round( xpn );
        jp_ = round( ypn );

        // Declaration and calculation of the coefficient for interpolation
        double delta2;

        deltax   = xpn - ( double )ip_;
        delta2  = deltax*deltax;
        coeffxp_[0] = 0.5 * ( delta2-deltax+0.25 );
        coeffxp_[1] = 0.75 - delta2;
        coeffxp_[2] = 0.5 * ( delta2+deltax+0.25 );

        deltay   = ypn - ( double )jp_;
        delta2  = deltay*deltay;
        coeffyp_[0] = 0.5 * ( delta2-deltay+0.25 );
        coeffyp_[1] = 0.75 - delta2;
        coeffyp_[2] = 0.5 * ( delta2+deltay+0.25 );

        //!\todo CHECK if this is correct for both primal & dual grids !!!
        // First index for summation
        ip_ = ip_ - i_domain_begin;
        jp_ = jp_ - j_domain_begin;

        // ---------------------------------
        // Interpolation of Env_E_abs^(p,p)
        // ---------------------------------
        ( *EnvEabs_part )[ipart] = compute( &coeffxp_[1], &coeffyp_[1], EnvEabs, ip_, jp_ );

        // ---------------------------------
        // Interpolation of Env_Ex_abs^(p,p)
        // ---------------------------------
        ( *EnvExabs_part )[ipart] = compute( &coeffxp_[1], &coeffyp_[1], EnvExabs, ip_, jp_ );
        
    }
    

} // END Interpolator2D2Order

void Interpolator2D2Order::envelopeFieldForIonizationTasks( ElectroMagn *EMfields, Particles &particles, SmileiMPI *smpi, int *istart, int *iend, int ithread, int ipart_ref )
{
    // Static cast of the envelope fields
    Field2D *EnvEabs = static_cast<Field2D *>( EMfields->Env_E_abs_ );
    Field2D *EnvExabs = static_cast<Field2D *>( EMfields->Env_Ex_abs_ );
    
    std::vector<double> *EnvEabs_part  = &( smpi->dynamics_EnvEabs_part[ithread] );
    std::vector<double> *EnvExabs_part = &( smpi->dynamics_EnvExabs_part[ithread] );
    
    //Loop on bin particles
    for( int ipart=*istart ; ipart<*iend; ipart++ ) {

        // Calculate coeffs
        int idx_p[2];
        double delta_p[2];
        double coeffxp[3], coeffyp[3];

        // Normalized particle position
        double xpn = particles.position( 0, ipart )*dx_inv_;
        double ypn = particles.position( 1, ipart )*dy_inv_;

        // Indexes of the central nodes
        idx_p[0] = round( xpn );
        idx_p[1] = round( ypn );

        // Declaration and calculation of the coefficient for interpolation
        double delta2;

        delta_p[0] = xpn - ( double )idx_p[0];
        delta2     = delta_p[0]*delta_p[0];
        coeffxp[0] = 0.5 * ( delta2-delta_p[0]+0.25 );
        coeffxp[1] = 0.75 - delta2;
        coeffxp[2] = 0.5 * ( delta2+delta_p[0]+0.25 );

        delta_p[1] = ypn - ( double )idx_p[1];
        delta2     = delta_p[1]*delta_p[1];
        coeffyp[0] = 0.5 * ( delta2-delta_p[1]+0.25 );
        coeffyp[1] = 0.75 - delta2;
        coeffyp[2] = 0.5 * ( delta2+delta_p[1]+0.25 );

<<<<<<< HEAD
        //!\todo CHECK if this is correct for both primal & dual grids !!!
        // First index for summation
        idx_p[0]   = idx_p[0] - i_domain_begin;
        idx_p[1]   = idx_p[1] - j_domain_begin;
    
        // ---------------------------------
        // Interpolation of Env_E_abs^(p,p)
        // ---------------------------------
        ( *EnvEabs_part )[ipart] = compute( &coeffxp[1], &coeffyp[1], EnvEabs, idx_p[0], idx_p[1] );
        // ---------------------------------
        // Interpolation of Env_Ex_abs^(p,p)
        // ---------------------------------
        ( *EnvExabs_part )[ipart] = compute( &coeffxp[1], &coeffyp[1], EnvExabs, idx_p[0], idx_p[1] );
        
=======

>>>>>>> 60d28ca1
    }


} // END Interpolator2D2Order<|MERGE_RESOLUTION|>--- conflicted
+++ resolved
@@ -56,7 +56,6 @@
     *( BLoc+2*nparts ) = compute( &coeffxd_[1], &coeffyd_[1], Bz2D, id_, jd_ );
 } // END Interpolator2D2Order
 
-<<<<<<< HEAD
 // ---------------------------------------------------------------------------------------------------------------------
 // 2nd Order Interpolation of the fields at a the particle position (3 nodes are used), task-safe
 // ---------------------------------------------------------------------------------------------------------------------
@@ -106,16 +105,6 @@
    
 } // END Interpolator2D2Order
 
-=======
-// -----------------------------------------------------------------------------
-//
-//! Interpolation of all fields and currents for a single particles
-//! located at istart.
-//! This version is not vectorized.
-//! The input parameter iend not used for now, probes are interpolated one by one for now.
-//
-// -----------------------------------------------------------------------------
->>>>>>> 60d28ca1
 void Interpolator2D2Order::fieldsAndCurrents( ElectroMagn *EMfields, Particles &particles, SmileiMPI *smpi, int *istart, int *iend, int ithread, LocalFields *JLoc, double *RhoLoc )
 {
     int ipart = *istart;
@@ -215,7 +204,6 @@
         ( *delta )[ipart+0*nparts] = deltax;
         ( *delta )[ipart+1*nparts] = deltay;
     }
-<<<<<<< HEAD
 #else
     // with tasks
     for( int ipart=*istart ; ipart<*iend; ipart++ ) {
@@ -224,9 +212,6 @@
     }
 #endif
     
-=======
-
->>>>>>> 60d28ca1
 }
 
 // -----------------------------------------------------------------------------
@@ -659,13 +644,8 @@
     for( int ipart=*istart ; ipart<*iend; ipart++ ) {
 
         // Normalized particle position
-<<<<<<< HEAD
-        double xpn = particles.position( 0, ipart )*dx_inv_;
-        double ypn = particles.position( 1, ipart )*dy_inv_;
-=======
         double xpn = particles.position( 0, ipart )*d_inv_[0];
         double ypn = particles.position( 1, ipart )*d_inv_[1];
->>>>>>> 60d28ca1
 
         // Indexes of the central nodes
         ip_ = round( xpn );
@@ -746,7 +726,6 @@
         coeffyp[1] = 0.75 - delta2;
         coeffyp[2] = 0.5 * ( delta2+delta_p[1]+0.25 );
 
-<<<<<<< HEAD
         //!\todo CHECK if this is correct for both primal & dual grids !!!
         // First index for summation
         idx_p[0]   = idx_p[0] - i_domain_begin;
@@ -761,9 +740,6 @@
         // ---------------------------------
         ( *EnvExabs_part )[ipart] = compute( &coeffxp[1], &coeffyp[1], EnvExabs, idx_p[0], idx_p[1] );
         
-=======
-
->>>>>>> 60d28ca1
     }
 
 
