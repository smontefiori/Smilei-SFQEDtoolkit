#include "Interpolator3D4Order.h"

#include <cmath>
#include <iostream>

#include "ElectroMagn.h"
#include "Field3D.h"
#include "Particles.h"

using namespace std;


// ---------------------------------------------------------------------------------------------------------------------
// Creator for Interpolator3D4Order
// ---------------------------------------------------------------------------------------------------------------------
Interpolator3D4Order::Interpolator3D4Order( Params &params, Patch *patch ) : Interpolator3D( params, patch )
{

    d_inv_[0] = 1.0/params.cell_length[0];
    d_inv_[1] = 1.0/params.cell_length[1];
    d_inv_[2] = 1.0/params.cell_length[2];

    //double defined for use in coefficients
    dble_1_ov_384 = 1.0/384.0;
    dble_1_ov_48 = 1.0/48.0;
    dble_1_ov_16 = 1.0/16.0;
    dble_1_ov_12 = 1.0/12.0;
    dble_1_ov_24 = 1.0/24.0;
    dble_19_ov_96 = 19.0/96.0;
    dble_11_ov_24 = 11.0/24.0;
    dble_1_ov_4 = 1.0/4.0;
    dble_1_ov_6 = 1.0/6.0;
    dble_115_ov_192 = 115.0/192.0;
    dble_5_ov_8 = 5.0/8.0;

}

// ---------------------------------------------------------------------------------------------------------------------
// 2nd Order Interpolation of the fields at a the particle position (5 nodes are used)
// ---------------------------------------------------------------------------------------------------------------------
void Interpolator3D4Order::fields( ElectroMagn *EMfields, Particles &particles, int ipart, int nparts, double *ELoc, double *BLoc )
{
    // Static cast of the electromagnetic fields
    Field3D *Ex3D = static_cast<Field3D *>( EMfields->Ex_ );
    Field3D *Ey3D = static_cast<Field3D *>( EMfields->Ey_ );
    Field3D *Ez3D = static_cast<Field3D *>( EMfields->Ez_ );
    Field3D *Bx3D = static_cast<Field3D *>( EMfields->Bx_m );
    Field3D *By3D = static_cast<Field3D *>( EMfields->By_m );
    Field3D *Bz3D = static_cast<Field3D *>( EMfields->Bz_m );

    // Normalized particle position
    double xpn = particles.position( 0, ipart )*d_inv_[0];
    double ypn = particles.position( 1, ipart )*d_inv_[1];
    double zpn = particles.position( 2, ipart )*d_inv_[2];
    // Calculate coeffs
    coeffs( xpn, ypn, zpn );

    // Interpolation of Ex^(d,p,p)
    *( ELoc+0*nparts ) = compute( &coeffxd_[2], &coeffyp_[2], &coeffzp_[2], Ex3D, id_, jp_, kp_ );
    // Interpolation of Ey^(p,d,p)
    *( ELoc+1*nparts ) = compute( &coeffxp_[2], &coeffyd_[2], &coeffzp_[2], Ey3D, ip_, jd_, kp_ );
    // Interpolation of Ez^(p,p,d)
    *( ELoc+2*nparts ) = compute( &coeffxp_[2], &coeffyp_[2], &coeffzd_[2], Ez3D, ip_, jp_, kd_ );
    // Interpolation of Bx^(p,d,d)
    *( BLoc+0*nparts ) = compute( &coeffxp_[2], &coeffyd_[2], &coeffzd_[2], Bx3D, ip_, jd_, kd_ );
    // Interpolation of By^(d,p,d)
    *( BLoc+1*nparts ) = compute( &coeffxd_[2], &coeffyp_[2], &coeffzd_[2], By3D, id_, jp_, kd_ );
    // Interpolation of Bz^(d,d,p)
    *( BLoc+2*nparts ) = compute( &coeffxd_[2], &coeffyd_[2], &coeffzp_[2], Bz3D, id_, jd_, kp_ );

} // END Interpolator3D4Order

// ---------------------------------------------------------------------------------------------------------------------
// 2nd Order Interpolation of the fields at a the particle position (5 nodes are used) - task safe
// ---------------------------------------------------------------------------------------------------------------------
void Interpolator3D4Order::fieldsForTasks( ElectroMagn *EMfields, Particles &particles, int ipart, int nparts, double *ELoc, double *BLoc, int *iold, double *delta )
{
    // Static cast of the electromagnetic fields
    Field3D *Ex3D = static_cast<Field3D *>( EMfields->Ex_ );
    Field3D *Ey3D = static_cast<Field3D *>( EMfields->Ey_ );
    Field3D *Ez3D = static_cast<Field3D *>( EMfields->Ez_ );
    Field3D *Bx3D = static_cast<Field3D *>( EMfields->Bx_m );
    Field3D *By3D = static_cast<Field3D *>( EMfields->By_m );
    Field3D *Bz3D = static_cast<Field3D *>( EMfields->Bz_m );
    
    // Normalized particle position
    double xpn = particles.position( 0, ipart )*dx_inv_;
    double ypn = particles.position( 1, ipart )*dy_inv_;
    double zpn = particles.position( 2, ipart )*dz_inv_;
    
    // Coeffs
    int idx_p[3], idx_d[3];
    double delta_p[3];
    double coeffxp[5], coeffyp[5], coeffzp[5];
    double coeffxd[5], coeffyd[5], coeffzd[5];

    coeffs( xpn, ypn, zpn, idx_p, idx_d, coeffxp, coeffyp, coeffzp, coeffxd, coeffyd, coeffzd, delta_p );
    
    // Interpolation of Ex^(d,p,p)
    *( ELoc+0*nparts ) = compute( &coeffxd[2], &coeffyp[2], &coeffzp[2], Ex3D, idx_d[0], idx_p[1], idx_p[2] );
    // Interpolation of Ey^(p,d,p)
    *( ELoc+1*nparts ) = compute( &coeffxp[2], &coeffyd[2], &coeffzp[2], Ey3D, idx_p[0], idx_d[1], idx_p[2] );
    // Interpolation of Ez^(p,p,d)
    *( ELoc+2*nparts ) = compute( &coeffxp[2], &coeffyp[2], &coeffzd[2], Ez3D, idx_p[0], idx_p[1], idx_d[2] );
    // Interpolation of Bx^(p,d,d)
    *( BLoc+0*nparts ) = compute( &coeffxp[2], &coeffyd[2], &coeffzd[2], Bx3D, idx_p[0], idx_d[1], idx_d[2] );
    // Interpolation of By^(d,p,d)
    *( BLoc+1*nparts ) = compute( &coeffxd[2], &coeffyp[2], &coeffzd[2], By3D, idx_d[0], idx_p[1], idx_d[2] );
    // Interpolation of Bz^(d,d,p)
    *( BLoc+2*nparts ) = compute( &coeffxd[2], &coeffyd[2], &coeffzp[2], Bz3D, idx_d[0], idx_d[1], idx_p[2] );

    //Buffering of iol and delta
    //Buffering of iol and delta
    *( iold+0*nparts)  = idx_p[0];
    *( iold+1*nparts)  = idx_p[1];
    *( iold+2*nparts)  = idx_p[2];
    *( delta+0*nparts) = delta_p[0];
    *( delta+1*nparts) = delta_p[1];
    *( delta+2*nparts) = delta_p[2];
    
} // END Interpolator3D4Order

void Interpolator3D4Order::fieldsAndCurrents( ElectroMagn *EMfields, Particles &particles, SmileiMPI *smpi, int *istart, int *iend, int ithread, LocalFields *JLoc, double *RhoLoc )
{
    int ipart = *istart;

    double *ELoc = &( smpi->dynamics_Epart[ithread][ipart] );
    double *BLoc = &( smpi->dynamics_Bpart[ithread][ipart] );

    // Interpolate E, B
    // Compute coefficient for ipart position
    // Static cast of the electromagnetic fields
    Field3D *Ex3D = static_cast<Field3D *>( EMfields->Ex_ );
    Field3D *Ey3D = static_cast<Field3D *>( EMfields->Ey_ );
    Field3D *Ez3D = static_cast<Field3D *>( EMfields->Ez_ );
    Field3D *Bx3D = static_cast<Field3D *>( EMfields->Bx_m );
    Field3D *By3D = static_cast<Field3D *>( EMfields->By_m );
    Field3D *Bz3D = static_cast<Field3D *>( EMfields->Bz_m );
    Field3D *Jx3D = static_cast<Field3D *>( EMfields->Jx_ );
    Field3D *Jy3D = static_cast<Field3D *>( EMfields->Jy_ );
    Field3D *Jz3D = static_cast<Field3D *>( EMfields->Jz_ );
    Field3D *Rho3D= static_cast<Field3D *>( EMfields->rho_ );

    // Normalized particle position
    double xpn = particles.position( 0, ipart )*d_inv_[0];
    double ypn = particles.position( 1, ipart )*d_inv_[1];
    double zpn = particles.position( 2, ipart )*d_inv_[2];
    // Calculate coeffs
    coeffs( xpn, ypn, zpn );

    int nparts( particles.size() );

    // Interpolation of Ex^(d,p,p)
    *( ELoc+0*nparts ) = compute( &coeffxd_[2], &coeffyp_[2], &coeffzp_[2], Ex3D, id_, jp_, kp_ );
    // Interpolation of Ey^(p,d,p)
    *( ELoc+1*nparts ) = compute( &coeffxp_[2], &coeffyd_[2], &coeffzp_[2], Ey3D, ip_, jd_, kp_ );
    // Interpolation of Ez^(p,p,d)
    *( ELoc+2*nparts ) = compute( &coeffxp_[2], &coeffyp_[2], &coeffzd_[2], Ez3D, ip_, jp_, kd_ );
    // Interpolation of Bx^(p,d,d)
    *( BLoc+0*nparts ) = compute( &coeffxp_[2], &coeffyd_[2], &coeffzd_[2], Bx3D, ip_, jd_, kd_ );
    // Interpolation of By^(d,p,d)
    *( BLoc+1*nparts ) = compute( &coeffxd_[2], &coeffyp_[2], &coeffzd_[2], By3D, id_, jp_, kd_ );
    // Interpolation of Bz^(d,d,p)
    *( BLoc+2*nparts ) = compute( &coeffxd_[2], &coeffyd_[2], &coeffzp_[2], Bz3D, id_, jd_, kp_ );
    // Interpolation of Jx^(d,p,p)
    JLoc->x = compute( &coeffxd_[2], &coeffyp_[2], &coeffzp_[2], Jx3D, id_, jp_, kp_ );
    // Interpolation of Jy^(p,d,p)
    JLoc->y = compute( &coeffxp_[2], &coeffyd_[2], &coeffzp_[2], Jy3D, ip_, jd_, kp_ );
    // Interpolation of Jz^(p,p,d)
    JLoc->z = compute( &coeffxp_[2], &coeffyp_[2], &coeffzd_[2], Jz3D, ip_, jp_, kd_ );
    // Interpolation of Rho^(p,p,p)
    ( *RhoLoc ) = compute( &coeffxp_[2], &coeffyp_[2], &coeffzp_[2], Rho3D, ip_, jp_, kp_ );
}

// Interpolator on another field than the basic ones
void Interpolator3D4Order::oneField( Field **field, Particles &particles, int *istart, int *iend, double *FieldLoc, double *l1, double *l2, double *l3 )
{
    Field3D *F = static_cast<Field3D *>( *field );
    double *coeffx = F->isDual( 0 ) ? &coeffxd_[2] : &coeffxp_[2];
    double *coeffy = F->isDual( 1 ) ? &coeffyd_[2] : &coeffyp_[2];
    double *coeffz = F->isDual( 2 ) ? &coeffzd_[2] : &coeffzp_[2];
    int *i = F->isDual( 0 ) ? &id_ : &ip_;
    int *j = F->isDual( 1 ) ? &jd_ : &jp_;
    int *k = F->isDual( 2 ) ? &kd_ : &kp_;

    for( int ipart=*istart ; ipart<*iend; ipart++ ) {
        double xpn = particles.position( 0, ipart )*d_inv_[0];
        double ypn = particles.position( 1, ipart )*d_inv_[1];
        double zpn = particles.position( 2, ipart )*d_inv_[2];
        coeffs( xpn, ypn, zpn );
        FieldLoc[ipart] = compute( coeffx, coeffy, coeffz, F, *i, *j, *k );
    }
}

void Interpolator3D4Order::fieldsWrapper( ElectroMagn *EMfields, Particles &particles, SmileiMPI *smpi, int *istart, int *iend, int ithread, unsigned int scell, int ipart_ref )
{
    std::vector<double> *Epart = &( smpi->dynamics_Epart[ithread] );
    std::vector<double> *Bpart = &( smpi->dynamics_Bpart[ithread] );
    std::vector<int> *iold = &( smpi->dynamics_iold[ithread] );
    std::vector<double> *delta = &( smpi->dynamics_deltaold[ithread] );

    //Loop on bin particles
    int nparts( particles.size() );
    for( int ipart=*istart ; ipart<*iend; ipart++ ) {
        
    }

#ifndef _OMPTASKS
    // without tasks
    for( int ipart=*istart ; ipart<*iend; ipart++ ) {
        //Interpolation on current particle
        fields( EMfields, particles, ipart, nparts, &( *Epart )[ipart], &( *Bpart )[ipart] );
        //Buffering of iol and delta
        ( *iold )[ipart+0*nparts]  = ip_;
        ( *iold )[ipart+1*nparts]  = jp_;
        ( *iold )[ipart+2*nparts]  = kp_;
        ( *delta )[ipart+0*nparts] = deltax;
        ( *delta )[ipart+1*nparts] = deltay;
        ( *delta )[ipart+2*nparts] = deltaz;
    }
<<<<<<< HEAD
#else
    // with tasks
    for( int ipart=*istart ; ipart<*iend; ipart++ ) {
        //Interpolation on current particle with locally defined variables to avoid data races between threads
        fieldsForTasks( EMfields, particles, ipart, nparts, &( *Epart )[ipart], &( *Bpart )[ipart], &( *iold )[ipart] , &( *delta )[ipart] );
    }
#endif
    
=======

>>>>>>> 60d28ca1
}


// Interpolator specific to tracked particles. A selection of particles may be provided
void Interpolator3D4Order::fieldsSelection( ElectroMagn *EMfields, Particles &particles, double *buffer, int offset, vector<unsigned int> *selection )
{
    if( selection ) {

        int nsel_tot = selection->size();
        for( int isel=0 ; isel<nsel_tot; isel++ ) {
            fields( EMfields, particles, ( *selection )[isel], offset, buffer+isel, buffer+isel+3*offset );
        }

    } else {

        int npart_tot = particles.size();
        for( int ipart=0 ; ipart<npart_tot; ipart++ ) {
            fields( EMfields, particles, ipart, offset, buffer+ipart, buffer+ipart+3*offset );
        }

    }
}

void Interpolator3D4Order::fieldsAndEnvelope( ElectroMagn *EMfields, Particles &particles, SmileiMPI *smpi, int *istart, int *iend, int ithread, int ipart_ref )
{
    ERROR( "Projection and interpolation for the envelope model are implemented only for interpolation_order = 2" );
} // END Interpolator3D4Order


void Interpolator3D4Order::timeCenteredEnvelope( ElectroMagn *EMfields, Particles &particles, SmileiMPI *smpi, int *istart, int *iend, int ithread, int ipart_ref )
{
    ERROR( "Projection and interpolation for the envelope model are implemented only for interpolation_order = 2" );
} // END Interpolator3D4Order


void Interpolator3D4Order::envelopeAndSusceptibility( ElectroMagn *EMfields, Particles &particles, int ipart, double *Env_A_abs_Loc, double *Env_Chi_Loc, double *Env_E_abs_Loc, double *Env_Ex_abs_Loc )
{
    ERROR( "Projection and interpolation for the envelope model are implemented only for interpolation_order = 2" );
} // END Interpolator3D4Order<|MERGE_RESOLUTION|>--- conflicted
+++ resolved
@@ -218,7 +218,6 @@
         ( *delta )[ipart+1*nparts] = deltay;
         ( *delta )[ipart+2*nparts] = deltaz;
     }
-<<<<<<< HEAD
 #else
     // with tasks
     for( int ipart=*istart ; ipart<*iend; ipart++ ) {
@@ -227,9 +226,6 @@
     }
 #endif
     
-=======
-
->>>>>>> 60d28ca1
 }
 
 
