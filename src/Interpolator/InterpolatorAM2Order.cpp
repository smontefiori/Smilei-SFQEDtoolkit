--- conflicted
+++ resolved
@@ -461,12 +461,7 @@
         ( *iold )[ipart+1*nparts]  = idx_p[1];
         ( *delta )[ipart+0*nparts] = delta_p[0];
         ( *delta )[ipart+1*nparts] = delta_p[1];
-<<<<<<< HEAD
         ( *eitheta_old)[ipart] =  2.*std::real(exp_m_theta_local) - exp_m_theta_local ;  //exp(i theta)
-=======
-        ( *eitheta_old )[ipart] = atan2( particles.position( 2, ipart ), particles.position( 1, ipart ));
-
->>>>>>> a1f467ec
 
     }
 
@@ -548,15 +543,8 @@
         ( *iold )[1*nparts+ipart]  = idx_p[1];
         ( *delta )[0*nparts+ipart] = delta_p[0];
         ( *delta )[1*nparts+ipart] = delta_p[1];
-<<<<<<< HEAD
         ( *eitheta_old)[ipart] =  2.*std::real(exp_m_theta_local) - exp_m_theta_local ;  //exp(i theta)
-      
-    
-=======
-        ( *eitheta_old )[ipart] = atan2( particles.position( 2, ipart ), particles.position( 1, ipart ));
-
-
->>>>>>> a1f467ec
+
     }
 
 } // END InterpolatorAM2Order
@@ -638,15 +626,6 @@
         // Interpolation of Env_Ex_abs^(p,p)
         // ---------------------------------
         ( *EnvExabs_part )[ipart] = compute( &coeffxp[1], &coeffyp[1], EnvExabs, idx_p[0], idx_p[1] );
-<<<<<<< HEAD
-    
-    }
-    
-    
-=======
-
-    }
-
-
->>>>>>> a1f467ec
+    }
+
 } // END InterpolatorAM2Order