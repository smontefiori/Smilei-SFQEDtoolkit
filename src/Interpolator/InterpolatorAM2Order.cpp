#include "InterpolatorAM2Order.h"

#include <cmath>
#include <iostream>
#include <math.h>
#include "ElectroMagn.h"
#include "ElectroMagnAM.h"
#include "cField2D.h"
#include "Particles.h"
#include "LaserEnvelope.h"
#include <complex>
#include "dcomplex.h"

using namespace std;


// ---------------------------------------------------------------------------------------------------------------------
// Creator for InterpolatorAM2Order
// ---------------------------------------------------------------------------------------------------------------------
InterpolatorAM2Order::InterpolatorAM2Order( Params &params, Patch *patch ) : InterpolatorAM( params, patch )
{

<<<<<<< HEAD
    dl_inv_ = 1.0/params.cell_length[0];
    dr_inv_ = 1.0/params.cell_length[1];
    nmodes = params.nmodes;
    dr =  params.cell_length[1];

=======
    D_inv_[0] = 1.0/params.cell_length[0];
    D_inv_[1] = 1.0/params.cell_length[1];
    nmodes_ = params.nmodes;
>>>>>>> 60d28ca1
}

// ---------------------------------------------------------------------------------------------------------------------
// 2nd Order Interpolation of the fields at a the particle position (3 nodes are used)
// ---------------------------------------------------------------------------------------------------------------------
void InterpolatorAM2Order::fields( ElectroMagn *EMfields, Particles &particles, int ipart, int nparts, double *ELoc, double *BLoc )
{

    //Treat mode 0 first
    
    // Static cast of the electromagnetic fields
    cField2D *El = ( static_cast<ElectroMagnAM *>( EMfields ) )->El_[0];
    cField2D *Er = ( static_cast<ElectroMagnAM *>( EMfields ) )->Er_[0];
    cField2D *Et = ( static_cast<ElectroMagnAM *>( EMfields ) )->Et_[0];
    cField2D *Bl = ( static_cast<ElectroMagnAM *>( EMfields ) )->Bl_m[0];
    cField2D *Br = ( static_cast<ElectroMagnAM *>( EMfields ) )->Br_m[0];
    cField2D *Bt = ( static_cast<ElectroMagnAM *>( EMfields ) )->Bt_m[0];
    
    
    // Normalized particle position
    double xpn = particles.position( 0, ipart ) * D_inv_[0];
    double r = sqrt( particles.position( 1, ipart )*particles.position( 1, ipart )+particles.position( 2, ipart )*particles.position( 2, ipart ) ) ;
    double rpn = r * D_inv_[1];
    exp_m_theta_ = ( particles.position( 1, ipart ) - Icpx * particles.position( 2, ipart ) ) / r ; //exp(-i theta)
    complex<double> exp_mm_theta = 1. ;                                                          //exp(-i m theta)
    // Calculate coeffs



    coeffs( xpn, rpn );
   
    //std::cout << "thetas = " << exp_m_theta_ << " " << 2.*std::real(exp_m_theta_) - exp_m_theta_ << std::endl;
 
    //Here we assume that mode 0 is real !!
    // Interpolation of El^(d,p)
    *( ELoc+0*nparts ) = std::real( compute( &coeffxd_[1], &coeffyp_[1], El, id_, jp_ ) );
    // Interpolation of Er^(p,d)
    *( ELoc+1*nparts ) = std::real( compute( &coeffxp_[1], &coeffyd_[1], Er, ip_, jd_ ) );
    // Interpolation of Et^(p,p)
    *( ELoc+2*nparts ) = std::real( compute( &coeffxp_[1], &coeffyp_[1], Et, ip_, jp_ ) );
    // Interpolation of Bl^(p,d)
    *( BLoc+0*nparts ) = std::real( compute( &coeffxp_[1], &coeffyd_[1], Bl, ip_, jd_ ) );
    // Interpolation of Br^(d,p)
    *( BLoc+1*nparts ) = std::real( compute( &coeffxd_[1], &coeffyp_[1], Br, id_, jp_ ) );
    // Interpolation of Bt^(d,d)
    *( BLoc+2*nparts ) = std::real( compute( &coeffxd_[1], &coeffyd_[1], Bt, id_, jd_ ) );
    //std::cout << "mode 0 " <<*( ELoc+0*nparts ) << " " <<*( ELoc+1*nparts )   << " " <<*( ELoc+2*nparts )<<" " <<*( BLoc+0*nparts ) << " " <<*( BLoc+1*nparts )   << " " <<*( BLoc+2*nparts ) << endl;
    
    for( unsigned int imode = 1; imode < nmodes_ ; imode++ ) {
        El = ( static_cast<ElectroMagnAM *>( EMfields ) )->El_[imode];
        Er = ( static_cast<ElectroMagnAM *>( EMfields ) )->Er_[imode];
        Et = ( static_cast<ElectroMagnAM *>( EMfields ) )->Et_[imode];
        Bl = ( static_cast<ElectroMagnAM *>( EMfields ) )->Bl_m[imode];
        Br = ( static_cast<ElectroMagnAM *>( EMfields ) )->Br_m[imode];
        Bt = ( static_cast<ElectroMagnAM *>( EMfields ) )->Bt_m[imode];
        
        exp_mm_theta *= exp_m_theta_ ;
        
        *( ELoc+0*nparts ) += std::real( compute( &coeffxd_[1], &coeffyp_[1], El, id_, jp_ )* exp_mm_theta ) ;
        //std::cout << " compute Er mode 1 " << endl;
        *( ELoc+1*nparts ) += std::real( compute( &coeffxp_[1], &coeffyd_[1], Er, ip_, jd_ )* exp_mm_theta ) ;
        //std::cout << " done compute Er mode 1 by adding " << std::real( compute( &coeffxp_[1], &coeffyd_[1], Er, ip_, jd_ )* exp_mm_theta ) << " expmmtheta = " << exp_mm_theta << endl;
        *( ELoc+2*nparts ) += std::real( compute( &coeffxp_[1], &coeffyp_[1], Et, ip_, jp_ )* exp_mm_theta ) ;
        *( BLoc+0*nparts ) += std::real( compute( &coeffxp_[1], &coeffyd_[1], Bl, ip_, jd_ )* exp_mm_theta ) ;
        *( BLoc+1*nparts ) += std::real( compute( &coeffxd_[1], &coeffyp_[1], Br, id_, jp_ )* exp_mm_theta ) ;
        *( BLoc+2*nparts ) += std::real( compute( &coeffxd_[1], &coeffyd_[1], Bt, id_, jd_ )* exp_mm_theta ) ;
    }
    //std::cout << "mode 1 " <<*( ELoc+0*nparts ) << " " <<*( ELoc+1*nparts )   << " " <<*( ELoc+2*nparts )<<" " <<*( BLoc+0*nparts ) << " " <<*( BLoc+1*nparts )   << " " <<*( BLoc+2*nparts ) << endl; 
    
    //Translate field into the cartesian y,z coordinates
    double delta2 = std::real( exp_m_theta_ ) * *( ELoc+1*nparts ) + std::imag( exp_m_theta_ ) * *( ELoc+2*nparts );
    *( ELoc+2*nparts ) = -std::imag( exp_m_theta_ ) * *( ELoc+1*nparts ) + std::real( exp_m_theta_ ) * *( ELoc+2*nparts );
    *( ELoc+1*nparts ) = delta2 ;
    delta2 = std::real( exp_m_theta_ ) * *( BLoc+1*nparts ) + std::imag( exp_m_theta_ ) * *( BLoc+2*nparts );
    *( BLoc+2*nparts ) = -std::imag( exp_m_theta_ ) * *( BLoc+1*nparts ) + std::real( exp_m_theta_ ) * *( BLoc+2*nparts );
    *( BLoc+1*nparts ) = delta2 ;
    //std::cout << "standard final " <<  *( ELoc ) << " " <<  *( ELoc+nparts ) << " " <<  *( ELoc+2*nparts )<< " " <<  *( BLoc ) << " " <<  *( BLoc+nparts ) << " " <<  *( BLoc+2*nparts ) << std::endl;
    
} // END InterpolatorAM2Order

// ---------------------------------------------------------------------------------------------------------------------
// 2nd Order Interpolation of the fields at a the particle position (3 nodes are used) - task safe
// ---------------------------------------------------------------------------------------------------------------------
void InterpolatorAM2Order::fieldsForTasks( ElectroMagn *EMfields, Particles &particles, int ipart, int nparts, double *ELoc, double *BLoc, int *iold, double *delta, double *theta_old  )
{

    //Treat mode 0 first
    
    // Static cast of the electromagnetic fields
    cField2D *El = ( static_cast<ElectroMagnAM *>( EMfields ) )->El_[0];
    cField2D *Er = ( static_cast<ElectroMagnAM *>( EMfields ) )->Er_[0];
    cField2D *Et = ( static_cast<ElectroMagnAM *>( EMfields ) )->Et_[0];
    cField2D *Bl = ( static_cast<ElectroMagnAM *>( EMfields ) )->Bl_m[0];
    cField2D *Br = ( static_cast<ElectroMagnAM *>( EMfields ) )->Br_m[0];
    cField2D *Bt = ( static_cast<ElectroMagnAM *>( EMfields ) )->Bt_m[0];
      
    complex<double> exp_m_theta_task ;
    complex<double> exp_mm_theta_task = 1. ; 
 
    // Normalized particle position
    double xpn = particles.position( 0, ipart ) * dl_inv_;
    double r = sqrt( particles.position( 1, ipart )*particles.position( 1, ipart )+particles.position( 2, ipart )*particles.position( 2, ipart ) ) ;
    double rpn = r * dr_inv_;
    exp_m_theta_task = ( particles.position( 1, ipart ) - Icpx * particles.position( 2, ipart ) ) / r ; //exp(-i theta)
                                                             //exp(-i m theta)

    int idx_p[2], idx_d[2];
    double delta_p[2];
    double coeffxp[3], coeffyp[3];
    double coeffxd[3], coeffyd[3];

    coeffs( xpn, rpn, idx_p, idx_d, coeffxp, coeffyp, coeffxd, coeffyd, delta_p );
    
    //Here we assume that mode 0 is real !!
    // Interpolation of El^(d,p)
    *( ELoc+0*nparts ) = std::real( compute( &coeffxd[1], &coeffyp[1], El, idx_d[0], idx_p[1] ) );
    // Interpolation of Er^(p,d)
    *( ELoc+1*nparts ) = std::real( compute( &coeffxp[1], &coeffyd[1], Er, idx_p[0], idx_d[1] ) );
    // Interpolation of Et^(p,p)
    *( ELoc+2*nparts ) = std::real( compute( &coeffxp[1], &coeffyp[1], Et, idx_p[0], idx_p[1] ) );
    // Interpolation of Bl^(p,d)
    *( BLoc+0*nparts ) = std::real( compute( &coeffxp[1], &coeffyd[1], Bl, idx_p[0], idx_d[1] ) );
    // Interpolation of Br^(d,p)
    *( BLoc+1*nparts ) = std::real( compute( &coeffxd[1], &coeffyp[1], Br, idx_d[0], idx_p[1] ) );
    // Interpolation of Bt^(d,d)
    *( BLoc+2*nparts ) = std::real( compute( &coeffxd[1], &coeffyd[1], Bt, idx_d[0], idx_d[1] ) );
    
    for( unsigned int imode = 1; imode < nmodes ; imode++ ) {
        El = ( static_cast<ElectroMagnAM *>( EMfields ) )->El_[imode];
        Er = ( static_cast<ElectroMagnAM *>( EMfields ) )->Er_[imode];
        Et = ( static_cast<ElectroMagnAM *>( EMfields ) )->Et_[imode];
        Bl = ( static_cast<ElectroMagnAM *>( EMfields ) )->Bl_m[imode];
        Br = ( static_cast<ElectroMagnAM *>( EMfields ) )->Br_m[imode];
        Bt = ( static_cast<ElectroMagnAM *>( EMfields ) )->Bt_m[imode];
        
        exp_mm_theta_task *= exp_m_theta_task ;
        
        *( ELoc+0*nparts ) += std::real( compute( &coeffxd[1], &coeffyp[1], El, idx_d[0], idx_p[1] )* exp_mm_theta_task ) ;
        *( ELoc+1*nparts ) += std::real( compute( &coeffxp[1], &coeffyd[1], Er, idx_p[0], idx_d[1] )* exp_mm_theta_task ) ;
        *( ELoc+2*nparts ) += std::real( compute( &coeffxp[1], &coeffyp[1], Et, idx_p[0], idx_p[1] )* exp_mm_theta_task ) ;
        *( BLoc+0*nparts ) += std::real( compute( &coeffxp[1], &coeffyd[1], Bl, idx_p[0], idx_d[1] )* exp_mm_theta_task ) ;
        *( BLoc+1*nparts ) += std::real( compute( &coeffxd[1], &coeffyp[1], Br, idx_d[0], idx_p[1] )* exp_mm_theta_task ) ;
        *( BLoc+2*nparts ) += std::real( compute( &coeffxd[1], &coeffyd[1], Bt, idx_d[0], idx_d[1] )* exp_mm_theta_task ) ;
    }
    
    //Translate field into the cartesian y,z coordinates
    double delta2 = std::real( exp_m_theta_task ) * *( ELoc+1*nparts ) + std::imag( exp_m_theta_task ) * *( ELoc+2*nparts );
    *( ELoc+2*nparts ) = -std::imag( exp_m_theta_task ) * *( ELoc+1*nparts ) + std::real( exp_m_theta_task ) * *( ELoc+2*nparts );
    *( ELoc+1*nparts ) = delta2 ;
    delta2 = std::real( exp_m_theta_task ) * *( BLoc+1*nparts ) + std::imag( exp_m_theta_task ) * *( BLoc+2*nparts );
    *( BLoc+2*nparts ) = -std::imag( exp_m_theta_task ) * *( BLoc+1*nparts ) + std::real( exp_m_theta_task ) * *( BLoc+2*nparts );
    *( BLoc+1*nparts ) = delta2 ;

    // store indices and delta
    *( iold+0*nparts)  = idx_p[0];
    *( iold+1*nparts)  = idx_p[1];
    *( delta+0*nparts) = delta_p[0];
    *( delta+1*nparts) = delta_p[1];
    *( theta_old )     = atan2( particles.position( 2, ipart ), particles.position( 1, ipart ));
    
} // END InterpolatorAM2Order

void InterpolatorAM2Order::fieldsAndCurrents( ElectroMagn *EMfields, Particles &particles, SmileiMPI *smpi, int *istart, int *iend, int ithread, LocalFields *JLoc, double *RhoLoc )
{
    int ipart = *istart;
    
    double *ELoc = &( smpi->dynamics_Epart[ithread][ipart] );
    double *BLoc = &( smpi->dynamics_Bpart[ithread][ipart] );
    
    // Interpolate E, B
    cField2D *El = ( static_cast<ElectroMagnAM *>( EMfields ) )->El_[0];
    cField2D *Er = ( static_cast<ElectroMagnAM *>( EMfields ) )->Er_[0];
    cField2D *Et = ( static_cast<ElectroMagnAM *>( EMfields ) )->Et_[0];
    cField2D *Bl = ( static_cast<ElectroMagnAM *>( EMfields ) )->Bl_m[0];
    cField2D *Br = ( static_cast<ElectroMagnAM *>( EMfields ) )->Br_m[0];
    cField2D *Bt = ( static_cast<ElectroMagnAM *>( EMfields ) )->Bt_m[0];
    cField2D *Jl = ( static_cast<ElectroMagnAM *>( EMfields ) )->Jl_[0];
    cField2D *Jr = ( static_cast<ElectroMagnAM *>( EMfields ) )->Jr_[0];
    cField2D *Jt = ( static_cast<ElectroMagnAM *>( EMfields ) )->Jt_[0];
    cField2D *Rho= ( static_cast<ElectroMagnAM *>( EMfields ) )->rho_AM_[0];
    
    // Normalized particle position
    double xpn = particles.position( 0, ipart ) * D_inv_[0];
    double r = sqrt( particles.position( 1, ipart )*particles.position( 1, ipart )+particles.position( 2, ipart )*particles.position( 2, ipart ) ) ;
    double rpn = r * D_inv_[1];
    complex<double> exp_mm_theta = 1. ;
    
    // Calculate coeffs
    coeffs( xpn, rpn );
    
    int nparts( particles.size() );
    
    // Interpolation of El^(d,p)
    *( ELoc+0*nparts ) = std::real( compute( &coeffxd_[1], &coeffyp_[1], El, id_, jp_ ) );
    // Interpolation of Er^(p,d)
    *( ELoc+1*nparts ) = std::real( compute( &coeffxp_[1], &coeffyd_[1], Er, ip_, jd_ ) );
    // Interpolation of Et^(p,p)
    *( ELoc+2*nparts ) = std::real( compute( &coeffxp_[1], &coeffyp_[1], Et, ip_, jp_ ) );
    // Interpolation of Bl^(p,d)
    *( BLoc+0*nparts ) = std::real( compute( &coeffxp_[1], &coeffyd_[1], Bl, ip_, jd_ ) );
    // Interpolation of Br^(d,p)
    *( BLoc+1*nparts ) = std::real( compute( &coeffxd_[1], &coeffyp_[1], Br, id_, jp_ ) );
    // Interpolation of Bt^(d,d)
    *( BLoc+2*nparts ) = std::real( compute( &coeffxd_[1], &coeffyd_[1], Bt, id_, jd_ ) );
    // Interpolation of Jl^(d,p,p)
    JLoc->x = std::real( compute( &coeffxd_[1], &coeffyp_[1], Jl, id_, jp_ ) );
    // Interpolation of Jr^(p,d,p)
    JLoc->y = std::real( compute( &coeffxp_[1], &coeffyd_[1], Jr, ip_, jd_ ) );
    // Interpolation of Jt^(p,p,d)
    JLoc->z = std::real( compute( &coeffxp_[1], &coeffyp_[1], Jt, ip_, jp_ ) );
    // Interpolation of Rho^(p,p,p)
    ( *RhoLoc ) = std::real( compute( &coeffxp_[1], &coeffyp_[1], Rho, ip_, jp_ ) );
   
    if (r > 0){ 
        exp_m_theta_ = ( particles.position( 1, ipart ) - Icpx * particles.position( 2, ipart ) ) / r ;
    } else {
        exp_m_theta_ = 1. ;
    }
    for( unsigned int imode = 1; imode < nmodes_ ; imode++ ) {
        El = ( static_cast<ElectroMagnAM *>( EMfields ) )->El_[imode];
        Er = ( static_cast<ElectroMagnAM *>( EMfields ) )->Er_[imode];
        Et = ( static_cast<ElectroMagnAM *>( EMfields ) )->Et_[imode];
        Bl = ( static_cast<ElectroMagnAM *>( EMfields ) )->Bl_m[imode];
        Br = ( static_cast<ElectroMagnAM *>( EMfields ) )->Br_m[imode];
        Bt = ( static_cast<ElectroMagnAM *>( EMfields ) )->Bt_m[imode];
        Jl = ( static_cast<ElectroMagnAM *>( EMfields ) )->Jl_[imode];
        Jr = ( static_cast<ElectroMagnAM *>( EMfields ) )->Jr_[imode];
        Jt = ( static_cast<ElectroMagnAM *>( EMfields ) )->Jt_[imode];
        Rho= ( static_cast<ElectroMagnAM *>( EMfields ) )->rho_AM_[imode];
        
        exp_mm_theta *= exp_m_theta_ ;
        
        *( ELoc+0*nparts ) += std::real( compute( &coeffxd_[1], &coeffyp_[1], El, id_, jp_ ) * exp_mm_theta ) ;
        *( ELoc+1*nparts ) += std::real( compute( &coeffxp_[1], &coeffyd_[1], Er, ip_, jd_ ) * exp_mm_theta ) ;
        *( ELoc+2*nparts ) += std::real( compute( &coeffxp_[1], &coeffyp_[1], Et, ip_, jp_ ) * exp_mm_theta ) ;
        *( BLoc+0*nparts ) += std::real( compute( &coeffxp_[1], &coeffyd_[1], Bl, ip_, jd_ ) * exp_mm_theta ) ;
        *( BLoc+1*nparts ) += std::real( compute( &coeffxd_[1], &coeffyp_[1], Br, id_, jp_ ) * exp_mm_theta ) ;
        *( BLoc+2*nparts ) += std::real( compute( &coeffxd_[1], &coeffyd_[1], Bt, id_, jd_ ) * exp_mm_theta ) ;
        JLoc->x += std::real( compute( &coeffxd_[1], &coeffyp_[1], Jl, id_, jp_ ) * exp_mm_theta ) ;
        JLoc->y += std::real( compute( &coeffxp_[1], &coeffyd_[1], Jr, ip_, jd_ ) * exp_mm_theta ) ;
        JLoc->z += std::real( compute( &coeffxp_[1], &coeffyp_[1], Jt, ip_, jp_ ) * exp_mm_theta ) ;
        ( *RhoLoc ) += std::real( compute( &coeffxp_[1], &coeffyp_[1], Rho, ip_, jp_ )* exp_mm_theta ) ;
    }
    double delta2 = std::real( exp_m_theta_ ) * *( ELoc+1*nparts ) + std::imag( exp_m_theta_ ) * *( ELoc+2*nparts );
    *( ELoc+2*nparts ) = -std::imag( exp_m_theta_ ) * *( ELoc+1*nparts ) + std::real( exp_m_theta_ ) * *( ELoc+2*nparts );
    *( ELoc+1*nparts ) = delta2 ;
    delta2 = std::real( exp_m_theta_ ) * *( BLoc+1*nparts ) + std::imag( exp_m_theta_ ) *  *( BLoc+2*nparts );
    *( BLoc+2*nparts ) = -std::imag( exp_m_theta_ ) * *( BLoc+1*nparts ) + std::real( exp_m_theta_ ) * *( BLoc+2*nparts );
    *( BLoc+1*nparts ) = delta2 ;
    delta2 = std::real( exp_m_theta_ ) * JLoc->y + std::imag( exp_m_theta_ ) * JLoc->z;
    JLoc->z = -std::imag( exp_m_theta_ ) * JLoc->y + std::real( exp_m_theta_ ) * JLoc->z;
    JLoc->y = delta2 ;
    
}

// Interpolator on another field than the basic ones
void InterpolatorAM2Order::oneField( Field **field, Particles &particles, int *istart, int *iend, double *Jxloc, double *Jyloc, double *Jzloc, double *Rholoc )
{

    // **field points to the first field of the species of interest in EM->allFields
    // They are ordered as Jx0, Jy0, Jz0, Rho0, Jx1, Jy1, Jz1, Rho1, etc.

    
    for( int ipart=*istart ; ipart<*iend; ipart++ ) {
        double xpn = particles.position( 0, ipart )*D_inv_[0];
        double r = sqrt( particles.position( 1, ipart )*particles.position( 1, ipart )+particles.position( 2, ipart )*particles.position( 2, ipart ) ) ;
        double rpn = r * D_inv_[1];
        coeffs( xpn, rpn);
        complex<double> exp_m_theta_ = 1., exp_mm_theta = 1. ;
        if (r > 0) {
            exp_m_theta_ = ( particles.position( 1, ipart ) - Icpx * particles.position( 2, ipart ) ) / r ;
        }



        double Jx_ = 0., Jy_ = 0., Jz_ = 0., Rho_ = 0.;
        for( unsigned int imode = 0; imode < nmodes_ ; imode++ ) {
            cField2D *Jl  = static_cast<cField2D *>( *(field+4*imode+0) );
            cField2D *Jr  = static_cast<cField2D *>( *(field+4*imode+1) );
            cField2D *Jt  = static_cast<cField2D *>( *(field+4*imode+2) );
            cField2D *Rho = static_cast<cField2D *>( *(field+4*imode+3) );
            Jx_  += std::real( compute( &coeffxd_[1], &coeffyp_[1], Jl , id_, jp_ ) * exp_mm_theta );
            Jy_  += std::real( compute( &coeffxp_[1], &coeffyd_[1], Jr , ip_, jd_ ) * exp_mm_theta );
            Jz_  += std::real( compute( &coeffxp_[1], &coeffyp_[1], Jt , ip_, jp_ ) * exp_mm_theta );
            Rho_ += std::real( compute( &coeffxp_[1], &coeffyp_[1], Rho, ip_, jp_ ) * exp_mm_theta );

            exp_mm_theta *= exp_m_theta_;
        }
        Jxloc [ipart] = Jx_;
        Jyloc [ipart] = std::real( exp_m_theta_ ) * Jy_ + std::imag( exp_m_theta_ ) * Jz_;
        Jzloc [ipart] = -std::imag( exp_m_theta_ ) * Jy_ + std::real( exp_m_theta_ ) * Jz_;
        Rholoc[ipart] = Rho_;
    }
}

void InterpolatorAM2Order::fieldsWrapper( ElectroMagn *EMfields, 
                                          Particles &particles, 
                                          SmileiMPI *smpi, 
                                          int *istart, 
                                          int *iend, 
                                          int ithread, 
                                          unsigned int scell, 
                                          int ipart_ref )
{
<<<<<<< HEAD
    std::vector<double> *Epart     = &( smpi->dynamics_Epart[ithread] );
    std::vector<double> *Bpart     = &( smpi->dynamics_Bpart[ithread] );
    std::vector<int> *iold         = &( smpi->dynamics_iold[ithread] );
    std::vector<double> *delta     = &( smpi->dynamics_deltaold[ithread] );
    std::vector<double> *theta_old = &( smpi->dynamics_thetaold[ithread] );
=======

    std::vector<double> *Epart = &( smpi->dynamics_Epart[ithread] );
    std::vector<double> *Bpart = &( smpi->dynamics_Bpart[ithread] );
    std::vector<int> *iold = &( smpi->dynamics_iold[ithread] );
    std::vector<double> *delta = &( smpi->dynamics_deltaold[ithread] );
    std::vector<std::complex<double>> *eitheta_old = &( smpi->dynamics_eithetaold[ithread] );
>>>>>>> 60d28ca1
    
    //Loop on bin particles
    int nparts( particles.size() );
#ifndef _OMPTASKS
    // without tasks
    for( int ipart=*istart ; ipart<*iend; ipart++ ) {
        //Interpolation on current particle
        fields( EMfields, particles, ipart, nparts, &( *Epart )[ipart], &( *Bpart )[ipart] );
        
        //Buffering of iol and delta
        ( *iold )[ipart+0*nparts]  = ip_;
        ( *iold )[ipart+1*nparts]  = jp_;
        
        ( *delta )[ipart+0*nparts] = deltax_;
        ( *delta )[ipart+1*nparts] = deltar_;
        
        ( *eitheta_old)[ipart] =  2.*std::real(exp_m_theta_) - exp_m_theta_ ;  //exp(i theta)
        
    }
#else 
    // with tasks
    for( int ipart=*istart ; ipart<*iend; ipart++ ) {
        //Interpolation on current particle with locally defined variables to avoid data races between threads
        fieldsForTasks( EMfields, particles, ipart, nparts, &( *Epart )[ipart], &( *Bpart )[ipart], &( *iold )[ipart] , &( *delta )[ipart], &( *theta_old )[ipart] );
    }
#endif
}

// Interpolator specific to tracked particles. A selection of particles may be provided
void InterpolatorAM2Order::fieldsSelection( ElectroMagn *EMfields, Particles &particles, double *buffer, int offset, vector<unsigned int> *selection )
{
    if( selection ) {
    
        int nsel_tot = selection->size();
        for( int isel=0 ; isel<nsel_tot; isel++ ) {
            fields( EMfields, particles, ( *selection )[isel], offset, buffer+isel, buffer+isel+3*offset );
        }
        
    } else {
    
        int npart_tot = particles.size();
        for( int ipart=0 ; ipart<npart_tot; ipart++ ) {
            fields( EMfields, particles, ipart, offset, buffer+ipart, buffer+ipart+3*offset );
        }
    }
}


void InterpolatorAM2Order::fieldsAndEnvelope( ElectroMagn *EMfields, Particles &particles, SmileiMPI *smpi, int *istart, int *iend, int ithread, int ipart_ref )
{
    
    
    std::vector<double> *Epart = &( smpi->dynamics_Epart[ithread] );
    std::vector<double> *Bpart = &( smpi->dynamics_Bpart[ithread] );

    std::vector<double> *PHIpart        = &( smpi->dynamics_PHIpart[ithread] );
    std::vector<double> *GradPHIpart    = &( smpi->dynamics_GradPHIpart[ithread] );

    std::vector<int>    *iold  = &( smpi->dynamics_iold[ithread] );
    std::vector<double> *delta = &( smpi->dynamics_deltaold[ithread] );
    
    // Interpolate E, B
    cField2D *El = ( static_cast<ElectroMagnAM *>( EMfields ) )->El_[0];
    cField2D *Er = ( static_cast<ElectroMagnAM *>( EMfields ) )->Er_[0];
    cField2D *Et = ( static_cast<ElectroMagnAM *>( EMfields ) )->Et_[0];
    cField2D *Bl = ( static_cast<ElectroMagnAM *>( EMfields ) )->Bl_m[0];
    cField2D *Br = ( static_cast<ElectroMagnAM *>( EMfields ) )->Br_m[0];
    cField2D *Bt = ( static_cast<ElectroMagnAM *>( EMfields ) )->Bt_m[0];

    // Static cast of the envelope fields
    Field2D *Phi = static_cast<Field2D *>( EMfields->envelope->Phi_ );
    Field2D *GradPhil = static_cast<Field2D *>( EMfields->envelope->GradPhil_ );
    Field2D *GradPhir = static_cast<Field2D *>( EMfields->envelope->GradPhir_ );
    
    // auxiliary quantities    
    double delta2, xpn, r, rpn;
    int nparts = particles.size() ;

    for( int ipart=*istart ; ipart<*iend; ipart++ ) {

        // Normalized particle position
        xpn = particles.position( 0, ipart ) * D_inv_[0];
        r = sqrt( particles.position( 1, ipart )*particles.position( 1, ipart )+particles.position( 2, ipart )*particles.position( 2, ipart ) ) ;
        rpn = r * D_inv_[1];
    
        // Calculate coeffs
        coeffs( xpn, rpn );
    
        
        // only mode 0 is used

        // Interpolation of El^(d,p)
        ( *Epart ) [ 0*nparts+ipart ]       = std::real( compute( &coeffxd_[1], &coeffyp_[1], El, id_, jp_ ) );
        // Interpolation of Er^(p,d)
        ( *Epart ) [ 1*nparts+ipart ]       = std::real( compute( &coeffxp_[1], &coeffyd_[1], Er, ip_, jd_ ) );
        // Interpolation of Et^(p,p)
        ( *Epart ) [ 2*nparts+ipart ]       = std::real( compute( &coeffxp_[1], &coeffyp_[1], Et, ip_, jp_ ) );
        // Interpolation of Bl^(p,d)
        ( *Bpart ) [ 0*nparts+ipart ]       = std::real( compute( &coeffxp_[1], &coeffyd_[1], Bl, ip_, jd_ ) );
        // Interpolation of Br^(d,p)
        ( *Bpart ) [ 1*nparts+ipart ]       = std::real( compute( &coeffxd_[1], &coeffyp_[1], Br, id_, jp_ ) );
        // Interpolation of Bt^(d,d)
        ( *Bpart ) [ 2*nparts+ipart ]       = std::real( compute( &coeffxd_[1], &coeffyd_[1], Bt, id_, jd_ ) );
        // Interpolation of Phi^(p,p)
        ( *PHIpart ) [ 0*nparts+ipart ]     = compute( &coeffxp_[1], &coeffyp_[1], Phi, ip_, jp_ ) ;
        // Interpolation of GradPhil^(p,p)
        ( *GradPHIpart ) [ 0*nparts+ipart ] = compute( &coeffxp_[1], &coeffyp_[1], GradPhil, ip_, jp_ ) ;
        // Interpolation of GradPhir^(p,p)
        ( *GradPHIpart ) [ 1*nparts+ipart ] = compute( &coeffxp_[1], &coeffyp_[1], GradPhir, ip_, jp_ ) ;
        // GradPhit = 0 in cylindrical symmetry
        ( *GradPHIpart ) [ 2*nparts+ipart ] = 0.;
   
        if (r > 0){ 
            exp_m_theta_ = ( particles.position( 1, ipart ) - Icpx * particles.position( 2, ipart ) ) / r ;
        } else {
            exp_m_theta_ = 1. ;
        }

        // project on x,y,z, remember that GradPhit = 0 in cylindrical symmetry
        delta2 = std::real( exp_m_theta_ ) * ( *Epart ) [ 1*nparts+ipart ] + std::imag( exp_m_theta_ ) * ( *Epart ) [ 2*nparts+ipart ];
        ( *Epart ) [ 2*nparts+ipart ] = -std::imag( exp_m_theta_ ) * ( *Epart ) [ 1*nparts+ipart ] + std::real( exp_m_theta_ ) * ( *Epart ) [ 2*nparts+ipart ];
        ( *Epart ) [ 1*nparts+ipart ] = delta2 ;
        delta2 = std::real( exp_m_theta_ ) * ( *Bpart ) [ 1*nparts+ipart ] + std::imag( exp_m_theta_ ) *  ( *Bpart ) [ 2*nparts+ipart ];
        ( *Bpart ) [ 2*nparts+ipart ] = -std::imag( exp_m_theta_ ) * ( *Bpart ) [ 1*nparts+ipart ] + std::real( exp_m_theta_ ) * ( *Bpart ) [ 2*nparts+ipart ];
        ( *Bpart ) [ 1*nparts+ipart ] = delta2 ;

        delta2 = std::real( exp_m_theta_ ) * ( *GradPHIpart ) [ 1*nparts+ipart ] ; 
        ( *GradPHIpart ) [ 2*nparts+ipart ] = -std::imag( exp_m_theta_ ) * ( *GradPHIpart ) [ 1*nparts+ipart ] ;
        ( *GradPHIpart ) [ 1*nparts+ipart ] = delta2 ;

        //Buffering of iold and delta
        ( *iold )[ipart+0*nparts]  = ip_;
        ( *iold )[ipart+1*nparts]  = jp_;
        ( *delta )[ipart+0*nparts] = deltax_;
        ( *delta )[ipart+1*nparts] = deltar_;
        

    }
    
} // END InterpolatorAM2Order

// ---------------------------------------------------------------------------------------------------------------------
// 2nd Order Interpolation of the fields at a the particle position (3 nodes are used) - task safe
// ---------------------------------------------------------------------------------------------------------------------
void InterpolatorAM2Order::fieldsAndEnvelopeForTasks( ElectroMagn *EMfields, Particles &particles, SmileiMPI *smpi, int *istart, int *iend, int ithread, int ipart_ref  )
{
    std::vector<double> *Epart       = &( smpi->dynamics_Epart[ithread] );
    std::vector<double> *Bpart       = &( smpi->dynamics_Bpart[ithread] );
    std::vector<double> *PHIpart     = &( smpi->dynamics_PHIpart[ithread] );
    std::vector<double> *GradPHIpart = &( smpi->dynamics_GradPHIpart[ithread] );

    std::vector<int>    *iold  = &( smpi->dynamics_iold[ithread] );
    std::vector<double> *delta = &( smpi->dynamics_deltaold[ithread] );
    // std::vector<double> *theta_old = &( smpi->dynamics_thetaold[ithread] );

    //Treat mode 0 only
    // Static cast of the electromagnetic fields
    cField2D *El = ( static_cast<ElectroMagnAM *>( EMfields ) )->El_[0];
    cField2D *Er = ( static_cast<ElectroMagnAM *>( EMfields ) )->Er_[0];
    cField2D *Et = ( static_cast<ElectroMagnAM *>( EMfields ) )->Et_[0];
    cField2D *Bl = ( static_cast<ElectroMagnAM *>( EMfields ) )->Bl_m[0];
    cField2D *Br = ( static_cast<ElectroMagnAM *>( EMfields ) )->Br_m[0];
    cField2D *Bt = ( static_cast<ElectroMagnAM *>( EMfields ) )->Bt_m[0];
    // Static cast of the envelope fields
    Field2D *Phi = static_cast<Field2D *>( EMfields->envelope->Phi_ );
    Field2D *GradPhil = static_cast<Field2D *>( EMfields->envelope->GradPhil_ );
    Field2D *GradPhir = static_cast<Field2D *>( EMfields->envelope->GradPhir_ );

    complex<double> exp_m_theta_task ;
    int nparts = particles.size() ;
    
    for( int ipart=*istart ; ipart<*iend; ipart++ ) {
        // Normalized particle position
        double xpn = particles.position( 0, ipart ) * dl_inv_;
        double r = sqrt( particles.position( 1, ipart )*particles.position( 1, ipart )+particles.position( 2, ipart )*particles.position( 2, ipart ) ) ;
        double rpn = r * dr_inv_;
        // exp_m_theta_task = ( particles.position( 1, ipart ) - Icpx * particles.position( 2, ipart ) ) / r ; //exp(-i theta)
                                                             //exp(-i m theta)
        int idx_p[2], idx_d[2];
        double delta_p[2];
        double coeffxp[3], coeffyp[3];
        double coeffxd[3], coeffyd[3];

        coeffs( xpn, rpn, idx_p, idx_d, coeffxp, coeffyp, coeffxd, coeffyd, delta_p );
    
        //Here we assume that mode 0 is real !!
        // Interpolation of El^(d,p)
        ( *Epart ) [ 0*nparts+ipart ]  = std::real( compute( &coeffxd[1], &coeffyp[1], El, idx_d[0], idx_p[1] ) );
        // Interpolation of Er^(p,d)
        ( *Epart ) [ 1*nparts+ipart ] = std::real( compute( &coeffxp[1], &coeffyd[1], Er, idx_p[0], idx_d[1] ) );
        // Interpolation of Et^(p,p)
        ( *Epart ) [ 2*nparts+ipart ] = std::real( compute( &coeffxp[1], &coeffyp[1], Et, idx_p[0], idx_p[1] ) );
        // Interpolation of Bl^(p,d)
        ( *Bpart ) [ 0*nparts+ipart ] = std::real( compute( &coeffxp[1], &coeffyd[1], Bl, idx_p[0], idx_d[1] ) );
        // Interpolation of Br^(d,p)
        ( *Bpart ) [ 1*nparts+ipart ] = std::real( compute( &coeffxd[1], &coeffyp[1], Br, idx_d[0], idx_p[1] ) );
        // Interpolation of Bt^(d,d)
        ( *Bpart ) [ 2*nparts+ipart ] = std::real( compute( &coeffxd[1], &coeffyd[1], Bt, idx_d[0], idx_d[1] ) );

        // Interpolation of Phi^(p,p)
        ( *PHIpart ) [ 0*nparts+ipart ]     = compute( &coeffxp[1], &coeffyp[1], Phi, idx_p[0], idx_p[1] ) ;
        // Interpolation of GradPhil^(p,p)
        ( *GradPHIpart ) [ 0*nparts+ipart ] = compute( &coeffxp[1], &coeffyp[1], GradPhil, idx_p[0], idx_p[1] ) ;
        // Interpolation of GradPhir^(p,p)
        ( *GradPHIpart ) [ 1*nparts+ipart ] = compute( &coeffxp[1], &coeffyp[1], GradPhir, idx_p[0], idx_p[1] ) ;
        // GradPhit = 0 in cylindrical symmetry
        ( *GradPHIpart ) [ 2*nparts+ipart ] = 0.;
    
        if (r > 0){ 
            exp_m_theta_task = ( particles.position( 1, ipart ) - Icpx * particles.position( 2, ipart ) ) / r ;
        } else {
            exp_m_theta_task = 1. ;
        }

        // project on x,y,z, remember that GradPhit = 0 in cylindrical symmetry
        double delta2 = std::real( exp_m_theta_task ) * ( *Epart ) [ 1*nparts+ipart ] + std::imag( exp_m_theta_task ) * ( *Epart ) [ 2*nparts+ipart ];
        ( *Epart ) [ 2*nparts+ipart ] = -std::imag( exp_m_theta_task ) * ( *Epart ) [ 1*nparts+ipart ] + std::real( exp_m_theta_task ) * ( *Epart ) [ 2*nparts+ipart ];
        ( *Epart ) [ 1*nparts+ipart ] = delta2 ;
        delta2 = std::real( exp_m_theta_task ) * ( *Bpart ) [ 1*nparts+ipart ] + std::imag( exp_m_theta_task ) *  ( *Bpart ) [ 2*nparts+ipart ];
        ( *Bpart ) [ 2*nparts+ipart ] = -std::imag( exp_m_theta_task ) * ( *Bpart ) [ 1*nparts+ipart ] + std::real( exp_m_theta_task ) * ( *Bpart ) [ 2*nparts+ipart ];
        ( *Bpart ) [ 1*nparts+ipart ] = delta2 ;

        delta2 = std::real( exp_m_theta_task ) * ( *GradPHIpart ) [ 1*nparts+ipart ] ; 
        ( *GradPHIpart ) [ 2*nparts+ipart ] = -std::imag( exp_m_theta_task ) * ( *GradPHIpart ) [ 1*nparts+ipart ] ;
        ( *GradPHIpart ) [ 1*nparts+ipart ] = delta2 ;

        // store indices and delta
        ( *iold )[0*nparts+ipart]  = idx_p[0];
        ( *iold )[1*nparts+ipart]  = idx_p[1];
        ( *delta )[0*nparts+ipart] = delta_p[0];
        ( *delta )[1*nparts+ipart] = delta_p[1];
        // ( *theta_old )[ipart]     = atan2( particles.position( 2, ipart ), particles.position( 1, ipart ));
    } // end ipart
    
} // END InterpolatorAM2Order


void InterpolatorAM2Order::timeCenteredEnvelope( ElectroMagn *EMfields, Particles &particles, SmileiMPI *smpi, int *istart, int *iend, int ithread, int ipart_ref )
{
    // // Static cast of the envelope fields
    // Static cast of the envelope fields
    Field2D *Phi_m2Dcyl = static_cast<Field2D *>( EMfields->envelope->Phi_m );
    Field2D *GradPhil_m2Dcyl = static_cast<Field2D *>( EMfields->envelope->GradPhil_m );
    Field2D *GradPhir_m2Dcyl = static_cast<Field2D *>( EMfields->envelope->GradPhir_m );
    
    std::vector<double> *PHI_mpart     = &( smpi->dynamics_PHI_mpart[ithread] );
    std::vector<double> *GradPHI_mpart = &( smpi->dynamics_GradPHI_mpart[ithread] );
    
    std::vector<int>    *iold  = &( smpi->dynamics_iold[ithread] );
    std::vector<double> *delta = &( smpi->dynamics_deltaold[ithread] );
    
    double r, delta2, xpn, rpn;
    //Loop on bin particles
    int nparts =  particles.size() ;
    for( int ipart=*istart ; ipart<*iend; ipart++ ) {
    
        // Normalized particle position
        xpn = particles.position( 0, ipart ) * D_inv_[0];
        r = sqrt( particles.position( 1, ipart )*particles.position( 1, ipart )+particles.position( 2, ipart )*particles.position( 2, ipart ) ) ;
        rpn = r * D_inv_[1];
    
        // Compute coefficients
        coeffs( xpn, rpn );

        // only mode 0 is used
    
        // -------------------------
        // Interpolation of Phi_m^(p,p)
        // -------------------------
        ( *PHI_mpart )[ipart] = compute( &coeffxp_[1], &coeffyp_[1], Phi_m2Dcyl, ip_, jp_ );
    
        // -------------------------
        // Interpolation of GradPhi_m^(p,p), l component
        // -------------------------
        ( *GradPHI_mpart )[ipart+0*nparts] = compute( &coeffxp_[1], &coeffyp_[1], GradPhil_m2Dcyl, ip_, jp_ );
    
        // -------------------------
        // Interpolation of GradPhi_m^(p,p), r component
        // -------------------------
        ( *GradPHI_mpart )[ipart+1*nparts] = compute( &coeffxp_[1], &coeffyp_[1], GradPhir_m2Dcyl, ip_, jp_ );
    
        // -------------------------
        // Interpolation of GradPhi_m^(p,p), theta component
        // -------------------------
        ( *GradPHI_mpart )[ipart+2*nparts] = 0.; // zero with cylindrical symmetry


        if (r > 0){ 
            exp_m_theta_ = ( particles.position( 1, ipart ) - Icpx * particles.position( 2, ipart ) ) / r ;
        } else {
            exp_m_theta_ = 1. ;
        }


        // project on x,y,z, remember that GradPhit = 0 in cylindrical symmetry
        delta2 = std::real( exp_m_theta_ ) * ( *GradPHI_mpart ) [ 1*nparts+ipart ] ; 
        ( *GradPHI_mpart ) [ 2*nparts+ipart ] = -std::imag( exp_m_theta_ ) * ( *GradPHI_mpart ) [ 1*nparts+ipart ] ;
        ( *GradPHI_mpart ) [ 1*nparts+ipart ] = delta2 ;

        //Buffering of iold and delta
        ( *iold )[ipart+0*nparts]  = ip_;
        ( *iold )[ipart+1*nparts]  = jp_;
      
        ( *delta )[ipart+0*nparts] = deltax_;
        ( *delta )[ipart+1*nparts] = deltar_;
      
    
    }
    
} // END InterpolatorAM2Order

void InterpolatorAM2Order::timeCenteredEnvelopeForTasks( ElectroMagn *EMfields, Particles &particles, SmileiMPI *smpi, int *istart, int *iend, int ithread, int ipart_ref )
{
    // // Static cast of the envelope fields
    // Static cast of the envelope fields
    Field2D *Phi_m2Dcyl = static_cast<Field2D *>( EMfields->envelope->Phi_m );
    Field2D *GradPhil_m2Dcyl = static_cast<Field2D *>( EMfields->envelope->GradPhil_m );
    Field2D *GradPhir_m2Dcyl = static_cast<Field2D *>( EMfields->envelope->GradPhir_m );
    
    std::vector<double> *PHI_mpart     = &( smpi->dynamics_PHI_mpart[ithread] );
    std::vector<double> *GradPHI_mpart = &( smpi->dynamics_GradPHI_mpart[ithread] );
    
    std::vector<int>    *iold  = &( smpi->dynamics_iold[ithread] );
    std::vector<double> *delta = &( smpi->dynamics_deltaold[ithread] );
    
    double r, delta2, xpn, rpn;

    complex<double> exp_m_theta_task ;
    //Loop on bin particles
    int nparts =  particles.size() ;
    for( int ipart=*istart ; ipart<*iend; ipart++ ) {
    
        // Normalized particle position
        xpn = particles.position( 0, ipart ) * dl_inv_;
        r = sqrt( particles.position( 1, ipart )*particles.position( 1, ipart )+particles.position( 2, ipart )*particles.position( 2, ipart ) ) ;
        rpn = r * dr_inv_;

        int idx_p[2], idx_d[2];
        double delta_p[2];
        double coeffxp[3], coeffyp[3];
        double coeffxd[3], coeffyd[3];

        // Compute coefficients
        coeffs( xpn, rpn, idx_p, idx_d, coeffxp, coeffyp, coeffxd, coeffyd, delta_p );

        // only mode 0 is used
    
        // -------------------------
        // Interpolation of Phi_m^(p,p)
        // -------------------------
        ( *PHI_mpart )[ipart] = compute( &coeffxp[1], &coeffyp[1], Phi_m2Dcyl, idx_p[0], idx_p[1] );
    
        // -------------------------
        // Interpolation of GradPhi_m^(p,p), l component
        // -------------------------
        ( *GradPHI_mpart )[ipart+0*nparts] = compute( &coeffxp[1], &coeffyp[1], GradPhil_m2Dcyl, idx_p[0], idx_p[1] );
    
        // -------------------------
        // Interpolation of GradPhi_m^(p,p), r component
        // -------------------------
        ( *GradPHI_mpart )[ipart+1*nparts] = compute( &coeffxp[1], &coeffyp[1], GradPhir_m2Dcyl, idx_p[0], idx_p[1] );
    
        // -------------------------
        // Interpolation of GradPhi_m^(p,p), theta component
        // -------------------------
        ( *GradPHI_mpart )[ipart+2*nparts] = 0.; // zero with cylindrical symmetry


        if (r > 0){ 
            exp_m_theta_task = ( particles.position( 1, ipart ) - Icpx * particles.position( 2, ipart ) ) / r ;
        } else {
            exp_m_theta_task = 1. ;
        }


        // project on x,y,z, remember that GradPhit = 0 in cylindrical symmetry
        delta2 = std::real( exp_m_theta_task ) * ( *GradPHI_mpart ) [ 1*nparts+ipart ] ; 
        ( *GradPHI_mpart ) [ 2*nparts+ipart ] = -std::imag( exp_m_theta_task ) * ( *GradPHI_mpart ) [ 1*nparts+ipart ] ;
        ( *GradPHI_mpart ) [ 1*nparts+ipart ] = delta2 ;

        //Buffering of iold and delta
        // store indices and delta
        ( *iold )[0*nparts+ipart]  = idx_p[0];
        ( *iold )[1*nparts+ipart]  = idx_p[1];
        ( *delta )[0*nparts+ipart] = delta_p[0];
        ( *delta )[1*nparts+ipart] = delta_p[1];
      
    
    }
    
} // END InterpolatorAM2Order


void InterpolatorAM2Order::envelopeAndSusceptibility( ElectroMagn *EMfields, Particles &particles, int ipart, double *Env_A_abs_Loc, double *Env_Chi_Loc, double *Env_E_abs_Loc, double *Env_Ex_abs_Loc )
{
    // Static cast of the electromagnetic fields
    Field2D *Env_A_abs_2Dcyl  = static_cast<Field2D *>( EMfields->Env_A_abs_ );
    Field2D *Env_Chi_2Dcyl    = static_cast<Field2D *>( EMfields->Env_Chi_ );
    Field2D *Env_E_abs_2Dcyl  = static_cast<Field2D *>( EMfields->Env_E_abs_ );
    Field2D *Env_Ex_abs_2Dcyl = static_cast<Field2D *>( EMfields->Env_Ex_abs_ );

    // Normalized particle position
    double xpn = particles.position( 0, ipart ) * D_inv_[0];
    double r = sqrt( particles.position( 1, ipart )*particles.position( 1, ipart )+particles.position( 2, ipart )*particles.position( 2, ipart ) ) ;
    double rpn = r * D_inv_[1];

    // Compute coefficients
    coeffs( xpn, rpn );
    
    // -------------------------
    // Interpolation of Env_A_abs_^(p,p)
    // -------------------------
    *( Env_A_abs_Loc ) = compute( &coeffxp_[1], &coeffyp_[1], Env_A_abs_2Dcyl, ip_, jp_);
  
    // -------------------------  
    // Interpolation of Env_Chi_^(p,p)
    // -------------------------
    *( Env_Chi_Loc ) = compute( &coeffxp_[1], &coeffyp_[1], Env_Chi_2Dcyl, ip_, jp_);
   
    // -------------------------
    // Interpolation of Env_E_abs_^(p,p)
    // -------------------------
    *( Env_E_abs_Loc ) = compute( &coeffxp_[1], &coeffyp_[1], Env_E_abs_2Dcyl, ip_, jp_);

    // -------------------------
    // Interpolation of Env_Ex_abs_^(p,p)
    // -------------------------
    *( Env_Ex_abs_Loc ) = compute( &coeffxp_[1], &coeffyp_[1], Env_Ex_abs_2Dcyl, ip_, jp_);
  
} // END InterpolatorAM2Order

void InterpolatorAM2Order::envelopeFieldForIonization( ElectroMagn *EMfields, Particles &particles, SmileiMPI *smpi, int *istart, int *iend, int ithread, int ipart_ref )
{
    // Static cast of the envelope fields
    Field2D *EnvEabs  = static_cast<Field2D*>( EMfields->Env_E_abs_ );
    Field2D *EnvExabs = static_cast<Field2D*>( EMfields->Env_Ex_abs_ );
    
    std::vector<double> *EnvEabs_part  = &( smpi->dynamics_EnvEabs_part[ithread] );
    std::vector<double> *EnvExabs_part = &( smpi->dynamics_EnvExabs_part[ithread] );
 
    double xpn,rpn,r;
   
    //Loop on bin particles
    for( int ipart=*istart ; ipart<*iend; ipart++ ) {

        // Normalized particle position
        xpn = particles.position( 0, ipart ) * D_inv_[0];
        r = sqrt( particles.position( 1, ipart )*particles.position( 1, ipart )+particles.position( 2, ipart )*particles.position( 2, ipart ) ) ;
        rpn = r * D_inv_[1];
                                     
        // Compute coefficients
        coeffs( xpn, rpn );
 
        // only mode 0 is used
    
        // ---------------------------------
        // Interpolation of Env_E_abs^(p,p)
        // ---------------------------------
        ( *EnvEabs_part )[ipart] = compute( &coeffxp_[1], &coeffyp_[1], EnvEabs, ip_, jp_ );
  
        // ---------------------------------
        // Interpolation of Env_Ex_abs^(p,p)
        // ---------------------------------
        ( *EnvExabs_part )[ipart] = compute( &coeffxp_[1], &coeffyp_[1], EnvExabs, ip_, jp_ );
    
    }
    
    
} // END InterpolatorAM2Order

void InterpolatorAM2Order::envelopeFieldForIonizationTasks( ElectroMagn *EMfields, Particles &particles, SmileiMPI *smpi, int *istart, int *iend, int ithread, int ipart_ref )
{
    // Static cast of the envelope fields
    Field2D *EnvEabs  = static_cast<Field2D*>( EMfields->Env_E_abs_ );
    Field2D *EnvExabs = static_cast<Field2D*>( EMfields->Env_Ex_abs_ );
    
    std::vector<double> *EnvEabs_part  = &( smpi->dynamics_EnvEabs_part[ithread] );
    std::vector<double> *EnvExabs_part = &( smpi->dynamics_EnvExabs_part[ithread] );
 
    double xpn,rpn,r;
   
    //Loop on bin particles
    for( int ipart=*istart ; ipart<*iend; ipart++ ) {

        // Normalized particle position
        xpn = particles.position( 0, ipart ) * dl_inv_;
        r = sqrt( particles.position( 1, ipart )*particles.position( 1, ipart )+particles.position( 2, ipart )*particles.position( 2, ipart ) ) ;
        rpn = r * dr_inv_;
        
        int idx_p[2], idx_d[2];
        double delta_p[2];
        double coeffxp[3], coeffyp[3];
        double coeffxd[3], coeffyd[3];

        // Compute coefficients
        coeffs( xpn, rpn, idx_p, idx_d, coeffxp, coeffyp, coeffxd, coeffyd, delta_p );                             
    
        // only mode 0 is used
    
        // ---------------------------------
        // Interpolation of Env_E_abs^(p,p)
        // ---------------------------------
        ( *EnvEabs_part )[ipart] = compute( &coeffxp[1], &coeffyp[1], EnvEabs, idx_p[0], idx_p[1] );
  
        // ---------------------------------
        // Interpolation of Env_Ex_abs^(p,p)
        // ---------------------------------
        ( *EnvExabs_part )[ipart] = compute( &coeffxp[1], &coeffyp[1], EnvExabs, idx_p[0], idx_p[1] );
    
    }
    
    
} // END InterpolatorAM2Order



<|MERGE_RESOLUTION|>--- conflicted
+++ resolved
@@ -20,17 +20,10 @@
 InterpolatorAM2Order::InterpolatorAM2Order( Params &params, Patch *patch ) : InterpolatorAM( params, patch )
 {
 
-<<<<<<< HEAD
-    dl_inv_ = 1.0/params.cell_length[0];
-    dr_inv_ = 1.0/params.cell_length[1];
-    nmodes = params.nmodes;
-    dr =  params.cell_length[1];
-
-=======
     D_inv_[0] = 1.0/params.cell_length[0];
     D_inv_[1] = 1.0/params.cell_length[1];
     nmodes_ = params.nmodes;
->>>>>>> 60d28ca1
+    dr =  params.cell_length[1];
 }
 
 // ---------------------------------------------------------------------------------------------------------------------
@@ -61,9 +54,9 @@
 
 
     coeffs( xpn, rpn );
-   
+
     //std::cout << "thetas = " << exp_m_theta_ << " " << 2.*std::real(exp_m_theta_) - exp_m_theta_ << std::endl;
- 
+
     //Here we assume that mode 0 is real !!
     // Interpolation of El^(d,p)
     *( ELoc+0*nparts ) = std::real( compute( &coeffxd_[1], &coeffyp_[1], El, id_, jp_ ) );
@@ -98,7 +91,7 @@
         *( BLoc+1*nparts ) += std::real( compute( &coeffxd_[1], &coeffyp_[1], Br, id_, jp_ )* exp_mm_theta ) ;
         *( BLoc+2*nparts ) += std::real( compute( &coeffxd_[1], &coeffyd_[1], Bt, id_, jd_ )* exp_mm_theta ) ;
     }
-    //std::cout << "mode 1 " <<*( ELoc+0*nparts ) << " " <<*( ELoc+1*nparts )   << " " <<*( ELoc+2*nparts )<<" " <<*( BLoc+0*nparts ) << " " <<*( BLoc+1*nparts )   << " " <<*( BLoc+2*nparts ) << endl; 
+    //std::cout << "mode 1 " <<*( ELoc+0*nparts ) << " " <<*( ELoc+1*nparts )   << " " <<*( ELoc+2*nparts )<<" " <<*( BLoc+0*nparts ) << " " <<*( BLoc+1*nparts )   << " " <<*( BLoc+2*nparts ) << endl;
     
     //Translate field into the cartesian y,z coordinates
     double delta2 = std::real( exp_m_theta_ ) * *( ELoc+1*nparts ) + std::imag( exp_m_theta_ ) * *( ELoc+2*nparts );
@@ -326,29 +319,21 @@
     }
 }
 
-void InterpolatorAM2Order::fieldsWrapper( ElectroMagn *EMfields, 
-                                          Particles &particles, 
-                                          SmileiMPI *smpi, 
-                                          int *istart, 
-                                          int *iend, 
-                                          int ithread, 
-                                          unsigned int scell, 
+void InterpolatorAM2Order::fieldsWrapper( ElectroMagn *EMfields,
+                                          Particles &particles,
+                                          SmileiMPI *smpi,
+                                          int *istart,
+                                          int *iend,
+                                          int ithread,
+                                          unsigned int scell,
                                           int ipart_ref )
 {
-<<<<<<< HEAD
-    std::vector<double> *Epart     = &( smpi->dynamics_Epart[ithread] );
-    std::vector<double> *Bpart     = &( smpi->dynamics_Bpart[ithread] );
-    std::vector<int> *iold         = &( smpi->dynamics_iold[ithread] );
-    std::vector<double> *delta     = &( smpi->dynamics_deltaold[ithread] );
-    std::vector<double> *theta_old = &( smpi->dynamics_thetaold[ithread] );
-=======
 
     std::vector<double> *Epart = &( smpi->dynamics_Epart[ithread] );
     std::vector<double> *Bpart = &( smpi->dynamics_Bpart[ithread] );
     std::vector<int> *iold = &( smpi->dynamics_iold[ithread] );
     std::vector<double> *delta = &( smpi->dynamics_deltaold[ithread] );
     std::vector<std::complex<double>> *eitheta_old = &( smpi->dynamics_eithetaold[ithread] );
->>>>>>> 60d28ca1
     
     //Loop on bin particles
     int nparts( particles.size() );
@@ -357,16 +342,16 @@
     for( int ipart=*istart ; ipart<*iend; ipart++ ) {
         //Interpolation on current particle
         fields( EMfields, particles, ipart, nparts, &( *Epart )[ipart], &( *Bpart )[ipart] );
-        
+
         //Buffering of iol and delta
         ( *iold )[ipart+0*nparts]  = ip_;
         ( *iold )[ipart+1*nparts]  = jp_;
-        
+
         ( *delta )[ipart+0*nparts] = deltax_;
         ( *delta )[ipart+1*nparts] = deltar_;
-        
+
         ( *eitheta_old)[ipart] =  2.*std::real(exp_m_theta_) - exp_m_theta_ ;  //exp(i theta)
-        
+
     }
 #else 
     // with tasks
@@ -475,7 +460,7 @@
         ( *Bpart ) [ 2*nparts+ipart ] = -std::imag( exp_m_theta_ ) * ( *Bpart ) [ 1*nparts+ipart ] + std::real( exp_m_theta_ ) * ( *Bpart ) [ 2*nparts+ipart ];
         ( *Bpart ) [ 1*nparts+ipart ] = delta2 ;
 
-        delta2 = std::real( exp_m_theta_ ) * ( *GradPHIpart ) [ 1*nparts+ipart ] ; 
+        delta2 = std::real( exp_m_theta_ ) * ( *GradPHIpart ) [ 1*nparts+ipart ] ;
         ( *GradPHIpart ) [ 2*nparts+ipart ] = -std::imag( exp_m_theta_ ) * ( *GradPHIpart ) [ 1*nparts+ipart ] ;
         ( *GradPHIpart ) [ 1*nparts+ipart ] = delta2 ;
 
@@ -644,7 +629,7 @@
 
 
         // project on x,y,z, remember that GradPhit = 0 in cylindrical symmetry
-        delta2 = std::real( exp_m_theta_ ) * ( *GradPHI_mpart ) [ 1*nparts+ipart ] ; 
+        delta2 = std::real( exp_m_theta_ ) * ( *GradPHI_mpart ) [ 1*nparts+ipart ] ;
         ( *GradPHI_mpart ) [ 2*nparts+ipart ] = -std::imag( exp_m_theta_ ) * ( *GradPHI_mpart ) [ 1*nparts+ipart ] ;
         ( *GradPHI_mpart ) [ 1*nparts+ipart ] = delta2 ;
 
