#ifndef INTERPOLATOR2D4ORDER_H
#define INTERPOLATOR2D4ORDER_H


#include "Interpolator2D.h"
#include "Field2D.h"


//  --------------------------------------------------------------------------------------------------------------------
//! Class for 4th order interpolator for 2Dcartesian simulations
//  --------------------------------------------------------------------------------------------------------------------
class Interpolator2D4Order : public Interpolator2D
{

public:

    //! Creator for Interpolator2D2Order
    Interpolator2D4Order( Params &, Patch * );
<<<<<<< HEAD
    ~Interpolator2D4Order() override final {};
    
    inline void fields( ElectroMagn *EMfields, Particles &particles, int ipart, int nparts, double *ELoc, double *BLoc );
    inline void fieldsForTasks( ElectroMagn *EMfields, Particles &particles, int ipart, int nparts, double *ELoc, double *BLoc, int *iold, double *delta );
=======

    //! Destructor for Interpolator2D2Order
    ~Interpolator2D4Order() override {};

    //! 4th Order Interpolation of the fields at a the particle position
    inline void __attribute__((always_inline)) fields( ElectroMagn *EMfields, Particles &particles, int ipart, int nparts, double *ELoc, double *BLoc );

    //! Interpolation of all fields and currents for a single particles located at istart.
>>>>>>> 60d28ca1
    void fieldsAndCurrents( ElectroMagn *EMfields, Particles &particles, SmileiMPI *smpi, int *istart, int *iend, int ithread, LocalFields *JLoc, double *RhoLoc ) override final ;

    //! Wrapper called by the particle dynamics section
    void fieldsWrapper( ElectroMagn *EMfields, Particles &particles, SmileiMPI *smpi, int *istart, int *iend, int ithread, unsigned int scell = 0, int ipart_ref = 0 ) override ;

    //! Interpolator specific to tracked particles. A selection of particles may be provided
    void fieldsSelection( ElectroMagn *EMfields, Particles &particles, double *buffer, int offset, std::vector<unsigned int> *selection ) override final;

    //! Interpolator on another field than the basic ones
    void oneField( Field **field, Particles &particles, int *istart, int *iend, double *FieldLoc, double *l1=NULL, double *l2=NULL, double *l3=NULL ) override;

    //! Computation of a field from provided coefficients
    inline double __attribute__((always_inline)) compute( double *coeffx, double *coeffy, Field2D *f, int idx, int idy )
    {
        double interp_res( 0. );
        for( int iloc=-2 ; iloc<3 ; iloc++ ) {
            for( int jloc=-2 ; jloc<3 ; jloc++ ) {
                interp_res += *( coeffx+iloc ) * *( coeffy+jloc ) * ( *f )( idx+iloc, idy+jloc );
            }
        }
        return interp_res;
    };
<<<<<<< HEAD
    
    void fieldsAndEnvelope( ElectroMagn *EMfields, Particles &particles, SmileiMPI *smpi, int *istart, int *iend, int ithread, int ipart_ref = 0 ) override final;
    void timeCenteredEnvelope( ElectroMagn *EMfields, Particles &particles, SmileiMPI *smpi, int *istart, int *iend, int ithread, int ipart_ref = 0 ) override final;
    void envelopeAndSusceptibility( ElectroMagn *EMfields, Particles &particles, int ipart, double *Env_A_abs_Loc, double *Env_Chi_Loc, double *Env_E_abs_Loc, double *Env_Ex_abs_Loc ) override final;
=======

    //! Interpolator specific to the envelope model
    void fieldsAndEnvelope( ElectroMagn *EMfields, Particles &particles, SmileiMPI *smpi, int *istart, int *iend, int ithread, int ipart_ref = 0 ) override ;

    //! Interpolator specific to the envelope model
    void timeCenteredEnvelope( ElectroMagn *EMfields, Particles &particles, SmileiMPI *smpi, int *istart, int *iend, int ithread, int ipart_ref = 0 ) override ;

    //! Interpolator specific to the envelope model
    void envelopeAndSusceptibility( ElectroMagn *EMfields, Particles &particles, int ipart, double *Env_A_abs_Loc, double *Env_Chi_Loc, double *Env_E_abs_Loc, double *Env_Ex_abs_Loc ) override ;
>>>>>>> 60d28ca1

private:

    //! Compuation of coefficients for interpolation using particle normalized positions xpn and ypn
    inline void __attribute__((always_inline)) coeffs( double xpn, double ypn )
    {
        // Indexes of the central nodes
        ip_ = round( xpn );
        id_ = round( xpn+0.5 );
        jp_ = round( ypn );
        jd_ = round( ypn+0.5 );

        // Declaration and calculation of the coefficient for interpolation
        double delta2, delta3, delta4;

        deltax   = xpn - ( double )id_ + 0.5;
        delta2  = deltax*deltax;
        delta3  = delta2*deltax;
        delta4  = delta3*deltax;
        coeffxd_[0] = dble_1_ov_384   - dble_1_ov_48  * deltax  + dble_1_ov_16 * delta2 - dble_1_ov_12 * delta3 + dble_1_ov_24 * delta4;
        coeffxd_[1] = dble_19_ov_96   - dble_11_ov_24 * deltax  + dble_1_ov_4 * delta2  + dble_1_ov_6  * delta3 - dble_1_ov_6  * delta4;
        coeffxd_[2] = dble_115_ov_192 - dble_5_ov_8   * delta2 + dble_1_ov_4 * delta4;
        coeffxd_[3] = dble_19_ov_96   + dble_11_ov_24 * deltax  + dble_1_ov_4 * delta2  - dble_1_ov_6  * delta3 - dble_1_ov_6  * delta4;
        coeffxd_[4] = dble_1_ov_384   + dble_1_ov_48  * deltax  + dble_1_ov_16 * delta2 + dble_1_ov_12 * delta3 + dble_1_ov_24 * delta4;

        deltax   = xpn - ( double )ip_;
        delta2  = deltax*deltax;
        delta3  = delta2*deltax;
        delta4  = delta3*deltax;
        coeffxp_[0] = dble_1_ov_384   - dble_1_ov_48  * deltax  + dble_1_ov_16 * delta2 - dble_1_ov_12 * delta3 + dble_1_ov_24 * delta4;
        coeffxp_[1] = dble_19_ov_96   - dble_11_ov_24 * deltax  + dble_1_ov_4 * delta2  + dble_1_ov_6  * delta3 - dble_1_ov_6  * delta4;
        coeffxp_[2] = dble_115_ov_192 - dble_5_ov_8   * delta2 + dble_1_ov_4 * delta4;
        coeffxp_[3] = dble_19_ov_96   + dble_11_ov_24 * deltax  + dble_1_ov_4 * delta2  - dble_1_ov_6  * delta3 - dble_1_ov_6  * delta4;
        coeffxp_[4] = dble_1_ov_384   + dble_1_ov_48  * deltax  + dble_1_ov_16 * delta2 + dble_1_ov_12 * delta3 + dble_1_ov_24 * delta4;

        // std::cerr << " xpn: " << xpn
        //           << " delta: " << deltax
        //           << " coeff: "<< coeffxp_[0]
        //           << std::endl;

        deltay   = ypn - ( double )jd_ + 0.5;
        delta2  = deltay*deltay;
        delta3  = delta2*deltay;
        delta4  = delta3*deltay;
        coeffyd_[0] = dble_1_ov_384   - dble_1_ov_48  * deltay  + dble_1_ov_16 * delta2 - dble_1_ov_12 * delta3 + dble_1_ov_24 * delta4;
        coeffyd_[1] = dble_19_ov_96   - dble_11_ov_24 * deltay  + dble_1_ov_4 * delta2  + dble_1_ov_6  * delta3 - dble_1_ov_6  * delta4;
        coeffyd_[2] = dble_115_ov_192 - dble_5_ov_8   * delta2 + dble_1_ov_4 * delta4;
        coeffyd_[3] = dble_19_ov_96   + dble_11_ov_24 * deltay  + dble_1_ov_4 * delta2  - dble_1_ov_6  * delta3 - dble_1_ov_6  * delta4;
        coeffyd_[4] = dble_1_ov_384   + dble_1_ov_48  * deltay  + dble_1_ov_16 * delta2 + dble_1_ov_12 * delta3 + dble_1_ov_24 * delta4;

        deltay   = ypn - ( double )jp_;
        delta2  = deltay*deltay;
        delta3  = delta2*deltay;
        delta4  = delta3*deltay;
        coeffyp_[0] = dble_1_ov_384   - dble_1_ov_48  * deltay  + dble_1_ov_16 * delta2 - dble_1_ov_12 * delta3 + dble_1_ov_24 * delta4;
        coeffyp_[1] = dble_19_ov_96   - dble_11_ov_24 * deltay  + dble_1_ov_4 * delta2  + dble_1_ov_6  * delta3 - dble_1_ov_6  * delta4;
        coeffyp_[2] = dble_115_ov_192 - dble_5_ov_8   * delta2 + dble_1_ov_4 * delta4;
        coeffyp_[3] = dble_19_ov_96   + dble_11_ov_24 * deltay  + dble_1_ov_4 * delta2  - dble_1_ov_6  * delta3 - dble_1_ov_6  * delta4;
        coeffyp_[4] = dble_1_ov_384   + dble_1_ov_48  * deltay  + dble_1_ov_16 * delta2 + dble_1_ov_12 * delta3 + dble_1_ov_24 * delta4;

        //!\todo CHECK if this is correct for both primal & dual grids !!!
        // First index for summation
        ip_ = ip_ - i_domain_begin;
        id_ = id_ - i_domain_begin;
        jp_ = jp_ - j_domain_begin;
        jd_ = jd_ - j_domain_begin;

        // std::cerr << " coefxp: " << coeffxp_[0]
        //           << " " << coeffxp_[1]
        //           << " " << coeffxp_[2]
        //           << " " << coeffxp_[3]
        //           << " " << coeffxp_[4] << std::endl;
        //
        // std::cerr << " coefyp: " << coeffyp_[0]
        //           << " " << coeffyp_[1]
        //           << " " << coeffyp_[2]
        //           << " " << coeffyp_[3]
        //           << " " << coeffyp_[4] << std::endl;
        //
        // std::cerr << " coefxd: " << coeffxd_[0]
        //           << " " << coeffxd_[1]
        //           << " " << coeffxd_[2]
        //           << " " << coeffxd_[3]
        //           << " " << coeffxd_[4] << std::endl;
        //
        // std::cerr << " coefyd: " << coeffyd_[0]
        //           << " " << coeffyd_[1]
        //           << " " << coeffyd_[2]
        //           << " " << coeffyd_[3]
        //           << " " << coeffyd_[4] << std::endl;
        //
        // std::cerr << " xpn: " << xpn
        //           << " ypn: " << ypn
        //           << " ip: " << ip_
        //           << " id: " << id_
        //           << " jp: " << jp_
        //           << " jd: " << jd_ << std::endl;

    }
<<<<<<< HEAD
    
    
    inline void coeffs( double xpn, double ypn, int* idx_p, int* idx_d,
                        double *coeffxp, double *coeffyp,
                        double *coeffxd, double *coeffyd, double* delta_p )
    {
        // Indexes of the central nodes
        idx_p[0] = round( xpn );
        idx_d[0] = round( xpn+0.5 );
        idx_p[1] = round( ypn );
        idx_d[1] = round( ypn+0.5 );
        
        // Declaration and calculation of the coefficient for interpolation
        double delta_x, delta_y, delta2, delta3, delta4;
        
        delta_x     = xpn - ( double )idx_d[0] + 0.5;
        delta2     = delta_x*delta_x;
        delta3     = delta2*delta_x;
        delta4     = delta3*delta_x;
        coeffxd[0] = dble_1_ov_384   - dble_1_ov_48  * delta_x  + dble_1_ov_16 * delta2 - dble_1_ov_12 * delta3 + dble_1_ov_24 * delta4;
        coeffxd[1] = dble_19_ov_96   - dble_11_ov_24 * delta_x  + dble_1_ov_4 * delta2  + dble_1_ov_6  * delta3 - dble_1_ov_6  * delta4;
        coeffxd[2] = dble_115_ov_192 - dble_5_ov_8   * delta2 + dble_1_ov_4 * delta4;
        coeffxd[3] = dble_19_ov_96   + dble_11_ov_24 * delta_x  + dble_1_ov_4 * delta2  - dble_1_ov_6  * delta3 - dble_1_ov_6  * delta4;
        coeffxd[4] = dble_1_ov_384   + dble_1_ov_48  * delta_x  + dble_1_ov_16 * delta2 + dble_1_ov_12 * delta3 + dble_1_ov_24 * delta4;
        
        delta_p[0] = xpn - ( double )idx_p[0];
        delta2     = delta_p[0]*delta_p[0];
        delta3     = delta2*delta_p[0];
        delta4     = delta3*delta_p[0];
        coeffxp[0] = dble_1_ov_384   - dble_1_ov_48  * delta_p[0]  + dble_1_ov_16 * delta2 - dble_1_ov_12 * delta3 + dble_1_ov_24 * delta4;
        coeffxp[1] = dble_19_ov_96   - dble_11_ov_24 * delta_p[0]  + dble_1_ov_4 * delta2  + dble_1_ov_6  * delta3 - dble_1_ov_6  * delta4;
        coeffxp[2] = dble_115_ov_192 - dble_5_ov_8   * delta2 + dble_1_ov_4 * delta4;
        coeffxp[3] = dble_19_ov_96   + dble_11_ov_24 * delta_p[0]  + dble_1_ov_4 * delta2  - dble_1_ov_6  * delta3 - dble_1_ov_6  * delta4;
        coeffxp[4] = dble_1_ov_384   + dble_1_ov_48  * delta_p[0]  + dble_1_ov_16 * delta2 + dble_1_ov_12 * delta3 + dble_1_ov_24 * delta4;
        
        delta_y     = ypn - ( double )idx_d[1] + 0.5;
        delta2     = delta_y*delta_y;
        delta3     = delta2*delta_y;
        delta4     = delta3*delta_y;
        coeffyd[0] = dble_1_ov_384   - dble_1_ov_48  * delta_y  + dble_1_ov_16 * delta2 - dble_1_ov_12 * delta3 + dble_1_ov_24 * delta4;
        coeffyd[1] = dble_19_ov_96   - dble_11_ov_24 * delta_y  + dble_1_ov_4 * delta2  + dble_1_ov_6  * delta3 - dble_1_ov_6  * delta4;
        coeffyd[2] = dble_115_ov_192 - dble_5_ov_8   * delta2 + dble_1_ov_4 * delta4;
        coeffyd[3] = dble_19_ov_96   + dble_11_ov_24 * delta_y  + dble_1_ov_4 * delta2  - dble_1_ov_6  * delta3 - dble_1_ov_6  * delta4;
        coeffyd[4] = dble_1_ov_384   + dble_1_ov_48  * delta_y  + dble_1_ov_16 * delta2 + dble_1_ov_12 * delta3 + dble_1_ov_24 * delta4;
        
        delta_p[1] = ypn - ( double )idx_p[1];
        delta2     = delta_p[1]*delta_p[1];
        delta3     = delta2*delta_p[1];
        delta4     = delta3*delta_p[1];
        coeffyp[0] = dble_1_ov_384   - dble_1_ov_48  * delta_p[1]  + dble_1_ov_16 * delta2 - dble_1_ov_12 * delta3 + dble_1_ov_24 * delta4;
        coeffyp[1] = dble_19_ov_96   - dble_11_ov_24 * delta_p[1]  + dble_1_ov_4 * delta2  + dble_1_ov_6  * delta3 - dble_1_ov_6  * delta4;
        coeffyp[2] = dble_115_ov_192 - dble_5_ov_8   * delta2 + dble_1_ov_4 * delta4;
        coeffyp[3] = dble_19_ov_96   + dble_11_ov_24 * delta_p[1]  + dble_1_ov_4 * delta2  - dble_1_ov_6  * delta3 - dble_1_ov_6  * delta4;
        coeffyp[4] = dble_1_ov_384   + dble_1_ov_48  * delta_p[1]  + dble_1_ov_16 * delta2 + dble_1_ov_12 * delta3 + dble_1_ov_24 * delta4;
        
        //!\todo CHECK if this is correct for both primal & dual grids !!!
        // First index for summation
        idx_p[0]   = idx_p[0] - i_domain_begin;
        idx_d[0]   = idx_d[0] - i_domain_begin;
        idx_p[1]   = idx_p[1] - j_domain_begin;
        idx_d[1]   = idx_d[1] - j_domain_begin;

    }
=======

>>>>>>> 60d28ca1

    double dble_1_ov_384 ;
    double dble_1_ov_48 ;
    double dble_1_ov_16 ;
    double dble_1_ov_12 ;
    double dble_1_ov_24 ;
    double dble_19_ov_96 ;
    double dble_11_ov_24 ;
    double dble_1_ov_4 ;
    double dble_1_ov_6 ;
    double dble_115_ov_192 ;
    double dble_5_ov_8 ;

    // Last prim index computed
    int ip_, jp_;
    // Last dual index computed
    int id_, jd_;
    // Last delta computed
    double deltax, deltay;
    // Interpolation coefficient on Prim grid
    double coeffxp_[5], coeffyp_[5];
    // Interpolation coefficient on Dual grid
    double coeffxd_[5], coeffyd_[5];

};//END class

#endif<|MERGE_RESOLUTION|>--- conflicted
+++ resolved
@@ -16,21 +16,10 @@
 
     //! Creator for Interpolator2D2Order
     Interpolator2D4Order( Params &, Patch * );
-<<<<<<< HEAD
     ~Interpolator2D4Order() override final {};
     
-    inline void fields( ElectroMagn *EMfields, Particles &particles, int ipart, int nparts, double *ELoc, double *BLoc );
+    inline void __attribute__((always_inline)) fields( ElectroMagn *EMfields, Particles &particles, int ipart, int nparts, double *ELoc, double *BLoc );
     inline void fieldsForTasks( ElectroMagn *EMfields, Particles &particles, int ipart, int nparts, double *ELoc, double *BLoc, int *iold, double *delta );
-=======
-
-    //! Destructor for Interpolator2D2Order
-    ~Interpolator2D4Order() override {};
-
-    //! 4th Order Interpolation of the fields at a the particle position
-    inline void __attribute__((always_inline)) fields( ElectroMagn *EMfields, Particles &particles, int ipart, int nparts, double *ELoc, double *BLoc );
-
-    //! Interpolation of all fields and currents for a single particles located at istart.
->>>>>>> 60d28ca1
     void fieldsAndCurrents( ElectroMagn *EMfields, Particles &particles, SmileiMPI *smpi, int *istart, int *iend, int ithread, LocalFields *JLoc, double *RhoLoc ) override final ;
 
     //! Wrapper called by the particle dynamics section
@@ -53,12 +42,6 @@
         }
         return interp_res;
     };
-<<<<<<< HEAD
-    
-    void fieldsAndEnvelope( ElectroMagn *EMfields, Particles &particles, SmileiMPI *smpi, int *istart, int *iend, int ithread, int ipart_ref = 0 ) override final;
-    void timeCenteredEnvelope( ElectroMagn *EMfields, Particles &particles, SmileiMPI *smpi, int *istart, int *iend, int ithread, int ipart_ref = 0 ) override final;
-    void envelopeAndSusceptibility( ElectroMagn *EMfields, Particles &particles, int ipart, double *Env_A_abs_Loc, double *Env_Chi_Loc, double *Env_E_abs_Loc, double *Env_Ex_abs_Loc ) override final;
-=======
 
     //! Interpolator specific to the envelope model
     void fieldsAndEnvelope( ElectroMagn *EMfields, Particles &particles, SmileiMPI *smpi, int *istart, int *iend, int ithread, int ipart_ref = 0 ) override ;
@@ -68,7 +51,6 @@
 
     //! Interpolator specific to the envelope model
     void envelopeAndSusceptibility( ElectroMagn *EMfields, Particles &particles, int ipart, double *Env_A_abs_Loc, double *Env_Chi_Loc, double *Env_E_abs_Loc, double *Env_Ex_abs_Loc ) override ;
->>>>>>> 60d28ca1
 
 private:
 
@@ -168,7 +150,6 @@
         //           << " jd: " << jd_ << std::endl;
 
     }
-<<<<<<< HEAD
     
     
     inline void coeffs( double xpn, double ypn, int* idx_p, int* idx_d,
@@ -232,9 +213,6 @@
         idx_d[1]   = idx_d[1] - j_domain_begin;
 
     }
-=======
-
->>>>>>> 60d28ca1
 
     double dble_1_ov_384 ;
     double dble_1_ov_48 ;
