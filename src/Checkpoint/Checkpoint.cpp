--- conflicted
+++ resolved
@@ -40,12 +40,8 @@
 dump_step(0),
 dump_minutes(0.0),
 exit_after_dump(true),
-<<<<<<< HEAD
 keep_n_dumps(2),
-=======
-dump_file_sequence(2),
-dump_file_sequence_max(10000),
->>>>>>> 37e34a87
+keep_n_dumps_max(10000),
 dump_deflate(0),
 dump_request(smpi->getSize()),
 file_grouping(0)
@@ -66,16 +62,12 @@
         PyTools::extract("keep_n_dumps", keep_n_dumps, "Checkpoints");
         if(keep_n_dumps<1) keep_n_dumps=1;
         
-<<<<<<< HEAD
+        if(keep_n_dumps > keep_n_dumps_max) {
+            WARNING("Smilei supports a maximum of keep_n_dumps of "<< keep_n_dumps_max);
+            keep_n_dumps = keep_n_dumps_max;
+        }
+        
         PyTools::extract("exit_after_dump", exit_after_dump, "Checkpoints");
-=======
-        if(dump_file_sequence>dump_file_sequence_max) {
-            WARNING("Smilei supports a maximum of dump_file_sequence of "<< dump_file_sequence_max);
-            dump_file_sequence=dump_file_sequence_max;
-        }
-        
-        PyTools::extract("exit_after_dump", exit_after_dump, "DumpRestart");
->>>>>>> 37e34a87
         
         PyTools::extract("dump_deflate", dump_deflate, "Checkpoints");
         
@@ -83,15 +75,10 @@
             if( file_grouping > (unsigned int)(smpi->getSize()) ) file_grouping = smpi->getSize();
             MESSAGE(1,"Code will group checkpoint files by "<< file_grouping);
         }
-<<<<<<< HEAD
-    
-        if (PyTools::extract("restart_number", restart_number, "Checkpoints") && restart_number >= 0) {
-            MESSAGE(1,"Code will restart from checkpoint number " << restart_number);
-=======
 
         if( params.restart ) {
             std::vector<std::string> restart_files;
-            PyTools::extract("restart_files", restart_files, "DumpRestart");
+            PyTools::extract("restart_files", restart_files, "Checkpoints");
 
             // This will open all dumps and pick the last one
             for (unsigned int num_dump=0;num_dump<restart_files.size(); num_dump++) {
@@ -119,7 +106,6 @@
             MESSAGE(2, "                            master file: " << restart_file);
 #endif
 
->>>>>>> 37e34a87
         }
     }
     
@@ -147,22 +133,6 @@
     nDim_particle=params.nDim_particle;
 }
 
-<<<<<<< HEAD
-
-string Checkpoint::dumpName(unsigned int num, SmileiMPI *smpi) {
-    ostringstream nameDumpTmp("");
-    nameDumpTmp << "checkpoints" << PATH_SEPARATOR;
-    if (file_grouping>0) {
-        nameDumpTmp << setfill('0') << setw(int(1+log10(smpi->getSize()/file_grouping+1))) << smpi->getRank()/file_grouping << PATH_SEPARATOR;
-    }
-    
-    nameDumpTmp << "dump-" << setfill('0') << setw(1+log10(keep_n_dumps)) << num << "-" << setfill('0') << setw(1+log10(smpi->getSize())) << smpi->getRank() << ".h5" ;
-    return nameDumpTmp.str();
-}
-
-
-=======
->>>>>>> 37e34a87
 void Checkpoint::dump( VectorPatch &vecPatches, unsigned int itime, SmileiMPI* smpi, SimWindow* simWindow, Params &params ) {
     
     // check for excedeed time
@@ -201,12 +171,7 @@
 
 void Checkpoint::dumpAll( VectorPatch &vecPatches, unsigned int itime,  SmileiMPI* smpi, SimWindow* simWin,  Params &params )
 {
-<<<<<<< HEAD
-    unsigned int num_dump=dump_number%keep_n_dumps;
-    
-    hid_t fid = H5Fcreate( dumpName(num_dump,smpi).c_str(), H5F_ACC_TRUNC, H5P_DEFAULT, H5P_DEFAULT);
-=======
-    unsigned int num_dump=dump_number%dump_file_sequence;
+    unsigned int num_dump=dump_number % keep_n_dumps;
 
     ostringstream nameDumpTmp("");
     nameDumpTmp << "checkpoints" << PATH_SEPARATOR;
@@ -219,7 +184,6 @@
 
 
     hid_t fid = H5Fcreate( dumpName.c_str(), H5F_ACC_TRUNC, H5P_DEFAULT, H5P_DEFAULT);
->>>>>>> 37e34a87
     dump_number++;
     
 #ifdef  __DEBUG
@@ -417,62 +381,9 @@
 void Checkpoint::restartAll( VectorPatch &vecPatches,  SmileiMPI* smpi, SimWindow* simWin, Params &params, OpenPMDparams& openPMD )
 {
     MESSAGE(1, "READING fields and particles for restart");
-<<<<<<< HEAD
-    
-    string nameDump("");
-    
-    if (restart_number>=0) {
-        string dump_name=restart_dir+dumpName(restart_number,smpi);
-        ifstream f(dump_name.c_str());
-        if (f.good()) {
-            f.close();
-            hid_t fid = H5Fopen( dump_name.c_str(), H5F_ACC_RDWR, H5P_DEFAULT);
-            unsigned int stepStartTmp=0;
-            H5::getAttr(fid, "dump_step", stepStartTmp );
-            this_run_start_step=stepStartTmp;
-            nameDump=dump_name;
-            dump_number=restart_number;
-            H5::getAttr(fid, "dump_number", dump_number );
-            H5Fclose(fid);
-        }
-
-    } else {
-        // This will open all dumps and pick the last one
-        for (unsigned int num_dump=0;num_dump<keep_n_dumps; num_dump++) {
-            string dump_name=restart_dir+dumpName(num_dump,smpi);
-            ifstream f(dump_name.c_str());
-            if (f.good()) {
-                f.close();
-                hid_t fid = H5Fopen( dump_name.c_str(), H5F_ACC_RDWR, H5P_DEFAULT);
-                unsigned int stepStartTmp=0;
-                H5::getAttr(fid, "dump_step", stepStartTmp );
-                if (stepStartTmp>this_run_start_step) {
-                    this_run_start_step=stepStartTmp;
-                    nameDump=dump_name;
-                    dump_number=num_dump;
-                    H5::getAttr(fid, "dump_number", dump_number );
-                }
-                H5Fclose(fid);
-            }
-        }
-    }
-    
-    if (nameDump.empty()) ERROR("Cannot find a valid restart file");
-    
-#ifdef  __DEBUG
-    MESSAGEALL(2, " : Restarting fields and particles " << nameDump << " step=" << this_run_start_step);
-#else
-    MESSAGE(2, "Restarting fields and particles at step " << this_run_start_step);
-#endif
-    
-    hid_t fid = H5Fopen( nameDump.c_str(), H5F_ACC_RDWR, H5P_DEFAULT);
-    if (fid < 0) ERROR(nameDump << " is not a valid HDF5 file");
-    
-=======
         
     hid_t fid = H5Fopen( restart_file.c_str(), H5F_ACC_RDWR, H5P_DEFAULT);
     if (fid < 0) ERROR(restart_file << " is not a valid HDF5 file");    
->>>>>>> 37e34a87
     
     // Read basic attributes
     string dump_version;
