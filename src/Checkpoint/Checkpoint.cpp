--- conflicted
+++ resolved
@@ -209,7 +209,6 @@
         
     }
     
-<<<<<<< HEAD
     // Write the latest Id that the MPI processes have given to each species
     for( unsigned int idiag=0; idiag<vecPatches.localDiags.size(); idiag++ ) {
         if( DiagnosticTrack* track = dynamic_cast<DiagnosticTrack*>(vecPatches.localDiags[idiag]) ) {
@@ -222,10 +221,6 @@
     // Write the moving window status
     if (simWin!=NULL)
         dumpMovingWindow(fid, simWin);
-=======
-    // Dump moving window status
-    dumpMovingWindow(fid, simWin);
->>>>>>> 6b6ec402
     
     H5Fclose( fid );
     
