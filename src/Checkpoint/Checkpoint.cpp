--- conflicted
+++ resolved
@@ -109,7 +109,7 @@
     }
     
     nameDumpTmp << "dump-" << setfill('0') << setw(1+log10(dump_file_sequence)) << num << "-" << setfill('0') << setw(1+log10(smpi->getSize())) << smpi->getRank() << ".h5" ;
-        return nameDumpTmp.str();
+    return nameDumpTmp.str();
 }
 
 void Checkpoint::dump( VectorPatch &vecPatches, unsigned int itime, SmileiMPI* smpi, SimWindow* simWindow, Params &params ) {
@@ -156,14 +156,11 @@
     hid_t fid = H5Fcreate( dumpName(num_dump,smpi).c_str(), H5F_ACC_TRUNC, H5P_DEFAULT, H5P_DEFAULT);
     dump_number++;
     
-<<<<<<< HEAD
+#ifdef  __DEBUG
     MESSAGEALL("Step " << itime << " : DUMP fields and particles " << dumpName(num_dump,smpi));
-=======
+#else
     MESSAGE("Step " << itime << " : DUMP fields and particles");
-#ifdef  __DEBUG    
-    MESSAGEALL("Step " << itime << " : DUMP fields and particles " << dumpName(num_dump,smpi));
 #endif
->>>>>>> b20d7056
     
     H5::attr(fid, "Version", string(__VERSION));
     
@@ -338,53 +335,14 @@
                 }
             }
         }
-<<<<<<< HEAD
-=======
-        f.close();
-    }
-    
-    if (nameDump.empty()) ERROR("Cannot find a valid restart file");
-    
-    MESSAGE(2, "Restarting fields and particles at step " << this_run_start_step);
+        
+        if (nameDump.empty()) ERROR("Cannot find a valid restart file");
+        
 #ifdef  __DEBUG
-    MESSAGEALL(2, " : Restarting fields and particles " << nameDump << " step=" << this_run_start_step);
+        MESSAGEALL(2, " : Restarting fields and particles " << nameDump << " step=" << this_run_start_step);
+#else
+        MESSAGE(2, "Restarting fields and particles at step " << this_run_start_step);
 #endif
-    
-    hid_t fid = H5Fopen( nameDump.c_str(), H5F_ACC_RDWR, H5P_DEFAULT);
-    if (fid < 0) ERROR(nameDump << " is not a valid HDF5 file");
-    
-    string dump_version;
-    H5::getAttr(fid, "Version", dump_version);
-    
-    string dump_date;
-    H5::getAttr(fid, "CommitDate", dump_date);
-    
-    if (dump_version != string(__VERSION)) {
-        WARNING ("The code version that dumped the file is " << dump_version);
-        WARNING ("                while running version is " << string(__VERSION));
-    }
- 
-    vector<int> patch_count(smpi->getSize());
-    H5::getVect( fid, "patch_count", patch_count );
-    smpi->patch_count = patch_count;
-    vecPatches = PatchesFactory::createVector(params, smpi);
-    
-    H5::getAttr(fid, "Energy_time_zero",  static_cast<DiagnosticScalar*>(vecPatches.globalDiags[0])->Energy_time_zero );
-    H5::getAttr(fid, "EnergyUsedForNorm", static_cast<DiagnosticScalar*>(vecPatches.globalDiags[0])->EnergyUsedForNorm);
-    H5::getAttr(fid, "latest_timestep",   static_cast<DiagnosticScalar*>(vecPatches.globalDiags[0])->latest_timestep  );
-    
-    hid_t aid = H5Aopen(fid, "dump_step", H5T_NATIVE_UINT);
-    H5Aread(aid, H5T_NATIVE_UINT, &itime);
-    H5Aclose(aid);
-    
-    
-    
-    for (unsigned int ipatch=0 ; ipatch<vecPatches.size(); ipatch++) {
->>>>>>> b20d7056
-        
-        if (nameDump.empty()) ERROR("Cannot find a valid restart file");
-        
-        MESSAGEALL(2, " : Restarting fields and particles " << nameDump << " step=" << this_run_start_step);
         
         hid_t fid = H5Fopen( nameDump.c_str(), H5F_ACC_RDWR, H5P_DEFAULT);
         if (fid < 0) ERROR(nameDump << " is not a valid HDF5 file");
@@ -541,7 +499,7 @@
             
             H5::getVect(gid,"bmin",vecSpecies[ispec]->bmin,true);
             H5::getVect(gid,"bmax",vecSpecies[ispec]->bmax,true);
-        
+            
         }
         
         H5Gclose(gid);
@@ -577,7 +535,7 @@
 }
 void Checkpoint::restartMovingWindow(hid_t fid, SimWindow* simWin)
 {
-
+    
     double x_moved=0.;
     H5::getAttr(fid, "x_moved", x_moved );
     simWin->setXmoved(x_moved);
