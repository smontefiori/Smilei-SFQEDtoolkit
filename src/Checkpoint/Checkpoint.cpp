/*
 * Checkpoint.cpp
 *
 *  Created on: 3 juil. 2013
 */

#include "Checkpoint.h"

#include <sstream>
#include <iomanip>
#include <string>

#include <mpi.h>

#include "Params.h"
#include "OpenPMDparams.h"
#include "SmileiMPI.h"
#include "Patch.h"
#include "SimWindow.h"
#include "ElectroMagn.h"
#include "ElectroMagnBC1D_SM.h"
#include "ElectroMagnBC2D_SM.h"
#include "ElectroMagnBC3D_SM.h"
#include "Species.h"
#include "PatchesFactory.h"
#include "DiagnosticScreen.h"
#include "DiagnosticTrack.h"

using namespace std;

// static varable must be defined and initialized here
int Checkpoint::signal_received=0;

Checkpoint::Checkpoint( Params& params, SmileiMPI* smpi ) :
dump_number(0),
this_run_start_step(0),
exit_asap(false),
dump_step(0),
dump_minutes(0.0),
exit_after_dump(true),
time_reference(MPI_Wtime()),
time_dump_step(0),
keep_n_dumps(2),
keep_n_dumps_max(10000),
dump_deflate(0),
dump_request(smpi->getSize()),
file_grouping(0)
{
    
    if( PyTools::nComponents("Checkpoints") > 0 ) {
        
        if (PyTools::extract("dump_step", dump_step, "Checkpoints")) {
            if (dump_step)
                MESSAGE(1,"Code will dump after " << dump_step << " steps");
        }
        
        if (PyTools::extract("dump_minutes", dump_minutes, "Checkpoints")) {
            if (dump_minutes>0)
                MESSAGE(1,"Code will stop after " << dump_minutes << " minutes");
        }
        
        PyTools::extract("keep_n_dumps", keep_n_dumps, "Checkpoints");
        if(keep_n_dumps<1) keep_n_dumps=1;
        
        if(keep_n_dumps > keep_n_dumps_max) {
            WARNING("Smilei supports a maximum of keep_n_dumps of "<< keep_n_dumps_max);
            keep_n_dumps = keep_n_dumps_max;
        }
        
        PyTools::extract("exit_after_dump", exit_after_dump, "Checkpoints");
        
        PyTools::extract("dump_deflate", dump_deflate, "Checkpoints");
        
        if (PyTools::extract("file_grouping", file_grouping, "Checkpoints") && file_grouping > 0) {
            if( file_grouping > (unsigned int)(smpi->getSize()) ) file_grouping = smpi->getSize();
            MESSAGE(1,"Code will group checkpoint files by "<< file_grouping);
        }

        if( params.restart ) {
            std::vector<std::string> restart_files;
            PyTools::extract("restart_files", restart_files, "Checkpoints");

            // This will open all dumps and pick the last one
            for (unsigned int num_dump=0;num_dump<restart_files.size(); num_dump++) {
                string dump_name=restart_files[num_dump];
                hid_t fid = H5Fopen( dump_name.c_str(), H5F_ACC_RDWR, H5P_DEFAULT);
                unsigned int stepStartTmp=0;
                H5::getAttr(fid, "dump_step", stepStartTmp );
                if (stepStartTmp>this_run_start_step) {
                    this_run_start_step=stepStartTmp;
                    restart_file=dump_name;
                    dump_number=num_dump;
                    H5::getAttr(fid, "dump_number", dump_number );
                }
                H5Fclose(fid);
            }

            if (restart_file.empty()) {
                ERROR("Cannot find a valid restart file");
            }

#ifdef  __DEBUG
            MESSAGEALL(2, " : Restarting fields and particles, dump_number = " << dump_number << " step=" << this_run_start_step << "\n\t\t" << restart_file);
#else
            MESSAGE(2, "Restarting fields and particles at step: " << this_run_start_step);
            MESSAGE(2, "                            master file: " << restart_file);
#endif

        }
    }
    
    if (dump_step>0 || dump_minutes>0.) {
        if (exit_after_dump) {
            MESSAGE(1,"Code will exit after dump");
        } else {
            ostringstream message("");
            message << "Code will dump";
            if( dump_step>0 ) message << " every "<< dump_step << " steps,";
            if( dump_minutes>0. ) message << " every "<<dump_minutes<< " min,";
            message << " keeping "<< keep_n_dumps << " dumps at maximum";
            MESSAGE(1,message.str());
        }
    }
        
    // registering signal handler
    if (SIG_ERR == signal(SIGUSR1, Checkpoint::signal_callback_handler)) {
        WARNING("Cannot catch signal SIGUSR1");
    }
    if (SIG_ERR == signal(SIGUSR2, Checkpoint::signal_callback_handler)) {
        WARNING("Cannot catch signal SIGUSR2");
    }
    
    nDim_particle=params.nDim_particle;
}

void Checkpoint::dump( VectorPatch &vecPatches, unsigned int itime, SmileiMPI* smpi, SimWindow* simWindow, Params &params ) {
    
    // check for excedeed time
    if (dump_minutes != 0.0) {
        // master checks whenever we passed the time limit
        if (smpi->isMaster() && time_dump_step==0) {
            double elapsed_time = (MPI_Wtime() - time_reference)/60.;
            if (elapsed_time > dump_minutes*(dump_number+1)) {
                time_dump_step = itime+1; // we will dump at next timestep (in case non-master already passed)
                MESSAGE("Reached time limit : " << elapsed_time << " minutes. Dump timestep : " << time_dump_step );
                // master does a non-blocking send
                for (unsigned int dest=0; dest < (unsigned int) smpi->getSize(); dest++) {
                    MPI_Isend(&time_dump_step,1,MPI_UNSIGNED,dest,SMILEI_COMM_DUMP_TIME,smpi->SMILEI_COMM_WORLD,&dump_request[dest]);
                }
            }
        } else { // non master nodes receive the time_dump_step (non-blocking)
            int todump=0;
            MPI_Iprobe(0,SMILEI_COMM_DUMP_TIME,MPI_COMM_WORLD,&todump,&dump_status_prob);
            if (todump) {
                MPI_Recv(&time_dump_step,1,MPI_UNSIGNED,0,SMILEI_COMM_DUMP_TIME,smpi->SMILEI_COMM_WORLD,&dump_status_recv);
            }
        }
    }
    
    if (signal_received!=0 ||
        (dump_step != 0 && ( (itime-this_run_start_step) % dump_step == 0)) ||
        (time_dump_step!=0 && itime==time_dump_step)) {
        dumpAll( vecPatches, itime,  smpi, simWindow, params);
        if (exit_after_dump || ((signal_received!=0) && (signal_received != SIGUSR2))) {
            exit_asap=true;
        }
        signal_received=0;
        time_dump_step=0;
    }
}

void Checkpoint::dumpAll( VectorPatch &vecPatches, unsigned int itime,  SmileiMPI* smpi, SimWindow* simWin,  Params &params )
{
    unsigned int num_dump=dump_number % keep_n_dumps;

    ostringstream nameDumpTmp("");
    nameDumpTmp << "checkpoints" << PATH_SEPARATOR;
    if (file_grouping>0) {
        nameDumpTmp << setfill('0') << setw(int(1+log10(smpi->getSize()/file_grouping+1))) << smpi->getRank()/file_grouping << PATH_SEPARATOR;
    }

    nameDumpTmp << "dump-" << setfill('0') << setw(5) << num_dump << "-" << setfill('0') << setw(10) << smpi->getRank() << ".h5" ;
    std::string dumpName=nameDumpTmp.str();


    hid_t fid = H5Fcreate( dumpName.c_str(), H5F_ACC_TRUNC, H5P_DEFAULT, H5P_DEFAULT);
    dump_number++;
    
#ifdef  __DEBUG
    MESSAGEALL("Step " << itime << " : DUMP fields and particles " << dumpName);
#else
    MESSAGE("Step " << itime << " : DUMP fields and particles " << num_dump);
#endif
    
    
    // Write basic attributes
    H5::attr(fid, "Version", string(__VERSION));
    
    H5::attr(fid, "dump_step", itime);
    H5::attr(fid, "dump_number", dump_number);
    
    H5::vect( fid, "patch_count", smpi->patch_count );
    
    // Write diags scalar data
    DiagnosticScalar* scalars = static_cast<DiagnosticScalar*>(vecPatches.globalDiags[0]);
    H5::attr(fid, "Energy_time_zero",  scalars->Energy_time_zero );
    H5::attr(fid, "EnergyUsedForNorm", scalars->EnergyUsedForNorm);
    H5::attr(fid, "latest_timestep",   scalars->latest_timestep  );
    if( smpi->isMaster() ) {
        unsigned int k=0;
        for (unsigned int j=0; j<2; j++) { //directions (xmin/xmax, ymin/ymax, zmin/zmax)
            for (unsigned int i=0; i<params.nDim_field; i++) { //axis 0=x, 1=y, 2=z
                if( scalars->necessary_poy[k] ) {
<<<<<<< HEAD
                    string poy_name = string("Poy") + "XYZ"[i] + (j==0?"min":"max");
=======
                    string poy_name = Tools::merge( "Poy", Tools::xyz[i], j==0?"min":"max" );
>>>>>>> 8db72fb9
                    H5::attr(fid, poy_name, (double)*(scalars->poy[k]));
                    k++;
                }
            }
        }
    }
    
    // Write the diags screen data
    ostringstream diagName("");
    if( smpi->isMaster() ) {
        for( unsigned int idiag=0; idiag<vecPatches.globalDiags.size(); idiag++ ) {
            if( DiagnosticScreen* screen = dynamic_cast<DiagnosticScreen*>(vecPatches.globalDiags[idiag]) ) {
                diagName.str("");
                diagName << "DiagScreen" << screen->screen_id;
                H5::vect(fid, diagName.str(), screen->data_sum);
            }
        }
    }
    
    // Write all the patch data
    for (unsigned int ipatch=0 ; ipatch<vecPatches.size(); ipatch++) {
        
        // Open a group
        ostringstream patch_name("");
        patch_name << setfill('0') << setw(6) << vecPatches(ipatch)->Hindex();
        string patchName=Tools::merge("patch-", patch_name.str());
        hid_t patch_gid = H5::group(fid, patchName.c_str());
        
        dumpPatch( vecPatches(ipatch)->EMfields, vecPatches(ipatch)->vecSpecies, patch_gid );
        
        // Close a group
        H5Gclose(patch_gid);
        
    }
    
    // Write the latest Id that the MPI processes have given to each species
    for( unsigned int idiag=0; idiag<vecPatches.localDiags.size(); idiag++ ) {
        if( DiagnosticTrack* track = dynamic_cast<DiagnosticTrack*>(vecPatches.localDiags[idiag]) ) {
            ostringstream n("");
            n<< "latest_ID_" << vecPatches(0)->vecSpecies[track->speciesId_]->name;
            H5::attr(fid, n.str().c_str(), track->latest_Id, H5T_NATIVE_UINT64);
        }
    }
    
    // Write the moving window status
    if (simWin!=NULL)
        dumpMovingWindow(fid, simWin);
    
    H5Fclose( fid );
    
}

void Checkpoint::dumpPatch( ElectroMagn* EMfields, std::vector<Species*> vecSpecies, hid_t patch_gid )
{
    
    dumpFieldsPerProc(patch_gid, EMfields->Ex_);
    dumpFieldsPerProc(patch_gid, EMfields->Ey_);
    dumpFieldsPerProc(patch_gid, EMfields->Ez_);
    dumpFieldsPerProc(patch_gid, EMfields->Bx_);
    dumpFieldsPerProc(patch_gid, EMfields->By_);
    dumpFieldsPerProc(patch_gid, EMfields->Bz_);
    dumpFieldsPerProc(patch_gid, EMfields->Bx_m);
    dumpFieldsPerProc(patch_gid, EMfields->By_m);
    dumpFieldsPerProc(patch_gid, EMfields->Bz_m);

    // filtered Electric fields
    for (unsigned int i=0; i<EMfields->Exfilter.size(); i++)
        dumpFieldsPerProc(patch_gid, EMfields->Exfilter[i]);
    for (unsigned int i=0; i<EMfields->Eyfilter.size(); i++)
        dumpFieldsPerProc(patch_gid, EMfields->Eyfilter[i]);
    for (unsigned int i=0; i<EMfields->Ezfilter.size(); i++)
        dumpFieldsPerProc(patch_gid, EMfields->Ezfilter[i]);
    // filtered Magnetic fields
    for (unsigned int i=0; i<EMfields->Bxfilter.size(); i++)
        dumpFieldsPerProc(patch_gid, EMfields->Bxfilter[i]);
    for (unsigned int i=0; i<EMfields->Byfilter.size(); i++)
        dumpFieldsPerProc(patch_gid, EMfields->Byfilter[i]);
    for (unsigned int i=0; i<EMfields->Bzfilter.size(); i++)
        dumpFieldsPerProc(patch_gid, EMfields->Bzfilter[i]);
    
    // Fields required for DiagFields
    for( unsigned int idiag=0; idiag<EMfields->allFields_avg.size(); idiag++ ) {
        ostringstream group_name("");
        group_name << "FieldsForDiag" << idiag;
        hid_t diag_gid = H5::group(patch_gid, group_name.str());
        
        for( unsigned int ifield=0; ifield<EMfields->allFields_avg[idiag].size(); ifield++ )
            dumpFieldsPerProc( diag_gid, EMfields->allFields_avg[idiag][ifield] );
        
        H5Gclose(diag_gid);
    }
    
    if ( EMfields->extFields.size()>0 ) {
        for (unsigned int bcId=0 ; bcId<EMfields->emBoundCond.size() ; bcId++ ) {
            if(! EMfields->emBoundCond[bcId]) continue;
            if (dynamic_cast<ElectroMagnBC1D_SM*>(EMfields->emBoundCond[bcId]) ) {
                ElectroMagnBC1D_SM* embc = static_cast<ElectroMagnBC1D_SM*>(EMfields->emBoundCond[bcId]);
                ostringstream name("");
                name << setfill('0') << setw(2) << bcId;
                string groupName=Tools::merge("EM_boundary-species-",name.str());
                hid_t gid = H5::group(patch_gid, groupName);
                H5::attr(gid, "By_val",embc->By_val );
                H5::attr(gid, "Bz_val",embc->Bz_val );
                H5Gclose(gid);
            }
            else if ( dynamic_cast<ElectroMagnBC2D_SM*>(EMfields->emBoundCond[bcId]) ) {
                ElectroMagnBC2D_SM* embc = static_cast<ElectroMagnBC2D_SM*>(EMfields->emBoundCond[bcId]);
                ostringstream name("");
                name << setfill('0') << setw(2) << bcId;
                string groupName=Tools::merge("EM_boundary-species-",name.str());
                hid_t gid = H5::group(patch_gid, groupName);
                H5::vect(gid, "Bx_val", embc->Bx_val );
                H5::vect(gid, "By_val", embc->By_val );
                H5::vect(gid, "Bz_val", embc->Bz_val );
                H5Gclose(gid);
            }
            else if ( dynamic_cast<ElectroMagnBC3D_SM*>(EMfields->emBoundCond[bcId]) ) {
                ElectroMagnBC3D_SM* embc = static_cast<ElectroMagnBC3D_SM*>(EMfields->emBoundCond[bcId]);
                ostringstream name("");
                name << setfill('0') << setw(2) << bcId;
                string groupName=Tools::merge("EM_boundary-species-",name.str());

                hid_t gid = H5::group(patch_gid, groupName);

                if (embc->Bx_val) dumpFieldsPerProc(gid, embc->Bx_val );
                if (embc->By_val) dumpFieldsPerProc(gid, embc->By_val );
                if (embc->Bz_val) dumpFieldsPerProc(gid, embc->Bz_val );
                                       
                H5Gclose(gid);
            }
        }
    }
    
    H5Fflush( patch_gid, H5F_SCOPE_GLOBAL );
    H5::attr(patch_gid, "species", vecSpecies.size());
    
    for (unsigned int ispec=0 ; ispec<vecSpecies.size() ; ispec++) {
        ostringstream name("");
        name << setfill('0') << setw(2) << ispec;
        string groupName=Tools::merge("species-",name.str(),"-",vecSpecies[ispec]->name);
        hid_t gid = H5::group(patch_gid, groupName);
        
        H5::attr(gid, "partCapacity", vecSpecies[ispec]->particles->capacity());
        H5::attr(gid, "partSize", vecSpecies[ispec]->particles->size());
        
        if (vecSpecies[ispec]->particles->size()>0) {
            
            for (unsigned int i=0; i<vecSpecies[ispec]->particles->Position.size(); i++) {
                ostringstream my_name("");
                my_name << "Position-" << i;
                H5::vect(gid,my_name.str(), vecSpecies[ispec]->particles->Position[i], dump_deflate);
            }
            
            for (unsigned int i=0; i<vecSpecies[ispec]->particles->Momentum.size(); i++) {
                ostringstream my_name("");
                my_name << "Momentum-" << i;
                H5::vect(gid,my_name.str(), vecSpecies[ispec]->particles->Momentum[i], dump_deflate);
            }
            
            H5::vect(gid,"Weight", vecSpecies[ispec]->particles->Weight, dump_deflate);
            H5::vect(gid,"Charge", vecSpecies[ispec]->particles->Charge, dump_deflate);
            
            if (vecSpecies[ispec]->particles->tracked) {
                H5::vect(gid,"Id", vecSpecies[ispec]->particles->Id, H5T_NATIVE_UINT64, dump_deflate);
            }
            
            
            H5::vect(gid,"bmin", vecSpecies[ispec]->bmin);
            H5::vect(gid,"bmax", vecSpecies[ispec]->bmax);
            
        } // End if partSize
        
        H5Gclose(gid);
        
    } // End for ispec
};


void Checkpoint::readPatchDistribution( SmileiMPI* smpi, SimWindow* simWin )
{
    hid_t fid = H5Fopen( restart_file.c_str(), H5F_ACC_RDWR, H5P_DEFAULT);
    if (fid < 0) ERROR(restart_file << " is not a valid HDF5 file");    
    
    // Read basic attributes
    string dump_version;
    H5::getAttr(fid, "Version", dump_version);
    
    string dump_date;
    H5::getAttr(fid, "CommitDate", dump_date);
    
    if (dump_version != string(__VERSION)) {
        WARNING ("The code version that dumped the file is " << dump_version);
        WARNING ("                while running version is " << string(__VERSION));
    }

    vector<int> patch_count(smpi->getSize());
    H5::getVect( fid, "patch_count", patch_count );
    smpi->patch_count = patch_count;

    // load window status : required to know the patch movement
    restartMovingWindow(fid, simWin);

    H5Fclose( fid );
}


void Checkpoint::restartAll( VectorPatch &vecPatches,  SmileiMPI* smpi, SimWindow* simWin, Params &params, OpenPMDparams& openPMD )
{
    MESSAGE(1, "READING fields and particles for restart");
    
    hid_t fid = H5Fopen( restart_file.c_str(), H5F_ACC_RDWR, H5P_DEFAULT);
    if (fid < 0) ERROR(restart_file << " is not a valid HDF5 file");    
    
    // Write diags scalar data
    DiagnosticScalar* scalars = static_cast<DiagnosticScalar*>(vecPatches.globalDiags[0]);
    H5::getAttr(fid, "Energy_time_zero",  scalars->Energy_time_zero );
    H5::getAttr(fid, "EnergyUsedForNorm", scalars->EnergyUsedForNorm);
    H5::getAttr(fid, "latest_timestep",   scalars->latest_timestep  );
    if( smpi->isMaster() ) {
        unsigned int k=0;
        for (unsigned int j=0; j<2; j++) { //directions (xmin/xmax, ymin/ymax, zmin/zmax)
            for (unsigned int i=0; i<params.nDim_field; i++) { //axis 0=x, 1=y, 2=z
<<<<<<< HEAD
                string poy_name = string("Poy") + "XYZ"[i] + (j==0?"min":"max");
=======
                string poy_name = Tools::merge( "Poy", Tools::xyz[i], j==0?"min":"max" );
>>>>>>> 8db72fb9
                if(H5Aexists(fid, poy_name.c_str())>0) H5::getAttr(fid, poy_name, vecPatches(0)->EMfields->poynting[j][i]);
                k++;
            }
        }
    }
    
    // Read the diags screen data
    ostringstream diagName("");
    if( smpi->isMaster() ) {
        for( unsigned int idiag=0; idiag<vecPatches.globalDiags.size(); idiag++ ) {
            if( DiagnosticScreen* screen = dynamic_cast<DiagnosticScreen*>(vecPatches.globalDiags[idiag]) ) {
                diagName.str("");
                diagName << "DiagScreen" << screen->screen_id;
                int target_size = screen->data_sum.size();
                int vect_size = H5::getVectSize(fid, diagName.str());
                int attr_size = H5::getAttrSize(fid, diagName.str());
                if( vect_size == target_size ) {
                    H5::getVect(fid, diagName.str(), screen->data_sum);
                } else if( attr_size == target_size ) {
                    H5::getAttr(fid, diagName.str(), screen->data_sum);
                } else {
                    WARNING("Restart: DiagScreen[" << screen->screen_id << "] size mismatch. Previous data discarded");
                }
            }
        }
    }
    
    // Read all the patch data
    for (unsigned int ipatch=0 ; ipatch<vecPatches.size(); ipatch++) {
        
        ostringstream patch_name("");
        patch_name << setfill('0') << setw(6) << vecPatches(ipatch)->Hindex();
        string patchName=Tools::merge("patch-",patch_name.str());
        hid_t patch_gid = H5Gopen(fid, patchName.c_str(),H5P_DEFAULT);
        
        restartPatch( vecPatches(ipatch)->EMfields, vecPatches(ipatch)->vecSpecies, params, patch_gid );
        
        H5Gclose(patch_gid);
        
    }
    
    // Read the latest Id that the MPI processes have given to each species
    for( unsigned int idiag=0; idiag<vecPatches.localDiags.size(); idiag++ ) {
        if( DiagnosticTrack* track = dynamic_cast<DiagnosticTrack*>(vecPatches.localDiags[idiag]) ) {
            ostringstream n("");
            n<< "latest_ID_" << vecPatches(0)->vecSpecies[track->speciesId_]->name;
            if (H5::hasAttr(fid, n.str())) {
                H5::getAttr(fid, n.str(), track->latest_Id, H5T_NATIVE_UINT64);
            } else {
                track->IDs_done=false;
            }
        }
    }
    
    H5Fclose( fid );
    
}


void Checkpoint::restartPatch( ElectroMagn* EMfields,std::vector<Species*> &vecSpecies, Params& params, hid_t patch_gid )
{
    restartFieldsPerProc(patch_gid, EMfields->Ex_);
    restartFieldsPerProc(patch_gid, EMfields->Ey_);
    restartFieldsPerProc(patch_gid, EMfields->Ez_);
    restartFieldsPerProc(patch_gid, EMfields->Bx_);
    restartFieldsPerProc(patch_gid, EMfields->By_);
    restartFieldsPerProc(patch_gid, EMfields->Bz_);
    restartFieldsPerProc(patch_gid, EMfields->Bx_m);
    restartFieldsPerProc(patch_gid, EMfields->By_m);
    restartFieldsPerProc(patch_gid, EMfields->Bz_m);
    
    // filtered Electric fields
    for (unsigned int i=0; i<EMfields->Exfilter.size(); i++)
        restartFieldsPerProc(patch_gid, EMfields->Exfilter[i]);
    for (unsigned int i=0; i<EMfields->Eyfilter.size(); i++)
        restartFieldsPerProc(patch_gid, EMfields->Eyfilter[i]);
    for (unsigned int i=0; i<EMfields->Ezfilter.size(); i++)
        restartFieldsPerProc(patch_gid, EMfields->Ezfilter[i]);
    // filtered Magnetic fields
    for (unsigned int i=0; i<EMfields->Bxfilter.size(); i++)
        restartFieldsPerProc(patch_gid, EMfields->Bxfilter[i]);
    for (unsigned int i=0; i<EMfields->Byfilter.size(); i++)
        restartFieldsPerProc(patch_gid, EMfields->Byfilter[i]);
    for (unsigned int i=0; i<EMfields->Bzfilter.size(); i++)
        restartFieldsPerProc(patch_gid, EMfields->Bzfilter[i]);

    // Fields required for DiagFields
    for( unsigned int idiag=0; idiag<EMfields->allFields_avg.size(); idiag++ ) {
        ostringstream group_name("");
        group_name << "FieldsForDiag" << idiag;
        htri_t status = H5Lexists(patch_gid, group_name.str().c_str(), H5P_DEFAULT);
        if( status > 0 ) {
            hid_t diag_gid = H5Gopen(patch_gid, group_name.str().c_str(),H5P_DEFAULT);
            
            for( unsigned int ifield=0; ifield<EMfields->allFields_avg[idiag].size(); ifield++ )
                restartFieldsPerProc( diag_gid, EMfields->allFields_avg[idiag][ifield] );
            
            H5Gclose(diag_gid);

        } else if( EMfields->allFields_avg[idiag].size() > 0 ) {
            // When the restart occurs in the middle of an average, and the field diag is new,
            // there is missing data that will cause wrong results on the first output after restart
            WARNING("New average Field diag "<<idiag<<" may produce wrong first output after restart");
        }
    } 
    
    if ( EMfields->extFields.size()>0 ) {
        for (unsigned int bcId=0 ; bcId<EMfields->emBoundCond.size() ; bcId++ ) {
            if(! EMfields->emBoundCond[bcId]) continue;
            if (dynamic_cast<ElectroMagnBC1D_SM*>(EMfields->emBoundCond[bcId]) ) {
                ElectroMagnBC1D_SM* embc = static_cast<ElectroMagnBC1D_SM*>(EMfields->emBoundCond[bcId]);
                ostringstream name("");
                name << setfill('0') << setw(2) << bcId;
                string groupName=Tools::merge("EM_boundary-species-",name.str());
                hid_t gid = H5Gopen(patch_gid, groupName.c_str(),H5P_DEFAULT);
                H5::getAttr(gid, "By_val", embc->By_val );
                H5::getAttr(gid, "Bz_val", embc->Bz_val );
                H5Gclose(gid);
                
            }
            else if ( dynamic_cast<ElectroMagnBC2D_SM*>(EMfields->emBoundCond[bcId]) ) {
                ElectroMagnBC2D_SM* embc = static_cast<ElectroMagnBC2D_SM*>(EMfields->emBoundCond[bcId]);
                ostringstream name("");
                name << setfill('0') << setw(2) << bcId;
                string groupName=Tools::merge("EM_boundary-species-",name.str());
                hid_t gid = H5Gopen(patch_gid, groupName.c_str(),H5P_DEFAULT);
                H5::getVect(gid, "Bx_val", embc->Bx_val );
                H5::getVect(gid, "By_val", embc->By_val );
                H5::getVect(gid, "Bz_val", embc->Bz_val );
                H5Gclose(gid);
            }
            else if ( dynamic_cast<ElectroMagnBC3D_SM*>(EMfields->emBoundCond[bcId]) ) {
                ElectroMagnBC3D_SM* embc = static_cast<ElectroMagnBC3D_SM*>(EMfields->emBoundCond[bcId]);
                ostringstream name("");
                name << setfill('0') << setw(2) << bcId;
                string groupName=Tools::merge("EM_boundary-species-",name.str());
                hid_t gid = H5Gopen(patch_gid, groupName.c_str(),H5P_DEFAULT);
    
                if (embc->Bx_val) restartFieldsPerProc(gid, embc->Bx_val );
                if (embc->By_val) restartFieldsPerProc(gid, embc->By_val );
                if (embc->Bz_val) restartFieldsPerProc(gid, embc->Bz_val );
                H5Gclose(gid);
            }
        }
    }
    
    unsigned int vecSpeciesSize=0;
    H5::getAttr(patch_gid, "species", vecSpeciesSize );
    
    if (vecSpeciesSize != vecSpecies.size()) {
        ERROR("Number of species differs between dump (" << vecSpeciesSize << ") and namelist ("<<vecSpecies.size()<<")");
    }
    
    
    for (unsigned int ispec=0 ; ispec<vecSpecies.size() ; ispec++) {
        ostringstream name("");
        name << setfill('0') << setw(2) << ispec;
        string groupName=Tools::merge("species-",name.str(),"-",vecSpecies[ispec]->name);
        hid_t gid = H5Gopen(patch_gid, groupName.c_str(),H5P_DEFAULT);
        
        unsigned int partCapacity=0;
        H5::getAttr(gid, "partCapacity", partCapacity );
        vecSpecies[ispec]->particles->reserve(partCapacity,nDim_particle);
        
        unsigned int partSize=0;
        H5::getAttr(gid, "partSize", partSize );
        vecSpecies[ispec]->particles->initialize(partSize,nDim_particle);
        
        
        if (partSize>0) {
            for (unsigned int i=0; i<vecSpecies[ispec]->particles->Position.size(); i++) {
                ostringstream namePos("");
                namePos << "Position-" << i;
                H5::getVect(gid,namePos.str(),vecSpecies[ispec]->particles->Position[i]);
            }
            
            for (unsigned int i=0; i<vecSpecies[ispec]->particles->Momentum.size(); i++) {
                ostringstream namePos("");
                namePos << "Momentum-" << i;
                H5::getVect(gid,namePos.str(),vecSpecies[ispec]->particles->Momentum[i]);
            }
            
            H5::getVect(gid,"Weight",vecSpecies[ispec]->particles->Weight);
            
            H5::getVect(gid,"Charge",vecSpecies[ispec]->particles->Charge);
            
            if (vecSpecies[ispec]->particles->tracked) {
                H5::getVect(gid,"Id",vecSpecies[ispec]->particles->Id, H5T_NATIVE_UINT64);
            }
            
            H5::getVect(gid,"bmin",vecSpecies[ispec]->bmin,true);
            H5::getVect(gid,"bmax",vecSpecies[ispec]->bmax,true);
            
        }
        
        H5Gclose(gid);
    }
    
}

void Checkpoint::dumpFieldsPerProc(hid_t fid, Field* field)
{
    hsize_t dims[1]={field->globalDims_};
    hid_t sid = H5Screate_simple (1, dims, NULL);
    hid_t did = H5Dcreate (fid, field->name.c_str(), H5T_NATIVE_DOUBLE, sid, H5P_DEFAULT,H5P_DEFAULT,H5P_DEFAULT);
    H5Dwrite(did, H5T_NATIVE_DOUBLE, H5S_ALL, H5S_ALL, H5P_DEFAULT, &field->data_[0]);
    H5Dclose (did);
    H5Sclose(sid);
}

void Checkpoint::restartFieldsPerProc(hid_t fid, Field* field)
{
    hid_t did = H5Dopen (fid, field->name.c_str(),H5P_DEFAULT);
    H5Dread(did, H5T_NATIVE_DOUBLE, H5S_ALL, H5S_ALL, H5P_DEFAULT, &field->data_[0]);
    H5Dclose (did);
}

void Checkpoint::dumpMovingWindow(hid_t fid, SimWindow* simWin)
{
    H5::attr(fid, "x_moved", simWin->getXmoved());
    H5::attr(fid, "n_moved", simWin->getNmoved());
    
}
void Checkpoint::restartMovingWindow(hid_t fid, SimWindow* simWin)
{
    
    double x_moved=0.;
    H5::getAttr(fid, "x_moved", x_moved );
    simWin->setXmoved(x_moved);
    
    unsigned int n_moved=0;
    H5::getAttr(fid, "n_moved", n_moved );
    simWin->setNmoved(n_moved);
    
}





<|MERGE_RESOLUTION|>--- conflicted
+++ resolved
@@ -211,11 +211,7 @@
         for (unsigned int j=0; j<2; j++) { //directions (xmin/xmax, ymin/ymax, zmin/zmax)
             for (unsigned int i=0; i<params.nDim_field; i++) { //axis 0=x, 1=y, 2=z
                 if( scalars->necessary_poy[k] ) {
-<<<<<<< HEAD
-                    string poy_name = string("Poy") + "XYZ"[i] + (j==0?"min":"max");
-=======
                     string poy_name = Tools::merge( "Poy", Tools::xyz[i], j==0?"min":"max" );
->>>>>>> 8db72fb9
                     H5::attr(fid, poy_name, (double)*(scalars->poy[k]));
                     k++;
                 }
@@ -438,11 +434,7 @@
         unsigned int k=0;
         for (unsigned int j=0; j<2; j++) { //directions (xmin/xmax, ymin/ymax, zmin/zmax)
             for (unsigned int i=0; i<params.nDim_field; i++) { //axis 0=x, 1=y, 2=z
-<<<<<<< HEAD
-                string poy_name = string("Poy") + "XYZ"[i] + (j==0?"min":"max");
-=======
                 string poy_name = Tools::merge( "Poy", Tools::xyz[i], j==0?"min":"max" );
->>>>>>> 8db72fb9
                 if(H5Aexists(fid, poy_name.c_str())>0) H5::getAttr(fid, poy_name, vecPatches(0)->EMfields->poynting[j][i]);
                 k++;
             }
