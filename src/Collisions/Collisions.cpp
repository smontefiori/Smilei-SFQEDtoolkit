#include "Collisions.h"
#include "SmileiMPI.h"
#include "Field2D.h"
#include "H5.h"


#include <cmath>
#include <iomanip>
#include <algorithm>
#include <ostream>

using namespace std;


// Constructor
Collisions::Collisions(SmileiMPI* smpi,
                       unsigned int n_collisions,
                       vector<unsigned int> species_group1, 
                       vector<unsigned int> species_group2, 
                       double coulomb_log, 
                       bool intra_collisions,
                       int debug_every,
                       unsigned int nbins,
                       int Z ) :
n_collisions    (n_collisions    ),
species_group1  (species_group1  ),
species_group2  (species_group2  ),
coulomb_log     (coulomb_log     ),
intra_collisions(intra_collisions),
debug_every     (debug_every     ),
start           (0               ),
<<<<<<< HEAD
atomic_number   (Z               )
=======
filename("")
>>>>>>> 148524dd
{
    
    // Calculate total number of bins
    totbins = nbins;
    MPI_Allreduce( smpi->isMaster()?MPI_IN_PLACE:&totbins, &totbins, 1, MPI_INTEGER, MPI_SUM, MPI_COMM_WORLD);
    
    // if debug requested, prepare hdf5 file
    if( debug_every>0 ) {
        ostringstream mystream;
        mystream.str("");
        mystream << "Collisions" << n_collisions << ".h5";
        filename = mystream.str();
        // Create the HDF5 file
        hid_t pid = H5Pcreate(H5P_FILE_ACCESS);
        H5Pset_fapl_mpio(pid, MPI_COMM_WORLD, MPI_INFO_NULL);
        hid_t fileId = H5Fcreate(filename.c_str(), H5F_ACC_TRUNC, H5P_DEFAULT, pid);
        H5Pclose(pid);
        // write all parameters as HDF5 attributes
        H5::attr(fileId, "Version", string(__VERSION));
        mystream.str("");
        mystream << species_group1[0];
        for(unsigned int i=1; i<species_group1.size(); i++) mystream << "," << species_group1[i];
        H5::attr(fileId, "species1" , mystream.str());
        mystream.str("");
        mystream << species_group2[0];
        for(unsigned int i=1; i<species_group2.size(); i++) mystream << "," << species_group2[i];
        H5::attr(fileId, "species2" , mystream.str());
        H5::attr(fileId, "coulomb_log" , coulomb_log);
        H5::attr(fileId, "debug_every"  , debug_every);
        
        // Find out where the proc will start writing in the overall array
        MPI_Status status;
        // Receive the location where to start from the previous node
        if (smpi->getRank()>0) MPI_Recv( &(start), 1, MPI_INTEGER, smpi->getRank()-1, 0, MPI_COMM_WORLD, &status );
        // Send the location where to end to the next node
        int end = start+nbins;
        if (smpi->getRank()!=smpi->getSize()-1) MPI_Send( &end, 1, MPI_INTEGER, smpi->getRank()+1, 0, MPI_COMM_WORLD );
        
        H5Fclose(fileId);
    }
}

// Reads the input file and creates the Collisions objects accordingly
vector<Collisions*> Collisions::create(Params& params, vector<Species*>& vecSpecies, SmileiMPI* smpi)
{
    vector<Collisions*> vecCollisions;
    
    vector<string> sg1, sg2;
    vector<vector<unsigned int>> sgroup;
    double clog;
    bool intra, debye_length_required = false, ionizing;
    int debug_every, Z, Z0, Z1;
    ostringstream mystream;
    Species *s0, *s;
    
    // Needs wavelength_SI to be defined
    unsigned int numcollisions=PyTools::nComponents("Collisions");
    if (numcollisions > 0)
        if (params.wavelength_SI <= 0.)
            ERROR("The parameter `wavelength_SI` needs to be defined and positive in order to compute collisions");
    
    // Loop over each binary collisions group and parse info
    for (unsigned int n_collisions = 0; n_collisions < numcollisions; n_collisions++) {
        
        MESSAGE("Parameters for collisions #" << n_collisions << " :");
        
        // Read the input file by searching for the keywords "species1" and "species2"
        // which are the names of the two species that will collide
        sg1.resize(0);
        sg2.resize(0);
        PyTools::extract("species1",sg1,"Collisions",n_collisions);
        PyTools::extract("species2",sg2,"Collisions",n_collisions);
        
        // Obtain the lists of species numbers from the lists of species names.
<<<<<<< HEAD
        sgroup.resize(2);
        sgroup[0] = params.FindSpecies(vecSpecies, sg1);
        sgroup[1] = params.FindSpecies(vecSpecies, sg2);
=======
        sgroup1 = params.FindSpecies(vecSpecies, sg1);
        sgroup2 = params.FindSpecies(vecSpecies, sg2);
>>>>>>> 148524dd
        
        // Each group of species sgroup[0] and sgroup[1] must not be empty
        if (sgroup[0].size()==0) ERROR("In collisions #" << n_collisions << ": No valid `species1`");
        if (sgroup[1].size()==0) ERROR("In collisions #" << n_collisions << ": No valid `species2`");
        
        // sgroup[0] and sgroup[1] can be equal, but cannot have common species if they are not equal
        if (sgroup[0] != sgroup[1]) {
            for (unsigned int i0=0; i0<sgroup[0].size(); i0++) {
                for (unsigned int i1=0; i1<sgroup[1].size(); i1++) {
                    if (sgroup[0][i0] == sgroup[1][i1])
                        ERROR("In collisions #" << n_collisions << ": species #" << sgroup[0][i0]
                            << " cannot collide with itself");
                }
            }
            intra = false;
        } else {
            intra = true;
        }
        
        // Coulomb logarithm (if negative or unset, then automatically computed)
        clog = 0.; // default
        PyTools::extract("coulomb_log",clog,"Collisions",n_collisions);
        if (clog <= 0.) debye_length_required = true; // auto coulomb log requires debye length
        
        // Number of timesteps between each debug output (if 0 or unset, no debug)
        debug_every = 0; // default
        PyTools::extract("debug_every",debug_every,"Collisions",n_collisions);
        
        // Collisional ionization
        ionizing = false; Z = 0; // default
        PyTools::extract("ionizing",ionizing,"Collisions",n_collisions);
        if( ionizing ) {
            if( intra )
                ERROR("In collisions #" << n_collisions << ": cannot ionize with intra-collisions");
            
            for (int g=0; g<2; g++) { // do sgroup[0], then sgroup[1]
                s0 = vecSpecies[sgroup[g][0]]; // first species of this group
                for (unsigned int i=1; i<sgroup[g].size(); i++) { // loop other species of same group
                    s = vecSpecies[sgroup[g][i]]; // current species
                    if( s->mass != s0->mass )
                        ERROR("In collisions #" << n_collisions << ": species in group `species"
                            << g+1 << "` must all have same masses for ionization");
                    
                    if( s->atomic_number != s0->atomic_number ) {
                        if( s->atomic_number * s0->atomic_number ==0 ) {
                            ERROR("In collisions #" << n_collisions << ": species in group `species"
                            << g+1 << "` cannot be mixed electrons and ions for ionization");
                        } else {
                            ERROR("In collisions #" << n_collisions << ": species in group `species"
                            << g+1 << "` must all have same atomic_number for ionization");
                        }
                    }
                }
            }
            // atomic number
            Z0 = vecSpecies[sgroup[0][0]]->atomic_number;
            Z1 = vecSpecies[sgroup[1][0]]->atomic_number;
            Z = (int) ( Z0>Z1 ? Z0 : Z1 );
            if( Z0*Z1!=0 )
                ERROR("In collisions #" << n_collisions << ": ionization requires electrons (no or null atomic_number)");
            if( Z==0 )
                ERROR("In collisions #" << n_collisions << ": ionization requires ions (atomic_number>0)");
        }
        
        // Print collisions parameters
        mystream.str(""); // clear
        mystream << "(" << sgroup[0][0];
        for (unsigned int rs=1 ; rs<sgroup[0].size() ; rs++) mystream << " " << sgroup[0][rs];
        if( intra ) {
            MESSAGE(1,"Intra collisions within species " << mystream.str() << ")");
        } else {
            mystream << ") and (" << sgroup[1][0];
            for (unsigned int rs=1 ; rs<sgroup[1].size() ; rs++) mystream << " " << sgroup[1][rs];
            MESSAGE(1,"Collisions between species " << mystream.str() << ")");
        }
        MESSAGE(1,"Coulomb logarithm: " << clog);
        if( debug_every>0 ) MESSAGE(1,"Debug every " << debug_every << " timesteps");
        mystream.str(""); // clear
        if( ionizing>0 ) MESSAGE(1,"Collisional ionization with atomic number "<<Z);
        
        // Add new Collisions objects to vector
        vecCollisions.push_back( new Collisions(smpi,n_collisions,sgroup[0],sgroup[1],clog,intra,
            debug_every, vecSpecies[0]->bmin.size(), Z) );
        
        // Create the ionization object
        if( ionizing ) {
            vecCollisions[n_collisions]->Ionization = NULL;
            // But do not duplicate if ionization already existing with same Z
            for( int i=0; i<n_collisions; i++ ) {
                if( Z == vecCollisions[i]->atomic_number ) {
                    vecCollisions[n_collisions]->Ionization = vecCollisions[i]->Ionization;
                    break;
                }
            }
            // Otherwise, create new
            if( vecCollisions[n_collisions]->Ionization == NULL){
                vecCollisions[n_collisions]->Ionization = new CollisionalIonization(Z, params.wavelength_SI, smpi);
                vecCollisions[n_collisions]->Ionization->new_electrons.initialize(0, params.nDim_particle );// temporary TO BE REMOVED
            }
        } else {
            // If no ionization, create 'empty' ionization object
            vecCollisions[n_collisions]->Ionization = new CollisionalNoIonization();
        }
    }
    
    // pass the variable "debye_length_required" into the Collision class
    Collisions::debye_length_required = debye_length_required;
    
    return vecCollisions;
}


// Declare other static variables here
bool               Collisions::debye_length_required;
vector<double>     Collisions::debye_length_squared;

// Calculates the debye length squared in each cluster
// The formula for the inverse debye length squared is sumOverSpecies(density*charge^2/temperature)
void Collisions::calculate_debye_length(Params& params, vector<Species*>& vecSpecies)
{

    // get info on particle binning
    unsigned int nbins = vecSpecies[0]->bmin.size(); // number of bins
    unsigned int nspec = vecSpecies.size(); // number of species
    unsigned int bmin, bmax;
    double p2, density, density_max, charge, temperature, rmin2;
    Species   * s;
    Particles * p;
    double coeff = params.wavelength_SI/(6.*M_PI*2.8179403267e-15); // normLength/(3*electronRadius) = wavelength/(6*pi*electronRadius)
    
    debye_length_squared.resize(nbins);
    
    // Loop on bins
    //! \todo Make OpenMP parallelization (MF & JD)
    for (unsigned int ibin=0 ; ibin<nbins ; ibin++) {
        
        density_max = 0.;
        debye_length_squared[ibin] = 0.;
        for (unsigned int ispec=0 ; ispec<nspec ; ispec++) { // loop all species
            // Calculation of particles density, mean charge, and temperature
            // Density is the sum of weights
            // Temperature basic definition is the average <v*p> divided by 3
            //    (instead of v*p, we use p^2/gamma)
            s  = vecSpecies[ispec];
            p  = &(s->particles);
            bmin = s->bmin[ibin];
            bmax = s->bmax[ibin];
            density     = 0.;
            charge      = 0.;
            temperature = 0.;
            // loop particles to calculate average quantities
            for (unsigned int iPart=bmin ; iPart<bmax ; iPart++ ) {
                p2 = pow(p->momentum(0,iPart),2)+pow(p->momentum(1,iPart),2)+pow(p->momentum(2,iPart),2);
                density     += p->weight(iPart);
                charge      += p->weight(iPart) * p->charge(iPart);
                temperature += p->weight(iPart) * p2/sqrt(1.+p2);
            }
            if (density <= 0.) continue;
            charge /= density; // average charge
            temperature *= (s->mass) / (3.*density); // Te in units of me*c^2
            density /= params.n_cell_per_cluster; // density in units of critical density
            // compute inverse debye length squared
            if (temperature>0.) debye_length_squared[ibin] += density*charge*charge/temperature;
            // compute maximum density of species
            if (density>density_max) density_max = density;
        }
        
        // if there were particles, 
        if (debye_length_squared[ibin] > 0.) {
            // compute debye length squared in code units
            debye_length_squared[ibin] = 1./(debye_length_squared[ibin]);
            // apply lower limit to the debye length (minimum interatomic distance)
            rmin2 = pow(coeff*density_max, -2./3.);
            if (debye_length_squared[ibin] < rmin2) debye_length_squared[ibin] = rmin2;
        }
        
    }
    
#ifdef  __DEBUG
    // calculate and print average debye length
    double mean_debye_length = 0.;
    for (unsigned int ibin=0 ; ibin<nbins ; ibin++)
        mean_debye_length += sqrt(debye_length_squared[ibin]);
    mean_debye_length /= (double)nbins;
    //DEBUG("Mean Debye length in code length units = " << scientific << setprecision(3) << mean_debye_length);
    mean_debye_length *= params.wavelength_SI/(2.*M_PI); // switch to SI
    DEBUG("Mean Debye length in meters = " << scientific << setprecision(3) << mean_debye_length );
#endif

}


// Calculates the collisions for a given Collisions object
void Collisions::collide(Params& params, vector<Species*>& vecSpecies, int itime)
{

    unsigned int nbins = vecSpecies[0]->bmin.size(); // number of bins
    vector<unsigned int> *sg1, *sg2, *sgtmp, bmin1, bmax1, bmin2, bmax2, index1, index2;
    unsigned int nspec1, nspec2; // numbers of species in each group
    unsigned int npart1, npart2; // numbers of macro-particles in each group
    unsigned int npairs; // number of pairs of macro-particles
    vector<unsigned int> np1, np2; // numbers of macro-particles in each species, in each group
    double n1, n2, n12, n123, n223; // densities of particles
    unsigned int i1, i2, ispec1, ispec2;
    Species   *s1, *s2;
    Particles *p1, *p2;
    double m1, m2, m12, W1, W2, qqm, qqm2, gamma1, gamma2, gamma12, gamma12_inv,
           COM_vx, COM_vy, COM_vz, COM_vsquare, COM_gamma,
           term1, term2, term3, term4, term5, term6, coeff1, coeff2, coeff3, coeff4, twoPi,
           vcv1, vcv2, px_COM, py_COM, pz_COM, p2_COM, p_COM, gamma1_COM, gamma2_COM,
           logL, bmin, s, vrel, smax,
           cosX, sinX, phi, sinXcosPhi, sinXsinPhi, p_perp, inv_p_perp, 
           newpx_COM, newpy_COM, newpz_COM, U, vcp;
    Field2D *smean=NULL, *logLmean=NULL, *ncol=NULL;//, *temperature
    ostringstream name;
    hid_t did(0);
    
    sg1 = &species_group1;
    sg2 = &species_group2;
    
    
    bool debug = (debug_every > 0 && itime % debug_every == 0); // debug only every N timesteps
    
    if( debug ) {
        // Open the HDF5 file
        hid_t pid = H5Pcreate(H5P_FILE_ACCESS);
        H5Pset_fapl_mpio(pid, MPI_COMM_WORLD, MPI_INFO_NULL);
        hid_t fileId = H5Fopen(filename.c_str(), H5F_ACC_TRUNC, pid);
        H5Pclose(pid);

        // Create H5 group for the current timestep
        name.str("");
        name << "t" << setfill('0') << setw(8) << itime;
        did = H5::group(fileId, name.str());
        // Prepare storage arrays
        vector<unsigned int> outsize(2); outsize[0]=nbins; outsize[1]=1;
        smean       = new Field2D(outsize);
        logLmean    = new Field2D(outsize);
        //temperature = new Field2D(outsize);
        ncol        = new Field2D(outsize);
        H5Fclose(fileId);

    }
    
    // Loop on bins
    for (unsigned int ibin=0 ; ibin<nbins ; ibin++) {
        
        // get bin start/end for all necessary species, and number of particles
        for (unsigned int i=0; i<2; i++) { // try twice to ensure group 1 has more macro-particles
            nspec1 = sg1->size();
            nspec2 = sg2->size();
            bmin1.resize(nspec1); // bin starting point, for each of species group 1
            bmax1.resize(nspec1); // bin  ending  point, for each of species group 1
            np1  .resize(nspec1); // number of particles in that bin
            bmin2.resize(nspec2); // bin starting point, for each of species group 2
            bmax2.resize(nspec2); // bin  ending  point, for each of species group 2
            np2  .resize(nspec2); // number of particles in that bin
            npart1 = 0; npart2 = 0;
            for (ispec1=0 ; ispec1<nspec1 ; ispec1++) {
                s1 = vecSpecies[(*sg1)[ispec1]];
                bmin1[ispec1] = s1->bmin[ibin];
                bmax1[ispec1] = s1->bmax[ibin];
                np1[ispec1] = bmax1[ispec1] - bmin1[ispec1];
                npart1 += np1[ispec1];
            }
            for (ispec2=0 ; ispec2<nspec2 ; ispec2++) {
                s2 = vecSpecies[(*sg2)[ispec2]];
                bmin2[ispec2] = s2->bmin[ibin];
                bmax2[ispec2] = s2->bmax[ibin];
                np2[ispec2] = bmax2[ispec2] - bmin2[ispec2];
                npart2 += np2[ispec2];
            }
            if (npart2 <= npart1) break; // ok if group1 has more macro-particles
            else { // otherwise, we exchange groups and try again
                sgtmp = sg1; sg1 = sg2; sg2 = sgtmp;
            }
        }
        // now group1 has more macro-particles than group2
        
        // skip to next bin if no particles
        if (npart1==0 or npart2==0) continue;
        
        // Shuffle particles to have random pairs
        //    (It does not really exchange them, it is just a temporary re-indexing)
        index1.resize(npart1);
        for (unsigned int i=0; i<npart1; i++) index1[i] = i; // first, we make an ordered array
        //! \todo benchmark and improve the shuffling method ?
        random_shuffle(index1.begin(), index1.end()); // shuffle the index array
        if (intra_collisions) { // In the case of collisions within one species
            npairs = (int) ceil(((double)npart1)/2.); // half as many pairs as macro-particles
            index2.resize(npairs);
            for (unsigned int i=0; i<npairs; i++) index2[i] = index1[i+npart1-npairs]; // index2 is second half
            index1.resize(npairs); // index1 is first half
        } else { // In the case of collisions between two species
            npairs = npart1; // as many pairs as macro-particles in group 1 (most numerous)
            index2.resize(npairs);
            for (unsigned int i=0; i<npart1; i++) index2[i] = i % npart2;
        }
        
        // Prepare the ionization
        Ionization->prepare1(vecSpecies[(*sg1)[0]]->atomic_number);
        
        // Calculate the densities
        n1  = 0.; // density of group 1
        n2  = 0.; // density of group 2
        n12 = 0.; // "hybrid" density
        for (unsigned int i=0; i<npairs; i++) { // for each pair of particles
            // find species and index i1 of particle "1"
            i1 = index1[i];
            for (ispec1=0 ; i1>=np1[ispec1]; ispec1++) i1 -= np1[ispec1];
            i1 += bmin1[ispec1];
            // find species and index i2 of particle "2"
            i2 = index2[i];
            for (ispec2=0 ; i2>=np2[ispec2]; ispec2++) i2 -= np2[ispec2];
            i2 += bmin2[ispec2];
            // Pointers to particles
            p1 = &(vecSpecies[(*sg1)[ispec1]]->particles);
            p2 = &(vecSpecies[(*sg2)[ispec2]]->particles);
            // sum weights
            n1  += p1->weight(i1);
            n2  += p2->weight(i2);
            n12 += min( p1->weight(i1), p2->weight(i2) );
            // Same for ionization
            Ionization->prepare2(p1, i1, p2, i2);
        }
        if( intra_collisions ) { n1 += n2; n2 = n1; }
        n1  /= params.n_cell_per_cluster;
        n2  /= params.n_cell_per_cluster;
        n12 /= params.n_cell_per_cluster;
        
        // Pre-calculate some numbers before the big loop
        n123 = pow(n1,2./3.); n223 = pow(n2,2./3.);
        twoPi = 2. * M_PI;
        coeff1 = M_PI*6.62606957e-34/(9.10938215e-31*299792458.*params.wavelength_SI); // h/(2*me*c*normLength) = pi*h/(me*c*wavelength)
        coeff2 = 2.*M_PI*2.817940327e-15/params.wavelength_SI; // re/normLength = 2*pi*re/wavelength
        coeff3 = coeff2 * params.timestep * n1*n2/n12;
        coeff4 = pow( 3.*coeff2 , -1./3. ) * params.timestep * n1*n2/n12;
        
        // Prepare the ionization
        Ionization->prepare3(params.timestep, params.n_cell_per_cluster, npart1, npart2);
        
        if( debug ) {
            smean      ->data_2D[ibin][0] = 0.;
            logLmean   ->data_2D[ibin][0] = 0.;
            //temperature->data_2D[ibin][0] = 0.;
            ncol       ->data_2D[ibin][0] = (double)npairs;
        }
        
        
        // Now start the real loop on pairs of particles
        // See equations in http://dx.doi.org/10.1063/1.4742167
        // ----------------------------------------------------
        for (unsigned int i=0; i<npairs; i++) {
        
            // find species and index i1 of particle "1"
            i1 = index1[i];
            for (ispec1=0 ; i1>=np1[ispec1]; ispec1++) i1 -= np1[ispec1];
            i1 += bmin1[ispec1];
            // find species and index i2 of particle "2"
            i2 = index2[i];
            for (ispec2=0 ; i2>=np2[ispec2]; ispec2++) i2 -= np2[ispec2];
            i2 += bmin2[ispec2];
            
            s1 = vecSpecies[(*sg1)[ispec1]]; s2 = vecSpecies[(*sg2)[ispec2]];
            p1 = &(s1->particles);           p2 = &(s2->particles);
            m1 = s1->mass;                   m2 = s2->mass;
            W1 = p1->weight(i1);             W2 = p2->weight(i2);
            
            // Calculate stuff
            m12  = m1 / m2; // mass ratio
            qqm  = p1->charge(i1) * p2->charge(i2) / m1;
            qqm2 = qqm * qqm;
            
            // Get momenta and calculate gammas
            gamma1 = sqrt(1. + pow(p1->momentum(0,i1),2) + pow(p1->momentum(1,i1),2) + pow(p1->momentum(2,i1),2));
            gamma2 = sqrt(1. + pow(p2->momentum(0,i2),2) + pow(p2->momentum(1,i2),2) + pow(p2->momentum(2,i2),2));
            gamma12 = m12 * gamma1 + gamma2;
            gamma12_inv = 1./gamma12;
            
            // Calculate the center-of-mass (COM) frame
            // Quantities starting with "COM" are those of the COM itself, expressed in the lab frame.
            // They are NOT quantities relative to the COM.
            COM_vx = ( m12 * (p1->momentum(0,i1)) + p2->momentum(0,i2) ) * gamma12_inv;
            COM_vy = ( m12 * (p1->momentum(1,i1)) + p2->momentum(1,i2) ) * gamma12_inv;
            COM_vz = ( m12 * (p1->momentum(2,i1)) + p2->momentum(2,i2) ) * gamma12_inv;
            COM_vsquare = COM_vx*COM_vx + COM_vy*COM_vy + COM_vz*COM_vz;
            COM_gamma = pow( 1.-COM_vsquare , -0.5);
            
            // Change the momentum to the COM frame (we work only on particle 1)
            // Quantities ending with "COM" are quantities of the particle expressed in the COM frame.
            term1 = (COM_gamma - 1.) / COM_vsquare;
            vcv1  = (COM_vx*(p1->momentum(0,i1)) + COM_vy*(p1->momentum(1,i1)) + COM_vz*(p1->momentum(2,i1)))/gamma1;
            vcv2  = (COM_vx*(p2->momentum(0,i2)) + COM_vy*(p2->momentum(1,i2)) + COM_vz*(p2->momentum(2,i2)))/gamma2;
            term2 = (term1*vcv1 - COM_gamma) * gamma1;
            px_COM = (p1->momentum(0,i1)) + term2*COM_vx;
            py_COM = (p1->momentum(1,i1)) + term2*COM_vy;
            pz_COM = (p1->momentum(2,i1)) + term2*COM_vz;
            p2_COM = px_COM*px_COM + py_COM*py_COM + pz_COM*pz_COM;
            p_COM  = sqrt(p2_COM);
            gamma1_COM = (1.-vcv1)*COM_gamma*gamma1;
            gamma2_COM = (1.-vcv2)*COM_gamma*gamma2;
            
            // Calculate some intermediate quantities
            term3 = COM_gamma * gamma12_inv;
            term4 = gamma1_COM * gamma2_COM;
            term5 = term4/p2_COM + m12;
            
            // Calculate coulomb log if necessary
            logL = coulomb_log;
            if( logL <= 0. ) { // if auto-calculation requested
                bmin = max( coeff1/m1/p_COM , abs(coeff2*qqm*term3*term5) ); // min impact parameter
                logL = 0.5*log(1.+debye_length_squared[ibin]/pow(bmin,2));
                if (logL < 2.) logL = 2.;
            }
            
            // Calculate the collision parameter s12 (similar to number of real collisions)
            s = coeff3 * logL * qqm2 * term3 * p_COM * term5*term5 / (gamma1*gamma2);
            
            // Low-temperature correction
            vrel = p_COM/term3/term4; // relative velocity
            smax = coeff4 * (m12+1.) * vrel / max(m12*n123,n223);
            if (s>smax) s = smax;
            
            // Pick the deflection angles according to Nanbu's theory
            cosX = cos_chi(s);
            sinX = sqrt( 1. - cosX*cosX );
            //!\todo make a faster rand by preallocating ??
            phi = twoPi * ((double)rand() / RAND_MAX);
            
            // Calculate combination of angles
            sinXcosPhi = sinX*cos(phi);
            sinXsinPhi = sinX*sin(phi);
            
            // Apply the deflection
            p_perp = sqrt( px_COM*px_COM + py_COM*py_COM );
            if( p_perp > 1.e-10*p_COM ) { // make sure p_perp is not too small
                inv_p_perp = 1./p_perp;
                newpx_COM = (px_COM * pz_COM * sinXcosPhi - py_COM * p_COM * sinXsinPhi) * inv_p_perp + px_COM * cosX;
                newpy_COM = (py_COM * pz_COM * sinXcosPhi + px_COM * p_COM * sinXsinPhi) * inv_p_perp + py_COM * cosX;
                newpz_COM = -p_perp * sinXcosPhi  +  pz_COM * cosX;
            } else { // if p_perp is too small, we use the limit px->0, py=0
                newpx_COM = p_COM * sinXcosPhi;
                newpy_COM = p_COM * sinXsinPhi;
                newpz_COM = p_COM * cosX;
            }
            
            // Random number to choose whether deflection actually applies.
            // This is to conserve energy in average when weights are not equal.
            //!\todo make a faster rand by preallocating ??
            U = ((double)rand() / RAND_MAX);
            
            // Go back to the lab frame and store the results in the particle array
            vcp = COM_vx * newpx_COM + COM_vy * newpy_COM + COM_vz * newpz_COM;
            if( U < W2/W1 ) { // deflect particle 1 only with some probability
                term6 = term1*vcp + gamma1_COM * COM_gamma;
                p1->momentum(0,i1) = newpx_COM + COM_vx * term6;
                p1->momentum(1,i1) = newpy_COM + COM_vy * term6;
                p1->momentum(2,i1) = newpz_COM + COM_vz * term6;
            }
            if( U < W1/W2 ) { // deflect particle 2 only with some probability
                term6 = -m12 * term1*vcp + gamma2_COM * COM_gamma;
                p2->momentum(0,i2) = -m12 * newpx_COM + COM_vx * term6;
                p2->momentum(1,i2) = -m12 * newpy_COM + COM_vy * term6;
                p2->momentum(2,i2) = -m12 * newpz_COM + COM_vz * term6;
            }
            
            // Handle ionization
            Ionization->apply(gamma1, gamma2, p1, i1, p2, i2);
            
            if( debug ) {
                smean      ->data_2D[ibin][0] += s;
                logLmean   ->data_2D[ibin][0] += logL;
                //temperature->data_2D[ibin][0] += m1 * (sqrt(1.+pow(p1->momentum(0,i1),2)+pow(p1->momentum(1,i1),2)+pow(p1->momentum(2,i1),2))-1.);
            }
            
        } // end loop on pairs of particles
        
        if( debug && ncol->data_2D[ibin][0]>0.) {
            smean      ->data_2D[ibin][0] /= ncol->data_2D[ibin][0];
            logLmean   ->data_2D[ibin][0] /= ncol->data_2D[ibin][0];
            //temperature->data_2D[ibin][0] /= ncol->data_2D[ibin][0];
        }
        
    } // end loop on bins
    
    // temporary to be removed
    Ionization->finish(vecSpecies[(*sg1)[0]], vecSpecies[(*sg2)[0]], params);
    
    if( debug ) {
        name.str("");
        name << "/t" << setfill('0') << setw(8) << itime << "/s";
        H5::matrix_MPI(did, name.str(), smean      ->data_2D[0][0], (int)totbins, 1, (int)start, (int)nbins);
        name.str("");
        name << "/t" << setfill('0') << setw(8) << itime << "/coulomb_log";
        H5::matrix_MPI(did, name.str(), logLmean   ->data_2D[0][0], (int)totbins, 1, (int)start, (int)nbins);
        //name.str("");
        //name << "/t" << setfill('0') << setw(8) << itime << "/temperature";
        //H5::matrix_MPI(did, name.str(), temperature->data_2D[0][0], (int)totbins, 1, (int)start, (int)nbins);
        if(debye_length_squared.size()>0) {
            // We reuse the smean array for the debye length
            for(unsigned int i=0; i<nbins; i++)
                smean->data_2D[i][0] = sqrt(debye_length_squared[i]) * params.wavelength_SI/(2.*M_PI);
            name.str("");
            name << "/t" << setfill('0') << setw(8) << itime << "/debyelength";
            H5::matrix_MPI(did, name.str(), smean->data_2D[0][0], (int)totbins, 1, (int)start, (int)nbins);
        }
        // Close the group
        H5Gclose(did);
    }

}


// Technique given by Nanbu in http://dx.doi.org/10.1103/PhysRevE.55.4642
//   to pick randomly the deflection angle cosine, in the center-of-mass frame.
// It involves the "s" parameter (~ collision frequency * deflection expectation)
//   and a random number "U".
// Technique slightly modified in http://dx.doi.org/10.1063/1.4742167
inline double Collisions::cos_chi(double s)
{
    
    double A, invA;
    //!\todo make a faster rand by preallocating ??
    double U = (double)rand() / RAND_MAX;
    
    if( s < 0.1 ) {
        if ( U<0.0001 ) U=0.0001; // ensures cos_chi > 0
        return 1. + s*log(U);
    }
    if( s < 3.  ) {
        // the polynomial has been modified from the article in order to have a better form
        invA = 0.00569578 +(0.95602 + (-0.508139 + (0.479139 + ( -0.12789 + 0.0238957*s )*s )*s )*s )*s;
        A = 1./invA;
        return  invA  * log( exp(-A) + 2.*U*sinh(A) );
    }
    if( s < 6.  ) {
        A = 3.*exp(-s);
        return (1./A) * log( exp(-A) + 2.*U*sinh(A) );
    }
    return 2.*U - 1.;
    
}



<|MERGE_RESOLUTION|>--- conflicted
+++ resolved
@@ -29,11 +29,8 @@
 intra_collisions(intra_collisions),
 debug_every     (debug_every     ),
 start           (0               ),
-<<<<<<< HEAD
-atomic_number   (Z               )
-=======
+atomic_number   (Z               ),
 filename("")
->>>>>>> 148524dd
 {
     
     // Calculate total number of bins
@@ -108,14 +105,9 @@
         PyTools::extract("species2",sg2,"Collisions",n_collisions);
         
         // Obtain the lists of species numbers from the lists of species names.
-<<<<<<< HEAD
         sgroup.resize(2);
         sgroup[0] = params.FindSpecies(vecSpecies, sg1);
         sgroup[1] = params.FindSpecies(vecSpecies, sg2);
-=======
-        sgroup1 = params.FindSpecies(vecSpecies, sg1);
-        sgroup2 = params.FindSpecies(vecSpecies, sg2);
->>>>>>> 148524dd
         
         // Each group of species sgroup[0] and sgroup[1] must not be empty
         if (sgroup[0].size()==0) ERROR("In collisions #" << n_collisions << ": No valid `species1`");
