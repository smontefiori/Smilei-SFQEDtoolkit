--- conflicted
+++ resolved
@@ -341,14 +341,8 @@
 void CollisionalIonization::finish(Species *s1, Species *s2, Params &params, Patch* patch, std::vector<Diagnostic*>& localDiags)
 {
     if( electronFirst ) {
-<<<<<<< HEAD
         s1->importParticles(params, patch, new_electrons, localDiags );
     } else {
         s2->importParticles(params, patch, new_electrons, localDiags );
-=======
-        s1->importParticles(params, patch, new_electrons );
-    } else {
-        s2->importParticles(params, patch, new_electrons );
->>>>>>> 371cd11b
-    }
-}
+    }
+}
