#include "SmileiMPI_Cart2D.h"

#include <cmath>
#include <string>

#include <mpi.h>

#include "Species.h"

#include "ElectroMagn.h"
#include "Field2D.h"

#include "Tools.h"

using namespace std;

SmileiMPI_Cart2D::SmileiMPI_Cart2D( int* argc, char*** argv )
    : SmileiMPI( argc, argv )
{
}

SmileiMPI_Cart2D::SmileiMPI_Cart2D( SmileiMPI* smpi)
    : SmileiMPI( smpi )
{
    ndims_ = 2;
    number_of_procs = new int(ndims_);
    coords_  = new int(ndims_);
    periods_  = new int(ndims_);
    reorder_ = 0;

    nbNeighbors_ = 2; // per direction

    for (int i=0 ; i<ndims_ ; i++) periods_[i] = 0;
    for (int i=0 ; i<ndims_ ; i++) coords_[i] = 0;
    for (int i=0 ; i<ndims_ ; i++) number_of_procs[i] = 1;

    for (int iDim=0 ; iDim<ndims_ ; iDim++)
        for (int iNeighbors=0 ; iNeighbors<nbNeighbors_ ; iNeighbors++)
            neighbor_[iDim][iNeighbors] = MPI_PROC_NULL;

    for (int iDim=0 ; iDim<ndims_ ; iDim++) {
        for (int i=0 ; i<nbNeighbors_ ; i++) {
            buff_index_send[iDim][i].resize(0);
            buff_index_recv_sz[iDim][i] = 0;
        }
    }

}

SmileiMPI_Cart2D::~SmileiMPI_Cart2D()
{
    for (int ix_isPrim=0 ; ix_isPrim<1 ; ix_isPrim++) {
        for (int iy_isPrim=0 ; iy_isPrim<1 ; iy_isPrim++) {
            MPI_Type_free( &ntype_[0][ix_isPrim][iy_isPrim]); //line
            MPI_Type_free( &ntype_[1][ix_isPrim][iy_isPrim]); // column

            MPI_Type_free( &ntypeSum_[0][ix_isPrim][iy_isPrim]); //line
            MPI_Type_free( &ntypeSum_[1][ix_isPrim][iy_isPrim]); // column
        }
    }

    delete number_of_procs;
    delete periods_;
    delete coords_;

    if ( SMILEI_COMM_2D != MPI_COMM_NULL) MPI_Comm_free(&SMILEI_COMM_2D);

}

void SmileiMPI_Cart2D::createTopology(PicParams& params)
{
    for (unsigned int i=0 ; i<params.nDim_field ; i++)
        params.n_space_global[i] = round(params.res_space[i]*params.sim_length[i]/(2.0*M_PI));

    if (params.number_of_procs[0]!=0) {
        for (unsigned int i=0 ; i<params.nDim_field ; i++)
            number_of_procs[i] = params.number_of_procs[i];
        if (number_of_procs[0]*number_of_procs[1]!=smilei_sz) {
            PMESSAGE(0,"Domain decomposition specified in the namelist don't match with the number of MPI process");
            PMESSAGE(0,"\tit will be computed to be as square as possible");
            for (unsigned int i=0 ; i<params.nDim_field ; i++)
                params.number_of_procs[i] = 0;
        }
    }
    if (params.number_of_procs[0]==0) {
        double tmp = params.res_space[0]*params.sim_length[0] / ( params.res_space[1]*params.sim_length[1] );
        number_of_procs[0] = min( smilei_sz, max(1, (int)sqrt ( (double)smilei_sz*tmp*tmp) ) );
        number_of_procs[1] = (int)(smilei_sz / number_of_procs[0]);

        while ( number_of_procs[0]*number_of_procs[1] != smilei_sz ) {
            if (number_of_procs[0]>=number_of_procs[1] ) {
                number_of_procs[0]++;
                number_of_procs[1] = (int)(smilei_sz / number_of_procs[0]);
            }
            else {
                number_of_procs[1]++;
                number_of_procs[0] = (int)(smilei_sz / number_of_procs[1]);
            }
        }

    }
    // Force configuration of MPI domain decomposition
    //number_of_procs[0] = 1;
    //number_of_procs[1] = 2;
    cout << "Split : " << smilei_sz << " : " << number_of_procs[0] << " - " << number_of_procs[1] << endl;

    // Geometry periodic in y
    if (params.use_transverse_periodic) {
        periods_[1] = 1;
        PMESSAGE( 0, smilei_rk, "Periodic geometry / y");
    }
    MPI_Cart_create( SMILEI_COMM_WORLD, ndims_, number_of_procs, periods_, reorder_, &SMILEI_COMM_2D );
    MPI_Cart_coords( SMILEI_COMM_2D, smilei_rk, ndims_, coords_ );

 


    for (int iDim=0 ; iDim<ndims_ ; iDim++) {
        MPI_Cart_shift( SMILEI_COMM_2D, iDim, 1, &(neighbor_[iDim][0]), &(neighbor_[iDim][1]) );
        PMESSAGE ( 0, smilei_rk, "Neighbors of process in direction " << iDim << " : " << neighbor_[iDim][0] << " - " << neighbor_[iDim][1]  );
    }


    for (unsigned int i=0 ; i<params.nDim_field ; i++) {

        n_space_global[i] = params.n_space_global[i];

	if ((!params.res_space_win_x)||(i!=0)) {

	    params.n_space[i] = params.n_space_global[i] / number_of_procs[i];
	    cell_starting_global_index[i] = coords_[i]*(params.n_space_global[i] / number_of_procs[i]);

	    if ( number_of_procs[i]*params.n_space[i] != params.n_space_global[i] ) {
		// Correction on the last MPI process of the direction to use the wished number of cells
		if (coords_[i]==number_of_procs[i]-1) {
		    params.n_space[i] = params.n_space_global[i] - params.n_space[i]*(number_of_procs[i]-1);
		}
	    }
	}
	else {  // if use_moving_window
	    // Number of space in window (not split)
	    params.n_space[i] =  params.res_space_win_x / number_of_procs[i];
	    cell_starting_global_index[i] = coords_[i]*(params.res_space_win_x / number_of_procs[i]);

	    if ( number_of_procs[i]*params.n_space[i] != params.res_space_win_x ) {
		// Correction on the last MPI process of the direction to use the wished number of cells
		if (coords_[i]==number_of_procs[i]-1) {
		    params.n_space[i] = params.res_space_win_x - params.n_space[i]*(number_of_procs[i]-1);
		}
	    }
	}

        oversize[i] = params.oversize[i] = params.interpolation_order + 1 + (params.exchange_particles_each-1);
        if ( params.n_space[i] <= 2*oversize[i] ) {
            WARNING ( "Increase space resolution or reduce number of MPI process in direction " << i ); 
        }

        // min/max_local : describe local domain in which particles cat be moved
        //                 different from domain on which E, B, J are defined
        min_local[i] = (cell_starting_global_index[i]                  )*params.cell_length[i];
        max_local[i] = (cell_starting_global_index[i]+params.n_space[i])*params.cell_length[i];
        PMESSAGE( 0, smilei_rk, "min_local / mac_local on " << smilei_rk << " = " << min_local[i] << " / " << max_local[i] << " selon la direction " << i );

        cell_starting_global_index[i] -= params.oversize[i];

    }



    MESSAGE( "n_space / rank " << smilei_rk << " = " << params.n_space[0] << " " << params.n_space[1] );

    extrem_ranks[0][0] = 0;
    int rank_min =  0;
    if ( (coords_[0] == 0) && (coords_[1] == 0) )
        rank_min = smilei_rk;
    MPI_Allreduce(&rank_min, &extrem_ranks[0][0], 1, MPI_INT, MPI_SUM, SMILEI_COMM_2D);

    extrem_ranks[0][1] = 0;
    int rank_max = 0;
    if ( (coords_[0]==0) && (coords_[1]==number_of_procs[1]-1) )
        rank_max = smilei_rk;
    MPI_Allreduce(&rank_max, &extrem_ranks[0][1], 1, MPI_INT, MPI_SUM, SMILEI_COMM_2D);

    extrem_ranks[1][0] = 0;
    rank_max = 0;
    if ( (coords_[1]==0) && (coords_[0]==number_of_procs[0]-1) )
        rank_max = smilei_rk;
    MPI_Allreduce(&rank_max, &extrem_ranks[1][0], 1, MPI_INT, MPI_SUM, SMILEI_COMM_2D);

    extrem_ranks[1][1] = 0;
    rank_max = 0;
    if ( (coords_[0]==number_of_procs[0]-1) && (coords_[1]==number_of_procs[1]-1) )
        rank_max = smilei_rk;
    MPI_Allreduce(&rank_max, &extrem_ranks[1][1], 1, MPI_INT, MPI_SUM, SMILEI_COMM_2D);


}

void SmileiMPI_Cart2D::exchangeParticles(Species* species, int ispec, PicParams* params, int tnum)
{
    Particles &cuParticles = species->particles;
    std::vector<int>* cubmin = &species->bmin;
    std::vector<int>* cubmax = &species->bmax;

    /********************************************************************************/
    // Build lists of indexes of particle to exchange per neighbor
    // Computed from indexes_of_particles_to_exchange computed during particles' BC
    /********************************************************************************/
    indexes_of_particles_to_exchange.clear();

    int tmp = 0;
    for (int tid=0 ; tid < indexes_of_particles_to_exchange_per_thd.size() ; tid++)
	tmp += indexes_of_particles_to_exchange_per_thd[tid].size();
    indexes_of_particles_to_exchange.resize( tmp );

    int k=0;
    for (int tid=0 ; tid < indexes_of_particles_to_exchange_per_thd.size() ; tid++) {
	for (int ipart = 0 ; ipart < indexes_of_particles_to_exchange_per_thd[tid].size() ; ipart++ ) {
	    indexes_of_particles_to_exchange[k] =  indexes_of_particles_to_exchange_per_thd[tid][ipart] ;
	    k++;
	}
    }
    sort( indexes_of_particles_to_exchange.begin(), indexes_of_particles_to_exchange.end() );

    int n_part_send = indexes_of_particles_to_exchange.size();
    int n_part_recv;

    int ii,iPart;
    int n_particles,nmove,lmove;
    int shift[(*cubmax).size()+1];//how much we need to shift each bin in order to leave room for the new particles
    double dbin;

    dbin = params->cell_length[0]; //width of a bin.
    for (unsigned int j=0; j<(*cubmax).size()+1 ;j++){
        shift[j]=0;
    }

    for (int i=0 ; i<n_part_send ; i++) {
        iPart = indexes_of_particles_to_exchange[i];
        // Y direction managed firstly to force considering periodic modification
        for (int iDim=1 ; iDim>=0 ; iDim--) {
            if ( cuParticles.position(iDim,iPart) < min_local[iDim]) {
                buff_index_send[iDim][0].push_back( indexes_of_particles_to_exchange[i] );
                break;
            }
            if ( cuParticles.position(iDim,iPart) >= max_local[iDim]) {
                buff_index_send[iDim][1].push_back( indexes_of_particles_to_exchange[i] );
                break;
            }
        }
    } // END for iPart = f(i)

    Particles partVectorSend[2][2];
    partVectorSend[0][0].initialize(0,cuParticles.dimension());
    partVectorSend[0][1].initialize(0,cuParticles.dimension());
    partVectorSend[1][0].initialize(0,cuParticles.dimension());
    partVectorSend[1][1].initialize(0,cuParticles.dimension());
    Particles partVectorRecv[2][2];
    partVectorRecv[0][0].initialize(0,cuParticles.dimension());
    partVectorRecv[0][1].initialize(0,cuParticles.dimension());
    partVectorRecv[1][0].initialize(0,cuParticles.dimension());
    partVectorRecv[1][1].initialize(0,cuParticles.dimension());


    /********************************************************************************/
    // Exchange particles
    /********************************************************************************/
    for (int iDim=0 ; iDim<ndims_ ; iDim++) {

        MPI_Status sstat    [ndims_][2][9];
        MPI_Status rstat    [ndims_][2][9];
        MPI_Request srequest[ndims_][2][9];
        MPI_Request rrequest[ndims_][2][9];

        /********************************************************************************/
        // Exchange number of particles to exchange to establish or not a communication
        /********************************************************************************/
        for (int iNeighbor=0 ; iNeighbor<nbNeighbors_ ; iNeighbor++) {
            if (neighbor_[iDim][iNeighbor]!=MPI_PROC_NULL) {
                n_part_send = (buff_index_send[iDim][iNeighbor]).size();
                MPI_Isend( &n_part_send, 1, MPI_INT, neighbor_[iDim][iNeighbor], 0, SMILEI_COMM_2D, &(srequest[iDim][iNeighbor][0]) );
            } // END of Send
            if (neighbor_[iDim][(iNeighbor+1)%2]!=MPI_PROC_NULL) {
                MPI_Irecv( &(buff_index_recv_sz[iDim][(iNeighbor+1)%2]), 1, MPI_INT, neighbor_[iDim][(iNeighbor+1)%2], 0, SMILEI_COMM_2D, &(rrequest[iDim][(iNeighbor+1)%2][0]) );
            }
        }
        barrier();

        /********************************************************************************/
        // Wait for end of communications over number of particles
        /********************************************************************************/
        for (int iNeighbor=0 ; iNeighbor<nbNeighbors_ ; iNeighbor++) {
            if (neighbor_[iDim][iNeighbor]!=MPI_PROC_NULL) {
                MPI_Wait( &(srequest[iDim][iNeighbor][0]), &(sstat[iDim][iNeighbor][0]) );
            }
            if (neighbor_[iDim][(iNeighbor+1)%2]!=MPI_PROC_NULL) {
                MPI_Wait( &(rrequest[iDim][(iNeighbor+1)%2][0]), &(rstat[iDim][(iNeighbor+1)%2][0]) );
                if (buff_index_recv_sz[iDim][(iNeighbor+1)%2]!=0) {
                    partVectorRecv[iDim][(iNeighbor+1)%2].initialize( buff_index_recv_sz[iDim][(iNeighbor+1)%2], cuParticles.dimension());
                }
            }
        }
        barrier();

        /********************************************************************************/
        // Define buffers to exchange buff_index_send[iDim][iNeighbor].size();
        /********************************************************************************/


        /********************************************************************************/
        // Proceed to effective Particles' communications
        /********************************************************************************/
        for (int iNeighbor=0 ; iNeighbor<nbNeighbors_ ; iNeighbor++) {

            // n_part_send : number of particles to send to current neighbor
            n_part_send = (buff_index_send[iDim][iNeighbor]).size();
            if ( (neighbor_[iDim][iNeighbor]!=MPI_PROC_NULL) && (n_part_send!=0) ) {
                double y_max = params->cell_length[1]*( params->n_space_global[1] );
                for (int iPart=0 ; iPart<n_part_send ; iPart++) {
                    if ( ( iNeighbor==0 ) &&  (coords_[1] == 0 ) &&( cuParticles.position(1,buff_index_send[iDim][iNeighbor][iPart]) < 0. ) ) {
                        cuParticles.position(1,buff_index_send[iDim][iNeighbor][iPart])     += y_max;
                    }
                    else if ( ( iNeighbor==1 ) &&  (coords_[1] == number_of_procs[1]-1 ) && ( cuParticles.position(1,buff_index_send[iDim][iNeighbor][iPart]) >= y_max ) ) {
                        cuParticles.position(1,buff_index_send[iDim][iNeighbor][iPart])     -= y_max;
                    }
                    cuParticles.cp_particle(buff_index_send[iDim][iNeighbor][iPart], partVectorSend[iDim][iNeighbor]);
                }
                MPI_Isend( &((partVectorSend[iDim][iNeighbor]).position(0,0)), n_part_send, MPI_DOUBLE, neighbor_[iDim][iNeighbor], 0, SMILEI_COMM_2D, &(srequest[iDim][iNeighbor][0]) );
                MPI_Isend( &((partVectorSend[iDim][iNeighbor]).momentum(0,0)), n_part_send, MPI_DOUBLE, neighbor_[iDim][iNeighbor], 2, SMILEI_COMM_2D, &(srequest[iDim][iNeighbor][1]) );
                MPI_Isend( &((partVectorSend[iDim][iNeighbor]).momentum(1,0)), n_part_send, MPI_DOUBLE, neighbor_[iDim][iNeighbor], 3, SMILEI_COMM_2D, &(srequest[iDim][iNeighbor][2]) );
                MPI_Isend( &((partVectorSend[iDim][iNeighbor]).momentum(2,0)), n_part_send, MPI_DOUBLE, neighbor_[iDim][iNeighbor], 4, SMILEI_COMM_2D, &(srequest[iDim][iNeighbor][3]) );
                MPI_Isend( &((partVectorSend[iDim][iNeighbor]).weight(0)), n_part_send, MPI_DOUBLE, neighbor_[iDim][iNeighbor], 5, SMILEI_COMM_2D, &(srequest[iDim][iNeighbor][4]) );
                MPI_Isend( &((partVectorSend[iDim][iNeighbor]).charge(0)), n_part_send, MPI_SHORT, neighbor_[iDim][iNeighbor], 6, SMILEI_COMM_2D, &(srequest[iDim][iNeighbor][5]) );
                MPI_Isend( &((partVectorSend[iDim][iNeighbor]).position(1,0)), n_part_send, MPI_DOUBLE, neighbor_[iDim][iNeighbor], 7, SMILEI_COMM_2D, &(srequest[iDim][iNeighbor][6]) );
                MPI_Isend( &((partVectorSend[iDim][iNeighbor]).position_old(0,0)), n_part_send, MPI_DOUBLE, neighbor_[iDim][iNeighbor], 8, SMILEI_COMM_2D, &(srequest[iDim][iNeighbor][7]) );
                MPI_Isend( &((partVectorSend[iDim][iNeighbor]).position_old(1,0)), n_part_send, MPI_DOUBLE, neighbor_[iDim][iNeighbor], 9, SMILEI_COMM_2D, &(srequest[iDim][iNeighbor][8]) );

            } // END of Send

            n_part_recv = buff_index_recv_sz[iDim][(iNeighbor+1)%2];
            if ( (neighbor_[iDim][(iNeighbor+1)%2]!=MPI_PROC_NULL) && (n_part_recv!=0) ) {
                MPI_Irecv( &((partVectorRecv[iDim][(iNeighbor+1)%2]).position(0,0)), n_part_recv, MPI_DOUBLE,  neighbor_[iDim][(iNeighbor+1)%2], 0, SMILEI_COMM_2D, &(rrequest[iDim][(iNeighbor+1)%2][0]) );
                MPI_Irecv( &((partVectorRecv[iDim][(iNeighbor+1)%2]).momentum(0,0)), n_part_recv, MPI_DOUBLE,  neighbor_[iDim][(iNeighbor+1)%2], 2, SMILEI_COMM_2D, &(rrequest[iDim][(iNeighbor+1)%2][1]) );
                MPI_Irecv( &((partVectorRecv[iDim][(iNeighbor+1)%2]).momentum(1,0)), n_part_recv, MPI_DOUBLE,  neighbor_[iDim][(iNeighbor+1)%2], 3, SMILEI_COMM_2D, &(rrequest[iDim][(iNeighbor+1)%2][2]) );
                MPI_Irecv( &((partVectorRecv[iDim][(iNeighbor+1)%2]).momentum(2,0)), n_part_recv, MPI_DOUBLE,  neighbor_[iDim][(iNeighbor+1)%2], 4, SMILEI_COMM_2D, &(rrequest[iDim][(iNeighbor+1)%2][3]) );
                MPI_Irecv( &((partVectorRecv[iDim][(iNeighbor+1)%2]).weight(0)), n_part_recv, MPI_DOUBLE,  neighbor_[iDim][(iNeighbor+1)%2], 5, SMILEI_COMM_2D, &(rrequest[iDim][(iNeighbor+1)%2][4]) );
                MPI_Irecv( &((partVectorRecv[iDim][(iNeighbor+1)%2]).charge(0)), n_part_recv, MPI_SHORT,  neighbor_[iDim][(iNeighbor+1)%2], 6, SMILEI_COMM_2D, &(rrequest[iDim][(iNeighbor+1)%2][5]) );
                MPI_Irecv( &((partVectorRecv[iDim][(iNeighbor+1)%2]).position(1,0)), n_part_recv, MPI_DOUBLE,  neighbor_[iDim][(iNeighbor+1)%2], 7, SMILEI_COMM_2D, &(rrequest[iDim][(iNeighbor+1)%2][6]) );
                MPI_Irecv( &((partVectorRecv[iDim][(iNeighbor+1)%2]).position_old(0,0)), n_part_recv, MPI_DOUBLE,  neighbor_[iDim][(iNeighbor+1)%2], 8, SMILEI_COMM_2D, &(rrequest[iDim][(iNeighbor+1)%2][7]) );
                MPI_Irecv( &((partVectorRecv[iDim][(iNeighbor+1)%2]).position_old(1,0)), n_part_recv, MPI_DOUBLE,  neighbor_[iDim][(iNeighbor+1)%2], 9, SMILEI_COMM_2D, &(rrequest[iDim][(iNeighbor+1)%2][8]) );

            } // END of Recv

        } // END for iNeighbor


        /********************************************************************************/
        // Wait for end of communications over Particles
        /********************************************************************************/
        for (int iNeighbor=0 ; iNeighbor<nbNeighbors_ ; iNeighbor++) {

            n_part_send = buff_index_send[iDim][iNeighbor].size();
            n_part_recv = buff_index_recv_sz[iDim][(iNeighbor+1)%2];

            if ( (neighbor_[iDim][iNeighbor]!=MPI_PROC_NULL) && (n_part_send!=0) ) {
                MPI_Waitall( 9, srequest[iDim][iNeighbor], sstat[iDim][iNeighbor] );
            }

            if ( (neighbor_[iDim][(iNeighbor+1)%2]!=MPI_PROC_NULL) && (n_part_recv!=0) ) {
                MPI_Waitall( 9, rrequest[iDim][(iNeighbor+1)%2], rstat[iDim][(iNeighbor+1)%2] );
                for (int iPart=0 ; iPart<n_part_recv; iPart++ ) {
                    (partVectorRecv[iDim][(iNeighbor+1)%2]).cp_particle(iPart, cuParticles);
                }
            }

        }
        barrier();
        /********************************************************************************/
        // Clean lists of indexes of particle to exchange per neighbor
        /********************************************************************************/
        for (int i=0 ; i<nbNeighbors_ ; i++)
            buff_index_send[iDim][i].clear();

    } //End of iDim loop

    /********************************************************************************/
    // Delete Particles included in buff_send/buff_recv
    /********************************************************************************/
<<<<<<< HEAD
    if (!params->use_sort_particles) {
        n_part_send = indexes_of_particles_to_exchange.size();
        for (int i=n_part_send-1 ; i>=0 ; i--) {
            iPart = indexes_of_particles_to_exchange[i];
            cuParticles.erase_particle(iPart);
        } // END for iPart = f(i)
    }
    else { // if Sort particles

	// Push lost particles at the end of bins
	//! \todo For loop on bins, can use openMP here.
	for (unsigned int ibin = 0 ; ibin < (*cubmax).size() ; ibin++ ) {
	    //cout << "bounds " << (*cubmin)[ibin] << " " << (*cubmax)[ibin] << endl;
	    ii = indexes_of_particles_to_exchange.size()-1;
	    if (ii >= 0) { // Push lost particles to the end of the bin
		iPart = indexes_of_particles_to_exchange[ii];
		while (iPart >= (*cubmax)[ibin] && ii > 0) {
		    ii--;
		    iPart = indexes_of_particles_to_exchange[ii];
		}
		while (iPart == (*cubmax)[ibin]-1 && iPart >= (*cubmin)[ibin] && ii > 0) {
		    (*cubmax)[ibin]--;
		    ii--;
		    iPart = indexes_of_particles_to_exchange[ii];
		}
		while (iPart >= (*cubmin)[ibin] && ii > 0) {
		    cuParticles.overwrite_part2D((*cubmax)[ibin]-1, iPart );
		    (*cubmax)[ibin]--;
		    ii--;
		    iPart = indexes_of_particles_to_exchange[ii];
		}
		if (iPart >= (*cubmin)[ibin] && iPart < (*cubmax)[ibin]) { //On traite la dernière particule (qui peut aussi etre la premiere)
		    cuParticles.overwrite_part2D((*cubmax)[ibin]-1, iPart );
		    (*cubmax)[ibin]--;
		}
	    }
	}
	//Shift the bins in memory
	//Warning: this loop must be executed sequentially. Do not use openMP here.
	for (int unsigned ibin = 1 ; ibin < (*cubmax).size() ; ibin++ ) { //First bin don't need to be shifted
	    ii = (*cubmin)[ibin]-(*cubmax)[ibin-1]; // Shift the bin in memory by ii slots.
	    iPart = min(ii,(*cubmax)[ibin]-(*cubmin)[ibin]); // Number of particles we have to shift = min (Nshift, Nparticle in the bin)
	    if(iPart > 0) cuParticles.overwrite_part2D((*cubmax)[ibin]-iPart,(*cubmax)[ibin-1],iPart);
	    (*cubmax)[ibin] -= ii;
	    (*cubmin)[ibin] = (*cubmax)[ibin-1];
	}

	// Delete useless Particles
	//Theoretically, not even necessary to do anything as long you use bmax as the end of your iterator on particles.
	//Nevertheless, you might want to free memory and have the actual number of particles
	//really equal to the size of the vector. So we do:
	cuParticles.erase_particle_trail((*cubmax).back());
	//+++++++++++++++++++++++++++++++++++++++++++++++++++++++++++++++++++++++++++++++

	//********************************************************************************/
	// Copy newly arrived particles back to the vector
	// WARNING: very different behaviour depending on which dimension particles are coming from.
	/********************************************************************************/
	//We first evaluate how many particles arrive in each bin. 
	for (int iNeighbor=0 ; iNeighbor<nbNeighbors_ ; iNeighbor++) {
	    n_part_recv = buff_index_recv_sz[1][iNeighbor];
	    for (unsigned int j=0; j<n_part_recv ;j++){
		ii = int((partVectorRecv[1][iNeighbor].position(0,j)-min_local[0])/dbin);//bin in which the particle goes.
		shift[ii+1]++; // It makes the next bins shift.
	    }
	}
	shift[1] += buff_index_recv_sz[0][0];//Particles coming from south all go to bin 0 and shift all the other bins.
	shift[(*cubmax).size()] += buff_index_recv_sz[0][1];//Used only to count the total number of particles arrived.

	//Evaluation of the necessary shift of all bins.
	//Must be done sequentially
	for (unsigned int j=1; j<(*cubmax).size()+1;j++){ //bin 0 is not shifted.Last element of shift stores total number of arriving particles.
	    shift[j]+=shift[j-1];
	}
	//Make room for new particles
	//cuParticles.create_particles(shift[(*cubmax).size()]);
        cuParticles.initialize( cuParticles.size()+shift[(*cubmax).size()], cuParticles.dimension() );


	//Shift bins, must be done sequentially
	for (unsigned int j=(*cubmax).size()-1; j>=1; j--){
=======
    //n_part_send = indexes_of_particles_to_exchange.size();
    //for (int i=n_part_send-1 ; i>=0 ; i--) {
    //    iPart = indexes_of_particles_to_exchange[i];
    //    ii = int((cuParticles.position(ndims_-1,iPart)-min_local[1])/dbin);//bin de la particule
    //    cuParticles.erase_particle(iPart);
    //    (*cubmax)[ii]--;
    //    for (unsigned int j = ii+1; j < (*cubmax).size();j++){
    //        (*cubmax)[j]--;
    //        (*cubmin)[j]--;
    //    }
    //} // END for iPart = f(i)

    // Push lost particles at the end of bins
    //! \todo For loop on bins, can use openMP here.
    for (unsigned int ibin = 0 ; ibin < (*cubmax).size() ; ibin++ ) {
        //cout << "bounds " << (*cubmin)[ibin] << " " << (*cubmax)[ibin] << endl;
        ii = indexes_of_particles_to_exchange.size()-1;
        if (ii >= 0) { // Push lost particles to the end of the bin
            iPart = indexes_of_particles_to_exchange[ii];
            while (iPart >= (*cubmax)[ibin] && ii > 0) {
                ii--;
                iPart = indexes_of_particles_to_exchange[ii];
            }
            while (iPart == (*cubmax)[ibin]-1 && iPart >= (*cubmin)[ibin] && ii > 0) {
                (*cubmax)[ibin]--;
                ii--;
                iPart = indexes_of_particles_to_exchange[ii];
            }
            while (iPart >= (*cubmin)[ibin] && ii > 0) {
                cuParticles.overwrite_part2D((*cubmax)[ibin]-1, iPart );
                (*cubmax)[ibin]--;
                ii--;
                iPart = indexes_of_particles_to_exchange[ii];
            }
            if (iPart >= (*cubmin)[ibin] && iPart < (*cubmax)[ibin]) { //On traite la dernière particule (qui peut aussi etre la premiere)
                cuParticles.overwrite_part2D((*cubmax)[ibin]-1, iPart );
                (*cubmax)[ibin]--;
            }
        }
    }
    //Shift the bins in memory
    //Warning: this loop must be executed sequentially. Do not use openMP here.
    for (int unsigned ibin = 1 ; ibin < (*cubmax).size() ; ibin++ ) { //First bin don't need to be shifted
        ii = (*cubmin)[ibin]-(*cubmax)[ibin-1]; // Shift the bin in memory by ii slots.
        iPart = min(ii,(*cubmax)[ibin]-(*cubmin)[ibin]); // Number of particles we have to shift = min (Nshift, Nparticle in the bin)
        if(iPart > 0) cuParticles.overwrite_part2D((*cubmax)[ibin]-iPart,(*cubmax)[ibin-1],iPart);
        (*cubmax)[ibin] -= ii;
        (*cubmin)[ibin] = (*cubmax)[ibin-1];
    }

    // Delete useless Particles
    //Theoretically, not even necessary to do anything as long you use bmax as the end of your iterator on particles.
    //Nevertheless, you might want to free memory and have the actual number of particles
    //really equal to the size of the vector. So we do:
    cuParticles.erase_particle_trail((*cubmax).back());
    //+++++++++++++++++++++++++++++++++++++++++++++++++++++++++++++++++++++++++++++++

    //********************************************************************************/
    // Copy newly arrived particles back to the vector
    // WARNING: very different behaviour depending on which dimension particles are coming from.
    /********************************************************************************/
    //We first evaluate how many particles arrive in each bin. 
    //1) Count particles coming from south and north
    for (int iNeighbor=0 ; iNeighbor<nbNeighbors_ ; iNeighbor++) {
        n_part_recv = buff_index_recv_sz[1][iNeighbor];
        for (unsigned int j=0; j<n_part_recv ;j++){
            ii = int((partVectorRecv[1][iNeighbor].position(0,j)-min_local[0])/dbin);//bin in which the particle goes.
            shift[ii+1]++; // It makes the next bins shift.
        }
    }
    //2) Add particles coming from west and east
    shift[1] += buff_index_recv_sz[0][0];//Particles coming from west all go to bin 0 and shift all the other bins.
    shift[(*cubmax).size()] += buff_index_recv_sz[0][1];//Used only to count the total number of particles arrived.

    //Evaluation of the necessary shift of all bins.
    //Must be done sequentially
    for (unsigned int j=1; j<(*cubmax).size()+1;j++){ //bin 0 is not shifted.Last element of shift stores total number of arriving particles.
        shift[j]+=shift[j-1];
    }
    //Make room for new particles
    cuParticles.create_particles(shift[(*cubmax).size()]);

    //Shift bins, must be done sequentially
    for (unsigned int j=(*cubmax).size()-1; j>=1; j--){
>>>>>>> eb12a66f
            n_particles = (*cubmax)[j]-(*cubmin)[j]; //Nbr of particle in this bin
            nmove = min(n_particles,shift[j]); //Nbr of particles to move
            lmove = max(n_particles,shift[j]); //How far particles must be shifted
            if (nmove>0) cuParticles.overwrite_part2D((*cubmin)[j], (*cubmin)[j]+lmove, nmove);
            (*cubmin)[j] += shift[j];
            (*cubmax)[j] += shift[j];
<<<<<<< HEAD
	}

	//Space has been made now to write the arriving particles into the correct bins
	//iDim == 0 (in 2D) is the easy case, when particles arrive either in first or last bin.
	for (int iNeighbor=0 ; iNeighbor<nbNeighbors_ ; iNeighbor++) {
	    n_part_recv = buff_index_recv_sz[0][iNeighbor];
	    if ( (neighbor_[0][iNeighbor]!=MPI_PROC_NULL) && (n_part_recv!=0) ) {
		ii = iNeighbor*((*cubmax).size()-1);//0 if iNeighbor=0(particles coming from the left) and (*cubmax).size()-1 otherwise.
		partVectorRecv[0][iNeighbor].overwrite_part2D(0, cuParticles,(*cubmax)[ii],n_part_recv);
		(*cubmax)[ii] += n_part_recv ;
	    }
	}
	//iDim == 1) is the difficult case, when particles can arrive in any bin.
	for (int iNeighbor=0 ; iNeighbor<nbNeighbors_ ; iNeighbor++) {
	    n_part_recv = buff_index_recv_sz[1][iNeighbor];
	    if ( (neighbor_[1][iNeighbor]!=MPI_PROC_NULL) && (n_part_recv!=0) ) {
		for(unsigned int j=0; j<n_part_recv; j++){
		    ii = int((partVectorRecv[1][iNeighbor].position(0,j)-min_local[0])/dbin);//bin in which the particle goes.
		    partVectorRecv[1][iNeighbor].overwrite_part2D(j, cuParticles,(*cubmax)[ii]);
		    (*cubmax)[ii] ++ ;
		}
	    }
	}

    } // end use sort particles
=======
    }

    //Space has been made now to write the arriving particles into the correct bins
    //iDim == 0  is the easy case, when particles arrive either in first or last bin.
    for (int iNeighbor=0 ; iNeighbor<nbNeighbors_ ; iNeighbor++) {
        n_part_recv = buff_index_recv_sz[0][iNeighbor];
        if ( (neighbor_[0][iNeighbor]!=MPI_PROC_NULL) && (n_part_recv!=0) ) {
            ii = iNeighbor*((*cubmax).size()-1);//0 if iNeighbor=0(particles coming from West) and (*cubmax).size()-1 otherwise.
            partVectorRecv[0][iNeighbor].overwrite_part2D(0, cuParticles,(*cubmax)[ii],n_part_recv);
            (*cubmax)[ii] += n_part_recv ;
        }
    }
    //iDim == 1) is the difficult case, when particles can arrive in any bin.
    for (int iNeighbor=0 ; iNeighbor<nbNeighbors_ ; iNeighbor++) {
        n_part_recv = buff_index_recv_sz[1][iNeighbor];
        if ( (neighbor_[1][iNeighbor]!=MPI_PROC_NULL) && (n_part_recv!=0) ) {
            for(unsigned int j=0; j<n_part_recv; j++){
                ii = int((partVectorRecv[1][iNeighbor].position(0,j)-min_local[0])/dbin);//bin in which the particle goes.
                partVectorRecv[1][iNeighbor].overwrite_part2D(j, cuParticles,(*cubmax)[ii]);
                (*cubmax)[ii] ++ ;
            }
        }
    }
>>>>>>> eb12a66f

} // END exchangeParticles


void SmileiMPI_Cart2D::IexchangeParticles(Species* species, int ispec, PicParams* params, int tnum)
{
    exchangeParticles(species, ispec, params, tnum);
}  // END IexchangeParticles


void SmileiMPI_Cart2D::createType( PicParams& params )
{
    int nx0 = params.n_space[0] + 1 + 2*params.oversize[0];
    int ny0 = params.n_space[1] + 1 + 2*params.oversize[1];

    // MPI_Datatype ntype_[nDim][primDual][primDual]
    int nx, ny;
    int nline, ncol;
    for (int ix_isPrim=0 ; ix_isPrim<2 ; ix_isPrim++) {
        nx = nx0 + ix_isPrim;
        for (int iy_isPrim=0 ; iy_isPrim<2 ; iy_isPrim++) {
            ny = ny0 + iy_isPrim;
            ntype_[0][ix_isPrim][iy_isPrim] = NULL;
            MPI_Type_contiguous(ny, MPI_DOUBLE, &(ntype_[0][ix_isPrim][iy_isPrim]));    //line
            MPI_Type_commit( &(ntype_[0][ix_isPrim][iy_isPrim]) );
            ntype_[1][ix_isPrim][iy_isPrim] = NULL;
            MPI_Type_vector(nx, 1, ny, MPI_DOUBLE, &(ntype_[1][ix_isPrim][iy_isPrim])); // column
            MPI_Type_commit( &(ntype_[1][ix_isPrim][iy_isPrim]) );

            ntypeSum_[0][ix_isPrim][iy_isPrim] = NULL;
            nline = 1 + 2*params.oversize[0] + ix_isPrim;
            MPI_Type_contiguous(nline, ntype_[0][ix_isPrim][iy_isPrim], &(ntypeSum_[0][ix_isPrim][iy_isPrim]));    //line
            MPI_Type_commit( &(ntypeSum_[0][ix_isPrim][iy_isPrim]) );
            ntypeSum_[1][ix_isPrim][iy_isPrim] = NULL;
            ncol  = 1 + 2*params.oversize[1] + iy_isPrim;
            MPI_Type_vector(nx, ncol, ny, MPI_DOUBLE, &(ntypeSum_[1][ix_isPrim][iy_isPrim])); // column
            MPI_Type_commit( &(ntypeSum_[1][ix_isPrim][iy_isPrim]) );

        }
    }

} //END createType


void SmileiMPI_Cart2D::sumField( Field* field )
{
    std::vector<unsigned int> n_elem = field->dims_;
    std::vector<unsigned int> isDual = field->isDual_;
    Field2D* f2D =  static_cast<Field2D*>(field);


    // Use a buffer per direction to exchange data before summing
    Field2D buf[ndims_][ nbNeighbors_ ];
    // Size buffer is 2 oversize (1 inside & 1 outside of the current subdomain)
    std::vector<unsigned int> oversize2 = oversize;
    oversize2[0] *= 2;
    oversize2[0] += 1 + f2D->isDual_[0];
    oversize2[1] *= 2;
    oversize2[1] += 1 + f2D->isDual_[1];

    for (int iDim=0 ; iDim<ndims_ ; iDim++) {
        for (int iNeighbor=0 ; iNeighbor<nbNeighbors_ ; iNeighbor++) {
            std::vector<unsigned int> tmp(ndims_,0);
            tmp[0] =    iDim  * n_elem[0] + (1-iDim) * oversize2[0];
            tmp[1] = (1-iDim) * n_elem[1] +    iDim  * oversize2[1];
            buf[iDim][iNeighbor].allocateDims( tmp );
        }
    }

    int istart, ix, iy;

    /********************************************************************************/
    // Send/Recv in a buffer data to sum
    /********************************************************************************/
    for (int iDim=0 ; iDim<ndims_ ; iDim++) {

        MPI_Datatype ntype = ntypeSum_[iDim][isDual[0]][isDual[1]];
//		MPI_Status stat[2];
//		MPI_Request request[2];
        MPI_Status sstat    [ndims_][2];
        MPI_Status rstat    [ndims_][2];
        MPI_Request srequest[ndims_][2];
        MPI_Request rrequest[ndims_][2];

        for (int iNeighbor=0 ; iNeighbor<nbNeighbors_ ; iNeighbor++) {

            if (neighbor_[iDim][iNeighbor]!=MPI_PROC_NULL) {
                istart = iNeighbor * ( n_elem[iDim]- oversize2[iDim] ) + (1-iNeighbor) * ( 0 );
                ix = (1-iDim)*istart;
                iy =    iDim *istart;
                MPI_Isend( &(f2D->data_2D[ix][iy]), 1, ntype, neighbor_[iDim][iNeighbor], 0, SMILEI_COMM_2D, &(srequest[iDim][iNeighbor]) );
            } // END of Send

            if (neighbor_[iDim][(iNeighbor+1)%2]!=MPI_PROC_NULL) {
                int tmp_elem = (buf[iDim][(iNeighbor+1)%2]).dims_[0]*(buf[iDim][(iNeighbor+1)%2]).dims_[1];
                MPI_Irecv( &( (buf[iDim][(iNeighbor+1)%2]).data_2D[0][0] ), tmp_elem, MPI_DOUBLE, neighbor_[iDim][(iNeighbor+1)%2], 0, SMILEI_COMM_2D, &(rrequest[iDim][(iNeighbor+1)%2]) );
            } // END of Recv

        } // END for iNeighbor


        for (int iNeighbor=0 ; iNeighbor<nbNeighbors_ ; iNeighbor++) {
            if (neighbor_[iDim][iNeighbor]!=MPI_PROC_NULL) {
                MPI_Wait( &(srequest[iDim][iNeighbor]), &(sstat[iDim][iNeighbor]) );
            }
            if (neighbor_[iDim][(iNeighbor+1)%2]!=MPI_PROC_NULL) {
                MPI_Wait( &(rrequest[iDim][(iNeighbor+1)%2]), &(rstat[iDim][(iNeighbor+1)%2]) );
            }
        }


        // Synchro before summing, to not sum with data ever sum
        // Merge loops, Sum direction by direction permits to not communicate with diagonal neighbors
        barrier();
        /********************************************************************************/
        // Sum data on each process, same operation on both side
        /********************************************************************************/

        for (int iNeighbor=0 ; iNeighbor<nbNeighbors_ ; iNeighbor++) {
            istart = ( (iNeighbor+1)%2 ) * ( n_elem[iDim]- oversize2[iDim] ) + (1-(iNeighbor+1)%2) * ( 0 );
            int ix0 = (1-iDim)*istart;
            int iy0 =    iDim *istart;
            if (neighbor_[iDim][(iNeighbor+1)%2]!=MPI_PROC_NULL) {
                for (unsigned int ix=0 ; ix< (buf[iDim][(iNeighbor+1)%2]).dims_[0] ; ix++) {
                    for (unsigned int iy=0 ; iy< (buf[iDim][(iNeighbor+1)%2]).dims_[1] ; iy++)
                        f2D->data_2D[ix0+ix][iy0+iy] += (buf[iDim][(iNeighbor+1)%2])(ix,iy);
                }
            } // END if

        } // END for iNeighbor

        barrier();

    } // END for iDim

} // END sumField


void SmileiMPI_Cart2D::exchangeField( Field* field )
{
    std::vector<unsigned int> n_elem   = field->dims_;
    std::vector<unsigned int> isDual = field->isDual_;
    Field2D* f2D =  static_cast<Field2D*>(field);

    int istart, ix, iy;

    // Loop over dimField
    for (int iDim=0 ; iDim<ndims_ ; iDim++) {

        MPI_Datatype ntype = ntype_[iDim][isDual[0]][isDual[1]];
//		MPI_Status stat[2];
//		MPI_Request request[2];
        MPI_Status sstat    [ndims_][2];
        MPI_Status rstat    [ndims_][2];
        MPI_Request srequest[ndims_][2];
        MPI_Request rrequest[ndims_][2];


        for (int iNeighbor=0 ; iNeighbor<nbNeighbors_ ; iNeighbor++) {

            if (neighbor_[iDim][iNeighbor]!=MPI_PROC_NULL) {

                istart = iNeighbor * ( n_elem[iDim]- (2*oversize[iDim]+1+isDual[iDim]) ) + (1-iNeighbor) * ( 2*oversize[iDim]+1-(1-isDual[iDim]) );
                ix = (1-iDim)*istart;
                iy =    iDim *istart;
                MPI_Isend( &(f2D->data_2D[ix][iy]), 1, ntype, neighbor_[iDim][iNeighbor], 0, SMILEI_COMM_2D, &(srequest[iDim][iNeighbor]) );

            } // END of Send

            if (neighbor_[iDim][(iNeighbor+1)%2]!=MPI_PROC_NULL) {

                istart = ( (iNeighbor+1)%2 ) * ( n_elem[iDim] - 1 ) + (1-(iNeighbor+1)%2) * ( 0 )  ;
                ix = (1-iDim)*istart;
                iy =    iDim *istart;
                MPI_Irecv( &(f2D->data_2D[ix][iy]), 1, ntype, neighbor_[iDim][(iNeighbor+1)%2], 0, SMILEI_COMM_2D, &(rrequest[iDim][(iNeighbor+1)%2]));

            } // END of Recv

        } // END for iNeighbor

        for (int iNeighbor=0 ; iNeighbor<nbNeighbors_ ; iNeighbor++) {
            if (neighbor_[iDim][iNeighbor]!=MPI_PROC_NULL) {
                MPI_Wait( &(srequest[iDim][iNeighbor]), &(sstat[iDim][iNeighbor]) );
            }
            if (neighbor_[iDim][(iNeighbor+1)%2]!=MPI_PROC_NULL) {
                MPI_Wait( &(rrequest[iDim][(iNeighbor+1)%2]), &(rstat[iDim][(iNeighbor+1)%2]) );
            }
        }

    } // END for iDim


} // END exchangeField<|MERGE_RESOLUTION|>--- conflicted
+++ resolved
@@ -386,7 +386,6 @@
     /********************************************************************************/
     // Delete Particles included in buff_send/buff_recv
     /********************************************************************************/
-<<<<<<< HEAD
     if (!params->use_sort_particles) {
         n_part_send = indexes_of_particles_to_exchange.size();
         for (int i=n_part_send-1 ; i>=0 ; i--) {
@@ -395,6 +394,7 @@
         } // END for iPart = f(i)
     }
     else { // if Sort particles
+
 
 	// Push lost particles at the end of bins
 	//! \todo For loop on bins, can use openMP here.
@@ -433,7 +433,6 @@
 	    (*cubmax)[ibin] -= ii;
 	    (*cubmin)[ibin] = (*cubmax)[ibin-1];
 	}
-
 	// Delete useless Particles
 	//Theoretically, not even necessary to do anything as long you use bmax as the end of your iterator on particles.
 	//Nevertheless, you might want to free memory and have the actual number of particles
@@ -446,6 +445,7 @@
 	// WARNING: very different behaviour depending on which dimension particles are coming from.
 	/********************************************************************************/
 	//We first evaluate how many particles arrive in each bin. 
+	//1) Count particles coming from south and north
 	for (int iNeighbor=0 ; iNeighbor<nbNeighbors_ ; iNeighbor++) {
 	    n_part_recv = buff_index_recv_sz[1][iNeighbor];
 	    for (unsigned int j=0; j<n_part_recv ;j++){
@@ -453,6 +453,7 @@
 		shift[ii+1]++; // It makes the next bins shift.
 	    }
 	}
+	//2) Add particles coming from west and east
 	shift[1] += buff_index_recv_sz[0][0];//Particles coming from south all go to bin 0 and shift all the other bins.
 	shift[(*cubmax).size()] += buff_index_recv_sz[0][1];//Used only to count the total number of particles arrived.
 
@@ -465,106 +466,18 @@
 	//cuParticles.create_particles(shift[(*cubmax).size()]);
         cuParticles.initialize( cuParticles.size()+shift[(*cubmax).size()], cuParticles.dimension() );
 
-
 	//Shift bins, must be done sequentially
 	for (unsigned int j=(*cubmax).size()-1; j>=1; j--){
-=======
-    //n_part_send = indexes_of_particles_to_exchange.size();
-    //for (int i=n_part_send-1 ; i>=0 ; i--) {
-    //    iPart = indexes_of_particles_to_exchange[i];
-    //    ii = int((cuParticles.position(ndims_-1,iPart)-min_local[1])/dbin);//bin de la particule
-    //    cuParticles.erase_particle(iPart);
-    //    (*cubmax)[ii]--;
-    //    for (unsigned int j = ii+1; j < (*cubmax).size();j++){
-    //        (*cubmax)[j]--;
-    //        (*cubmin)[j]--;
-    //    }
-    //} // END for iPart = f(i)
-
-    // Push lost particles at the end of bins
-    //! \todo For loop on bins, can use openMP here.
-    for (unsigned int ibin = 0 ; ibin < (*cubmax).size() ; ibin++ ) {
-        //cout << "bounds " << (*cubmin)[ibin] << " " << (*cubmax)[ibin] << endl;
-        ii = indexes_of_particles_to_exchange.size()-1;
-        if (ii >= 0) { // Push lost particles to the end of the bin
-            iPart = indexes_of_particles_to_exchange[ii];
-            while (iPart >= (*cubmax)[ibin] && ii > 0) {
-                ii--;
-                iPart = indexes_of_particles_to_exchange[ii];
-            }
-            while (iPart == (*cubmax)[ibin]-1 && iPart >= (*cubmin)[ibin] && ii > 0) {
-                (*cubmax)[ibin]--;
-                ii--;
-                iPart = indexes_of_particles_to_exchange[ii];
-            }
-            while (iPart >= (*cubmin)[ibin] && ii > 0) {
-                cuParticles.overwrite_part2D((*cubmax)[ibin]-1, iPart );
-                (*cubmax)[ibin]--;
-                ii--;
-                iPart = indexes_of_particles_to_exchange[ii];
-            }
-            if (iPart >= (*cubmin)[ibin] && iPart < (*cubmax)[ibin]) { //On traite la dernière particule (qui peut aussi etre la premiere)
-                cuParticles.overwrite_part2D((*cubmax)[ibin]-1, iPart );
-                (*cubmax)[ibin]--;
-            }
-        }
-    }
-    //Shift the bins in memory
-    //Warning: this loop must be executed sequentially. Do not use openMP here.
-    for (int unsigned ibin = 1 ; ibin < (*cubmax).size() ; ibin++ ) { //First bin don't need to be shifted
-        ii = (*cubmin)[ibin]-(*cubmax)[ibin-1]; // Shift the bin in memory by ii slots.
-        iPart = min(ii,(*cubmax)[ibin]-(*cubmin)[ibin]); // Number of particles we have to shift = min (Nshift, Nparticle in the bin)
-        if(iPart > 0) cuParticles.overwrite_part2D((*cubmax)[ibin]-iPart,(*cubmax)[ibin-1],iPart);
-        (*cubmax)[ibin] -= ii;
-        (*cubmin)[ibin] = (*cubmax)[ibin-1];
-    }
-
-    // Delete useless Particles
-    //Theoretically, not even necessary to do anything as long you use bmax as the end of your iterator on particles.
-    //Nevertheless, you might want to free memory and have the actual number of particles
-    //really equal to the size of the vector. So we do:
-    cuParticles.erase_particle_trail((*cubmax).back());
-    //+++++++++++++++++++++++++++++++++++++++++++++++++++++++++++++++++++++++++++++++
-
-    //********************************************************************************/
-    // Copy newly arrived particles back to the vector
-    // WARNING: very different behaviour depending on which dimension particles are coming from.
-    /********************************************************************************/
-    //We first evaluate how many particles arrive in each bin. 
-    //1) Count particles coming from south and north
-    for (int iNeighbor=0 ; iNeighbor<nbNeighbors_ ; iNeighbor++) {
-        n_part_recv = buff_index_recv_sz[1][iNeighbor];
-        for (unsigned int j=0; j<n_part_recv ;j++){
-            ii = int((partVectorRecv[1][iNeighbor].position(0,j)-min_local[0])/dbin);//bin in which the particle goes.
-            shift[ii+1]++; // It makes the next bins shift.
-        }
-    }
-    //2) Add particles coming from west and east
-    shift[1] += buff_index_recv_sz[0][0];//Particles coming from west all go to bin 0 and shift all the other bins.
-    shift[(*cubmax).size()] += buff_index_recv_sz[0][1];//Used only to count the total number of particles arrived.
-
-    //Evaluation of the necessary shift of all bins.
-    //Must be done sequentially
-    for (unsigned int j=1; j<(*cubmax).size()+1;j++){ //bin 0 is not shifted.Last element of shift stores total number of arriving particles.
-        shift[j]+=shift[j-1];
-    }
-    //Make room for new particles
-    cuParticles.create_particles(shift[(*cubmax).size()]);
-
-    //Shift bins, must be done sequentially
-    for (unsigned int j=(*cubmax).size()-1; j>=1; j--){
->>>>>>> eb12a66f
             n_particles = (*cubmax)[j]-(*cubmin)[j]; //Nbr of particle in this bin
             nmove = min(n_particles,shift[j]); //Nbr of particles to move
             lmove = max(n_particles,shift[j]); //How far particles must be shifted
             if (nmove>0) cuParticles.overwrite_part2D((*cubmin)[j], (*cubmin)[j]+lmove, nmove);
             (*cubmin)[j] += shift[j];
             (*cubmax)[j] += shift[j];
-<<<<<<< HEAD
 	}
 
 	//Space has been made now to write the arriving particles into the correct bins
-	//iDim == 0 (in 2D) is the easy case, when particles arrive either in first or last bin.
+	//iDim == 0  is the easy case, when particles arrive either in first or last bin.
 	for (int iNeighbor=0 ; iNeighbor<nbNeighbors_ ; iNeighbor++) {
 	    n_part_recv = buff_index_recv_sz[0][iNeighbor];
 	    if ( (neighbor_[0][iNeighbor]!=MPI_PROC_NULL) && (n_part_recv!=0) ) {
@@ -579,6 +492,9 @@
 	    if ( (neighbor_[1][iNeighbor]!=MPI_PROC_NULL) && (n_part_recv!=0) ) {
 		for(unsigned int j=0; j<n_part_recv; j++){
 		    ii = int((partVectorRecv[1][iNeighbor].position(0,j)-min_local[0])/dbin);//bin in which the particle goes.
+                    //! \todo Workaround for exchange particles in diagonal
+                    if (ii>(*cubmax).size()-1) ii = (*cubmax).size()-1;
+                    else if (ii<0) ii =0;
 		    partVectorRecv[1][iNeighbor].overwrite_part2D(j, cuParticles,(*cubmax)[ii]);
 		    (*cubmax)[ii] ++ ;
 		}
@@ -586,31 +502,6 @@
 	}
 
     } // end use sort particles
-=======
-    }
-
-    //Space has been made now to write the arriving particles into the correct bins
-    //iDim == 0  is the easy case, when particles arrive either in first or last bin.
-    for (int iNeighbor=0 ; iNeighbor<nbNeighbors_ ; iNeighbor++) {
-        n_part_recv = buff_index_recv_sz[0][iNeighbor];
-        if ( (neighbor_[0][iNeighbor]!=MPI_PROC_NULL) && (n_part_recv!=0) ) {
-            ii = iNeighbor*((*cubmax).size()-1);//0 if iNeighbor=0(particles coming from West) and (*cubmax).size()-1 otherwise.
-            partVectorRecv[0][iNeighbor].overwrite_part2D(0, cuParticles,(*cubmax)[ii],n_part_recv);
-            (*cubmax)[ii] += n_part_recv ;
-        }
-    }
-    //iDim == 1) is the difficult case, when particles can arrive in any bin.
-    for (int iNeighbor=0 ; iNeighbor<nbNeighbors_ ; iNeighbor++) {
-        n_part_recv = buff_index_recv_sz[1][iNeighbor];
-        if ( (neighbor_[1][iNeighbor]!=MPI_PROC_NULL) && (n_part_recv!=0) ) {
-            for(unsigned int j=0; j<n_part_recv; j++){
-                ii = int((partVectorRecv[1][iNeighbor].position(0,j)-min_local[0])/dbin);//bin in which the particle goes.
-                partVectorRecv[1][iNeighbor].overwrite_part2D(j, cuParticles,(*cubmax)[ii]);
-                (*cubmax)[ii] ++ ;
-            }
-        }
-    }
->>>>>>> eb12a66f
 
 } // END exchangeParticles
 
