#include "Laser.h"

using namespace std;



<<<<<<< HEAD
Laser::Laser(double sim_time, std::vector<double> sim_length, LaserStructure laser_param) {
=======
Laser::Laser(double sim_time, double sim_length_y, LaserStructure laser_param) {
>>>>>>> 2c6f1f0a

    pi_ov_2 = 0.5 * M_PI;
    
    laser_struct = laser_param;
    a0_delta_y_  = laser_struct.a0 * laser_struct.delta;
    a0_delta_z_  = laser_struct.a0 * sqrt(1.0-pow(laser_struct.delta,2));

<<<<<<< HEAD
    type_of_time_profile  = laser_struct.time_profile;
    type_of_y_profile  = laser_struct.y_profile;
    int_params            = laser_struct.int_params;
    double_params         = laser_struct.double_params;
    y_params         = laser_struct.y_params;
=======
    type_of_time_profile   = laser_struct.time_profile;
    int_params             = laser_struct.int_params;
    double_params          = laser_struct.double_params;
    type_of_transv_profile = laser_struct.transv_profile;
    int_params_transv      = laser_struct.int_params_transv;
    double_params_transv   = laser_struct.double_params_transv;
>>>>>>> 2c6f1f0a

    // -------------------------------------------------------
    // LASER TIME PROFILE INFOS
    // Reconstruction of the vector int_params & double_params
    // and definition of the laser time-profile parameters
    // -------------------------------------------------------

    // CONSTANT time-profile
    // double_params[0]: duration of the pulse (default = sim_time)
    // double_params[1]: delay before the pulse is turned on (default = 0)
    if (type_of_time_profile=="constant") {

        if (double_params.size()<1) {
            double_params.resize(2);
            double_params[0] = sim_time;
        }
        else {
            double_params.resize(2);
        }
    }

    // SIN2 time-profile
    // double_params[0]: rise/fall-time of the sine-square profile (default = sim_time/2)
    // double_params[1]: duration of constant plateau at maximum (default = 0)
    // double_params[2]: delay before the pulse is turned on (default = 0)
    else if (type_of_time_profile=="sin2") {

        if (double_params.size()<1) {
            double_params.resize(3);
            double_params[0] = sim_time/2.0;
        }
        else {
            double_params.resize(3);
        }
    }
<<<<<<< HEAD
// gauss time-profile
// double_params[0]: Time at which maximum intensity is reached at the x=0 boundary.
// double_params[1]: Longitudinal FWHM of the pulse intensity.
    else if (type_of_time_profile=="gauss" ) {

        if (double_params.size()<1) {
            double_params.resize(2);
            double_params[0] = sim_time/2.0;
        }
        else {
            double_params.resize(2);
        }
=======
    //GAUSSIAN time-profile
    //double_params[0]: tau FWHM
    //double_params[1]: plateau
    //double_params[2]: delay
    //int_params[0]: gaussian cut-off
    else if(type_of_time_profile=="gaussian"){
        if(double_params.size()<1){
            double_params.resize(3);
            double_params[0]=sim_time/2.0;
            
        }
        else{
            double_params.resize(3);
        }
        if(int_params.size()<1){
            int_params.resize(1);
            int_params[0]=3;
        }
        else{
            int_params.resize(1);
        }
        
>>>>>>> 2c6f1f0a
    }

    else {
        ERROR("Laser profile " << type_of_time_profile <<  " not defined");
    }// ENDIF type_of_time_profile

<<<<<<< HEAD
//Constant transverse profile
   if (type_of_y_profile=="constant") {

        if (y_params.size()>0) {
            double_params.resize(0);
        }
    }
    else if (type_of_y_profile=="gauss"){

        if (double_params.size()<1) {
            double_params.resize(1);
            double_params[0] = sim_length[1]/4.0;
        }
        else {
            double_params.resize(1);
        }
=======
    
    // ---------------------------------------------------------------------
    // LASER TRANSVERSE PROFILE INFOS
    // Reconstruction of the vector int_params_transv & double_params_transv
    // and definition of the laser time-profile parameters
    // ---------------------------------------------------------------------
    
    // Plane-wave (default): no need of double_params_transv & int_params_transv
    if (type_of_transv_profile=="plane-wave") {
        MESSAGE(1,"Laser is a plane-wave");
    }
    
    // Gaussian or hyper-Gaussian transverse-profile
    // double_params_transv[0] : position in y of the center of the profile (default = length_sim[1]/2, middle of the box)
    // double_params_transv[1] : FWHM in intensity (default = length_sim[1]/4)
    // int_params_transv[0]    : order of the hyper-Gaussian profile  (default=2)
    else if (type_of_transv_profile=="gaussian") {
        MESSAGE(1,"Laser has a Gaussian or hyper-Gaussian transverse profile");
        if (double_params_transv.size()<2) {
            double_params_transv.resize(2);
            double_params_transv[0] = sim_length_y/2.0;
            double_params_transv[1] = sim_length_y/4.0;
        }
        if (int_params_transv.size()<1) {
            int_params_transv.resize(1);
            int_params_transv[0] = 2;
        }
    }
    
    // If transverse profile is not defined use the plane-wave as default
    else {
        type_of_transv_profile = "plane-wave";
        WARNING("Laser had no transverse profile defined: use plane-wave as default");
    }
>>>>>>> 2c6f1f0a

    }
}


double Laser::time_profile(double time_dual) {


    // CONSTANT time-profile
    // double_params[0]: duration of the pulse (default = sim_time)
    // double_params[1]: delay before the pulse is turned on (default = 0)
    if (type_of_time_profile=="constant") {

        // delay before pulse
        if (time_dual<=double_params[1]) {
            return 0.0;
        }
        // plateau
        else if (time_dual<=double_params[1]+double_params[0]) {
            return 1.0;
        }
        // after the pulse
        else {
            return 0.0;
        }
    }


// SIN2 time-profile
// double_params[0]: rise/fall-time of the sine-square profile (default = sim_time/2)
// double_params[1]: duration of constant plateau at maximum (default = 0)
// double_params[2]: delay before the pulse is turned on (default = 0)
    else if (type_of_time_profile=="sin2") {

        // delay before pulse
        if (time_dual<=double_params[2]) {
            return 0.0;
        }
        // sin2 rise
        else if (time_dual<=double_params[2]+double_params[0]) {
            
            return pow( sin( pi_ov_2 * (time_dual-double_params[2]) / double_params[0] ) , 2 );
        }
        // plateau
        else if (time_dual<=double_params[2]+double_params[0]+double_params[1]) {
            return 1.0;
        }
        // sin2 fall
        else if (time_dual<=double_params[2]+double_params[0]+double_params[1]+double_params[0]) {
            DEBUG(pow( cos(pi_ov_2 * (time_dual-(double_params[2]+double_params[0]+double_params[1]))
                           / double_params[0] ) , 2 ))
            return pow( cos(pi_ov_2 * (time_dual-(double_params[2]+double_params[0]+double_params[1]))
                            / double_params[0] ) , 2 );
        }
        // after the pulse
    }
// gauss time-profile
// double_params[0]: Time at which maximum intensity is reached at the x=0 boundary.
// double_params[1]: Longitudinal FWHM of the pulse intensity.
    else if (type_of_time_profile=="gauss") {
        //exp(-2*log(2)*pow((time_dual-double_params[0]) / double_params[1] , 2)); //Gaussian longitudinal profil of the intensity
        //FWHM(Intensity) = FWHM(Field^2) = FWHM(Field)/sqrt(2) ==>
        //cout << time_dual << " " << double_params[0] << " "<<double_params[1]<<endl;
        return exp(-log(2)*pow((time_dual-double_params[0]) / double_params[1] , 2)); //Gaussian longitudinal profil of the field as required
         
    } 
    else {
            return 0.0;
        }
<<<<<<< HEAD
}

double Laser::y_profile(double dfa) {

    if (type_of_y_profile=="constant") {
        return 1.0;
    }
    else if (type_of_y_profile=="gauss"){
        return exp(- pow(dfa / y_params[0] , 2));
    }
    else {
          return 1.0;
         }
}
=======
    }
    //GAUSSIAN time-profile
    //double_params[0]: tau FWHM
    //double_params[1]: plateau
    //double_params[2]: delay
    //int_params[0]: gaussian cut-off
    else if(type_of_time_profile=="gaussian"){
        double fwhm=2*double_params[0];
        double sigma=fwhm/(2*sqrt(2*log(2)));
        double lt=int_params[0]*sigma;
        //delay before pulse
        if(time_dual<=double_params[2]){
            return 0.0;
        }
        //gaussian rise
        else if (time_dual<=double_params[2]+lt){
           
            return exp(-(time_dual-double_params[2]-lt)*(time_dual-double_params[2]-lt)/(2*sigma*sigma));

        }
        //plateau
        else if(time_dual<=double_params[2]+lt+double_params[1]){
            return 1.0;
        }
        //gaussian fall
        else if (time_dual<=double_params[2]+2*lt+double_params[1]){
            
            return exp(-(time_dual-double_params[2]-double_params[1]-lt)*(time_dual-double_params[2]-double_params[1]-lt)/(2*sigma*sigma));
            

        }

        //after pulse
        else{
            return 0.0;
        }
    }
    
    else
        return 0.0;
}//END laser::time_profile



double Laser::transverse_profile2D(double time_dual, double y) {
    
    
    // PLANE-WAVE
    if (type_of_transv_profile=="plane-wave") {
        return 1.0;
    }
    
    
    // GAUSSIAN or HYPER-GAUSSIAN PROFILE
    // double_params_transv[0] : position in y of the center of the profile
    // double_params_transv[1] : FWHM in intensity
    // int_params_transv[0]    : order of the hyper-Gaussian profile
    else if (type_of_transv_profile=="gaussian") {
        
        double sigma_N = pow(double_params_transv[1],int_params_transv[0]) / pow(2.0,int_params_transv[0]-1) / log(2.0);

        return exp( - pow(y-double_params_transv[0],int_params_transv[0]) / sigma_N);
    }
    
    else
        return 0.0;
}//END laser::transverse_profile2D
>>>>>>> 2c6f1f0a
<|MERGE_RESOLUTION|>--- conflicted
+++ resolved
@@ -4,11 +4,7 @@
 
 
 
-<<<<<<< HEAD
 Laser::Laser(double sim_time, std::vector<double> sim_length, LaserStructure laser_param) {
-=======
-Laser::Laser(double sim_time, double sim_length_y, LaserStructure laser_param) {
->>>>>>> 2c6f1f0a
 
     pi_ov_2 = 0.5 * M_PI;
     
@@ -16,20 +12,15 @@
     a0_delta_y_  = laser_struct.a0 * laser_struct.delta;
     a0_delta_z_  = laser_struct.a0 * sqrt(1.0-pow(laser_struct.delta,2));
 
-<<<<<<< HEAD
-    type_of_time_profile  = laser_struct.time_profile;
-    type_of_y_profile  = laser_struct.y_profile;
-    int_params            = laser_struct.int_params;
-    double_params         = laser_struct.double_params;
-    y_params         = laser_struct.y_params;
-=======
     type_of_time_profile   = laser_struct.time_profile;
     int_params             = laser_struct.int_params;
     double_params          = laser_struct.double_params;
+
     type_of_transv_profile = laser_struct.transv_profile;
     int_params_transv      = laser_struct.int_params_transv;
     double_params_transv   = laser_struct.double_params_transv;
->>>>>>> 2c6f1f0a
+    // Arnaud implementation (Merge)
+    //y_params         = laser_struct.y_params; 
 
     // -------------------------------------------------------
     // LASER TIME PROFILE INFOS
@@ -65,20 +56,7 @@
             double_params.resize(3);
         }
     }
-<<<<<<< HEAD
-// gauss time-profile
-// double_params[0]: Time at which maximum intensity is reached at the x=0 boundary.
-// double_params[1]: Longitudinal FWHM of the pulse intensity.
-    else if (type_of_time_profile=="gauss" ) {
-
-        if (double_params.size()<1) {
-            double_params.resize(2);
-            double_params[0] = sim_time/2.0;
-        }
-        else {
-            double_params.resize(2);
-        }
-=======
+
     //GAUSSIAN time-profile
     //double_params[0]: tau FWHM
     //double_params[1]: plateau
@@ -100,32 +78,29 @@
         else{
             int_params.resize(1);
         }
-        
->>>>>>> 2c6f1f0a
-    }
+
+    }
+
+    /* Arnaud implementation (Merge)
+    // gauss time-profile
+    // double_params[0]: Time at which maximum intensity is reached at the x=0 boundary.
+    // double_params[1]: Longitudinal FWHM of the pulse intensity.
+    else if (type_of_time_profile=="gauss" ) {
+
+        if (double_params.size()<1) {
+            double_params.resize(2);
+            double_params[0] = sim_time/2.0;
+        }
+        else {
+            double_params.resize(2);
+        }
+    }*/
+
 
     else {
         ERROR("Laser profile " << type_of_time_profile <<  " not defined");
     }// ENDIF type_of_time_profile
 
-<<<<<<< HEAD
-//Constant transverse profile
-   if (type_of_y_profile=="constant") {
-
-        if (y_params.size()>0) {
-            double_params.resize(0);
-        }
-    }
-    else if (type_of_y_profile=="gauss"){
-
-        if (double_params.size()<1) {
-            double_params.resize(1);
-            double_params[0] = sim_length[1]/4.0;
-        }
-        else {
-            double_params.resize(1);
-        }
-=======
     
     // ---------------------------------------------------------------------
     // LASER TRANSVERSE PROFILE INFOS
@@ -146,8 +121,8 @@
         MESSAGE(1,"Laser has a Gaussian or hyper-Gaussian transverse profile");
         if (double_params_transv.size()<2) {
             double_params_transv.resize(2);
-            double_params_transv[0] = sim_length_y/2.0;
-            double_params_transv[1] = sim_length_y/4.0;
+            double_params_transv[0] = sim_length[1]/2.0;
+            double_params_transv[1] = sim_length[1]/4.0;
         }
         if (int_params_transv.size()<1) {
             int_params_transv.resize(1);
@@ -160,9 +135,27 @@
         type_of_transv_profile = "plane-wave";
         WARNING("Laser had no transverse profile defined: use plane-wave as default");
     }
->>>>>>> 2c6f1f0a
-
-    }
+
+   /* Arnaud implementation (Merge)
+   //Constant transverse profile
+   if (type_of_transv_profile=="constant") {
+
+        if (y_params.size()>0) {
+            double_params.resize(0);
+        }
+    }
+    else if (type_of_transv_profile=="gauss"){
+
+        if (double_params.size()<1) {
+            double_params.resize(1);
+            double_params[0] = sim_length[1]/4.0;
+        }
+        else {
+            double_params.resize(1);
+        }
+    }
+   */
+
 }
 
 
@@ -189,10 +182,10 @@
     }
 
 
-// SIN2 time-profile
-// double_params[0]: rise/fall-time of the sine-square profile (default = sim_time/2)
-// double_params[1]: duration of constant plateau at maximum (default = 0)
-// double_params[2]: delay before the pulse is turned on (default = 0)
+    // SIN2 time-profile
+    // double_params[0]: rise/fall-time of the sine-square profile (default = sim_time/2)
+    // double_params[1]: duration of constant plateau at maximum (default = 0)
+    // double_params[2]: delay before the pulse is turned on (default = 0)
     else if (type_of_time_profile=="sin2") {
 
         // delay before pulse
@@ -210,43 +203,15 @@
         }
         // sin2 fall
         else if (time_dual<=double_params[2]+double_params[0]+double_params[1]+double_params[0]) {
-            DEBUG(pow( cos(pi_ov_2 * (time_dual-(double_params[2]+double_params[0]+double_params[1]))
-                           / double_params[0] ) , 2 ))
             return pow( cos(pi_ov_2 * (time_dual-(double_params[2]+double_params[0]+double_params[1]))
                             / double_params[0] ) , 2 );
         }
         // after the pulse
-    }
-// gauss time-profile
-// double_params[0]: Time at which maximum intensity is reached at the x=0 boundary.
-// double_params[1]: Longitudinal FWHM of the pulse intensity.
-    else if (type_of_time_profile=="gauss") {
-        //exp(-2*log(2)*pow((time_dual-double_params[0]) / double_params[1] , 2)); //Gaussian longitudinal profil of the intensity
-        //FWHM(Intensity) = FWHM(Field^2) = FWHM(Field)/sqrt(2) ==>
-        //cout << time_dual << " " << double_params[0] << " "<<double_params[1]<<endl;
-        return exp(-log(2)*pow((time_dual-double_params[0]) / double_params[1] , 2)); //Gaussian longitudinal profil of the field as required
-         
-    } 
-    else {
-            return 0.0;
-        }
-<<<<<<< HEAD
-}
-
-double Laser::y_profile(double dfa) {
-
-    if (type_of_y_profile=="constant") {
-        return 1.0;
-    }
-    else if (type_of_y_profile=="gauss"){
-        return exp(- pow(dfa / y_params[0] , 2));
-    }
-    else {
-          return 1.0;
-         }
-}
-=======
-    }
+        else {
+            return 0.0;
+        }
+    }
+
     //GAUSSIAN time-profile
     //double_params[0]: tau FWHM
     //double_params[1]: plateau
@@ -283,21 +248,31 @@
             return 0.0;
         }
     }
-    
-    else
+    /* Arnaud implementation (Merge)
+    // gauss time-profile
+    // double_params[0]: Time at which maximum intensity is reached at the x=0 boundary.
+    // double_params[1]: Longitudinal FWHM of the pulse intensity.
+    else if (type_of_time_profile=="gauss") {
+        //exp(-2*log(2)*pow((time_dual-double_params[0]) / double_params[1] , 2)); //Gaussian longitudinal profil of the intensity
+        //FWHM(Intensity) = FWHM(Field^2) = FWHM(Field)/sqrt(2) ==>
+        //cout << time_dual << " " << double_params[0] << " "<<double_params[1]<<endl;
+        return exp(-log(2)*pow((time_dual-double_params[0]) / double_params[1] , 2)); //Gaussian longitudinal profil of the field as required
+         
+    */
+    
+    else {
         return 0.0;
+    }
+
 }//END laser::time_profile
 
 
-
 double Laser::transverse_profile2D(double time_dual, double y) {
-    
     
     // PLANE-WAVE
     if (type_of_transv_profile=="plane-wave") {
         return 1.0;
     }
-    
     
     // GAUSSIAN or HYPER-GAUSSIAN PROFILE
     // double_params_transv[0] : position in y of the center of the profile
@@ -313,4 +288,16 @@
     else
         return 0.0;
 }//END laser::transverse_profile2D
->>>>>>> 2c6f1f0a
+
+/* Arnaud implementation (Merge)
+double Laser::y_profile(double dfa) {
+    if (type_of_transv_profile=="constant") {
+        return 1.0;
+    }
+    else if (type_of_transv_profile=="gauss"){
+        return exp(- pow(dfa / y_params[0] , 2));
+    }
+    else {
+        return 1.0;
+    }
+}*/