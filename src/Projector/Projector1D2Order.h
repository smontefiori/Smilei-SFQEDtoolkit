--- conflicted
+++ resolved
@@ -5,11 +5,7 @@
 
 class Projector1D2Order : public Projector1D {
 public:
-<<<<<<< HEAD
-    Projector1D2Order(PicParams&, Patch* patch);
-=======
-    Projector1D2Order(Params&, SmileiMPI* smpi);
->>>>>>> 3243f2e9
+    Projector1D2Order(Params&, Patch* patch);
     ~Projector1D2Order();
 
     //! Project global current densities (EMfields->Jx_/Jy_/Jz_)
