--- conflicted
+++ resolved
@@ -1,11 +1,7 @@
 #ifndef PROJECTOR_H
 #define PROJECTOR_H
 
-<<<<<<< HEAD
-=======
 #include "Params.h"
-#include "SmileiMPI.h"
->>>>>>> 3243f2e9
 #include "Field.h"
 
 class PicParams;
@@ -23,11 +19,7 @@
 
 public:
     //! Creator for the Projector
-<<<<<<< HEAD
-    Projector(PicParams&, Patch*);
-=======
-    Projector(Params&, SmileiMPI*) {};
->>>>>>> 3243f2e9
+    Projector(Params&, Patch*);
     virtual ~Projector() {};
     virtual void mv_win(unsigned int shift) = 0;
     virtual void setMvWinLimits(unsigned int shift) = 0;
