--- conflicted
+++ resolved
@@ -110,7 +110,6 @@
         const int istart_pack       = istart + ipack * packsize;
         const int iend_pack         = std::min( iend - istart,
                                                 istart_pack + packsize );
-<<<<<<< HEAD
         // const int current_pack_size = iend_pack - istart_pack;
 
 #if defined( SMILEI_ACCELERATOR_GPU_OMP )
@@ -119,33 +118,6 @@
                                       position_y /* [istart_pack:current_pack_size] */, \
                                       position_z /* [istart_pack:current_pack_size] */ )
     #pragma omp teams
-=======
-
-#if defined( SMILEI_ACCELERATOR_GPU_OMP )
-
-    const int current_pack_size = iend_pack - istart_pack;
-
-    #pragma omp target defaultmap( none )                                             \
-        map( tofrom                                                                   \
-             : iold [istart_pack:2 * packsize + current_pack_size - istart_pack],     \
-               deltaold [istart_pack:2 * packsize + current_pack_size - istart_pack], \
-               Sx0 [0:4 * packsize + current_pack_size],                              \
-               Sy0 [0:4 * packsize + current_pack_size],                              \
-               Sz0 [0:4 * packsize + current_pack_size],                              \
-               DSx [0:4 * packsize + current_pack_size],                              \
-               DSy [0:4 * packsize + current_pack_size],                              \
-               DSz [0:4 * packsize + current_pack_size],                              \
-               sumX [0:4 * packsize + current_pack_size] )                            \
-            map( to                                                                   \
-                 : packsize, istart_pack, iend_pack,                                  \
-                   i_domain_begin, j_domain_begin, k_domain_begin,                    \
-                   dx_inv_, dy_inv_, dz_inv_ )                                        \
-                is_device_ptr( /* to: */                                              \
-                               position_x /* [istart_pack:current_pack_size] */,      \
-                               position_y /* [istart_pack:current_pack_size] */,      \
-                               position_z /* [istart_pack:current_pack_size] */ )
-    #pragma omp            teams /* num_teams(xxx) thread_limit(xxx) */ // TODO(Etienne M): WG/WF tuning
->>>>>>> 9868a3a9
     #pragma omp distribute parallel for
 #elif defined( _GPU )
     #pragma acc parallel present( iold [0:3 * nparts],     \
