--- conflicted
+++ resolved
@@ -54,7 +54,6 @@
 // ---------------------------------------------------------------------------------------------------------------------
 void Projector3D2OrderGPU::currents( ElectroMagn *EMfields, Particles &particles, int istart, int iend, double *invgf, int *iold, double *deltaold )
 {
-<<<<<<< HEAD
     double *const __restrict__ Jx = &( *EMfields->Jx_ )( 0 );
     double *const __restrict__ Jy = &( *EMfields->Jy_ )( 0 );
     double *const __restrict__ Jz = &( *EMfields->Jz_ )( 0 );
@@ -62,7 +61,7 @@
     const double *const __restrict__ position_x = particles.getPtrPosition( 0 );
     const double *const __restrict__ position_y = particles.getPtrPosition( 1 );
     const double *const __restrict__ position_z = particles.getPtrPosition( 2 );
-    const short *const __restrict__ charge      = particles.getPtrCharge();
+    const short  *const __restrict__ charge     = particles.getPtrCharge();
     const double *const __restrict__ weight     = particles.getPtrWeight();
 
     const int nparts = particles.last_index.back();
@@ -74,24 +73,6 @@
     SMILEI_UNUSED( sizeofEx );
     SMILEI_UNUSED( sizeofEy );
     SMILEI_UNUSED( sizeofEz );
-=======
-    double* Jx =  &( *EMfields->Jx_ )( 0 );
-    double* Jy =  &( *EMfields->Jy_ )( 0 );
-    double* Jz =  &( *EMfields->Jz_ )( 0 );
-
-    double* position_x = particles.getPtrPosition(0);
-    double* position_y = particles.getPtrPosition(1);
-    double* position_z = particles.getPtrPosition(2);
-    short  *charge = particles.getPtrCharge();
-    double *weight = particles.getPtrWeight();
-
-    int nparts = particles.last_index.back();
-#ifdef _GPU
-    int sizeofEx = EMfields->Jx_->globalDims_;
-    int sizeofEy = EMfields->Jy_->globalDims_;
-    int sizeofEz = EMfields->Jz_->globalDims_;
-#endif
->>>>>>> c2273933
 
     if( iend == istart ) {
         return;
@@ -141,9 +122,11 @@
         const int istart_pack       = istart + ipack * packsize;
         const int iend_pack         = std::min( iend - istart,
                                                 istart_pack + packsize );
-        const int current_pack_size = iend_pack - istart_pack;
 
 #if defined( SMILEI_ACCELERATOR_GPU_OMP )
+
+    const int current_pack_size = iend_pack - istart_pack;
+
     #pragma omp target defaultmap( none )                                             \
         map( tofrom                                                                   \
              : iold [istart_pack:2 * packsize + current_pack_size - istart_pack],     \
