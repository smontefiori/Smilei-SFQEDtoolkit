--- conflicted
+++ resolved
@@ -81,22 +81,6 @@
     const int packsize = nparts;
     const int npack    = ( ( iend - istart ) + ( packsize - 1 ) ) / packsize; // divide + ceil npack.
 
-<<<<<<< HEAD
-#if defined(_GPU)
-    double *const __restrict__ Sx0  = static_cast< double  *>(::acc_malloc( 5 * packsize * sizeof( double ) ));
-    double *const __restrict__ Sy0  = static_cast< double  *>(::acc_malloc( 5 * packsize * sizeof( double ) ));
-    double *const __restrict__ Sz0  = static_cast< double  *>(::acc_malloc( 5 * packsize * sizeof( double ) ));
-    double *const __restrict__ DSx  = static_cast< double  *>(::acc_malloc( 5 * packsize * sizeof( double ) ));
-    double *const __restrict__ DSy  = static_cast< double  *>(::acc_malloc( 5 * packsize * sizeof( double ) ));
-    double *const __restrict__ DSz  = static_cast< double  *>(::acc_malloc( 5 * packsize * sizeof( double ) ));
-    double *const __restrict__ sumX = static_cast< double * >(::acc_malloc( 5 * packsize * sizeof( double ) ));
-
-    // If HostDeviceMemoryManagment ends up being used for the openacc part too,
-    // be sure to remove the "deviceptr()" clauses in the openacc pragmas and replace them 
-    // with present clauses.
-#else // #elif defined(SMILEI_ACCELERATOR_GPU_OMP) // Works for both device and host
-    static constexpr bool kAutoDeviceFree = true;
-=======
 // #if defined(_GPU)
 //     double *const __restrict__ Sx0  = static_cast< double  *>(::acc_malloc( 5 * packsize * sizeof( double ) ));
 //     double *const __restrict__ Sy0  = static_cast< double  *>(::acc_malloc( 5 * packsize * sizeof( double ) ));
@@ -106,9 +90,8 @@
 //     double *const __restrict__ DSz  = static_cast< double  *>(::acc_malloc( 5 * packsize * sizeof( double ) ));
 //     double *const __restrict__ sumX = static_cast< double * >(::acc_malloc( 5 * packsize * sizeof( double ) ));
 // #else // #elif defined(SMILEI_ACCELERATOR_GPU_OMP)
-    static constexpr bool kAutoFree     = true;
->>>>>>> 4b87411e
-    const std::size_t     kTmpArraySize = 5 * packsize;
+    static constexpr bool kAutoDeviceFree = true;
+    const std::size_t     kTmpArraySize   = 5 * packsize;
 
     smilei::tools::gpu::NonInitializingVector<double, kAutoDeviceFree> host_device_Sx0{ kTmpArraySize };
     smilei::tools::gpu::NonInitializingVector<double, kAutoDeviceFree> host_device_Sy0{ kTmpArraySize };
