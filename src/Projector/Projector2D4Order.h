--- conflicted
+++ resolved
@@ -13,8 +13,7 @@
     //! Project global current densities (EMfields->Jx_/Jy_/Jz_)
     inline void __attribute__((always_inline)) currents( double *Jx, double *Jy, double *Jz, Particles &particles, unsigned int ipart, double invgf, int *iold, double *deltaold );
     //! Project global current densities (EMfields->Jx_/Jy_/Jz_/rho), diagFields timestep
-<<<<<<< HEAD
-    inline void currentsAndDensity( double *Jx, double *Jy, double *Jz, double *rho, Particles &particles, unsigned int ipart, double invgf, int *iold, double *deltaold );
+    inline void __attribute__((always_inline)) currentsAndDensity( double *Jx, double *Jy, double *Jz, double *rho, Particles &particles, unsigned int ipart, double invgf, int *iold, double *deltaold );
 
     //! Project global current densities (EMfields->Jx_/Jy_/Jz_)
     inline void currentsForTasks( double *Jx, double *Jy, double *Jz, Particles &particles, unsigned int ipart, double invgf, int *iold, double *deltaold, int bin_shift );
@@ -29,25 +28,13 @@
     
     //! Project global current densities if Ionization in Species::dynamics,
     void ionizationCurrentsForTasks( double *b_Jx, double *b_Jy, double *b_Jz, Particles &particles, int ipart, LocalFields Jion, int bin_shift ) override final;
-=======
-    inline void __attribute__((always_inline)) currentsAndDensity( double *Jx, double *Jy, double *Jz, double *rho, Particles &particles, unsigned int ipart, double invgf, int *iold, double *deltaold );
-
-    //! Project global current charge (EMfields->rho_ , J), for initialization and diags
-    void basic( double *rhoj, Particles &particles, unsigned int ipart, unsigned int type ) override final;
-
-    //! Project global current densities if Ionization in Species::dynamics,
-    void ionizationCurrents( Field *Jx, Field *Jy, Field *Jz, Particles &particles, int ipart, LocalFields Jion ) override final;
->>>>>>> 60d28ca1
 
     //!Wrapper
     void currentsAndDensityWrapper( ElectroMagn *EMfields, Particles &particles, SmileiMPI *smpi, int istart, int iend, int ithread, bool diag_flag, bool is_spectral, int ispec, int icell = 0, int ipart_ref = 0 ) override final;
 
-<<<<<<< HEAD
     //!Wrapper for projection on buffers
     void currentsAndDensityWrapperOnBuffers( double *b_Jx, double *b_Jy, double *b_Jz, double *b_rho, int bin_width, Particles &particles, SmileiMPI *smpi, int istart, int iend, int ithread, bool diag_flag, bool is_spectral, int ispec, int icell = 0, int ipart_ref = 0 ) override final;
     
-=======
->>>>>>> 60d28ca1
     // Project susceptibility
     void susceptibility( ElectroMagn *EMfields, Particles &particles, double species_mass, SmileiMPI *smpi, int istart, int iend,  int ithread, int icell = 0, int ipart_ref = 0 ) override final;
 
