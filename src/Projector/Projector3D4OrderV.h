--- conflicted
+++ resolved
@@ -28,8 +28,18 @@
                                                          int ipart_ref = 0 );
 
     //! Project global current densities (EMfields->Jx_/Jy_/Jz_/rho), diagFields timestep
-<<<<<<< HEAD
-    inline void currentsAndDensity( double *Jx, double *Jy, double *Jz, double *rho, Particles &particles, unsigned int istart, unsigned int iend, std::vector<double> *invgf, int *iold, double *deltaold, int ipart_ref = 0 );
+    inline void __attribute__((always_inline)) currentsAndDensity( double *Jx,
+                                                double  * __restrict__ Jy,
+                                                double  * __restrict__ Jz,
+                                                double  * __restrict__ rho,
+                                                Particles &particles,
+                                                unsigned int istart,
+                                                unsigned int iend,
+                                                double  * __restrict__ invgf,
+                                                int     * __restrict__ iold,
+                                                double  * __restrict__ deltaold,
+                                                unsigned int buffer_size,
+                                                int ipart_ref = 0 );
     
     //! Project global current densities (EMfields->Jx_/Jy_/Jz_)
     inline void currentsForTasks( double *Jx, double *Jy, double *Jz, int bin_shift, Particles &particles, unsigned int istart, unsigned int iend, std::vector<double> *invgf, int *iold, double *deltaold, int ipart_ref = 0 );
@@ -50,30 +60,6 @@
     
     //!Wrapper for projection on buffers
     void currentsAndDensityWrapperOnBuffers( double *b_Jx, double *b_Jy, double *b_Jz, double *b_rho, int bin_width, Particles &particles, SmileiMPI *smpi, int istart, int iend, int ithread, bool diag_flag, bool is_spectral, int ispec, int icell, int ipart_ref = 0 ) override final;
-=======
-    //! \param buffer_size number of particles in the buffers invgf, iold, deltaold
-    inline void __attribute__((always_inline)) currentsAndDensity( double *Jx,
-                                                double  * __restrict__ Jy,
-                                                double  * __restrict__ Jz,
-                                                double  * __restrict__ rho,
-                                                Particles &particles,
-                                                unsigned int istart,
-                                                unsigned int iend,
-                                                double  * __restrict__ invgf,
-                                                int     * __restrict__ iold,
-                                                double  * __restrict__ deltaold,
-                                                unsigned int buffer_size,
-                                                int ipart_ref = 0 );
-
-    //! Project global current charge (EMfields->rho_), frozen & diagFields timestep
-    void basic( double *rhoj, Particles &particles, unsigned int ipart, unsigned int bin ) override final;
-
-    //! Project global current densities if Ionization in Species::dynamics,
-    void ionizationCurrents( Field *Jx, Field *Jy, Field *Jz, Particles &particles, int ipart, LocalFields Jion ) override final;
-
-    //!Wrapper
-    void currentsAndDensityWrapper( ElectroMagn *EMfields, Particles &particles, SmileiMPI *smpi, int istart, int iend, int ithread, bool diag_flag, bool is_spectral, int ispec, int icell, int ipart_ref ) override final;
->>>>>>> 60d28ca1
 
     void susceptibility( ElectroMagn *EMfields, Particles &particles, double species_mass, SmileiMPI *smpi, int istart, int iend,  int ithread, int icell, int ipart_ref ) override;
 
