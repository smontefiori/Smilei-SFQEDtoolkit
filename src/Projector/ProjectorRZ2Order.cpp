#include "ProjectorRZ2Order.h"

#include <cmath>
#include <iostream>
#include <complex>
#include "dcomplex.h"    
#include "ElectroMagn3DRZ.h"
#include "cField2D.h"
#include "Particles.h"
#include "Tools.h"
#include "Patch.h"

using namespace std;


// ---------------------------------------------------------------------------------------------------------------------
// Constructor for ProjectorRZ2Order
// ---------------------------------------------------------------------------------------------------------------------
ProjectorRZ2Order::ProjectorRZ2Order (Params& params, Patch* patch) : ProjectorRZ(params, patch)
{
    dl_inv_   = 1.0/params.cell_length[0];
    dl_ov_dt  = params.cell_length[0] / params.timestep;
    dr_inv_   = 1.0/params.cell_length[1];
    dt = params.timestep;
    dr_ov_dt  = params.cell_length[1] / params.timestep;
    Nmode=params.nmodes; 
    one_third = 1.0/3.0;
    dr = params.cell_length[1];
    i_domain_begin = patch->getCellStartingGlobalIndex(0);
    j_domain_begin = patch->getCellStartingGlobalIndex(1);
    n_species = patch->vecSpecies.size();
    //n_r_max = params.n_space_global[1];
    DEBUG("cell_length "<< params.cell_length[0]);

}


// ---------------------------------------------------------------------------------------------------------------------
// Destructor for ProjectorRZ2Order
// ---------------------------------------------------------------------------------------------------------------------
ProjectorRZ2Order::~ProjectorRZ2Order()
{
}


// ---------------------------------------------------------------------------------------------------------------------
//! Project local currents for mode=0
// ---------------------------------------------------------------------------------------------------------------------
void ProjectorRZ2Order::operator() (complex<double>* Jl, complex<double>* Jr, complex<double>* Jt, Particles &particles, unsigned int ipart, double invgf, unsigned int bin, std::vector<unsigned int> &b_dim, int* iold, double* deltaold)
{   int nparts= particles.size();
    //std::cout<<"particle momentum in x in proj"<<particles.momentum(0,ipart)<<std::endl;
    //std::cout<<"particle momentum in y in proj"<<particles.momentum(1,ipart)<<std::endl;
    //std::cout<<"particle momentum in z in proj"<<particles.momentum(2,ipart)<<std::endl; 
    //std::cout<<"particle position in x in proj"<<particles.position(0,ipart)<<std::endl;
    //std::cout<<"particle position in r in proj"<<particles.position(1,ipart)<<std::endl;
    // -------------------------------------
    // Variable declaration & initialization
    // -------------------------------------   int iloc,
    // (x,y,z) components of the current density for the macro-particle
    double charge_weight = (double)(particles.charge(ipart))*particles.weight(ipart);
    double crl_p = charge_weight*dl_ov_dt;
    double crr_p = charge_weight*dr_ov_dt;

    // variable declaration
    double xpn, ypn, rp;
    double delta, delta2;
    // arrays used for the Esirkepov projection method
    double  Sx0[5], Sx1[5], Sy0[5], Sy1[5], DSx[5], DSy[5];
    double  Wx[5][5], Wy[5][5], Wz[5][5], Jx_p[5][5], Jy_p[5][5], Jz_p[5][5];
    for (unsigned int i=0; i<5; i++) {
        Sx1[i] = 0.;
        Sy1[i] = 0.;
    }
    Sx0[0] = 0.;
    Sx0[4] = 0.;
    Sy0[0] = 0.;
    Sy0[4] = 0.;


    // --------------------------------------------------------
    // Locate particles & Calculate Esirkepov coef. S, DS and W
    // --------------------------------------------------------
    
    // locate the particle on the primal grid at former time-step & calculate coeff. S0
    delta = deltaold[0*nparts];
    delta2 = delta*delta;
    Sx0[1] = 0.5 * (delta2-delta+0.25);
    Sx0[2] = 0.75-delta2;
    Sx0[3] = 0.5 * (delta2+delta+0.25);
    
    delta = deltaold[1*nparts];
    delta2 = delta*delta;
    Sy0[1] = 0.5 * (delta2-delta+0.25);
    Sy0[2] = 0.75-delta2;
    Sy0[3] = 0.5 * (delta2+delta+0.25);
    
    
    // locate the particle on the primal grid at current time-step & calculate coeff. S1
    xpn = particles.position(0, ipart) * dl_inv_;
    int ip = round(xpn);
    int ipo = iold[0*nparts];
    int ip_m_ipo = ip-ipo-i_domain_begin;
    delta  = xpn - (double)ip;
    delta2 = delta*delta;
    Sx1[ip_m_ipo+1] = 0.5 * (delta2-delta+0.25);
    Sx1[ip_m_ipo+2] = 0.75-delta2;
    Sx1[ip_m_ipo+3] = 0.5 * (delta2+delta+0.25);
    rp = sqrt (particles.position(1, ipart)*particles.position(1, ipart)+particles.position(2, ipart)*particles.position(2, ipart));
    ypn =  rp * dr_inv_ ;
    double crt_p= charge_weight*(particles.momentum(2,ipart)*particles.position(1,ipart)-particles.momentum(1,ipart)*particles.position(2,ipart))/(rp)*invgf;
    int jp = round(ypn);
    int jpo = iold[1*nparts];
    int jp_m_jpo = jp-jpo-j_domain_begin;
    delta  = ypn - (double)jp;
    delta2 = delta*delta;
    Sy1[jp_m_jpo+1] = 0.5 * (delta2-delta+0.25);
    Sy1[jp_m_jpo+2] = 0.75-delta2;
    Sy1[jp_m_jpo+3] = 0.5 * (delta2+delta+0.25);
    
    for (unsigned int i=0; i < 5; i++) {
        DSx[i] = Sx1[i] - Sx0[i];
        DSy[i] = Sy1[i] - Sy0[i];
    }
    
    // ------------------------------------------------
    // Local current created by the particle
    // calculate using the charge conservation equation
    // ------------------------------------------------
    

    for (unsigned int i=0 ; i<5 ; i++) {
        for (unsigned int j=0 ; j<5 ; j++) {
                Wx[i][j] = DSx[i] * (Sy0[j] + 0.5*DSy[j]);
                Wy[i][j] = DSy[j] * (Sx0[i] + 0.5*DSx[i]);
		Wz[i][j] = Sx0[i]*Sy0[j] + 0.5*DSx[i]*Sy0[j]+0.5*Sx0[i]*DSy[j]+one_third*DSx[i]*DSy[j];
        }
    }
    
    // ------------------------------------------------
    // Local current created by the particle
    // calculate using the charge conservation equation
    // ------------------------------------------------
    for (unsigned int j=0 ; j<5 ; j++) Jx_p[0][j]= 0.;
    for (unsigned int i=0 ; i<5 ; i++) Jy_p[i][0]= 0.;

    for (unsigned int i=1 ; i<5 ; i++) {
        for (unsigned int j=0 ; j<5 ; j++) {
            Jx_p[i][j]= Jx_p[i-1][j] - crl_p * Wx[i-1][j];
        }
    }
    for (unsigned int i=0 ; i<5 ; i++) {
        for (unsigned int j=1 ; j<5 ; j++) {
            Jy_p[i][j] = Jy_p[i][j-1] - crr_p * Wy[i][j-1];
        }
    }
    for (unsigned int i=0 ; i<5 ; i++) {
        for (unsigned int j=0 ; j<5 ; j++) {
            Jz_p[i][j] =   crt_p  * Wz[i][j];
        }
    }
    // ---------------------------
    // Calculate the total current
    // ---------------------------
    
    ipo -= bin+2;   //This minus 2 come from the order 2 scheme, based on a 5 points stencil from -2 to +2.
    // i/j/kpo stored with - i/j/k_domain_begin in Interpolator
    jpo -= 2;
    
    int iloc, jloc, linindex;
        // Jl^(d,p)
        for (unsigned int i=0 ; i<5 ; i++) {
            iloc = i+ipo;
            for (unsigned int j=0 ; j<5 ; j++) {
                jloc = j+jpo;
                linindex = iloc*b_dim[1]+jloc;
                if (jloc+ j_domain_begin == 0){
                    Jl [linindex] += Jx_p[i][j]*6./dr; // iloc = (i+ipo)*b_dim[1];
                    //Jl [linindex] =0.;
                }
                else {
                    Jl [linindex] += Jx_p[i][j] /abs((jloc+ j_domain_begin)*dr); // iloc = (i+ipo)*b_dim[1];
                    //Jl [linindex] =0;
                    }
             }
         }//i
    
         // Jr^(p,d)
        for (unsigned int i=0 ; i<5 ; i++) {
            iloc = i+ipo;
            for (unsigned int j=0 ; j<5 ; j++) {
                jloc = j+jpo;
                linindex = iloc*(b_dim[1]+1)+jloc;
                Jr [linindex] += Jy_p[i][j] /abs((jloc+ j_domain_begin-0.5)*dr); //
             }
        }//i

    
        // Jt^(p,p)
        for (unsigned int i=0 ; i<5 ; i++) {
            iloc = i+ipo;
            for (unsigned int j=0 ; j<5 ; j++) {
                jloc = j+jpo;
                linindex = iloc*b_dim[1]+jloc;
                if (jloc+ j_domain_begin == 0){
                    Jt [linindex] = 0.; // iloc = (i+ipo)*b_dim[1];
                }
                else {
                    Jt [linindex] += Jz_p[i][j] /abs((jloc+ j_domain_begin)*dr); // iloc = (i+ipo)*b_dim[1];
                    }
            }
        }//i




} // END Project local current densities (Jl, Jr, Jt, sort)

// ---------------------------------------------------------------------------------------------------------------------
//! Project local currents for m>0
// ---------------------------------------------------------------------------------------------------------------------
void ProjectorRZ2Order::operator() (complex<double>* Jl, complex<double>* Jr, complex<double>* Jt, Particles &particles, unsigned int ipart,double invgf, unsigned int bin, std::vector<unsigned int> &b_dim, int* iold, double* deltaold, complex<double>* exp_m_theta_old, int imode)
{   //std::cout<<"particle momentum in x in proj"<<particles.momentum(0,ipart)<<std::endl;
    //std::cout<<"particle momentum in y in proj"<<particles.momentum(1,ipart)<<std::endl;
    //std::cout<<"particle momentum in z in proj"<<particles.momentum(2,ipart)<<std::endl; 
    //if (particles.position(1,ipart)<0.){
    //    std::cout<<"particle position in r in proj"<<particles.position(1,ipart)<<std::endl;
    //    }

    //std::cout<<"particle position in x in proj"<<particles.position(0,ipart)<<std::endl;
    //std::cout<<"particle position in r in proj"<<particles.position(1,ipart)<<std::endl;
    int nparts= particles.size();
    // -------------------------------------
    // Variable declaration & initialization
    // -------------------------------------   int iloc,
    // (x,y,z) components of the current density for the macro-particle
    double charge_weight = (double)(particles.charge(ipart))*particles.weight(ipart);
    double crl_p = charge_weight*dl_ov_dt;
    double crr_p = charge_weight*dr_ov_dt;
   // double crt_p= charge_weight*Icpx*;

    // variable declaration
    double xpn, ypn;
    double delta, delta2;
    // arrays used for the Esirkepov projection method
    double  Sx0[5], Sx1[5], Sy0[5], Sy1[5], DSx[5], DSy[5];
    complex<double>  Wx[5][5], Wy[5][5], Wz[5][5], Jx_p[5][5], Jy_p[5][5], Jz_p[5][5];
    complex<double> e_delta, e_delta_m1, e_delta_inv, e_theta,e_theta_old, e_bar, e_bar_m1, C_m;
 
     for (unsigned int i=0; i<5; i++) {
        Sx1[i] = 0.;
        Sy1[i] = 0.;
    }
    Sx0[0] = 0.;
    Sx0[4] = 0.;
    Sy0[0] = 0.;
    Sy0[4] = 0.;
    // --------------------------------------------------------
    // Locate particles & Calculate Esirkepov coef. S, DS and W
    // --------------------------------------------------------
    
    // locate the particle on the primal grid at former time-step & calculate coeff. S0
    delta = deltaold[0*nparts];
    delta2 = delta*delta;
    Sx0[1] = 0.5 * (delta2-delta+0.25);
    Sx0[2] = 0.75-delta2;
    Sx0[3] = 0.5 * (delta2+delta+0.25);
    
    delta = deltaold[1*nparts];
    delta2 = delta*delta;
    Sy0[1] = 0.5 * (delta2-delta+0.25);
    Sy0[2] = 0.75-delta2;
    Sy0[3] = 0.5 * (delta2+delta+0.25);
    //calculate exponential coefficients

    double yp = particles.position(1,ipart);
    double zp = particles.position(2,ipart);
    double rp = sqrt (particles.position(1, ipart)*particles.position(1, ipart)+particles.position(2, ipart)*particles.position(2, ipart));
    e_theta = (yp-Icpx*zp)/rp;
    //cout << std::setprecision(9) << "y= " << yp << endl;
    e_theta_old =exp_m_theta_old[0];
    e_delta = 1.;
    e_bar = 1.;
    // locate the particle on the primal grid at current time-step & calculate coeff. S1
    xpn = particles.position(0, ipart) * dl_inv_;
    int ip = round(xpn);
    int ipo = iold[0*nparts];
    int ip_m_ipo = ip-ipo-i_domain_begin;
    delta  = xpn - (double)ip;
    delta2 = delta*delta;
    Sx1[ip_m_ipo+1] = 0.5 * (delta2-delta+0.25);
    Sx1[ip_m_ipo+2] = 0.75-delta2;
    Sx1[ip_m_ipo+3] = 0.5 * (delta2+delta+0.25);
    
    ypn = rp *dr_inv_ ;
    int jp = round(ypn);
    int jpo = iold[1*nparts];
    int jp_m_jpo = jp-jpo-j_domain_begin;
    delta  = ypn - (double)jp;
    delta2 = delta*delta;
    Sy1[jp_m_jpo+1] = 0.5 * (delta2-delta+0.25);
    Sy1[jp_m_jpo+2] = 0.75-delta2;
    Sy1[jp_m_jpo+3] = 0.5 * (delta2+delta+0.25);

    e_delta_m1 = sqrt(e_theta/e_theta_old);
    e_bar_m1 = sqrt(e_theta*e_theta_old);   
    if (std::real(e_theta)+ std::real(e_theta_old) < 0.){
        if (std::imag(e_theta)*std::imag(e_theta_old) > 0.){
            e_bar_m1 *= -1.;
        } else {
            e_delta_m1 *= -1.;
        }
    }

    for (unsigned int i=0; i<imode; i++){
        e_delta *= e_delta_m1;
        e_bar *= e_bar_m1;   
        //cout << std::setprecision(9) <<  " e_theta = " << e_theta << " e_theta_old = " << e_theta_old << " e_delta = " << e_delta << " e_bar= " << e_bar << endl;
    }

     e_delta_inv =1./e_delta;
    //defining crt_p 
     complex<double> crt_p = - charge_weight*Icpx/(e_bar*dt*imode)*rp;
    for (unsigned int i=0; i < 5; i++) {
        DSx[i] = Sx1[i] - Sx0[i];
        DSy[i] = Sy1[i] - Sy0[i];
    }
    
    // ------------------------------------------------
    // Local current created by the particle
    // calculate using the charge conservation equation
    // ------------------------------------------------
    

    for (unsigned int i=0 ; i<5 ; i++) {
        for (unsigned int j=0 ; j<5 ; j++) {
            Wx[i][j] = DSx[i] * (Sy0[j] + 0.5*DSy[j]);
            Wy[i][j] = DSy[j] * (Sx0[i] + 0.5*DSx[i]);
            Wz[i][j] = Sy1[j]*Sx1[i]*(e_delta_inv-1.)-Sy0[j]*Sx0[i]*(e_delta-1.);
            
        }
    }
    
    // ------------------------------------------------
    // Local current created by the particle
    // calculate using the charge conservation equation
    // ------------------------------------------------
    for (unsigned int j=0 ; j<5 ; j++) Jx_p[0][j]= 0.;
    for (unsigned int i=0 ; i<5 ; i++) Jy_p[i][0]= 0.;

    for (unsigned int i=1 ; i<5 ; i++) {
        for (unsigned int j=0 ; j<5 ; j++) {
                Jx_p[i][j]= Jx_p[i-1][j] - crl_p * Wx[i-1][j];
            }
        }
    for (unsigned int i=0 ; i<5 ; i++) {
        for (unsigned int j=1 ; j<5 ; j++) {
                Jy_p[i][j] = Jy_p[i][j-1] - crr_p  * Wy[i][j-1];
            }
        }
    for (unsigned int i=0 ; i<5 ; i++) {
        for (unsigned int j=0 ; j<5 ; j++) {
                // ?? not sure about this ?
                Jz_p[i][j] = crt_p  * Wz[i][j];
                //cout << std::setprecision(9) << " crt_p = " << crt_p << " Wz = " << Wz[i][j] << " Jz = " << Jz_p[i][j] << endl; 
            }
        }

    // ---------------------------
    // Calculate the total current
    // ---------------------------
    
    ipo -= bin+2;   //This minus 2 come from the order 2 scheme, based on a 5 points stencil from -2 to +2.
    // i/j/kpo stored with - i/j/k_domain_begin in Interpolator
    jpo -= 2;
    
    int iloc, jloc, linindex;

    C_m = 1.;
    for (unsigned int i=0; i<imode; i++){
    C_m *= e_theta;
    }
    C_m = 1./C_m; 
    // Jl^(d,p)
    for (unsigned int i=0 ; i<5 ; i++) {
        iloc = i+ipo;
        for (unsigned int j=0 ; j<5 ; j++) {
            jloc = j+jpo;
            linindex = iloc*b_dim[1]+jloc;
            if (jloc+ j_domain_begin == 0){
                Jl [linindex] +=  C_m * Jx_p[i][j]*6./dr; // iloc = (i+ipo)*b_dim[1];
                }
            else {
                Jl [linindex] += C_m * Jx_p[i][j] /abs((jloc+ j_domain_begin)*dr); // iloc = (i+ipo)*b_dim[1];
                }
           
        }
    }//i
    
    // Jt^(p,p)
    for (unsigned int i=0 ; i<5 ; i++) {
        iloc = i+ipo;
        for (unsigned int j=0 ; j<5 ; j++) {
            jloc = j+jpo;
            linindex = iloc*b_dim[1]+jloc;
            if (jloc+ j_domain_begin == 0){
                Jt [linindex] += Jz_p[i][j]*6./dr;
            }else{
                Jt [linindex] += Jz_p[i][j] /abs((jloc+ j_domain_begin)*dr);
            }
            //if (jloc+j_domain_begin==0){
            //    Jt[linindex] = - 1./3.* (4.* Icpx * Jr[linindex+1] + Jt[linindex+1]);
            //}
        }
     }
    // Jr^(p,d)
    for (unsigned int i=0 ; i<5 ; i++) {
        iloc = i+ipo;
        for (unsigned int j=0 ; j<5 ; j++) {
            jloc = j+jpo;
            linindex = iloc*(b_dim[1]+1)+jloc;
            Jr [linindex] += C_m * Jy_p[i][j] /abs((jloc+ j_domain_begin-0.5)*dr);
            //if (jloc+j_domain_begin ==0){
            //    Jr[linindex]+= 2.*Icpx* Jt[linindex] - Jr[linindex+1];
            //}
        }
    }//i

} // END Project local current densities (Jl, Jr, Jt, sort)



// ---------------------------------------------------------------------------------------------------------------------
//! Project local currents with diag for mode=0 
// ---------------------------------------------------------------------------------------------------------------------

void ProjectorRZ2Order::operator() (complex<double>* Jl, complex<double>* Jr, complex<double>* Jt, complex<double>* rho, Particles &particles, unsigned int ipart, double invgf, unsigned int bin, std::vector<unsigned int> &b_dim, int* iold, double* deltaold)
{   //std::cout<<"particle momentum in x in proj"<<particles.momentum(0,ipart)<<std::endl;
    //std::cout<<"particle momentum in y in proj"<<particles.momentum(1,ipart)<<std::endl;
    //std::cout<<"particle momentum in z in proj"<<particles.momentum(2,ipart)<<std::endl; 
    //std::cout<<"particle position in x in proj"<<particles.position(0,ipart)<<std::endl;
    //std::cout<<"particle position in r in proj"<<particles.position(1,ipart)<<std::endl;
    int nparts= particles.size();
    // -------------------------------------
    // Variable declaration & initialization
    // -------------------------------------   int iloc,
    // (x,y,z) components of the current density for the macro-particle
    double charge_weight = (double)(particles.charge(ipart))*particles.weight(ipart);
    double crl_p = charge_weight*dl_ov_dt;
    double crr_p = charge_weight*dr_ov_dt;
    // variable declaration
    double xpn, ypn, rp;
    double delta, delta2;
    // arrays used for the Esirkepov projection method
    double  Sx0[5], Sx1[5], Sy0[5], Sy1[5], DSx[5], DSy[5];
    double  Wx[5][5], Wy[5][5], Wz[5][5], Jx_p[5][5], Jy_p[5][5], Jz_p[5][5];
    for (unsigned int i=0; i<5; i++) {
        Sx1[i] = 0.;
        Sy1[i] = 0.;
    }
    Sx0[0] = 0.;
    Sx0[4] = 0.;
    Sy0[0] = 0.;
    Sy0[4] = 0.;
    // --------------------------------------------------------
    // Locate particles & Calculate Esirkepov coef. S, DS and W
    // --------------------------------------------------------
    
    // locate the particle on the primal grid at former time-step & calculate coeff. S0
    delta = deltaold[0*nparts];
    delta2 = delta*delta;
    Sx0[1] = 0.5 * (delta2-delta+0.25);
    Sx0[2] = 0.75-delta2;
    Sx0[3] = 0.5 * (delta2+delta+0.25);
    
    delta = deltaold[1*nparts];
    delta2 = delta*delta;
    Sy0[1] = 0.5 * (delta2-delta+0.25);
    Sy0[2] = 0.75-delta2;
    Sy0[3] = 0.5 * (delta2+delta+0.25);
    
    
    // locate the particle on the primal grid at current time-step & calculate coeff. S1
    xpn = particles.position(0, ipart) * dl_inv_;
    int ip = round(xpn);
    int ipo = iold[0*nparts];
    int ip_m_ipo = ip-ipo-i_domain_begin;
    delta  = xpn - (double)ip;
    delta2 = delta*delta;
    Sx1[ip_m_ipo+1] = 0.5 * (delta2-delta+0.25);
    Sx1[ip_m_ipo+2] = 0.75-delta2;
    Sx1[ip_m_ipo+3] = 0.5 * (delta2+delta+0.25);
    rp = sqrt (particles.position(1, ipart)*particles.position(1, ipart)+particles.position(2, ipart)*particles.position(2, ipart));
    ypn = rp * dr_inv_ ;
    double crt_p= charge_weight*(particles.momentum(2,ipart)*particles.position(1,ipart)-particles.momentum(1,ipart)*particles.position(2,ipart))/(rp)*invgf;
    
    int jp = round(ypn);
    int jpo = iold[1*nparts];
    int jp_m_jpo = jp-jpo-j_domain_begin;
    delta  = ypn - (double)jp;
    delta2 = delta*delta;
    Sy1[jp_m_jpo+1] = 0.5 * (delta2-delta+0.25);
    Sy1[jp_m_jpo+2] = 0.75-delta2;
    Sy1[jp_m_jpo+3] = 0.5 * (delta2+delta+0.25);
    
    for (unsigned int i=0; i < 5; i++) {
        DSx[i] = Sx1[i] - Sx0[i];
        DSy[i] = Sy1[i] - Sy0[i];
    }
    
    // ------------------------------------------------
    // Local current created by the particle
    // calculate using the charge conservation equation
    // ------------------------------------------------
    

    for (unsigned int i=0 ; i<5 ; i++) {
        for (unsigned int j=0 ; j<5 ; j++) {
                Wx[i][j] = DSx[i] * (Sy0[j] + 0.5*DSy[j]);
                Wy[i][j] = DSy[j] * (Sx0[i] + 0.5*DSx[i]);
		Wz[i][j] = Sx0[i]*Sy0[j] + 0.5*DSx[i]*Sy0[j]+0.5*Sx0[i]*DSy[j]+one_third*DSx[i]*DSy[j];
            }
        }
    
    // ------------------------------------------------
    // Local current created by the particle
    // calculate using the charge conservation equation
    // ------------------------------------------------
    for (unsigned int j=0 ; j<5 ; j++) Jx_p[0][j]= 0.;
    for (unsigned int i=0 ; i<5 ; i++) Jy_p[i][0]= 0.;
        

    for (unsigned int i=1 ; i<5 ; i++) {
        for (unsigned int j=0 ; j<5 ; j++) {
                Jx_p[i][j]= Jx_p[i-1][j] - crl_p * Wx[i-1][j];
            }
        }
    for (unsigned int i=0 ; i<5 ; i++) {
        for (unsigned int j=1 ; j<5 ; j++) {
                Jy_p[i][j] = Jy_p[i][j-1] - crr_p * Wy[i][j-1];
            }
        }
    for (unsigned int i=0 ; i<5 ; i++) {
        for (unsigned int j=0 ; j<5 ; j++) {
                Jz_p[i][j] =   crt_p  * Wz[i][j];
            }
        }

    // ---------------------------
    // Calculate the total current
    // ---------------------------
    ipo -= bin+2;   //This minus 2 come from the order 2 scheme, based on a 5 points stencil from -2 to +2.
    // i/j/kpo stored with - i/j/k_domain_begin in Interpolator
    jpo -= 2;
    
    int iloc, jloc, linindex;
    
    // Jl^(d,p)
    for (unsigned int i=0 ; i<5 ; i++) {
        iloc = i+ipo;
        for (unsigned int j=0 ; j<5 ; j++) {
            jloc = j+jpo;
            linindex = iloc*b_dim[1]+jloc;
            if (jloc+ j_domain_begin == 0){
                Jl [linindex] += Jx_p[i][j]*6./dr;
                //Jl [linindex] =0.;
            }
            else {
                //Jl [linindex]=0.;
                Jl [linindex] += Jx_p[i][j] /abs((jloc+ j_domain_begin)*dr); // iloc = (i+ipo)*b_dim[1];
                }
            }
    }//i
    
    // Jr^(p,d)
    for (unsigned int i=0 ; i<5 ; i++) {
        iloc = i+ipo;
        for (unsigned int j=0 ; j<5 ; j++) {
            jloc = j+jpo;
            linindex = iloc*(b_dim[1]+1)+jloc;
            Jr [linindex] += Jy_p[i][j] /abs((jloc+ j_domain_begin-0.5)*dr); //
         }
    }//i
    
    // Jt^(p,p)
    for (unsigned int i=0 ; i<5 ; i++) {
        iloc = i+ipo;
        for (unsigned int j=0 ; j<5 ; j++) {
            jloc = j+jpo;
            linindex = iloc*b_dim[1]+jloc;
            if (jloc+ j_domain_begin == 0){
                Jt [linindex] += Jz_p[i][j]*6./dr; // iloc = (i+ipo)*b_dim[1];
                //Jt [linindex] =0.;
                }
            else {
                Jt [linindex] += Jz_p[i][j] /abs((jloc+ j_domain_begin)*dr); // iloc = (i+ipo)*b_dim[1];
                }
            }
    }//i

    // Rho^(p,p)
    for (unsigned int i=0 ; i<5 ; i++) {
        iloc = i+ipo;
        for (unsigned int j=0 ; j<5 ; j++) {
            jloc = j+jpo;    
            linindex = iloc*b_dim[1]+jloc;
         if (jloc+ j_domain_begin == 0){
                rho [linindex] += charge_weight * Sx1[i]*Sy1[j] * 6./dr;
                }
            else {
                rho [linindex] += charge_weight * Sx1[i]*Sy1[j] /abs((jloc+ j_domain_begin)*dr);
                //rho [linindex+1] += rho [linindex-1];
                //rho [linindex+2] += rho [linindex-2];
                 }
        }
    }//i
} // END Project local densities (Jl, Jr, Jt, rho, sort)

// ---------------------------------------------------------------------------------------------------------------------
//! Project local currents with diag for m>0
// ---------------------------------------------------------------------------------------------------------------------
void ProjectorRZ2Order::operator() (complex<double>* Jl, complex<double>* Jr, complex<double>* Jt, complex<double>* rho, Particles &particles, unsigned int ipart, double invgf, unsigned int bin, std::vector<unsigned int> &b_dim, int* iold, double* deltaold,complex<double>* exp_m_theta_old,  int imode)
{   //std::cout<<"particle momentum in x in proj"<<particles.momentum(0,ipart)<<std::endl;
    //std::cout<<"particle momentum in y in proj"<<particles.momentum(1,ipart)<<std::endl;
    //std::cout<<"particle momentum in z in proj"<<particles.momentum(2,ipart)<<std::endl;
    //std::cout<<"particle position in x in proj"<<particles.position(0,ipart)<<std::endl;
    //std::cout<<"particle position in r in proj"<<particles.position(1,ipart)<<std::endl;
    int nparts= particles.size();
    // -------------------------------------
    // Variable declaration & initialization
    // -------------------------------------   int iloc,
    // (x,y,z) components of the current density for the macro-particle
    double charge_weight = (double)(particles.charge(ipart))*particles.weight(ipart);
    double crl_p = charge_weight*dl_ov_dt;
    double crr_p = charge_weight*dr_ov_dt;
   // double crt_p= charge_weight*Icpx*;

    // variable declaration
    double xpn, ypn;
    double delta, delta2;
    // arrays used for the Esirkepov projection method
    double  Sx0[5], Sx1[5], Sy0[5], Sy1[5], DSx[5], DSy[5];
    complex<double>  Wx[5][5], Wy[5][5], Wz[5][5], Jx_p[5][5], Jy_p[5][5], Jz_p[5][5];
    complex<double> e_delta,e_delta_m1, e_delta_inv, e_theta,e_theta_old,e_bar,e_bar_m1, C_m;
 
     for (unsigned int i=0; i<5; i++) {
        Sx1[i] = 0.;
        Sy1[i] = 0.;
    }
    Sx0[0] = 0.;
    Sx0[4] = 0.;
    Sy0[0] = 0.;
    Sy0[4] = 0.;
    // --------------------------------------------------------
    // Locate particles & Calculate Esirkepov coef. S, DS and W
    // --------------------------------------------------------
    
    // locate the particle on the primal grid at former time-step & calculate coeff. S0
    delta = deltaold[0*nparts];
    delta2 = delta*delta;
    Sx0[1] = 0.5 * (delta2-delta+0.25);
    Sx0[2] = 0.75-delta2;
    Sx0[3] = 0.5 * (delta2+delta+0.25);
    
    delta = deltaold[1*nparts];
    delta2 = delta*delta;
    Sy0[1] = 0.5 * (delta2-delta+0.25);
    Sy0[2] = 0.75-delta2;
    Sy0[3] = 0.5 * (delta2+delta+0.25);
    //calculate exponential coefficients

    double yp = particles.position(1,ipart);
    double zp = particles.position(2,ipart);
    double rp = sqrt(yp*yp+zp*zp);
    e_theta = (yp-Icpx*zp)/rp;
    e_theta_old = exp_m_theta_old[0];
    e_delta = 1.;
    e_bar =  1.;
     
    // locate the particle on the primal grid at current time-step & calculate coeff. S1
    xpn = particles.position(0, ipart) * dl_inv_;
    int ip = round(xpn);
    int ipo = iold[0*nparts];
    int ip_m_ipo = ip-ipo-i_domain_begin;
    delta  = xpn - (double)ip;
    delta2 = delta*delta;
    Sx1[ip_m_ipo+1] = 0.5 * (delta2-delta+0.25);
    Sx1[ip_m_ipo+2] = 0.75-delta2;
    Sx1[ip_m_ipo+3] = 0.5 * (delta2+delta+0.25);
    
    ypn = rp *dr_inv_ ;
    int jp = round(ypn);
    int jpo = iold[1*nparts];
    int jp_m_jpo = jp-jpo-j_domain_begin;
    delta  = ypn - (double)jp;
    delta2 = delta*delta;
    Sy1[jp_m_jpo+1] = 0.5 * (delta2-delta+0.25);
    Sy1[jp_m_jpo+2] = 0.75-delta2;
    Sy1[jp_m_jpo+3] = 0.5 * (delta2+delta+0.25);
    
    e_delta_m1 = sqrt(e_theta/e_theta_old);
    e_bar_m1 = sqrt(e_theta*e_theta_old);   
    if (std::real(e_theta)+ std::real(e_theta_old) < 0.){
        if (std::imag(e_theta)*std::imag(e_theta_old) > 0.){
            e_bar_m1 *= -1.;
        } else {
            e_delta_m1 *= -1.;
        }
    }

    for (unsigned int i=0; i<imode; i++){
        e_delta *= e_delta_m1;
        e_bar *= e_bar_m1;   
    }
     e_delta_inv =1./e_delta;
    //defining crt_p 
    complex<double> crt_p = -charge_weight*Icpx/(e_bar*dt*imode)*rp;
    for (unsigned int i=0; i < 5; i++) {
        DSx[i] = Sx1[i] - Sx0[i];
        DSy[i] = Sy1[i] - Sy0[i];
    }
    
    // ------------------------------------------------
    // Local current created by the particle
    // calculate using the charge conservation equation
    // ------------------------------------------------
    

    for (unsigned int i=0 ; i<5 ; i++) {
        for (unsigned int j=0 ; j<5 ; j++) {
                Wx[i][j] = DSx[i] * (Sy0[j] + 0.5*DSy[j]);
                Wy[i][j] = DSy[j] * (Sx0[i] + 0.5*DSx[i]);
		Wz[i][j] = Sy1[j]*Sx1[i]*(e_delta_inv-1.)-Sy0[j]*Sx0[i]*(e_delta-1.);
            }
        }
    
    // ------------------------------------------------
    // Local current created by the particle
    // calculate using the charge conservation equation
    // ------------------------------------------------
    for (unsigned int j=0 ; j<5 ; j++) Jx_p[0][j]= 0.;
    for (unsigned int i=0 ; i<5 ; i++) Jy_p[i][0]= 0.;

    for (unsigned int i=1 ; i<5 ; i++) {
        for (unsigned int j=0 ; j<5 ; j++) {
                Jx_p[i][j]= Jx_p[i-1][j] - crl_p * Wx[i-1][j];
            }
        }
    for (unsigned int i=0 ; i<5 ; i++) {
        for (unsigned int j=1 ; j<5 ; j++) {
                Jy_p[i][j] = Jy_p[i][j-1] - crr_p * Wy[i][j-1];
            }
        }
    for (unsigned int i=0 ; i<5 ; i++) {
        for (unsigned int j=0 ; j<5 ; j++) {
               // ?? same not sure
                Jz_p[i][j] = crt_p * Wz[i][j];
            }
        }

    // ---------------------------
    // Calculate the total current
    // ---------------------------
    
    ipo -= bin+2;   //This minus 2 come from the order 2 scheme, based on a 5 points stencil from -2 to +2.
    // i/j/kpo stored with - i/j/k_domain_begin in Interpolator
    jpo -= 2;
    
    int iloc, jloc, linindex;

    C_m = 1.;
    for (unsigned int i=0; i<imode; i++){
    C_m *= e_theta;
    }
    C_m= 1./C_m; 
    // Jl^(d,p)
    for (unsigned int i=0 ; i<5 ; i++) {
        iloc = i+ipo;
        for (unsigned int j=0 ; j<5 ; j++) {
            jloc = j+jpo;
            linindex = iloc*b_dim[1]+jloc;
            if (jloc+ j_domain_begin == 0){
                Jl [linindex] +=  C_m * Jx_p[i][j]*6. /dr ; // iloc = (i+ipo)*b_dim[1];
                }
            else {
                Jl [linindex] += C_m * Jx_p[i][j] /abs((jloc+ j_domain_begin)*dr); // iloc = (i+ipo)*b_dim[1];
                }
            }
    }//i
    

    
    // Jt^(p,p)
    for (unsigned int i=0 ; i<5 ; i++) {
        iloc = i+ipo;
        for (unsigned int j=0 ; j<5 ; j++) {
            jloc = j+jpo;
            linindex = iloc*b_dim[1]+jloc;
            if (jloc+ j_domain_begin == 0){
                Jt [linindex] += Jz_p[i][j]*6./dr ; 
            }else {
                Jt [linindex] += Jz_p[i][j] / abs((jloc+ j_domain_begin)*dr)  ; 
            }
            //if (jloc+j_domain_begin==0){
            //    Jt[linindex] += - 1./3.* (4.* Icpx * Jr[linindex+1] + Jt[linindex+1]);
            //}
       // if (jloc+j_domain_begin == 0){
       //     Jt [linindex+1] += Jt [linindex-1];
       //     Jt [linindex+2] += Jt [linindex-2];
       // }
        //if (jloc+j_domain_begin == 0){
        //    Jt [linindex+1] += Jt [linindex-1];
        //    Jt [linindex+2] += Jt [linindex-2];
        //}
            }
    }//i

    // Jr^(p,d)
    for (unsigned int i=0 ; i<5 ; i++) {
        iloc = i+ipo;
        for (unsigned int j=0 ; j<5 ; j++) {
            jloc = j+jpo;
            linindex = iloc*(b_dim[1]+1)+jloc;
            Jr [linindex] += C_m * Jy_p[i][j] /abs((jloc+ j_domain_begin-0.5)*dr); //
            //if (jloc+j_domain_begin ==0){
            //    Jr[linindex]+= 2.*Icpx* Jt[linindex] - Jr[linindex+1];
            //}
        //if (jloc+j_domain_begin == 0){
        //    Jr [linindex+1] += Jr [linindex];
        //    Jr [linindex+2] += Jr [linindex-1];
        //    Jr [linindex+3] += Jr [linindex-2];
        //}
            }
    }//i

     // Rho^(p,p)
    for (unsigned int i=0 ; i<5 ; i++) {
        iloc = i+ipo;
        for (unsigned int j=0 ; j<5 ; j++) {
            jloc = j+jpo;
            linindex = iloc*b_dim[1]+jloc;
            if (jloc+ j_domain_begin != 0){
                rho [linindex] += C_m*charge_weight* Sx1[i]*Sy1[j]/abs((jloc+ j_domain_begin)*dr); // iloc = (i+ipo)*b_dim[1];
                }
            else {
                rho [linindex] +=  C_m*charge_weight* Sx1[i]*Sy1[j]*6./dr; // iloc = (i+ipo)*b_dim[1];
                //rho [linindex+1] += rho [linindex-1];
                //rho [linindex+2] += rho [linindex-2];
                }
        }
    }//i

 
    
} // END Project local current densities (Jl, Jr, Jt, sort)


// ---------------------------------------------------------------------------------------------------------------------
//! Project local densities only (Frozen species) NOT DONE YET
// ---------------------------------------------------------------------------------------------------------------------
void ProjectorRZ2Order::operator() (double* rho, Particles &particles, unsigned int ipart, unsigned int bin, std::vector<unsigned int> &b_dim)
{ 
    //Warning : this function is used for frozen species only. It is assumed that position = position_old !!!

    // -------------------------------------
    // Variable declaration & initialization
    // -------------------------------------

    int iloc;
    // (x,y,z) components of the current density for the macro-particle
    double charge_weight = (double)(particles.charge(ipart))*particles.weight(ipart);

    // variable declaration
    double xpn, ypn;
    double delta, delta2;
    double Sx1[5], Sy1[5]; // arrays used for the Esirkepov projection method

// Initialize all current-related arrays to zero
    for (unsigned int i=0; i<5; i++) {
        Sx1[i] = 0.;
        Sy1[i] = 0.;
    }

    // --------------------------------------------------------
    // Locate particles & Calculate Esirkepov coef. S, DS and W
    // --------------------------------------------------------

    // locate the particle on the primal grid at current time-step & calculate coeff. S1
    xpn = particles.position(0, ipart) * dl_inv_;
    int ip = round(xpn);
    delta  = xpn - (double)ip;
    delta2 = delta*delta;
    Sx1[1] = 0.5 * (delta2-delta+0.25);
    Sx1[2] = 0.75-delta2;
    Sx1[3] = 0.5 * (delta2+delta+0.25);
    ypn = sqrt (particles.position(1, ipart)*particles.position(1, ipart)+particles.position(2, ipart)*particles.position(2, ipart))*dr_inv_ ;
    int jp = round(ypn);
    delta  = ypn - (double)jp;
    delta2 = delta*delta;
    Sy1[1] = 0.5 * (delta2-delta+0.25);
    Sy1[2] = 0.75-delta2;
    Sy1[3] = 0.5 * (delta2+delta+0.25);

    // ---------------------------
    // Calculate the total charge
    // ---------------------------
    ip -= i_domain_begin + bin +2;
    jp -= j_domain_begin + 2;

    for (unsigned int i=0 ; i<5 ; i++) {
        iloc = (i+ip)*b_dim[1]+jp;
        for (unsigned int j=0 ; j<5 ; j++) {
            if (j+jp+2* j_domain_begin == 0){
                rho [iloc+j] += charge_weight*6.* Sx1[i]*Sy1[j] /dr; // iloc = (i+ipo)*b_dim[1];
                //rho [iloc+j+1] += rho [iloc+j-1];
                //rho [iloc+j+2] += rho [iloc+j-2];
         }
            else {
                rho [iloc+j] += charge_weight* Sx1[i]*Sy1[j]/abs((j+jp+2* j_domain_begin)*dr); // iloc = (i+ipo)*b_dim[1];
                }
            }
    }//i
} // END Project local current densities (Frozen species)

// ---------------------------------------------------------------------------------------------------------------------
//! Project global current densities : ionization NOT DONE YET
// ---------------------------------------------------------------------------------------------------------------------
void ProjectorRZ2Order::operator() (Field* Jl, Field* Jr, Field* Jt, Particles &particles, int ipart, LocalFields Jion)
{  
    cField2D* Jl3D  = static_cast<cField2D*>(Jl);
    cField2D* Jr3D  = static_cast<cField2D*>(Jr);
    cField2D* Jt3D  = static_cast<cField2D*>(Jt);
    
    
    //Declaration of local variables
    int ip, id, jp, jd;
    double xpn, xpmxip, xpmxip2, xpmxid, xpmxid2;
    double ypn, ypmyjp, ypmyjp2, ypmyjd, ypmyjd2;
    double Sxp[3], Sxd[3], Syp[3], Syd[3];
    
    // weighted currents
    double Jx_ion = Jion.x * particles.weight(ipart);
    double Jy_ion = Jion.y * particles.weight(ipart);
    double Jz_ion = Jion.z * particles.weight(ipart);
    
    //Locate particle on the grid
    xpn    = particles.position(0, ipart) * dl_inv_;  // normalized distance to the first node 
    ypn = sqrt (particles.position(1, ipart)*particles.position(1, ipart)+particles.position(2, ipart)*particles.position(2, ipart))*dr_inv_ ;
    // x-primal index
    ip      = round(xpn);                    // x-index of the central node
    xpmxip  = xpn - (double)ip;              // normalized distance to the nearest grid point
    xpmxip2 = xpmxip*xpmxip;                 // square of the normalized distance to the nearest grid point
    
    // x-dual index
    id      = round(xpn+0.5);                // x-index of the central node
    xpmxid  = xpn - (double)id + 0.5;        // normalized distance to the nearest grid point
    xpmxid2 = xpmxid*xpmxid;                 // square of the normalized distance to the nearest grid point
    
    // y-primal index
    jp      = round(ypn);                    // y-index of the central node
    ypmyjp  = ypn - (double)jp;              // normalized distance to the nearest grid point
    ypmyjp2 = ypmyjp*ypmyjp;                 // square of the normalized distance to the nearest grid point
    
    // y-dual index
    jd      = round(ypn+0.5);                // y-index of the central node
    ypmyjd  = ypn - (double)jd + 0.5;        // normalized distance to the nearest grid point
    ypmyjd2 = ypmyjd*ypmyjd;                 // square of the normalized distance to the nearest grid point
    
    Sxp[0] = 0.5 * (xpmxip2-xpmxip+0.25);
    Sxp[1] = (0.75-xpmxip2);
    Sxp[2] = 0.5 * (xpmxip2+xpmxip+0.25);
    
    Sxd[0] = 0.5 * (xpmxid2-xpmxid+0.25);
    Sxd[1] = (0.75-xpmxid2);
    Sxd[2] = 0.5 * (xpmxid2+xpmxid+0.25);
    
    Syp[0] = 0.5 * (ypmyjp2-ypmyjp+0.25);
    Syp[1] = (0.75-ypmyjp2);
    Syp[2] = 0.5 * (ypmyjp2+ypmyjp+0.25);
    
    Syd[0] = 0.5 * (ypmyjd2-ypmyjd+0.25);
    Syd[1] = (0.75-ypmyjd2);
    Syd[2] = 0.5 * (ypmyjd2+ypmyjd+0.25);
    
    ip  -= i_domain_begin;
    id  -= i_domain_begin;
    jp  -= j_domain_begin;
    jd  -= j_domain_begin;
    
    for (unsigned int i=0 ; i<3 ; i++) {
        int iploc=ip+i-1;
        int idloc=id+i-1;
        for (unsigned int j=0 ; j<3 ; j++) {
            int jploc=jp+j-1;
            int jdloc=jd+j-1;
            if (jploc+ j_domain_begin ==0){
            // Jx^(d,p)
            (*Jl3D)(idloc,jploc) += Jx_ion*8. /dr * Sxd[i]*Syp[j];
            (*Jr3D)(idloc,jploc) += Jy_ion*8. /dr * Sxp[i]*Syd[j];
            (*Jt3D)(idloc,jploc) += Jz_ion*8. /dr * Sxp[i]*Syp[j];  //A corriger dualite et repliement
            } else {
            (*Jl3D)(idloc,jploc) += Jx_ion /((jploc+ j_domain_begin)*dr) * Sxd[i]*Syp[j];
            (*Jr3D)(idloc,jploc) += Jy_ion /((jploc+ j_domain_begin)*dr) * Sxp[i]*Syd[j];
            (*Jt3D)(idloc,jploc) += Jz_ion /((jploc+ j_domain_begin)*dr) * Sxp[i]*Syp[j];
            }

        }
    }//i


} // END Project global current densities (ionize)

//------------------------------------//
//Wrapper for projection
<<<<<<< HEAD
void ProjectorRZ2Order::operator() (ElectroMagn* EMfields, Particles &particles, SmileiMPI* smpi, int istart, int iend, int ithread, int ibin, int clrw, bool diag_flag, bool is_spectral, std::vector<unsigned int> &b_dim, int ispec, int ipart_ref)
{
    if (is_spectral)
=======
//-----------------------------------//
void ProjectorRZ2Order::operator() (ElectroMagn* EMfields, Particles &particles, SmileiMPI* smpi, int istart, int iend, int ithread, int ibin, int clrw, bool diag_flag, bool is_spectral, std::vector<unsigned int> &b_dim, int ispec)
{  //std::cout<<"projecting"<<std::endl;
   if (is_spectral)
>>>>>>> c369d97b
        ERROR("Not implemented");

    std::vector<int> *iold = &(smpi->dynamics_iold[ithread]);
    std::vector<double> *delta = &(smpi->dynamics_deltaold[ithread]);
    std::vector<double> *invgf = &(smpi->dynamics_invgf[ithread]);   
    std::vector<std::complex<double>> *exp_m_theta_old = &(smpi->dynamics_thetaold[ithread]);
    int dim1 = EMfields->dimPrim[1];
    //int dim2 = EMfields->dimPrim[2];

    ElectroMagn3DRZ* emRZ = static_cast<ElectroMagn3DRZ*>( EMfields );

    // If no field diagnostics this timestep, then the projection is done directly on the total arrays
    if (!diag_flag){ 

        
        // Loop on modes ?
        for ( unsigned int imode = 0; imode<Nmode;imode++){

            if (imode==0){
                complex< double>* b_Jl =  &(*emRZ->Jl_[imode] )(ibin*clrw* dim1 );
                complex<double>* b_Jr =  &(*emRZ->Jr_[imode] )(ibin*clrw*(dim1+1) );
                complex<double>* b_Jt =  &(*emRZ->Jt_[imode] )(ibin*clrw* dim1 );
                for ( int ipart=istart ; ipart<iend; ipart++ )
                    (*this)(b_Jl , b_Jr , b_Jt , particles,  ipart, (*invgf)[ipart], ibin*clrw, b_dim, &(*iold)[ipart], &(*delta)[ipart]);
	    }
            else{	
                complex<double>* b_Jl =  &(*emRZ->Jl_[imode] )(ibin*clrw* dim1 );
                complex<double>* b_Jr =  &(*emRZ->Jr_[imode] )(ibin*clrw*(dim1+1) );
                complex<double>* b_Jt =  &(*emRZ->Jt_[imode] )(ibin*clrw* dim1 );
                for ( int ipart=istart ; ipart<iend; ipart++ )
                    (*this)(b_Jl , b_Jr , b_Jt , particles,  ipart,(*invgf)[ipart], ibin*clrw, b_dim, &(*iold)[ipart], &(*delta)[ipart],&(*exp_m_theta_old)[ipart], imode);
           } 
         }       // Otherwise, the projection may apply to the species-specific arrays
     } 
     else {
         //Loop on modes 
        for ( unsigned int imode = 0; imode<Nmode;imode++){
	    int ifield = imode*n_species+ispec;
            if (imode==0){
                complex<double>* b_Jl  = emRZ->Jl_s [ifield] ? &(* static_cast<cField2D*>(emRZ->Jl_s [ifield]) )(ibin*clrw* dim1) : &(*emRZ->Jl_[imode] )(ibin*clrw* dim1 ) ;
                complex<double>* b_Jr  = emRZ->Jr_s [ifield] ? &(* static_cast<cField2D*>(emRZ->Jr_s [ifield]) )(ibin*clrw*(dim1+1)) : &(*emRZ->Jr_[imode] )(ibin*clrw*(dim1+1)) ;
                complex<double>* b_Jt  = emRZ->Jt_s [ifield] ? &(* static_cast<cField2D*>(emRZ->Jt_s [ifield]) )(ibin*clrw*dim1) : &(*emRZ->Jt_[imode] )(ibin*clrw*dim1) ;
                complex<double>* b_rho = emRZ->rho_RZ_s[ifield] ? &(* static_cast<cField2D*>(emRZ->rho_RZ_s[ifield]) )(ibin*clrw* dim1) : &(*emRZ->rho_RZ_[imode])(ibin*clrw* dim1 ) ;
                for ( int ipart=istart ; ipart<iend; ipart++ )
                   (*this)(b_Jl , b_Jr , b_Jt ,b_rho, particles,  ipart, (*invgf)[ipart], ibin*clrw, b_dim, &(*iold)[ipart], &(*delta)[ipart]);
}
             else{    
                complex<double>* b_Jl  = emRZ->Jl_s [ifield] ? &(* static_cast<cField2D*>(emRZ->Jl_s [ifield]) )(ibin*clrw* dim1) : &(*emRZ->Jl_[imode] )(ibin*clrw* dim1) ;
                complex<double>* b_Jr  = emRZ->Jr_s [ifield] ? &(* static_cast<cField2D*>(emRZ->Jr_s [ifield]) )(ibin*clrw*(dim1+1)) : &(*emRZ->Jr_[imode] )(ibin*clrw*(dim1+1)) ;
                complex<double>* b_Jt  = emRZ->Jt_s [ifield] ? &(* static_cast<cField2D*>(emRZ->Jt_s [ifield]) )(ibin*clrw*dim1) : &(*emRZ->Jt_[imode])(ibin*clrw*dim1) ;
                complex<double>* b_rho = emRZ->rho_RZ_s[ifield] ? &(* static_cast<cField2D*>(emRZ->rho_RZ_s[ifield]) )(ibin*clrw* dim1 ) : &(*emRZ->rho_RZ_[imode])(ibin*clrw* dim1 ) ;
                for ( int ipart=istart ; ipart<iend; ipart++ )
                    (*this)(b_Jl , b_Jr , b_Jt ,b_rho, particles,  ipart, (*invgf)[ipart], ibin*clrw, b_dim, &(*iold)[ipart], &(*delta)[ipart], &(*exp_m_theta_old)[ipart], imode);
                 }

       }
   }
}<|MERGE_RESOLUTION|>--- conflicted
+++ resolved
@@ -1011,16 +1011,9 @@
 
 //------------------------------------//
 //Wrapper for projection
-<<<<<<< HEAD
 void ProjectorRZ2Order::operator() (ElectroMagn* EMfields, Particles &particles, SmileiMPI* smpi, int istart, int iend, int ithread, int ibin, int clrw, bool diag_flag, bool is_spectral, std::vector<unsigned int> &b_dim, int ispec, int ipart_ref)
-{
-    if (is_spectral)
-=======
-//-----------------------------------//
-void ProjectorRZ2Order::operator() (ElectroMagn* EMfields, Particles &particles, SmileiMPI* smpi, int istart, int iend, int ithread, int ibin, int clrw, bool diag_flag, bool is_spectral, std::vector<unsigned int> &b_dim, int ispec)
 {  //std::cout<<"projecting"<<std::endl;
    if (is_spectral)
->>>>>>> c369d97b
         ERROR("Not implemented");
 
     std::vector<int> *iold = &(smpi->dynamics_iold[ithread]);
