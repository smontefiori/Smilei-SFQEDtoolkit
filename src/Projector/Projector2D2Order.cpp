--- conflicted
+++ resolved
@@ -387,13 +387,8 @@
     // ---------------------------
     // Calculate the total current
     // ---------------------------
-<<<<<<< HEAD
     ip -= i_domain_begin + 2 + bin_shift;
     jp -= j_domain_begin + 2;
-=======
-    ip -= i_domain_begin_ + 2;
-    jp -= j_domain_begin_ + 2;
->>>>>>> 60d28ca1
     
     for( unsigned int i=0 ; i<5 ; i++ ) {
         iloc = ( i+ip )*ny+jp;
