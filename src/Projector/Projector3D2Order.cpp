#include "Projector3D2Order.h"

#include <cmath>
#include <iostream>

#include "ElectroMagn.h"
#include "Field3D.h"
#include "Particles.h"
#include "Tools.h"
#include "Patch.h"

using namespace std;


// ---------------------------------------------------------------------------------------------------------------------
// Constructor for Projector3D2Order
// ---------------------------------------------------------------------------------------------------------------------
Projector3D2Order::Projector3D2Order (Params& params, Patch* patch) : Projector3D(params, patch)
{
    dx_inv_   = 1.0/params.cell_length[0];
    dx_ov_dt  = params.cell_length[0] / params.timestep;
    dy_inv_   = 1.0/params.cell_length[1];
    dy_ov_dt  = params.cell_length[1] / params.timestep;
    dz_inv_   = 1.0/params.cell_length[2];
    dz_ov_dt  = params.cell_length[2] / params.timestep;
    
    one_third = 1.0/3.0;

    i_domain_begin = patch->getCellStartingGlobalIndex(0);
    j_domain_begin = patch->getCellStartingGlobalIndex(1);
    k_domain_begin = patch->getCellStartingGlobalIndex(2);

    DEBUG("cell_length "<< params.cell_length[0]);

}


// ---------------------------------------------------------------------------------------------------------------------
// Destructor for Projector3D2Order
// ---------------------------------------------------------------------------------------------------------------------
Projector3D2Order::~Projector3D2Order()
{
}


// ---------------------------------------------------------------------------------------------------------------------
//! Project local currents (sort)
// ---------------------------------------------------------------------------------------------------------------------
void Projector3D2Order::operator() (double* Jx, double* Jy, double* Jz, Particles &particles, unsigned int ipart, double gf, unsigned int bin, std::vector<unsigned int> &b_dim, int* iold, double* deltaold)
{

    // -------------------------------------
    // Variable declaration & initialization
    // -------------------------------------

<<<<<<< HEAD
=======
    int iloc, jloc, kloc;
>>>>>>> c84f9770
    // (x,y,z) components of the current density for the macro-particle
    double charge_weight = (double)(particles.charge(ipart))*particles.weight(ipart);
    double crx_p = charge_weight*dx_ov_dt;
    double cry_p = charge_weight*dy_ov_dt;
    double crz_p = charge_weight*dz_ov_dt;
#ifdef _PATCH3D_TODO
#endif

    // variable declaration
    double xpn, ypn, zpn;
    double delta, delta2;
    // arrays used for the Esirkepov projection method
    double Sx0[5], Sx1[5], Sy0[5], Sy1[5], Sz0[5], Sz1[5], DSx[5], DSy[5], DSz[5];
    double Wx[5][5][5], Wy[5][5][5], Wz[5][5][5], Jx_p[5][5][5], Jy_p[5][5][5], Jz_p[5][5][5];

    for (unsigned int i=0; i<5; i++) {
        Sx1[i] = 0.;
        Sy1[i] = 0.;
        Sz1[i] = 0.;
    }
    for (unsigned int i=0; i<5; i++) {
        for (unsigned int j=0; j<5; j++) {
            for (unsigned int k=0; k<5; k++) {
                Jx_p[i][j][k] = 0.;
                Jy_p[i][j][k] = 0.;
                Jz_p[i][j][k] = 0.;
            }
        }
    }

    // --------------------------------------------------------
    // Locate particles & Calculate Esirkepov coef. S, DS and W
    // --------------------------------------------------------

    // locate the particle on the primal grid at former time-step & calculate coeff. S0
    delta = *deltaold;
    delta2 = delta*delta;
    Sx0[0] = 0.;
    Sx0[1] = 0.5 * (delta2-delta+0.25);
    Sx0[2] = 0.75-delta2;
    Sx0[3] = 0.5 * (delta2+delta+0.25);
    Sx0[4] = 0.;

    delta = *(deltaold+1);
    delta2 = delta*delta;
    Sy0[0] = 0.;
    Sy0[1] = 0.5 * (delta2-delta+0.25);
    Sy0[2] = 0.75-delta2;
    Sy0[3] = 0.5 * (delta2+delta+0.25);
    Sy0[4] = 0.;
    
    delta = *(deltaold+2);
    delta2 = delta*delta;
    Sz0[0] = 0.;
    Sz0[1] = 0.5 * (delta2-delta+0.25);
    Sz0[2] = 0.75-delta2;
    Sz0[3] = 0.5 * (delta2+delta+0.25);
    Sz0[4] = 0.;
    
    // locate the particle on the primal grid at current time-step & calculate coeff. S1
    xpn = particles.position(0, ipart) * dx_inv_;
    int ip = round(xpn);
    int ipo = *iold;
    int ip_m_ipo = ip-ipo-i_domain_begin;
    delta  = xpn - (double)ip;
    delta2 = delta*delta;
    Sx1[ip_m_ipo+1] = 0.5 * (delta2-delta+0.25);
    Sx1[ip_m_ipo+2] = 0.75-delta2;
    Sx1[ip_m_ipo+3] = 0.5 * (delta2+delta+0.25);

    ypn = particles.position(1, ipart) * dy_inv_;
    int jp = round(ypn);
    int jpo = *(iold+1);
    int jp_m_jpo = jp-jpo-j_domain_begin;
    delta  = ypn - (double)jp;
    delta2 = delta*delta;
    Sy1[jp_m_jpo+1] = 0.5 * (delta2-delta+0.25);
    Sy1[jp_m_jpo+2] = 0.75-delta2;
    Sy1[jp_m_jpo+3] = 0.5 * (delta2+delta+0.25);

    zpn = particles.position(2, ipart) * dz_inv_;
    int kp = round(zpn);
    int kpo = *(iold+2);
    int kp_m_kpo = kp-kpo-k_domain_begin;
    delta  = zpn - (double)kp;
    delta2 = delta*delta;
    Sz1[kp_m_kpo+1] = 0.5 * (delta2-delta+0.25);
    Sz1[kp_m_kpo+2] = 0.75-delta2;
    Sz1[kp_m_kpo+3] = 0.5 * (delta2+delta+0.25);

    // computes Esirkepov coefficients
    for (unsigned int i=0; i < 5; i++) {
        DSx[i] = Sx1[i] - Sx0[i];
        DSy[i] = Sy1[i] - Sy0[i];
        DSz[i] = Sz1[i] - Sz0[i];
    }
    for (unsigned int i=0 ; i<5 ; i++) {
        for (unsigned int j=0 ; j<5 ; j++) {
            for (unsigned int k=0 ; k<5 ; k++) {
                Wx[i][j][k] = DSx[i] * (Sy0[j]*Sz0[k] + 0.5*DSy[j]*Sz0[k] + 0.5*DSz[k]*S0y[j] + one_third*DSy[j]*DSz[k]);
                Wy[i][j][k] = DSy[j] * (Sx0[i]*Sz0[k] + 0.5*DSx[i]*Sz0[k] + 0.5*DSz[k]*S0x[i] + one_third*DSx[i]*DSz[k]);
                Wz[i][j][k] = DSz[k] * (Sx0[i]*Sy0[j] + 0.5*DSx[i]*Sy0[j] + 0.5*DSy[j]*S0x[i] + one_third*DSx[i]*DSy[j]);
            }
        }
    }
    
    // ------------------------------------------------
    // Local current created by the particle
    // calculate using the charge conservation equation
    // ------------------------------------------------
    for (unsigned int i=1 ; i<5 ; i++) {
        for (unsigned int j=0 ; j<5 ; j++) {
            for (unsigned int k=0 ; k<5 ; k++) {
                Jx_p[i][j][k] = Jx_p[i-1][j][k] - crx_p * Wx[i-1][j][k];
            }
        }
    }
    for (unsigned int i=0 ; i<5 ; i++) {
        for (unsigned int j=1 ; j<5 ; j++) {
            for (unsigned int k=0 ; k<5 ; k++) {
                Jy_p[i][j][k] = Jy_p[i][j-1][k] - cry_p * Wy[i][j-1][k];
            }
        }
    }
    for (unsigned int i=0 ; i<5 ; i++) {
        for (unsigned int j=0 ; j<5 ; j++) {
            for (unsigned int k=1 ; k<5 ; k++) {
                Jz_p[i][j][k] = Jz_p[i][j][k-1] - crz_p * Wz[i][j][k-1];
            }
        }
    }


    // ---------------------------
    // Calculate the total current
    // ---------------------------
<<<<<<< HEAD
    double iloc, jloc, kloc;
    ipo -= i_domain_begin + bin + 2;
    jpo -= j_domain_begin + 2;
    kpo -= k_domain_begin + 2;
    
    for (unsigned int i=0 ; i<5 ; i++) {
        iloc = (i+ipo)*b_dim[1]*b_dim[2];
        for (unsigned int j=0 ; j<5 ; j++) {
            jloc = (j+jpo)*b_dim[2];
            for (unsigned int k=0 ; j<5 ; j++) {
                Jx[iloc+jloc+kpo+k]  += Jx_p[i][j][k];
                Jy[iloc+jloc+kpo+k]  += Jy_p[i][j][k];
                Jz[iloc+jloc+kpo+k]  += Jz_p[i][j][k];
                rho[iloc+jloc+kpo+k] += charge_weight * Sx1[i]*Sy1[j]*Sz1[k];
            }
        }
    }//i

#ifdef _PATCH3D_TODO
#endif
=======
    ipo -= bin+2; //This minus 2 come from the order 2 scheme, based on a 5 points stencil from -2 to +2.
                  // i/j/kpo stored with - i/j/k_domain_begin in Interpolator
    jpo -= 2;
    kpo -= 2;

    for (unsigned int i=0 ; i<5 ; i++) {
        iloc = (i+ipo)*b_dim[2]*b_dim[1];
        for (unsigned int j=0 ; j<5 ; j++) {
            jloc = (jpo+j)*b_dim[2];
            for (unsigned int k=0 ; k<5 ; k++) {
                kloc = kpo + k;
                Jx [iloc+jloc+kloc          ] += 0.; // iloc = (i+ipo)*b_dim[1];
                Jy [iloc+jloc+kloc + (i+ipo)] += 0.; //
                Jz [iloc+jloc+kloc          ] += 0.; //
              //rho[iloc+jloc+kloc          ] += charge_weight * Sx1[i]*Sy1[j]*Sz1[k];
            }
        }
    }//i
>>>>>>> c84f9770

} // END Project local current densities (Jx, Jy, Jz, sort)


// ---------------------------------------------------------------------------------------------------------------------
//! Project local current densities (sort)
// ---------------------------------------------------------------------------------------------------------------------
void Projector3D2Order::operator() (double* Jx, double* Jy, double* Jz, double* rho, Particles &particles, unsigned int ipart, double gf, unsigned int bin, std::vector<unsigned int> &b_dim, int* iold, double* deltaold)
{

    // -------------------------------------
    // Variable declaration & initialization
    // -------------------------------------

    int iloc;
    // (x,y,z) components of the current density for the macro-particle
    double charge_weight = (double)(particles.charge(ipart))*particles.weight(ipart);
    double crx_p = charge_weight*dx_ov_dt;
    double cry_p = charge_weight*dy_ov_dt;
    double crz_p = charge_weight*particles.momentum(2, ipart)/gf;
#ifdef _PATCH3D_TODO
#endif

    // variable declaration
    double xpn, ypn, zpn;
    double delta, delta2;
    // arrays used for the Esirkepov projection method
    double  Sx0[5], Sx1[5], Sy0[5], Sy1[5], Sz0[5], Sz1[5], DSx[5], DSy[5], DSz[5], tmpJx[5];

    for (unsigned int i=0; i<5; i++) {
        Sx1[i] = 0.;
        Sy1[i] = 0.;
        Sz1[i] = 0.;
	// local array to accumulate Jx
	tmpJx[i] = 0.;
    }
    Sx0[0] = 0.;
    Sx0[4] = 0.;
    Sy0[0] = 0.;
    Sy0[4] = 0.;
    Sz0[0] = 0.;
    Sz0[4] = 0.;
    // --------------------------------------------------------
    // Locate particles & Calculate Esirkepov coef. S, DS and W
    // --------------------------------------------------------

    // locate the particle on the primal grid at former time-step & calculate coeff. S0
    delta = *deltaold;
    delta2 = delta*delta;
    Sx0[1] = 0.5 * (delta2-delta+0.25);
    Sx0[2] = 0.75-delta2;
    Sx0[3] = 0.5 * (delta2+delta+0.25);

    delta = *(deltaold+1);
    delta2 = delta*delta;
    Sy0[1] = 0.5 * (delta2-delta+0.25);
    Sy0[2] = 0.75-delta2;
    Sy0[3] = 0.5 * (delta2+delta+0.25);

    delta = *(deltaold+2);
    delta2 = delta*delta;
    Sz0[1] = 0.5 * (delta2-delta+0.25);
    Sz0[2] = 0.75-delta2;
    Sz0[3] = 0.5 * (delta2+delta+0.25);

    // locate the particle on the primal grid at current time-step & calculate coeff. S1
    xpn = particles.position(0, ipart) * dx_inv_;
    int ip = round(xpn);
    int ipo = *iold;
    int ip_m_ipo = ip-ipo-i_domain_begin;
    delta  = xpn - (double)ip;
    delta2 = delta*delta;
    Sx1[ip_m_ipo+1] = 0.5 * (delta2-delta+0.25);
    Sx1[ip_m_ipo+2] = 0.75-delta2;
    Sx1[ip_m_ipo+3] = 0.5 * (delta2+delta+0.25);

    ypn = particles.position(1, ipart) * dy_inv_;
    int jp = round(ypn);
    int jpo = *(iold+1);
    int jp_m_jpo = jp-jpo-j_domain_begin;
    delta  = ypn - (double)jp;
    delta2 = delta*delta;
    Sy1[jp_m_jpo+1] = 0.5 * (delta2-delta+0.25);
    Sy1[jp_m_jpo+2] = 0.75-delta2;
    Sy1[jp_m_jpo+3] = 0.5 * (delta2+delta+0.25);

    zpn = particles.position(2, ipart) * dz_inv_;
    int kp = round(zpn);
    int kpo = *(iold+2);
    int kp_m_kpo = kp-kpo-k_domain_begin;
    delta  = zpn - (double)kp;
    delta2 = delta*delta;
    Sz1[kp_m_kpo+1] = 0.5 * (delta2-delta+0.25);
    Sz1[kp_m_kpo+2] = 0.75-delta2;
    Sz1[kp_m_kpo+3] = 0.5 * (delta2+delta+0.25);

    for (unsigned int i=0; i < 5; i++) {
        DSx[i] = Sx1[i] - Sx0[i];
        DSy[i] = Sy1[i] - Sy0[i];
        DSz[i] = Sz1[i] - Sz0[i];
    }

    // calculate Esirkepov coeff. Wx, Wy, Wz when used
    double tmp, tmp2, tmp3, tmpY;
    //Do not compute useless weights.
    // ------------------------------------------------
    // Local current created by the particle
    // calculate using the charge conservation equation
    // ------------------------------------------------

    // ---------------------------
    // Calculate the total current
    // ---------------------------
    ipo -= bin+2; //This minus 2 come from the order 2 scheme, based on a 5 points stencil from -2 to +2.
    jpo -= 2;
    kpo -= 2;

#ifdef _PATCH3D_TODO
#endif

} // END Project local densities (Jx, Jy, Jz, rho, sort)


// ---------------------------------------------------------------------------------------------------------------------
//! Project local densities only (Frozen species)
// ---------------------------------------------------------------------------------------------------------------------
void Projector3D2Order::operator() (double* rho, Particles &particles, unsigned int ipart, unsigned int bin, std::vector<unsigned int> &b_dim)
{
    //Warning : this function is used for frozen species only. It is assumed that position = position_old !!!

    // -------------------------------------
    // Variable declaration & initialization
    // -------------------------------------

    int iloc,jloc,kloc;
    // (x,y,z) components of the current density for the macro-particle
    double charge_weight = (double)(particles.charge(ipart))*particles.weight(ipart);

    // variable declaration
    double xpn, ypn, zpn;
    double delta, delta2;
    double Sx1[5], Sy1[5], Sz1[5]; // arrays used for the Esirkepov projection method

// Initialize all current-related arrays to zero
    for (unsigned int i=0; i<5; i++) {
        Sx1[i] = 0.;
        Sy1[i] = 0.;
        Sz1[i] = 0.;
    }

    // --------------------------------------------------------
    // Locate particles & Calculate Esirkepov coef. S, DS and W
    // --------------------------------------------------------

    // locate the particle on the primal grid at current time-step & calculate coeff. S1
    xpn = particles.position(0, ipart) * dx_inv_;
    int ip = round(xpn);
    delta  = xpn - (double)ip;
    delta2 = delta*delta;
    Sx1[1] = 0.5 * (delta2-delta+0.25);
    Sx1[2] = 0.75-delta2;
    Sx1[3] = 0.5 * (delta2+delta+0.25);

    ypn = particles.position(1, ipart) * dy_inv_;
    int jp = round(ypn);
    delta  = ypn - (double)jp;
    delta2 = delta*delta;
    Sy1[1] = 0.5 * (delta2-delta+0.25);
    Sy1[2] = 0.75-delta2;
    Sy1[3] = 0.5 * (delta2+delta+0.25);

    zpn = particles.position(2, ipart) * dz_inv_;
    int kp = round(zpn);
    delta  = zpn - (double)kp;
    delta2 = delta*delta;
    Sz1[1] = 0.5 * (delta2-delta+0.25);
    Sz1[2] = 0.75-delta2;
    Sz1[3] = 0.5 * (delta2+delta+0.25);

    // ---------------------------
    // Calculate the total current
    // ---------------------------
    ip -= i_domain_begin + bin +2;
    jp -= j_domain_begin + 2;
    kp -= k_domain_begin + 2;

    for (unsigned int i=0 ; i<5 ; i++) {
        iloc = (i+ip)*b_dim[2]*b_dim[1];
        for (unsigned int j=0 ; j<5 ; j++) {
            jloc = (jp+j)*b_dim[2];
            for (unsigned int k=0 ; k<5 ; k++) {
                rho[iloc+jloc+kp+k] += charge_weight * Sx1[i]*Sy1[j]*Sz1[k];
            }
        }
    }//i

} // END Project local current densities (Frozen species)

// ---------------------------------------------------------------------------------------------------------------------
//! Project global current densities (ionize)
// ---------------------------------------------------------------------------------------------------------------------
void Projector3D2Order::operator() (Field* Jx, Field* Jy, Field* Jz, Particles &particles, int ipart, LocalFields Jion)
{
    ERROR("Projection of ionization current not yet defined for 3D 2nd order");

} // END Project global current densities (ionize)

//Wrapper for projection
void Projector3D2Order::operator() (ElectroMagn* EMfields, Particles &particles, SmileiMPI* smpi, int istart, int iend, int ithread, int ibin, int clrw, int diag_flag, std::vector<unsigned int> &b_dim, int ispec)
{
    std::vector<int> *iold = &(smpi->dynamics_iold[ithread]);
    std::vector<double> *delta = &(smpi->dynamics_deltaold[ithread]);
    std::vector<double> *gf = &(smpi->dynamics_gf[ithread]);

    int dim1 = EMfields->dimPrim[1];
    int dim2 = EMfields->dimPrim[2];

    if (diag_flag == 0){ 
	double* b_Jx =  &(*EMfields->Jx_ )(ibin*clrw* dim1   * dim2   );
	double* b_Jy =  &(*EMfields->Jy_ )(ibin*clrw*(dim1+1)* dim2   );
	double* b_Jz =  &(*EMfields->Jz_ )(ibin*clrw* dim1   *(dim2+1));
        for (unsigned int ipart=istart ; ipart<iend; ipart++ )
    	    (*this)(b_Jx , b_Jy , b_Jz , particles,  ipart, (*gf)[ipart], ibin*clrw, b_dim, &(*iold)[2*ipart], &(*delta)[2*ipart]);
    } else {
	double* b_Jx =  &(*EMfields->Jx_s[ispec] )(ibin*clrw*dim1*dim2);
	double* b_Jy =  &(*EMfields->Jy_s[ispec] )(ibin*clrw*(dim1+1)*dim2);
	double* b_Jz =  &(*EMfields->Jz_s[ispec] )(ibin*clrw*dim1*(dim1+1));
	double* b_rho = &(*EMfields->rho_s[ispec])(ibin*clrw*dim1);
        for (unsigned int ipart=istart ; ipart<iend; ipart++ )
	    (*this)(b_Jx , b_Jy , b_Jz ,b_rho, particles,  ipart, (*gf)[ipart], ibin*clrw, b_dim, &(*iold)[2*ipart], &(*delta)[2*ipart]);
    }

}<|MERGE_RESOLUTION|>--- conflicted
+++ resolved
@@ -53,10 +53,6 @@
     // Variable declaration & initialization
     // -------------------------------------
 
-<<<<<<< HEAD
-=======
-    int iloc, jloc, kloc;
->>>>>>> c84f9770
     // (x,y,z) components of the current density for the macro-particle
     double charge_weight = (double)(particles.charge(ipart))*particles.weight(ipart);
     double crx_p = charge_weight*dx_ov_dt;
@@ -189,37 +185,15 @@
         }
     }
 
-
     // ---------------------------
     // Calculate the total current
     // ---------------------------
-<<<<<<< HEAD
-    double iloc, jloc, kloc;
-    ipo -= i_domain_begin + bin + 2;
-    jpo -= j_domain_begin + 2;
-    kpo -= k_domain_begin + 2;
-    
-    for (unsigned int i=0 ; i<5 ; i++) {
-        iloc = (i+ipo)*b_dim[1]*b_dim[2];
-        for (unsigned int j=0 ; j<5 ; j++) {
-            jloc = (j+jpo)*b_dim[2];
-            for (unsigned int k=0 ; j<5 ; j++) {
-                Jx[iloc+jloc+kpo+k]  += Jx_p[i][j][k];
-                Jy[iloc+jloc+kpo+k]  += Jy_p[i][j][k];
-                Jz[iloc+jloc+kpo+k]  += Jz_p[i][j][k];
-                rho[iloc+jloc+kpo+k] += charge_weight * Sx1[i]*Sy1[j]*Sz1[k];
-            }
-        }
-    }//i
-
-#ifdef _PATCH3D_TODO
-#endif
-=======
     ipo -= bin+2; //This minus 2 come from the order 2 scheme, based on a 5 points stencil from -2 to +2.
                   // i/j/kpo stored with - i/j/k_domain_begin in Interpolator
     jpo -= 2;
     kpo -= 2;
 
+	int iloc, jloc, kloc;
     for (unsigned int i=0 ; i<5 ; i++) {
         iloc = (i+ipo)*b_dim[2]*b_dim[1];
         for (unsigned int j=0 ; j<5 ; j++) {
@@ -233,7 +207,6 @@
             }
         }
     }//i
->>>>>>> c84f9770
 
 } // END Project local current densities (Jx, Jy, Jz, sort)
 
