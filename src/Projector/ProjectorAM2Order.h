#ifndef PROJECTORAM2ORDER_H
#define PROJECTORAM2ORDER_H

#include <complex>

#include "ProjectorAM.h"
#include "ElectroMagnAM.h"


class ProjectorAM2Order : public ProjectorAM
{
public:
    ProjectorAM2Order( Params &, Patch *patch );
    ~ProjectorAM2Order();
    
<<<<<<< HEAD
    inline void currents( ElectroMagnAM *emAM, Particles &particles, unsigned int ipart, double invgf, int *iold, double *deltaold, double *array_theta_old, bool diag_flag, int ispec);

    inline void currentsForTasks( ElectroMagnAM *emAM, std::complex<double> *b_Jl, std::complex<double> *b_Jr, std::complex<double> *b_Jt, std::complex<double> *b_rhoAM, Particles &particles, unsigned int ipart, double invgf, int *iold, double *deltaold, double *array_theta_old, int bin_shift, int bdim0, bool diag_flag );

=======
    inline void currents( ElectroMagnAM *emAM, Particles &particles, unsigned int ipart, double invgf, int *iold, double *deltaold, std::complex<double> *array_eitheta_old, bool diag_flag, int ispec);
    
>>>>>>> 60d28ca1
    //! Project global current charge (EMfields->rho_), frozen & diagFields timestep
    void basicForComplex( std::complex<double> *rhoj, Particles &particles, unsigned int ipart, unsigned int type, int imode ) override final;

    //! Project global current charge (EMfields->rho_), frozen & diagFields timestep
    void basicForComplexOnBuffer( std::complex<double> *rhoj, Particles &particles, unsigned int ipart, unsigned int type, int imode, int bdim0, int bin_shift ) override final;

    //! Apply boundary conditions on Rho and J
    void axisBC( ElectroMagnAM *emAM, bool diag_flag ) override final;
    void apply_axisBC(std::complex<double> *rhoj,std::complex<double> *Jl, std::complex<double> *Jr, std::complex<double> *Jt, unsigned int imode, bool diag_flag );

    //! Apply boundary conditions on Env_Chi
    void axisBCEnvChi( double *EnvChi ) override final;

    //! Project global current densities if Ionization in Species::dynamics,
    void ionizationCurrents( Field *Jl, Field *Jr, Field *Jt, Particles &particles, int ipart, LocalFields Jion ) override final;
<<<<<<< HEAD
    
    //! Project global current densities if Ionization in Species::dynamicsTasks
    void ionizationCurrentsForTasks( double *b_Jx, double *b_Jy, double *b_Jz, Particles &particles, int ipart, LocalFields Jion, int bin_shift ) override final;
=======
>>>>>>> 60d28ca1

    //!Wrapper
    void currentsAndDensityWrapper( ElectroMagn *EMfields, Particles &particles, SmileiMPI *smpi, int istart, int iend, int ithread, bool diag_flag, bool is_spectral, int ispec, int icell = 0, int ipart_ref = 0 ) override final;

    //!Wrapper for projection on buffers
    void currentsAndDensityWrapperOnBuffers( double *b_Jx, double *b_Jy, double *b_Jz, double *b_rho, int bin_width, Particles &particles, SmileiMPI *smpi, int istart, int iend, int ithread, bool diag_flag, bool is_spectral, int ispec, int icell = 0, int ipart_ref = 0 ) override final {};

    //!Wrapper for projection on AM buffers
    void currentsAndDensityWrapperOnAMBuffers( ElectroMagn *EMfields, std::complex<double> *b_Jl, std::complex<double> *b_Jr, std::complex<double> *b_Jt, std::complex<double> *b_rhoAM, int bin_shift, int bdim0, Particles &particles, SmileiMPI *smpi, int istart, int iend, int ithread, bool diag_flag, int ipart_ref = 0 ) override final;

    void susceptibility( ElectroMagn *EMfields, Particles &particles, double species_mass, SmileiMPI *smpi, int istart, int iend,  int ithread, int icell = 0, int ipart_ref = 0 ) override final;

<<<<<<< HEAD
    void susceptibilityOnBuffer( ElectroMagn *EMfields, double *b_ChiAM, int bin_shift, int bdim0, Particles &particles, double species_mass, SmileiMPI *smpi, int istart, int iend,  int ithread, int icell = 0, int ipart_ref = 0 ) override final;

    

=======
>>>>>>> 60d28ca1
private:
    double dt, dts2, dts4;
};

#endif<|MERGE_RESOLUTION|>--- conflicted
+++ resolved
@@ -13,15 +13,10 @@
     ProjectorAM2Order( Params &, Patch *patch );
     ~ProjectorAM2Order();
     
-<<<<<<< HEAD
-    inline void currents( ElectroMagnAM *emAM, Particles &particles, unsigned int ipart, double invgf, int *iold, double *deltaold, double *array_theta_old, bool diag_flag, int ispec);
+    inline void currents( ElectroMagnAM *emAM, Particles &particles, unsigned int ipart, double invgf, int *iold, double *deltaold, std::complex<double> *array_eitheta_old, bool diag_flag, int ispec);
 
-    inline void currentsForTasks( ElectroMagnAM *emAM, std::complex<double> *b_Jl, std::complex<double> *b_Jr, std::complex<double> *b_Jt, std::complex<double> *b_rhoAM, Particles &particles, unsigned int ipart, double invgf, int *iold, double *deltaold, double *array_theta_old, int bin_shift, int bdim0, bool diag_flag );
+    inline void currentsForTasks( ElectroMagnAM *emAM, std::complex<double> *b_Jl, std::complex<double> *b_Jr, std::complex<double> *b_Jt, std::complex<double> *b_rhoAM, Particles &particles, unsigned int ipart, double invgf, int *iold, double *deltaold, std::complex<double> *array_eitheta_old, int bin_shift, int bdim0, bool diag_flag );
 
-=======
-    inline void currents( ElectroMagnAM *emAM, Particles &particles, unsigned int ipart, double invgf, int *iold, double *deltaold, std::complex<double> *array_eitheta_old, bool diag_flag, int ispec);
-    
->>>>>>> 60d28ca1
     //! Project global current charge (EMfields->rho_), frozen & diagFields timestep
     void basicForComplex( std::complex<double> *rhoj, Particles &particles, unsigned int ipart, unsigned int type, int imode ) override final;
 
@@ -37,12 +32,9 @@
 
     //! Project global current densities if Ionization in Species::dynamics,
     void ionizationCurrents( Field *Jl, Field *Jr, Field *Jt, Particles &particles, int ipart, LocalFields Jion ) override final;
-<<<<<<< HEAD
     
     //! Project global current densities if Ionization in Species::dynamicsTasks
     void ionizationCurrentsForTasks( double *b_Jx, double *b_Jy, double *b_Jz, Particles &particles, int ipart, LocalFields Jion, int bin_shift ) override final;
-=======
->>>>>>> 60d28ca1
 
     //!Wrapper
     void currentsAndDensityWrapper( ElectroMagn *EMfields, Particles &particles, SmileiMPI *smpi, int istart, int iend, int ithread, bool diag_flag, bool is_spectral, int ispec, int icell = 0, int ipart_ref = 0 ) override final;
@@ -55,13 +47,10 @@
 
     void susceptibility( ElectroMagn *EMfields, Particles &particles, double species_mass, SmileiMPI *smpi, int istart, int iend,  int ithread, int icell = 0, int ipart_ref = 0 ) override final;
 
-<<<<<<< HEAD
     void susceptibilityOnBuffer( ElectroMagn *EMfields, double *b_ChiAM, int bin_shift, int bdim0, Particles &particles, double species_mass, SmileiMPI *smpi, int istart, int iend,  int ithread, int icell = 0, int ipart_ref = 0 ) override final;
 
     
 
-=======
->>>>>>> 60d28ca1
 private:
     double dt, dts2, dts4;
 };
