--- conflicted
+++ resolved
@@ -67,12 +67,7 @@
         const unsigned int bin_count      = 1;
         const int          particle_count = host_bin_index[bin_count - 1];
 
-<<<<<<< HEAD
-#if defined( SMILEI_ACCELERATOR_GPU_OMP )
-        #pragma omp target     is_device_ptr /* map */ ( /* to: */                                        \
-=======
         #pragma omp target is_device_ptr /* map */ ( /* to: */                                            \
->>>>>>> b414c13c
                                                      device_particle_position_x /* [0:particle_count] */, \
                                                      device_particle_position_y /* [0:particle_count] */, \
                                                      device_particle_momentum_z /* [0:particle_count] */, \
