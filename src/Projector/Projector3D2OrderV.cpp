--- conflicted
+++ resolved
@@ -891,10 +891,9 @@
         }
         iglobal += nyz;
     }
-<<<<<<< HEAD
-    
-    
-    
+
+
+
 }
 
 void Projector3D2OrderV::susceptibilityOnBuffer( ElectroMagn *EMfields, double *b_Chi, int bin_shift, int bdim0, Particles &particles, double species_mass, SmileiMPI *smpi, int istart, int iend,  int ithread, int icell, int ipart_ref )
@@ -1374,10 +1373,4 @@
     }
     
     
-} // END Project vectorized for tasks
-=======
-
-
-
-}
->>>>>>> 60d28ca1
+} // END Project vectorized for tasks