#include "ProjectorAM2Order.h"

#include <cmath>
#include <iostream>
#include <complex>
#include "dcomplex.h"
#include "ElectroMagnAM.h"
#include "cField2D.h"
#include "Particles.h"
#include "Tools.h"
#include "Patch.h"
#include "PatchAM.h"

using namespace std;


// ---------------------------------------------------------------------------------------------------------------------
// Constructor for ProjectorAM2Order
// ---------------------------------------------------------------------------------------------------------------------
ProjectorAM2Order::ProjectorAM2Order( Params &params, Patch *patch ) : ProjectorAM( params, patch )
{
    dt = params.timestep;
    dr = params.cell_length[1];
    dl_inv_   = 1.0/params.cell_length[0];
    dl_ov_dt  = params.cell_length[0] / params.timestep;
    dr_ov_dt  = params.cell_length[1] / params.timestep;
    dr_inv_   = 1.0 / dr;
    one_ov_dt  = 1.0 / params.timestep;
    Nmode=params.nmodes;
    i_domain_begin = patch->getCellStartingGlobalIndex( 0 );
    j_domain_begin = patch->getCellStartingGlobalIndex( 1 );
    
    nprimr = params.n_space[1] + 2*params.oversize[1] + 1;
    npriml = params.n_space[0] + 2*params.oversize[0] + 1;
  
    invR = &((static_cast<PatchAM *>( patch )->invR)[0]);
    invRd = &((static_cast<PatchAM *>( patch )->invRd)[0]);

    dts2           = params.timestep/2.;
    dts4           = params.timestep/4.;
}


// ---------------------------------------------------------------------------------------------------------------------
// Destructor for ProjectorAM2Order
// ---------------------------------------------------------------------------------------------------------------------
ProjectorAM2Order::~ProjectorAM2Order()
{
}

// ---------------------------------------------------------------------------------------------------------------------
//! Project local currents for all modes
// ---------------------------------------------------------------------------------------------------------------------
void ProjectorAM2Order::currents( ElectroMagnAM *emAM, Particles &particles, unsigned int ipart, double invgf, int *iold, double *deltaold, double *array_theta_old, bool diag_flag, int ispec)
{

    // -------------------------------------
    // Variable declaration & initialization
    // -------------------------------------   int iloc,
    int nparts= particles.size();
    int iloc, jloc, linindex;
    // (x,y,z) components of the current density for the macro-particle
    double charge_weight = inv_cell_volume * ( double )( particles.charge( ipart ) )*particles.weight( ipart );
    double crl_p = charge_weight*dl_ov_dt;
    double crr_p = charge_weight*one_ov_dt;
    
    // variable declaration
    double xpn, ypn;
    double delta, delta2;
    // arrays used for the Esirkepov projection method
    double  Sl0[5], Sl1[5], Sr0[5], Sr1[5], DSl[5], DSr[5];
    complex<double>  Jl_p[5][5], Jr_p[5][5];
    complex<double> e_delta, e_delta_m1, e_delta_inv, e_bar, e_bar_m1, C_m = 1.; //, C_m_old;
    complex<double> *Jl, *Jr, *Jt, *rho;
    
    for( unsigned int i=0; i<5; i++ ) {
        Sl1[i] = 0.;
        Sr1[i] = 0.;
    }
    Sl0[0] = 0.;
    Sl0[4] = 0.;
    Sr0[0] = 0.;
    Sr0[4] = 0.;
    // --------------------------------------------------------
    // Locate particles & Calculate Esirkepov coef. S, DS and W
    // --------------------------------------------------------
    
    // locate the particle on the primal grid at former time-step & calculate coeff. S0
    delta = deltaold[0*nparts];
    delta2 = delta*delta;
    Sl0[1] = 0.5 * ( delta2-delta+0.25 );
    Sl0[2] = 0.75-delta2;
    Sl0[3] = 0.5 * ( delta2+delta+0.25 );
    
    delta = deltaold[1*nparts];
    delta2 = delta*delta;
    Sr0[1] = 0.5 * ( delta2-delta+0.25 );
    Sr0[2] = 0.75-delta2;
    Sr0[3] = 0.5 * ( delta2+delta+0.25 );
    //calculate exponential coefficients
    
    double yp = particles.position( 1, ipart );
    double zp = particles.position( 2, ipart );
    double rp = sqrt( particles.position( 1, ipart )*particles.position( 1, ipart )+particles.position( 2, ipart )*particles.position( 2, ipart ) );
    double theta_old = array_theta_old[0];
    double theta = atan2( zp, yp );
    e_delta = 1.;
    e_bar = 1.;
    // locate the particle on the primal grid at current time-step & calculate coeff. S1
    xpn = particles.position( 0, ipart ) * dl_inv_;
    int ip = round( xpn );
    int ipo = iold[0*nparts];
    int ip_m_ipo = ip-ipo-i_domain_begin;
    delta  = xpn - ( double )ip;
    delta2 = delta*delta;
    Sl1[ip_m_ipo+1] = 0.5 * ( delta2-delta+0.25 );
    Sl1[ip_m_ipo+2] = 0.75-delta2;
    Sl1[ip_m_ipo+3] = 0.5 * ( delta2+delta+0.25 );
    
    ypn = rp *dr_inv_ ;
    int jp = round( ypn );
    int jpo = iold[1*nparts];
    int jp_m_jpo = jp-jpo-j_domain_begin;
    delta  = ypn - ( double )jp;
    delta2 = delta*delta;
    Sr1[jp_m_jpo+1] = 0.5 * ( delta2-delta+0.25 );
    Sr1[jp_m_jpo+2] = 0.75-delta2;
    Sr1[jp_m_jpo+3] = 0.5 * ( delta2+delta+0.25 );
    
    for( unsigned int i=0; i < 5; i++ ) {
        DSl[i] = Sl1[i] - Sl0[i];
        DSr[i] = Sr1[i] - Sr0[i];
    }

    double r_bar = ((jpo + j_domain_begin)*dr + deltaold[1*nparts] + rp) * 0.5; // r at t = t0 - dt/2
    double dtheta = std::remainder( theta-theta_old, 2*M_PI )/2.; // Otherwise dtheta is overestimated when going from -pi to +pi
    double theta_bar = theta_old+dtheta; // theta at t = t0 - dt/2
    e_delta_m1 = std::polar( 1.0, dtheta );
    e_bar_m1 = std::polar( 1.0, theta_bar );
    
    ipo -= 2;   //This minus 2 come from the order 2 scheme, based on a 5 points stencil from -2 to +2.
    // i/j/kpo stored with - i/j/k_domain_begin in Interpolator
    jpo -= 2;

    double *invR_local = &(invR[jpo]);
    
    // ------------------------------------------------
    // Local current created by the particle
    // calculate using the charge conservation equation
    // ------------------------------------------------
    for( unsigned int j=0 ; j<5 ; j++ ) {
        Jl_p[0][j]= 0.;
    }
    for( unsigned int i=0 ; i<5 ; i++ ) {
        Jr_p[i][4]= 0.;
    }
    
    // ---------------------------
    // Calculate the total current
    // ---------------------------

    //initial value of crt_p for imode = 0.
    complex<double> crt_p= charge_weight*( particles.momentum( 2, ipart )* real(e_bar_m1) - particles.momentum( 1, ipart )*imag(e_bar_m1) ) * invgf;

    // Compute everything independent of theta
    for( unsigned int j=0 ; j<5 ; j++ ) {
        double tmp = crl_p * ( Sr0[j] + 0.5*DSr[j] )* invR_local[j];
        for( unsigned int i=1 ; i<5 ; i++ ) {
            Jl_p[i][j]= Jl_p[i-1][j] - DSl[i-1] * tmp;
        }
    }

    for( int j=3 ; j>=0 ; j-- ) {
        jloc = j+jpo+1;
        double Vd = abs( jloc + j_domain_begin + 0.5 )* invRd[jloc]*dr ;
        double tmp = crr_p * DSr[j+1] * invRd[jpo+j+1]*dr;
        for( unsigned int i=0 ; i<5 ; i++ ) {
            Jr_p[i][j] =  Jr_p[i][j+1] * Vd + ( Sl0[i] + 0.5*DSl[i] ) * tmp;
        }
    }
 
    e_delta = 1.5;
    e_delta_inv = 0.5;   

   //Compute division by R in advance for Jt and rho evaluation. 
    for( unsigned int j=0 ; j<5 ; j++ ) {
        Sr0[j] *= invR_local[j];
        Sr1[j] *= invR_local[j];
    }

    for( unsigned int imode=0; imode<( unsigned int )Nmode; imode++ ) {

        if (imode > 0){
            e_delta *= e_delta_m1;
            e_bar *= e_bar_m1;
            C_m = 2. * e_bar ; //multiply modes > 0 by 2 and C_m = 1 otherwise.
            e_delta_inv =1./e_delta - 1.;
            crt_p = charge_weight*Icpx*e_bar / ( dt*( double )imode )*2.*r_bar;
        }
        
        // Add contribution J_p to global array
        if (!diag_flag){
            Jl =  &( *emAM->Jl_[imode] )( 0 );
            Jr =  &( *emAM->Jr_[imode] )( 0 );
            Jt =  &( *emAM->Jt_[imode] )( 0 );
        } else {
            unsigned int n_species = emAM->Jl_s.size() / Nmode;
            unsigned int ifield = imode*n_species+ispec;
            Jl  = emAM->Jl_s    [ifield] ? &( * ( emAM->Jl_s    [ifield] ) )( 0 ) : &( *emAM->Jl_    [imode] )( 0 ) ;
            Jr  = emAM->Jr_s    [ifield] ? &( * ( emAM->Jr_s    [ifield] ) )( 0 ) : &( *emAM->Jr_    [imode] )( 0 ) ;
            Jt  = emAM->Jt_s    [ifield] ? &( * ( emAM->Jt_s    [ifield] ) )( 0 ) : &( *emAM->Jt_    [imode] )( 0 ) ;
            rho = emAM->rho_AM_s[ifield] ? &( * ( emAM->rho_AM_s[ifield] ) )( 0 ) : &( *emAM->rho_AM_[imode] )( 0 ) ;

            for( unsigned int i=0 ; i<5 ; i++ ) {
                iloc = ( i+ipo )*nprimr;
                for( unsigned int j=0 ; j<5 ; j++ ) {
                    jloc = j+jpo;
                    linindex = iloc+jloc;
                    rho [linindex] += C_m*charge_weight* Sl1[i]*Sr1[j];
                }
            }//i
        }
        
        // Jl^(d,p)
        for( unsigned int i=1 ; i<5 ; i++ ) {
            iloc = ( i+ipo )*nprimr+jpo;
            for( unsigned int j=0 ; j<5 ; j++ ) {
                linindex = iloc+j;
                Jl [linindex] += C_m * Jl_p[i][j] ;
            }
        }//i

        // Jr^(p,d)
        for( unsigned int i=0 ; i<5 ; i++ ) {
            iloc = ( i+ipo )*( nprimr+1 )+jpo+1;
            for( unsigned int j=0 ; j<4 ; j++ ) {
                linindex = iloc+j;
                Jr [linindex] += C_m * Jr_p[i][j] ;
            }
        }//i

        // Jt^(p,p)
        for( unsigned int i=0 ; i<5 ; i++ ) {
            iloc = ( i+ipo )*nprimr + jpo;
            for( unsigned int j=0 ; j<5 ; j++ ) {
                linindex = iloc+j;
                Jt [linindex] += crt_p*(Sr1[j]*Sl1[i]*e_delta_inv - Sr0[j]*Sl0[i]*( e_delta-1. )); 
            }
        }

        if (imode == 0) e_delta = 1. ; //Restore e_delta correct initial value.
    }// end loop on modes
    
} // END Project local current densities (Jl, Jr, Jt, sort)

// ---------------------------------------------------------------------------------------------------------------------
//! Project for diags and frozen species -
// ---------------------------------------------------------------------------------------------------------------------
void ProjectorAM2Order::basicForComplex( complex<double> *rhoj, Particles &particles, unsigned int ipart, unsigned int type, int imode )
{
    //Warning : this function is not charge conserving.
    // This function also assumes that particles position is evaluated at the same time as currents which is usually not true (half time-step difference).
    // It will therefore fail to evaluate the current accurately at t=0 if a plasma is already in the box.
   

 
    // -------------------------------------
    // Variable declaration & initialization
    // -------------------------------------
    
    int iloc, nr( nprimr );
    double charge_weight = inv_cell_volume * ( double )( particles.charge( ipart ) )*particles.weight( ipart );
    double r = sqrt( particles.position( 1, ipart )*particles.position( 1, ipart )+particles.position( 2, ipart )*particles.position( 2, ipart ) );
    
    if( type > 0 ) { //if current density
        charge_weight *= 1./sqrt( 1.0 + particles.momentum( 0, ipart )*particles.momentum( 0, ipart )
                                  + particles.momentum( 1, ipart )*particles.momentum( 1, ipart )
                                  + particles.momentum( 2, ipart )*particles.momentum( 2, ipart ) );
        if( type == 1 ) { //if Jl
            charge_weight *= particles.momentum( 0, ipart );
        } else if( type == 2 ) { //if Jr
            charge_weight *= ( particles.momentum( 1, ipart )*particles.position( 1, ipart ) + particles.momentum( 2, ipart )*particles.position( 2, ipart ) )/ r ;
            nr++;
        } else { //if Jt
            charge_weight *= ( -particles.momentum( 1, ipart )*particles.position( 2, ipart ) + particles.momentum( 2, ipart )*particles.position( 1, ipart ) ) / r ;
        }
    }
    
    complex<double> e_theta = ( particles.position( 1, ipart ) + Icpx*particles.position( 2, ipart ) )/r;
    complex<double> C_m = 1.;
    if( imode > 0 ) {
        C_m = 2.;
    }
    for( unsigned int i=0; i<( unsigned int )imode; i++ ) {
        C_m *= e_theta;
    }
    
    double xpn, ypn;
    double delta, delta2;
    double Sl1[5], Sr1[5];
    
    // --------------------------------------------------------
    // Locate particles & Calculate Esirkepov coef. S, DS and W
    // --------------------------------------------------------
    
    // locate the particle on the primal grid at current time-step & calculate coeff. S1
    xpn = particles.position( 0, ipart ) * dl_inv_;
    int ip = round( xpn + 0.5 * ( type==1 ) );
    delta  = xpn - ( double )ip;
    delta2 = delta*delta;
    Sl1[1] = 0.5 * ( delta2-delta+0.25 );
    Sl1[2] = 0.75-delta2;
    Sl1[3] = 0.5 * ( delta2+delta+0.25 );
    ypn = r * dr_inv_ ;
    int jp = round( ypn + 0.5*( type==2 ) );
    delta  = ypn - ( double )jp;
    delta2 = delta*delta;
    Sr1[1] = 0.5 * ( delta2-delta+0.25 );
    Sr1[2] = 0.75-delta2;
    Sr1[3] = 0.5 * ( delta2+delta+0.25 );
    
    // ---------------------------
    // Calculate the total charge
    // ---------------------------
    ip -= i_domain_begin + 2;
    jp -= j_domain_begin + 2;
    
    if( type != 2 ) {
        for( unsigned int i=1 ; i<4 ; i++ ) {
            iloc = ( i+ip )*nr+jp;
            for( unsigned int j=1 ; j<4 ; j++ ) {
                rhoj [iloc+j] += C_m*charge_weight* Sl1[i]*Sr1[j] * invR[j+jp];
            }
        }//i
    } else {
        for( unsigned int i=1 ; i<4 ; i++ ) {
            iloc = ( i+ip )*nr+jp;
            for( unsigned int j=1 ; j<4 ; j++ ) {
                rhoj [iloc+j] += C_m*charge_weight* Sl1[i]*Sr1[j] * invRd[j+jp];
            }
        }//i
    }
} // END Project for diags local current densities

// Apply boundary conditions on axis for currents and densities
void ProjectorAM2Order::axisBC(complex<double> *rhoj, complex<double> *Jl,complex<double> *Jr,complex<double> *Jt,  int imode, bool diag_flag )
{

<<<<<<< HEAD
    double sign = -1.;
    for (unsigned int i=0; i< imode; i++) sign *= -1;
=======
    double sign = 1.;
    for (int i=0; i< imode; i++) sign *= -1;
>>>>>>> ea12671b
   
        if (diag_flag and rhoj) {
            for( unsigned int i=2 ; i<npriml*nprimr+2; i+=nprimr ) {
                //Fold rho 
                for( unsigned int j=1 ; j<3; j++ ) {
                    rhoj[i+j] += sign * rhoj[i-j];
                    rhoj[i-j]  = sign * rhoj[i+j];
                }
                //Apply BC
                if (imode > 0){
                    rhoj[i] = 0.;
                } else {
                    rhoj[i] = (4.*rhoj[i+1] - rhoj[i+2])/3.;
                }
            }
        }
                    
        if (Jl) {
            for( unsigned int i=2 ; i<(npriml+1)*nprimr+2; i+=nprimr ) {
                //Fold Jl
                for( unsigned int j=1 ; j<3; j++ ) {
                    Jl [i+j] +=  sign * Jl[i-j];
                    Jl[i-j]   =  sign * Jl[i+j];
                 }
                 if (imode > 0){
                     Jl [i] = 0. ;
                } else {
                     //Force dJl/dr = 0 at r=0.
                     Jl [i] =  (4.*Jl [i+1] - Jl [i+2])/3. ;
                }
            }
        }

        if (Jt and Jr) {
            for( unsigned int i=0 ; i<npriml; i++ ) {
                int iloc = i*nprimr+2;
                int ilocr = i*(nprimr+1)+3;
                //Fold Jt
                for( unsigned int j=1 ; j<3; j++ ) {
                    Jt [iloc+j] += -sign * Jt[iloc-j];
                    Jt[iloc-j]   = -sign * Jt[iloc+j];
                }
                for( unsigned int j=0 ; j<3; j++ ) {
                    Jr [ilocr+2-j] += -sign * Jr [ilocr-3+j];
                    Jr[ilocr-3+j]     = -sign * Jr[ilocr+2-j];
                }

                if (imode == 1){
                    Jt [iloc]= -Icpx/8.*( 9.*Jr[ilocr]- Jr[ilocr+1]);
                    //Force dJr/dr = 0 at r=0.
                    //Jr [ilocr] =  (25.*Jr[ilocr+1] - 9*Jr[ilocr+2])/16. ;
                    Jr [ilocr-1] = 2.*Icpx*Jt[iloc] - Jr [ilocr];
                } else{
                    Jt [iloc] = 0. ;
                    //Force dJr/dr = 0 and Jr=0 at r=0.
                    //Jr [ilocr] =  Jr [ilocr+1]/9.;
                    Jr [ilocr-1] = -Jr [ilocr];
                }
            }
        }

    return;

}

// ---------------------------------------------------------------------------------------------------------------------
//! Project global current densities : ionization NOT DONE YET
// ---------------------------------------------------------------------------------------------------------------------
void ProjectorAM2Order::ionizationCurrents( Field *Jl, Field *Jr, Field *Jt, Particles &particles, int ipart, LocalFields Jion )
{

    return;

    cField2D *JlAM  = static_cast<cField2D *>( Jl );
    cField2D *JrAM  = static_cast<cField2D *>( Jr );
    cField2D *JtAM  = static_cast<cField2D *>( Jt );
    
    
    //Declaration of local variables
    int ip, id, jp, jd;
    double xpn, xpmxip, xpmxip2, xpmxid, xpmxid2;
    double ypn, ypmyjp, ypmyjp2, ypmyjd, ypmyjd2;
    double Slp[3], Sld[3], Srp[3], Srd[3];
    
    // weighted currents
    double weight = inv_cell_volume * particles.weight( ipart );
    double Jl_ion = Jion.x * weight;
    double Jr_ion = Jion.y * weight;
    double Jt_ion = Jion.z * weight;
    
    //Locate particle on the grid
    xpn    = particles.position( 0, ipart ) * dl_inv_; // normalized distance to the first node
    ypn = sqrt( particles.position( 1, ipart )*particles.position( 1, ipart )+particles.position( 2, ipart )*particles.position( 2, ipart ) )*dr_inv_ ;
    // x-primal index
    ip      = round( xpn );                  // x-index of the central node
    xpmxip  = xpn - ( double )ip;            // normalized distance to the nearest grid point
    xpmxip2 = xpmxip*xpmxip;                 // square of the normalized distance to the nearest grid point
    
    // x-dual index
    id      = round( xpn+0.5 );              // x-index of the central node
    xpmxid  = xpn - ( double )id + 0.5;      // normalized distance to the nearest grid point
    xpmxid2 = xpmxid*xpmxid;                 // square of the normalized distance to the nearest grid point
    
    // y-primal index
    jp      = round( ypn );                  // y-index of the central node
    ypmyjp  = ypn - ( double )jp;            // normalized distance to the nearest grid point
    ypmyjp2 = ypmyjp*ypmyjp;                 // square of the normalized distance to the nearest grid point
    
    // y-dual index
    jd      = round( ypn+0.5 );              // y-index of the central node
    ypmyjd  = ypn - ( double )jd + 0.5;      // normalized distance to the nearest grid point
    ypmyjd2 = ypmyjd*ypmyjd;                 // square of the normalized distance to the nearest grid point
    
    Slp[0] = 0.5 * ( xpmxip2-xpmxip+0.25 );
    Slp[1] = ( 0.75-xpmxip2 );
    Slp[2] = 0.5 * ( xpmxip2+xpmxip+0.25 );
    
    Sld[0] = 0.5 * ( xpmxid2-xpmxid+0.25 );
    Sld[1] = ( 0.75-xpmxid2 );
    Sld[2] = 0.5 * ( xpmxid2+xpmxid+0.25 );
    
    Srp[0] = 0.5 * ( ypmyjp2-ypmyjp+0.25 );
    Srp[1] = ( 0.75-ypmyjp2 );
    Srp[2] = 0.5 * ( ypmyjp2+ypmyjp+0.25 );
    
    Srd[0] = 0.5 * ( ypmyjd2-ypmyjd+0.25 );
    Srd[1] = ( 0.75-ypmyjd2 );
    Srd[2] = 0.5 * ( ypmyjd2+ypmyjd+0.25 );
    
    ip  -= i_domain_begin;
    id  -= i_domain_begin;
    jp  -= j_domain_begin;
    jd  -= j_domain_begin;
    
    for( unsigned int i=0 ; i<3 ; i++ ) {
        //int iploc=ip+i-1;
        int idloc=id+i-1;
        for( unsigned int j=0 ; j<3 ; j++ ) {
            int jploc=jp+j-1;
            //int jdloc=jd+j-1;
            if( jploc+ j_domain_begin ==0 ) {
                // Jl^(d,p)
                ( *JlAM )( idloc, jploc ) += Jl_ion*8. /dr * Sld[i]*Srp[j];
                ( *JrAM )( idloc, jploc ) += Jr_ion*8. /dr * Slp[i]*Srd[j];
                ( *JtAM )( idloc, jploc ) += Jt_ion*8. /dr * Slp[i]*Srp[j]; //A corriger dualite et repliement
            } else {
                ( *JlAM )( idloc, jploc ) += Jl_ion /( ( jploc+ j_domain_begin )*dr ) * Sld[i]*Srp[j];
                ( *JrAM )( idloc, jploc ) += Jr_ion /( ( jploc+ j_domain_begin )*dr ) * Slp[i]*Srd[j];
                ( *JtAM )( idloc, jploc ) += Jt_ion /( ( jploc+ j_domain_begin )*dr ) * Slp[i]*Srp[j];
            }
            
        }
    }//i
    
    
} // END Project global current densities (ionize)

//------------------------------------//
//Wrapper for projection
void ProjectorAM2Order::currentsAndDensityWrapper( ElectroMagn *EMfields, Particles &particles, SmileiMPI *smpi, int istart, int iend, int ithread, bool diag_flag, bool is_spectral, int ispec, int icell, int ipart_ref )
{
    
    std::vector<int> *iold = &( smpi->dynamics_iold[ithread] );
    std::vector<double> *delta = &( smpi->dynamics_deltaold[ithread] );
    std::vector<double> *invgf = &( smpi->dynamics_invgf[ithread] );
    std::vector<double> *array_theta_old = &( smpi->dynamics_thetaold[ithread] );
    ElectroMagnAM *emAM = static_cast<ElectroMagnAM *>( EMfields );

    for( int ipart=istart ; ipart<iend; ipart++ ) {
        currents( emAM, particles,  ipart, ( *invgf )[ipart], &( *iold )[ipart], &( *delta )[ipart], &( *array_theta_old )[ipart], diag_flag, ispec);
    }
}


// Projector for susceptibility used as source term in envelope equation
void ProjectorAM2Order::susceptibility( ElectroMagn *EMfields, Particles &particles, double species_mass, SmileiMPI *smpi, int istart, int iend,  int ithread, int icell, int ipart_ref )

{
    // -------------------------------------
    // Variable declaration & initialization
    // -------------------------------------

    double *Chi_envelope = &( *EMfields->Env_Chi_ )( 0 );
    
    std::vector<double> *Epart       = &( smpi->dynamics_Epart[ithread] );
    std::vector<double> *Phipart     = &( smpi->dynamics_PHIpart[ithread] );
    std::vector<double> *GradPhipart = &( smpi->dynamics_GradPHIpart[ithread] );
    std::vector<double> *inv_gamma_ponderomotive = &( smpi->dynamics_inv_gamma_ponderomotive[ithread] );
    

    double gamma_ponderomotive, gamma0, gamma0_sq;
    double charge_over_mass_dts2, charge_sq_over_mass_sq_dts4, charge_sq_over_mass_sq;
    double pxsm, pysm, pzsm;
    double one_over_mass=1./species_mass;
    double momentum[3];
    
    int nparts = particles.size();
    double *Ex       = &( ( *Epart )[0*nparts] );
    double *Ey       = &( ( *Epart )[1*nparts] );
    double *Ez       = &( ( *Epart )[2*nparts] );
    double *Phi      = &( ( *Phipart )[0*nparts] );
    double *GradPhix = &( ( *GradPhipart )[0*nparts] );
    double *GradPhiy = &( ( *GradPhipart )[1*nparts] );
    double *GradPhiz = &( ( *GradPhipart )[2*nparts] );

    for( int ipart=istart ; ipart<iend; ipart++ ) {//Loop on bin particles
        charge_over_mass_dts2       = ( double )( particles.charge( ipart ) )*dts2*one_over_mass;
        // ! ponderomotive force is proportional to charge squared and the field is divided by 4 instead of 2
        charge_sq_over_mass_sq_dts4 = ( double )( particles.charge( ipart ) )*( double )( particles.charge( ipart ) )*dts4*one_over_mass*one_over_mass;
        // (charge over mass)^2
        charge_sq_over_mass_sq      = ( double )( particles.charge( ipart ) )*( double )( particles.charge( ipart ) )*one_over_mass*one_over_mass;

        int iloc, nr( nprimr );
    
        double r = sqrt( particles.position( 1, ipart )*particles.position( 1, ipart )+particles.position( 2, ipart )*particles.position( 2, ipart ) );
    
        for( int i = 0 ; i<3 ; i++ ) {
            momentum[i] = particles.momentum( i, ipart );
        }
    
        // compute initial ponderomotive gamma
        gamma0_sq = 1. + momentum[0]*momentum[0]+ momentum[1]*momentum[1] + momentum[2]*momentum[2] + *( Phi+ipart )*charge_sq_over_mass_sq ;
        gamma0    = sqrt( gamma0_sq ) ;
    
        // ( electric field + ponderomotive force for ponderomotive gamma advance ) scalar multiplied by momentum
        pxsm = ( gamma0 * charge_over_mass_dts2*( *( Ex+ipart ) ) - charge_sq_over_mass_sq_dts4*( *( GradPhix+ipart ) ) ) * momentum[0] / gamma0_sq;
        pysm = ( gamma0 * charge_over_mass_dts2*( *( Ey+ipart ) ) - charge_sq_over_mass_sq_dts4*( *( GradPhiy+ipart ) ) ) * momentum[1] / gamma0_sq;
        pzsm = ( gamma0 * charge_over_mass_dts2*( *( Ez+ipart ) ) - charge_sq_over_mass_sq_dts4*( *( GradPhiz+ipart ) ) ) * momentum[2] / gamma0_sq;
    
        // update of gamma ponderomotive
        gamma_ponderomotive = gamma0 + ( pxsm+pysm+pzsm )*0.5 ;
        // buffer inverse of ponderomotive gamma to use it in ponderomotive momentum pusher
        ( *inv_gamma_ponderomotive )[ipart] = 1./gamma_ponderomotive;
    
        // susceptibility for the macro-particle
        double charge_weight = inv_cell_volume * ( double )( particles.charge( ipart ) )*( double )( particles.charge( ipart ) )*particles.weight( ipart )*one_over_mass/gamma_ponderomotive;

        //complex<double> e_theta = ( particles.position( 1, ipart ) + Icpx*particles.position( 2, ipart ) )/r;
        double C_m = 1.; // only mode 0
    
    
        double xpn, ypn;
        double delta, delta2;
        double Sl1[5], Sr1[5];
        
        
        // locate the particle on the primal grid at current time-step & calculate coeff. S1
        xpn = particles.position( 0, ipart ) * dl_inv_;
        int ip = round( xpn );
        delta  = xpn - ( double )ip;
        delta2 = delta*delta;
        Sl1[1] = 0.5 * ( delta2-delta+0.25 );
        Sl1[2] = 0.75-delta2;
        Sl1[3] = 0.5 * ( delta2+delta+0.25 );
        ypn = r * dr_inv_ ;
        int jp = round( ypn );
        delta  = ypn - ( double )jp;
        delta2 = delta*delta;
        Sr1[1] = 0.5 * ( delta2-delta+0.25 );
        Sr1[2] = 0.75-delta2;
        Sr1[3] = 0.5 * ( delta2+delta+0.25 );
        
        // ---------------------------
        // Calculate the total charge
        // ---------------------------
        ip -= i_domain_begin + 2;
        jp -= j_domain_begin + 2;
    
    
        for( unsigned int i=1 ; i<4 ; i++ ) {
            iloc = ( i+ip )*nr+jp;
            for( unsigned int j=1 ; j<4 ; j++ ) {
                    Chi_envelope [iloc+j] += C_m*charge_weight* Sl1[i]*Sr1[j] * invR[j+jp];
            }
        }//i
    


    }




  
    
}<|MERGE_RESOLUTION|>--- conflicted
+++ resolved
@@ -346,13 +346,8 @@
 void ProjectorAM2Order::axisBC(complex<double> *rhoj, complex<double> *Jl,complex<double> *Jr,complex<double> *Jt,  int imode, bool diag_flag )
 {
 
-<<<<<<< HEAD
     double sign = -1.;
-    for (unsigned int i=0; i< imode; i++) sign *= -1;
-=======
-    double sign = 1.;
     for (int i=0; i< imode; i++) sign *= -1;
->>>>>>> ea12671b
    
         if (diag_flag and rhoj) {
             for( unsigned int i=2 ; i<npriml*nprimr+2; i+=nprimr ) {
