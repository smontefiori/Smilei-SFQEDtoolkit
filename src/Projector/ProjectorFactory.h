--- conflicted
+++ resolved
@@ -9,15 +9,10 @@
 #include "Projector3D2Order.h"
 #include "Projector3D4Order.h"
 
-<<<<<<< HEAD
-#include "Projector2D2OrderV.h"
-#include "Projector3D2OrderV.h"
-=======
 #ifdef _VECTO
 #include "Projector2D2OrderV.h"
 #include "Projector3D2OrderV.h"
 #endif
->>>>>>> 917036b4
 
 #include "Params.h"
 #include "Patch.h" 
@@ -43,15 +38,10 @@
         else if ( ( params.geometry == "2Dcartesian" ) && ( params.interpolation_order == (unsigned int)2 ) ) {
             if (!params.vecto)
                 Proj = new Projector2D2Order(params, patch);
-<<<<<<< HEAD
-            else
-                Proj = new Projector2D2OrderV(params, patch);
-=======
 #ifdef _VECTO
             else
                 Proj = new Projector2D2OrderV(params, patch);
 #endif
->>>>>>> 917036b4
         }
         else if ( ( params.geometry == "2Dcartesian" ) && ( params.interpolation_order == (unsigned int)4 ) ) {
             Proj = new Projector2D4Order(params, patch);
@@ -62,15 +52,10 @@
         else if ( ( params.geometry == "3Dcartesian" ) && ( params.interpolation_order == (unsigned int)2 ) ) {
             if (!params.vecto)
                 Proj = new Projector3D2Order(params, patch);
-<<<<<<< HEAD
-            else
-                Proj = new Projector3D2OrderV(params, patch);
-=======
 #ifdef _VECTO
             else
                 Proj = new Projector3D2OrderV(params, patch);
 #endif
->>>>>>> 917036b4
         }
         else if ( ( params.geometry == "3Dcartesian" ) && ( params.interpolation_order == (unsigned int)4 ) ) {
             Proj = new Projector3D4Order(params, patch);
