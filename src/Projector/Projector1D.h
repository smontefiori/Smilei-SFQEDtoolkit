--- conflicted
+++ resolved
@@ -14,11 +14,7 @@
 
 public:
     //! Constructor for Projector1D
-<<<<<<< HEAD
-    Projector1D(PicParams& params, Patch* patch);
-=======
-    Projector1D(Params& params, SmileiMPI* smpi) : Projector(params, smpi) {};
->>>>>>> 3243f2e9
+    Projector1D(Params& params, Patch* patch);
     virtual ~Projector1D() {};
     virtual void mv_win(unsigned int shift) { index_domain_begin+=shift; }
     virtual void setMvWinLimits(unsigned int shift) {index_domain_begin = shift;}
