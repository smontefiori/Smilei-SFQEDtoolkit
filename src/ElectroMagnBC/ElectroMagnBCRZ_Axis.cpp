#include "ElectroMagnBCRZ_Axis.h"

#include <cstdlib>

#include <iostream>
#include <string>

#include "Params.h"
#include "Patch.h"
#include "ElectroMagn.h"
#include "cField2D.h"
#include "Tools.h"
#include <complex>
#include "dcomplex.h"

using namespace std;

ElectroMagnBCRZ_Axis::ElectroMagnBCRZ_Axis( Params &params, Patch* patch, unsigned int _min_max )
: ElectroMagnBC( params, patch, _min_max )
{
    // conversion factor from degree to radian
    conv_deg2rad = M_PI/180.0;
    
    // number of nodes of the primal and dual grid in the x-direction
    nl_p = params.n_space[0]+1+2*params.oversize[0];
    nl_d = nl_p+1;
    // number of nodes of the primal and dual grid in the y-direction
    nr_p = params.n_space[1]+1+2*params.oversize[1];
    nr_d = nr_p+1;
    
    // spatial-step and ratios time-step by spatial-step & spatial-step by time-step (in the x-direction)
    dl       = params.cell_length[0];
    dt_ov_dl = dt/dl;
    dl_ov_dt = 1.0/dt_ov_dl;
    
    // spatial-step and ratios time-step by spatial-step & spatial-step by time-step (in the y-direction)
    dr       = params.cell_length[1];
    dt_ov_dr = dt/dr;
    dr_ov_dt = 1.0/dt_ov_dr;
	//Number of modes
	Nmode= params.Nmode;
    
   // if (min_max == 2 && patch->isYmin() ) {
        // BCs in the y-border min
   //     Bl_val.resize(nl_p,0.); // primal in the x-direction
   //     Br_val.resize(nl_d,0.); // dual in the x-direction
   //     Bt_val.resize(nl_d,0.); // dual in the x-direction
   //}
    
    #ifdef _TODO_RZ
    #endif
}


void ElectroMagnBCRZ_Axis::save_fields(Field* my_field, Patch* patch)
{
    ERROR( "Impossible" );
}

void ElectroMagnBCRZ_Axis::disableExternalFields()
{
    ERROR( "Impossible" );
}


// ---------------------------------------------------------------------------------------------------------------------
// Apply Boundary Conditions
// ---------------------------------------------------------------------------------------------------------------------
void ElectroMagnBCRZ_Axis::apply(ElectroMagn* EMfields, double time_dual, Patch* patch)
{
    // Loop on imode 
    for (unsigned int imode=0 ; imode< Nmode ; imode++){

    // Static cast of the fields
    cField2D* ElRZ = (static_cast<ElectroMagn3DRZ*>(EMfields))->El_[imode];
    cField2D* ErRZ = (static_cast<ElectroMagn3DRZ*>(EMfields))->Er_[imode];
    cField2D* EtRZ = (static_cast<ElectroMagn3DRZ*>(EMfields))->Et_[imode];
    cField2D* BlRZ = (static_cast<ElectroMagn3DRZ*>(EMfields))->Bl_[imode];
    cField2D* BrRZ = (static_cast<ElectroMagn3DRZ*>(EMfields))->Br_[imode];
    cField2D* BtRZ = (static_cast<ElectroMagn3DRZ*>(EMfields))->Bt_[imode];
	//cField2D* BlRZ_old = (static_cast<ElectroMagn3DRZ*>(EMfields))->Bl_m[imode];
    //cField2D* BtRZ_old = (static_cast<ElectroMagn3DRZ*>(EMfields))->Bt_m[imode]; 
	cField2D* JlRZ = (static_cast<ElectroMagn3DRZ*>(EMfields))->Jl_[imode];
    //cField2D* JrRZ = (static_cast<ElectroMagn3DRZ*>(EMfields))->Jr_[imode];
    //cField2D* JtRZ = (static_cast<ElectroMagn3DRZ*>(EMfields))->Jt_[imode];
	

	if (min_max == 2 && patch->isYmin()){
		unsigned int j=2;
		if (imode==0){
			//MF_Solver_Yee
			for (unsigned int i=0 ; i<nl_d ; i++) {
				(*BrRZ)(i,j)=0;
			}
			for (unsigned int i=0 ; i<nl_d ; i++) {
				(*BtRZ)(i,j)= -(*BtRZ)(i,j+1);
			}
			for (unsigned int i=0 ; i<nl_p ; i++) {
				(*BlRZ)(i,j)= -(*BlRZ)(i,j+1);
				//(*BlRZ)(i,0)+= -(*BlRZ)(i,1)+(*BlRZ_old)(i,1)-4*dt_ov_dr*(*EtRZ)(i,1);
			}
			//MA_SolverRZ_norm
			for (unsigned int i=0 ; i<nl_p ; i++) {
				(*EtRZ)(i,j)=0;
			}
			for (unsigned int i=0 ; i<nl_p ; i++) {
				(*ErRZ)(i,j)= -(*ErRZ)(i,j+1);
			}
			for (unsigned int i=0 ; i<nl_d ; i++) {
				(*ElRZ)(i,j)+= 4*dt_ov_dr*(*BtRZ)(i,j+1)-dt*(*JlRZ)(i,j);
			}
		}
		else if (imode==1){
			//MF
			for (unsigned int i=0 ; i<nl_p ; i++) {
				(*BlRZ)(i,j)= -(*BlRZ)(i,j+1);
			}
			for (unsigned int i=0 ; i<nl_p ; i++) {
				(*EtRZ)(i,j)= (*EtRZ)(i,j+1);
			}
			for (unsigned int i=1 ; i<nl_d-1 ; i++) {
				(*BrRZ)(i,j)+=  Icpx*dt_ov_dr*(*ElRZ)(i,j+1)
				+			dt_ov_dl*((*EtRZ)(i,j)-(*EtRZ)(i-1,j));
			}
			for (unsigned int i=0 ; i<nl_d ; i++) {
				//(*BtRZ)(i,0)+= -dt_ov_dl*((*ErRZ)(i+1,0)-(*ErRZ)(i,0)+(*ErRZ)(i+1,1)-(*ErRZ)(i,1))
				//+				2*dt_ov_dr*(*ElRZ)(i+1,1) - (*BtRZ_old)(i,1)+ (*BtRZ)(i,1);
<<<<<<< HEAD
				(*BtRZ)(i,j)= -2.0*Icpx*(*BrRZ)(i,j)-(*BtRZ)(i,j+1);
=======
				(*BtRZ)(i,j)= -2.*Icpx*(*BrRZ)(i,j)-(*BtRZ)(i,j+1);
>>>>>>> e0921b9b
			}	
			for (unsigned int i=0 ; i<nl_d ; i++) {
				(*ElRZ)(i,j)= 0;
			}
			for (unsigned int i=0 ; i<nl_p ; i++) {
				(*ErRZ)(i,j)= -(*ErRZ)(i,j+1);
			}

		

		}
		else {
			for (unsigned int i=0 ; i<nl_d ; i++) {
				(*BlRZ)(i,j)= -(*BlRZ)(i,j+1);
			}
			for (unsigned int i=0 ; i<nl_p ; i++) {
				(*BrRZ)(i,j)= 0;
			}
			for (unsigned int i=0 ; i<nl_d ; i++) {
				(*BtRZ)(i,j)= - (*BtRZ)(i,j+1);
			}	
			//MA
			for (unsigned int i=0 ; i<nl_p ; i++) {
				(*ElRZ)(i,j)= 0;
			}
			for (unsigned int i=0 ; i<nl_d ; i++) {
				(*ErRZ)(i,j)= -(*ErRZ)(i,j+1);
			}
			for (unsigned int i=0 ; i<nl_p ; i++) {
				(*EtRZ)(i,j)= 0;
			}
		}
	}    
	}

}<|MERGE_RESOLUTION|>--- conflicted
+++ resolved
@@ -125,11 +125,7 @@
 			for (unsigned int i=0 ; i<nl_d ; i++) {
 				//(*BtRZ)(i,0)+= -dt_ov_dl*((*ErRZ)(i+1,0)-(*ErRZ)(i,0)+(*ErRZ)(i+1,1)-(*ErRZ)(i,1))
 				//+				2*dt_ov_dr*(*ElRZ)(i+1,1) - (*BtRZ_old)(i,1)+ (*BtRZ)(i,1);
-<<<<<<< HEAD
-				(*BtRZ)(i,j)= -2.0*Icpx*(*BrRZ)(i,j)-(*BtRZ)(i,j+1);
-=======
 				(*BtRZ)(i,j)= -2.*Icpx*(*BrRZ)(i,j)-(*BtRZ)(i,j+1);
->>>>>>> e0921b9b
 			}	
 			for (unsigned int i=0 ; i<nl_d ; i++) {
 				(*ElRZ)(i,j)= 0;
