#include "ElectroMagnBCRZ_BM.h"

#include <cstdlib>

#include <iostream>
#include <string>

#include "Params.h"
#include "Patch.h"
#include "ElectroMagn.h"
#include "cField2D.h"
#include "Tools.h"
#include "Laser.h"
#include <complex>
#include "dcomplex.h"
using namespace std;

ElectroMagnBCRZ_BM::ElectroMagnBCRZ_BM( Params &params, Patch* patch, unsigned int _min_max )
: ElectroMagnBC( params, patch, _min_max )
{
    // conversion factor from degree to radian
    conv_deg2rad = M_PI/180.0;
    
    // number of nodes of the primal and dual grid in the x-direction
    nl_p = params.n_space[0]+1+2*params.oversize[0];
    nl_d = nl_p+1;
    // number of nodes of the primal and dual grid in the y-direction
    nr_p = params.n_space[1]+1+2*params.oversize[1];
    nr_d = nr_p+1;
    
    // spatial-step and ratios time-step by spatial-step & spatial-step by time-step (in the x-direction)
    dl       = params.cell_length[0];
    dt_ov_dl = dt/dl;
    dl_ov_dt = 1.0/dt_ov_dl;
    
    // spatial-step and ratios time-step by spatial-step & spatial-step by time-step (in the y-direction)
    dr       = params.cell_length[1];
    dt_ov_dr = dt/dr;
    dr_ov_dt = 1.0/dt_ov_dr;
    //Number of modes
	Nmode=params.Nmode;
    if (min_max == 0 && patch->isXmin() ) {
        // BCs at the x-border min
        Bl_val.resize(nr_d,0.); // dual in the y-direction
        Br_val.resize(nr_p,0.); // primal in the y-direction
        Bt_val.resize(nr_d,0.); // dual in the y-direction
    }
    else if (min_max == 1 && patch->isXmax() ) {
        // BCs at the x-border max
        Bl_val.resize(nr_d,0.);
        Br_val.resize(nr_p,0.);
        Bt_val.resize(nr_d,0.);
    }
    else if (min_max == 2 && patch->isYmin() ) {
        // BCs in the y-border min
        Bl_val.resize(nl_p,0.); // primal in the x-direction
        Br_val.resize(nl_d,0.); // dual in the x-direction
        Bt_val.resize(nl_d,0.); // dual in the x-direction
    }
    else if (min_max == 3 && patch->isYmax() ) {
        // BCs in the y-border max
        Bl_val.resize(nl_p,0.);
        Br_val.resize(nl_d,0.);
        Bt_val.resize(nl_d,0.);
    }
    
    
    
    
    // -----------------------------------------------------
    // Parameters for the Silver-Mueller boundary conditions
    // -----------------------------------------------------

    #ifdef _TODO_RZ
    #endif
    // Rmax boundary
    double theta  = 0.0;
	double phi    =  0.0;
	CB_BM  = cos(theta)*cos(phi)/(1.0 + cos(theta)*cos(phi));
	CE_BM  = 1.0 - CB_BM;
    Alpha_BM_Rmax    = (1. - dt_ov_dr)/(1. + dt_ov_dr);
    Beta_BM_Rmax     = dt/(1.+ dt_ov_dr);
    Gamma_BM_Rmax    =  dt_ov_dl/(1. + dt_ov_dr);
    
}



void ElectroMagnBCRZ_BM::save_fields(Field* my_field, Patch* patch) {
    cField2D* field2D=static_cast<cField2D*>(my_field);
    
    if (min_max == 0 && patch->isXmin() ) {
        if (field2D->name=="Bl"){
            for (unsigned int j=0; j<nr_d; j++) {
                Bl_val[j]=(*field2D)(0,j);
            }
        }
        
        if (field2D->name=="Br"){
            for (unsigned int j=0; j<nr_p; j++) {
                Br_val[j]=(*field2D)(0,j);
            }
        }
        
        if (field2D->name=="Bt"){
            for (unsigned int j=0; j<nr_d; j++) {
                Bt_val[j]=(*field2D)(0,j);
            }
        }
    }
    else if (min_max == 1 && patch->isXmax() ) {
        if (field2D->name=="Bl"){
            for (unsigned int j=0; j<nr_d; j++) {
                Bl_val[j]=(*field2D)(nl_p-1,j);
            }
        }
        
        if (field2D->name=="Br"){
            for (unsigned int j=0; j<nr_p; j++) {
                Br_val[j]=(*field2D)(nl_d-1,j);
            }
        }
        
        if (field2D->name=="Bt"){
            for (unsigned int j=0; j<nr_d; j++) {
                Bt_val[j]=(*field2D)(nl_d-1,j);
            }
        }
    }
    else if (min_max == 2 && patch->isYmin() ) {
        if (field2D->name=="Bl"){
            for (unsigned int i=0; i<nl_p; i++) {
                Bl_val[i]=(*field2D)(i,0);
            }
        }
        
        if (field2D->name=="Br"){
            for (unsigned int i=0; i<nl_d; i++) {
                Br_val[i]=(*field2D)(i,0);
            }
        }
        
        if (field2D->name=="Bt"){
            for (unsigned int i=0; i<nl_d; i++) {
                Bt_val[i]=(*field2D)(i,0);
            }
        }
    }
    else if (min_max == 3 && patch->isYmax() ) {
        if (field2D->name=="Bl"){
            for (unsigned int i=0; i<nl_p; i++) {
                Bl_val[i]=(*field2D)(i,nr_d-1);
            }
        }
        
        if (field2D->name=="Br"){
            for (unsigned int i=0; i<nl_d; i++) {
                Br_val[i]=(*field2D)(i,nr_p-1);
            }
        }
        
        if (field2D->name=="Bt"){
            for (unsigned int i=0; i<nl_d; i++) {
                Bt_val[i]=(*field2D)(i,nr_d-1);
            }
        }
    }
}

void ElectroMagnBCRZ_BM::disableExternalFields()
{
    Bl_val.resize(0);
    Br_val.resize(0);
    Bt_val.resize(0);
}

// ---------------------------------------------------------------------------------------------------------------------
// Apply Boundary Conditions
// ---------------------------------------------------------------------------------------------------------------------
void ElectroMagnBCRZ_BM::apply(ElectroMagn* EMfields, double time_dual, Patch* patch)
{
    // Loop on imode 
    for (unsigned int imode=0 ; imode<Nmode ; imode++) {

		// Static cast of the fields
                //cField2D* ElRZ = (static_cast<ElectroMagn3DRZ*>(EMfields))->El_[imode];
		cField2D* ErRZ = (static_cast<ElectroMagn3DRZ*>(EMfields))->Er_[imode];
		cField2D* EtRZ = (static_cast<ElectroMagn3DRZ*>(EMfields))->Et_[imode];
		cField2D* BlRZ = (static_cast<ElectroMagn3DRZ*>(EMfields))->Bl_[imode];
		cField2D* BrRZ = (static_cast<ElectroMagn3DRZ*>(EMfields))->Br_[imode];
		cField2D* BtRZ = (static_cast<ElectroMagn3DRZ*>(EMfields))->Bt_[imode];
		cField2D* BtRZ_old = (static_cast<ElectroMagn3DRZ*>(EMfields))->Bt_m[imode]; 
		cField2D* BlRZ_old = (static_cast<ElectroMagn3DRZ*>(EMfields))->Bl_m[imode];
		cField2D* BrRZ_old = (static_cast<ElectroMagn3DRZ*>(EMfields))->Br_m[imode];
		int     j_glob = (static_cast<ElectroMagn3DRZ*>(EMfields))->j_glob_;

		if (min_max == 3 && patch->isYmax() ) {
		    
		    // for Bl^(p,d)
			unsigned int j= nr_d-2;
		    for (unsigned int i=0 ; i<nl_p ; i++) {
		        /*(*Bl2D)(i,nr_d-1) = -Alpha_SM_N   * (*Et2D)(i,nr_p-1)
		         +                    Beta_SM_N    * (*Bl2D)(i,nr_d-2)
		         +                    Delta_SM_N   * (*Br2D)(i+1,nr_p-1)
		         +                    Epsilon_SM_N * (*Br2D)(i,nr_p-1);*/
		        (*BlRZ)(i,j+1) = (*BlRZ_old)(i,j) - Alpha_BM_Rmax   * ((*BlRZ)(i,j)-(*BlRZ_old)(i,j+1))
		        -                   Gamma_BM_Rmax*CB_BM    *( (*BrRZ)(i+1,j) + (*BrRZ_old)(i+1,j) - (*BrRZ)(i,j) - (*BrRZ_old)(i,j))
<<<<<<< HEAD
		        -                   Beta_BM_Rmax*Icpx*static_cast<double>(imode)*CE_BM/((j_glob+j+0.5)*dr) *( (*ErRZ)(i,j+1)+(*ErRZ)(i,j))
=======
		        -                   Beta_BM_Rmax*Icpx*(double)imode*CE_BM/((j_glob+j+0.5)*dr) *( (*ErRZ)(i,j+1)+(*ErRZ)(i,j))
>>>>>>> e0921b9b
		        -                   2.*CE_BM*dt/((j_glob+j+0.5)*dr)*(*EtRZ)(i,j);
		    }//i  ---end Bl
		    
		    // for Bt^(d,d)
			
		    for (unsigned int i=1 ; i<nl_d-1 ; i++) {
		        /*(*Bt2D)(i,nr_d-1) = Alpha_SM_N * (*El2D)(i,nr_p-1)
		         +                   Beta_SM_N  * (*Bt2D)(i,nr_d-2);*/
		        (*BtRZ)(i,j+1) = (*BtRZ_old)(i,j)- Alpha_BM_Rmax * ((*BtRZ)(i,j) - (*BtRZ_old)(i,j+1))
<<<<<<< HEAD
		        -                   Icpx*static_cast<double>(imode)*CB_BM*Beta_BM_Rmax/((j_glob+j-0.5)*dr)  *((*BrRZ)(i,j) - (*BrRZ_old)(i,j) )
=======
		        -                   Icpx*(double)imode*CB_BM*Beta_BM_Rmax/((j_glob+j-0.5)*dr)  *((*BrRZ)(i,j) - (*BrRZ_old)(i,j) )
>>>>>>> e0921b9b
		        -                   CE_BM*Gamma_BM_Rmax*((*ErRZ)(i,j)+(*ErRZ)(i,j-1)-(*ErRZ)(i-1,j) -(*ErRZ)(i-1,j-1) )
				-                   CB_BM* Beta_BM_Rmax/((j_glob+j-0.5)*dr +(j_glob+j+0.5)*dr)*((*BtRZ)(i,j+1) + (*BtRZ_old)(i,j+1) 				+					(*BtRZ)(i,j) + (*BtRZ_old)(i,j)) ;
		    }//i  ---end Bt
		    
		}
		else  {
		    ERROR( "No Buneman along the axis" );
		}
	}	
}<|MERGE_RESOLUTION|>--- conflicted
+++ resolved
@@ -205,11 +205,7 @@
 		         +                    Epsilon_SM_N * (*Br2D)(i,nr_p-1);*/
 		        (*BlRZ)(i,j+1) = (*BlRZ_old)(i,j) - Alpha_BM_Rmax   * ((*BlRZ)(i,j)-(*BlRZ_old)(i,j+1))
 		        -                   Gamma_BM_Rmax*CB_BM    *( (*BrRZ)(i+1,j) + (*BrRZ_old)(i+1,j) - (*BrRZ)(i,j) - (*BrRZ_old)(i,j))
-<<<<<<< HEAD
-		        -                   Beta_BM_Rmax*Icpx*static_cast<double>(imode)*CE_BM/((j_glob+j+0.5)*dr) *( (*ErRZ)(i,j+1)+(*ErRZ)(i,j))
-=======
 		        -                   Beta_BM_Rmax*Icpx*(double)imode*CE_BM/((j_glob+j+0.5)*dr) *( (*ErRZ)(i,j+1)+(*ErRZ)(i,j))
->>>>>>> e0921b9b
 		        -                   2.*CE_BM*dt/((j_glob+j+0.5)*dr)*(*EtRZ)(i,j);
 		    }//i  ---end Bl
 		    
@@ -219,11 +215,7 @@
 		        /*(*Bt2D)(i,nr_d-1) = Alpha_SM_N * (*El2D)(i,nr_p-1)
 		         +                   Beta_SM_N  * (*Bt2D)(i,nr_d-2);*/
 		        (*BtRZ)(i,j+1) = (*BtRZ_old)(i,j)- Alpha_BM_Rmax * ((*BtRZ)(i,j) - (*BtRZ_old)(i,j+1))
-<<<<<<< HEAD
-		        -                   Icpx*static_cast<double>(imode)*CB_BM*Beta_BM_Rmax/((j_glob+j-0.5)*dr)  *((*BrRZ)(i,j) - (*BrRZ_old)(i,j) )
-=======
 		        -                   Icpx*(double)imode*CB_BM*Beta_BM_Rmax/((j_glob+j-0.5)*dr)  *((*BrRZ)(i,j) - (*BrRZ_old)(i,j) )
->>>>>>> e0921b9b
 		        -                   CE_BM*Gamma_BM_Rmax*((*ErRZ)(i,j)+(*ErRZ)(i,j-1)-(*ErRZ)(i-1,j) -(*ErRZ)(i-1,j-1) )
 				-                   CB_BM* Beta_BM_Rmax/((j_glob+j-0.5)*dr +(j_glob+j+0.5)*dr)*((*BtRZ)(i,j+1) + (*BtRZ_old)(i,j+1) 				+					(*BtRZ)(i,j) + (*BtRZ_old)(i,j)) ;
 		    }//i  ---end Bt
