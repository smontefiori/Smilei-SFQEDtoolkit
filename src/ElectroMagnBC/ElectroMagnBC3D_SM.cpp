--- conflicted
+++ resolved
@@ -338,21 +338,12 @@
                     byW += vecLaser[ilaser]->getAmplitude0( pos, time_dual, j, k );
                 }
                 
-<<<<<<< HEAD
-                (*By3D)(0+pxr_offset,j,k) = Alpha_SM_W   *   (*Ez3D)(0+pxr_offset,j,  k)
-                    +                       Beta_SM_W    * ( (*By3D)(1+pxr_offset,j,  k)-(*By_val)(j,  k))
-                    +                       Gamma_SM_W   * byW
-                    +                       Delta_SM_W   * ( (*Bx3D)(0+pxr_offset,j+1,k)-(*Bx_val)(j+1,k) )
-                    +                       Epsilon_SM_W * ( (*Bx3D)(0+pxr_offset,j,  k)-(*Bx_val)(j,  k) )
-                    +                                                                    (*By_val)(j,  k);
-=======
-                ( *By3D )( 0, j, k ) = Alpha_SM_W   * ( *Ez3D )( 0, j, k )
-                                       +              Beta_SM_W    *( ( *By3D )( 1, j, k )-( *By_val )( j, k ) )
+                ( *By3D )( 0+pxr_offset, j, k ) = Alpha_SM_W   * ( *Ez3D )( 0+pxr_offset, j, k )
+                                       +              Beta_SM_W    *( ( *By3D )( 1+pxr_offset, j, k )-( *By_val )( j, k ) )
                                        +              Gamma_SM_W   * byW
-                                       +              Delta_SM_W   *( ( *Bx3D )( 0, j+1, k )-( *Bx_val )( j+1, k ) )
-                                       +              Epsilon_SM_W *( ( *Bx3D )( 0, j, k )-( *Bx_val )( j, k ) )
+                                       +              Delta_SM_W   *( ( *Bx3D )( 0+pxr_offset, j+1, k )-( *Bx_val )( j+1, k ) )
+                                       +              Epsilon_SM_W *( ( *Bx3D )( 0+pxr_offset, j, k )-( *Bx_val )( j, k ) )
                                        + ( *By_val )( j, k );
->>>>>>> 030c5b21
             }// k  ---end compute By
         }//j  ---end compute By
         
@@ -367,23 +358,13 @@
                     bzW += vecLaser[ilaser]->getAmplitude1( pos, time_dual, j, k );
                 }
                 
-<<<<<<< HEAD
-                (*Bz3D)(0+pxr_offset,j,k) = - Alpha_SM_W *   (*Ey3D)(0+pxr_offset,j,k  )
-                    +                         Beta_SM_W  * ( (*Bz3D)(1+pxr_offset,j,k  )-(*Bz_val)(j,k  ) )
-                    +                         Gamma_SM_W * bzW
-                    +                         Zeta_SM_W  * ( (*Bx3D)(0+pxr_offset,j,k+1)-(*Bx_val)(j,k+1) )
-                    +                         Eta_SM_W   * ( (*Bx3D)(0+pxr_offset,j,k  )-(*Bx_val)(j,k  ) )
-                    +                                                                    (*Bz_val)(j,k  );
-                
-=======
-                ( *Bz3D )( 0, j, k ) = - Alpha_SM_W   * ( *Ey3D )( 0, j, k )
-                                       +              Beta_SM_W    *( ( *Bz3D )( 1, j, k )-( *Bz_val )( j, k ) )
+                ( *Bz3D )( 0+pxr_offset, j, k ) = - Alpha_SM_W   * ( *Ey3D )( 0+pxr_offset, j, k )
+                                       +              Beta_SM_W    *( ( *Bz3D )( 1+pxr_offset, j, k )-( *Bz_val )( j, k ) )
                                        +              Gamma_SM_W   * bzW
-                                       +              Zeta_SM_W   *( ( *Bx3D )( 0, j, k+1 )-( *Bx_val )( j, k+1 ) )
-                                       +              Eta_SM_W *( ( *Bx3D )( 0, j, k )-( *Bx_val )( j, k ) )
+                                       +              Zeta_SM_W   *( ( *Bx3D )( 0+pxr_offset, j, k+1 )-( *Bx_val )( j, k+1 ) )
+                                       +              Eta_SM_W *( ( *Bx3D )( 0+pxr_offset, j, k )-( *Bx_val )( j, k ) )
                                        + ( *Bz_val )( j, k );
                                        
->>>>>>> 030c5b21
             }// k  ---end compute Bz
         }//j  ---end compute Bz
     } else if( min_max==1 && patch->isXmax() ) {
@@ -399,23 +380,13 @@
                     byE += vecLaser[ilaser]->getAmplitude0( pos, time_dual, j, k );
                 }
                 
-<<<<<<< HEAD
-                (*By3D)(nx_d-1-pxr_offset,j,k) = Alpha_SM_E   *   (*Ez3D)(nx_p-1-pxr_offset,j  ,k)
-                    +                            Beta_SM_E    * ( (*By3D)(nx_d-2-pxr_offset,j  ,k)-(*By_val)(j  ,k) )
-                    +                            Gamma_SM_E   * byE
-                    +                            Delta_SM_E   * ( (*Bx3D)(nx_p-1-pxr_offset,j+1,k)-(*Bx_val)(j+1,k) )// Check x-index
-                    +                            Epsilon_SM_E * ( (*Bx3D)(nx_p-1-pxr_offset,j  ,k)-(*Bx_val)(j  ,k) )
-                    +                                                                              (*By_val)(j  ,k);
-                
-=======
-                ( *By3D )( nx_d-1, j, k ) = Alpha_SM_E   * ( *Ez3D )( nx_p-1, j, k )
-                                            +                   Beta_SM_E    *( ( *By3D )( nx_d-2, j, k ) -( *By_val )( j, k ) )
+                ( *By3D )( nx_d-1-pxr_offset, j, k ) = Alpha_SM_E   * ( *Ez3D )( nx_p-1-pxr_offset, j, k )
+                                            +                   Beta_SM_E    *( ( *By3D )( nx_d-2-pxr_offset, j, k ) -( *By_val )( j, k ) )
                                             +                   Gamma_SM_E   * byE
-                                            +                   Delta_SM_E   *( ( *Bx3D )( nx_p-1, j+1, k ) -( *Bx_val )( j+1, k ) ) // Check x-index
-                                            +                   Epsilon_SM_E *( ( *Bx3D )( nx_p-1, j, k ) -( *Bx_val )( j, k ) )
+                                            +                   Delta_SM_E   *( ( *Bx3D )( nx_p-1-pxr_offset, j+1, k ) -( *Bx_val )( j+1, k ) ) // Check x-index
+                                            +                   Epsilon_SM_E *( ( *Bx3D )( nx_p-1-pxr_offset, j, k ) -( *Bx_val )( j, k ) )
                                             + ( *By_val )( j, k );
                                             
->>>>>>> 030c5b21
             }//k  ---end compute By
         }//j  ---end compute By
         
@@ -430,181 +401,94 @@
                     bzE += vecLaser[ilaser]->getAmplitude1( pos, time_dual, j, k );
                 }
                 
-<<<<<<< HEAD
-                (*Bz3D)(nx_d-1-pxr_offset,j,k) = -Alpha_SM_E *   (*Ey3D)(nx_p-1-pxr_offset,j,k  )
-                    +                             Beta_SM_E  * ( (*Bz3D)(nx_d-2-pxr_offset,j,k  )-(*Bz_val)(j,k  ) )
-                    +                             Gamma_SM_E * bzE
-                    +                             Zeta_SM_E  * ( (*Bx3D)(nx_p-1-pxr_offset,j,k+1)-(*Bx_val)(j,k+1) )
-                    +                             Eta_SM_E   * ( (*Bx3D)(nx_p-1-pxr_offset,j,k  )-(*Bx_val)(j,k  ) )
-                    +                                                                             (*Bz_val)(j,k  );
-=======
-                ( *Bz3D )( nx_d-1, j, k ) = -Alpha_SM_E * ( *Ey3D )( nx_p-1, j, k )
-                                            +                    Beta_SM_E  *( ( *Bz3D )( nx_d-2, j, k ) -( *Bz_val )( j, k ) )
+                ( *Bz3D )( nx_d-1-pxr_offset, j, k ) = -Alpha_SM_E * ( *Ey3D )( nx_p-1-pxr_offset, j, k )
+                                            +                    Beta_SM_E  *( ( *Bz3D )( nx_d-2-pxr_offset, j, k ) -( *Bz_val )( j, k ) )
                                             +                    Gamma_SM_E * bzE
-                                            +                    Zeta_SM_E   *( ( *Bx3D )( nx_p-1, j, k+1 )-( *Bx_val )( j, k+1 ) )
-                                            +                    Eta_SM_E *( ( *Bx3D )( nx_p-1, j, k )-( *Bx_val )( j, k ) )
+                                            +                    Zeta_SM_E   *( ( *Bx3D )( nx_p-1-pxr_offset, j, k+1 )-( *Bx_val )( j, k+1 ) )
+                                            +                    Eta_SM_E *( ( *Bx3D )( nx_p-1-pxr_offset, j, k )-( *Bx_val )( j, k ) )
                                             + ( *Bz_val )( j, k );
->>>>>>> 030c5b21
             }//k  ---end compute Bz
         }//j  ---end compute Bz
     } else if( min_max==2 && patch->isYmin() ) {
     
         // for Bx^(p,d,d)
-<<<<<<< HEAD
-        for (unsigned int i=patch->isXmin() ; i<nx_p-patch->isXmax() ; i++) {
-            for (unsigned int k=patch->isZmin() ; k<nz_d-patch->isZmax() ; k++) {  
-                (*Bx3D)(i,0+pxr_offset,k) = - Alpha_SM_S *   (*Ez3D)(i  ,0+pxr_offset,k)
-                    +                         Beta_SM_S  * ( (*Bx3D)(i  ,1+pxr_offset,k)-(*Bx_val)(i  ,k) )
-                    +                         Zeta_SM_S  * ( (*By3D)(i+1,0+pxr_offset,k)-(*By_val)(i+1,k) )
-                    +                         Eta_SM_S   * ( (*By3D)(i  ,0+pxr_offset,k)-(*By_val)(i  ,k) )
-                    +                                                                    (*Bx_val)(i,  k);
-=======
         for( unsigned int i=patch->isXmin() ; i<nx_p-patch->isXmax() ; i++ ) {
             for( unsigned int k=patch->isZmin() ; k<nz_d-patch->isZmax() ; k++ ) {
-                ( *Bx3D )( i, 0, k ) = - Alpha_SM_S   * ( *Ez3D )( i, 0, k )
-                                       +              Beta_SM_S    *( ( *Bx3D )( i, 1, k )-( *Bx_val )( i, k ) )
-                                       +              Zeta_SM_S   *( ( *By3D )( i+1, 0, k )-( *By_val )( i+1, k ) )
-                                       +              Eta_SM_S *( ( *By3D )( i, 0, k )-( *By_val )( i, k ) )
+                ( *Bx3D )( i, 0+pxr_offset, k ) = - Alpha_SM_S   * ( *Ez3D )( i, 0+pxr_offset, k )
+                                       +              Beta_SM_S    *( ( *Bx3D )( i, 1+pxr_offset, k )-( *Bx_val )( i, k ) )
+                                       +              Zeta_SM_S   *( ( *By3D )( i+1, 0+pxr_offset, k )-( *By_val )( i+1, k ) )
+                                       +              Eta_SM_S *( ( *By3D )( i, 0+pxr_offset, k )-( *By_val )( i, k ) )
                                        + ( *Bx_val )( i, k );
->>>>>>> 030c5b21
             }// k  ---end compute Bx
         }//i  ---end compute Bx
         
         // for Bz^(d,d,p)
-<<<<<<< HEAD
-        for (unsigned int i=patch->isXmin() ; i<nx_d-patch->isXmax() ; i++) {
-            for (unsigned int k=patch->isZmin() ; k<nz_p-patch->isZmax() ; k++) {  
-                (*Bz3D)(i,0+pxr_offset,k) = Alpha_SM_S   *   (*Ex3D)(i,0+pxr_offset,k  )
-                    +                       Beta_SM_S    * ( (*Bz3D)(i,1+pxr_offset,k  )-(*Bz_val)(i,k  ) )
-                    +                       Delta_SM_S   * ( (*By3D)(i,0+pxr_offset,k+1)-(*By_val)(i,k+1) )
-                    +                       Epsilon_SM_S * ( (*By3D)(i,0+pxr_offset,k  )-(*By_val)(i,k  ) )
-                    +                                                                    (*Bz_val)(i,k  );
-=======
         for( unsigned int i=patch->isXmin() ; i<nx_d-patch->isXmax() ; i++ ) {
             for( unsigned int k=patch->isZmin() ; k<nz_p-patch->isZmax() ; k++ ) {
-                ( *Bz3D )( i, 0, k ) = Alpha_SM_S   * ( *Ex3D )( i, 0, k )
-                                       +              Beta_SM_S    *( ( *Bz3D )( i, 1, k )-( *Bz_val )( i, k ) )
-                                       +              Delta_SM_S   *( ( *By3D )( i, 0, k+1 )-( *By_val )( i, k+1 ) )
-                                       +              Epsilon_SM_S *( ( *By3D )( i, 0, k )-( *By_val )( i, k ) )
+                ( *Bz3D )( i, 0+pxr_offset, k ) = Alpha_SM_S   * ( *Ex3D )( i, 0+pxr_offset, k )
+                                       +              Beta_SM_S    *( ( *Bz3D )( i, 1+pxr_offset, k )-( *Bz_val )( i, k ) )
+                                       +              Delta_SM_S   *( ( *By3D )( i, 0+pxr_offset, k+1 )-( *By_val )( i, k+1 ) )
+                                       +              Epsilon_SM_S *( ( *By3D )( i, 0+pxr_offset, k )-( *By_val )( i, k ) )
                                        + ( *Bz_val )( i, k );
->>>>>>> 030c5b21
             }// k  ---end compute Bz
         }//i  ---end compute Bz       }
     } else if( min_max==3 && patch->isYmax() ) {
     
         // for Bx^(p,d,d)
-<<<<<<< HEAD
-        for (unsigned int i=patch->isXmin() ; i<nx_p-patch->isXmax() ; i++) {
-            for (unsigned int k=patch->isZmin() ; k<nz_d-patch->isZmax() ; k++) {
-                
-                (*Bx3D)(i,ny_d-1-pxr_offset,k) = -Alpha_SM_N *   (*Ez3D)(i  ,ny_p-1-pxr_offset,k)
-                    +                             Beta_SM_N  * ( (*Bx3D)(i  ,ny_d-2-pxr_offset,k)-(*Bx_val)(i  ,k) )
-                    +                             Zeta_SM_N  * ( (*By3D)(i+1,ny_p-1-pxr_offset,k)-(*By_val)(i+1,k) )
-                    +                             Eta_SM_N   * ( (*By3D)(i  ,ny_p-1-pxr_offset,k)-(*By_val)(i  ,k) )
-                    +                                                                             (*Bx_val)(i  ,k);
-                
-=======
         for( unsigned int i=patch->isXmin() ; i<nx_p-patch->isXmax() ; i++ ) {
             for( unsigned int k=patch->isZmin() ; k<nz_d-patch->isZmax() ; k++ ) {
             
-                ( *Bx3D )( i, ny_d-1, k ) = -Alpha_SM_N * ( *Ez3D )( i, ny_p-1, k )
-                                            +                    Beta_SM_N  *( ( *Bx3D )( i, ny_d-2, k ) -( *Bx_val )( i, k ) )
-                                            +                    Zeta_SM_N   *( ( *By3D )( i+1, ny_p-1, k )-( *By_val )( i+1, k ) )
-                                            +                    Eta_SM_N *( ( *By3D )( i, ny_p-1, k )-( *By_val )( i, k ) )
+                ( *Bx3D )( i, ny_d-1-pxr_offset, k ) = -Alpha_SM_N * ( *Ez3D )( i, ny_p-1-pxr_offset, k )
+                                            +                    Beta_SM_N  *( ( *Bx3D )( i, ny_d-2-pxr_offset, k ) -( *Bx_val )( i, k ) )
+                                            +                    Zeta_SM_N   *( ( *By3D )( i+1, ny_p-1-pxr_offset, k )-( *By_val )( i+1, k ) )
+                                            +                    Eta_SM_N *( ( *By3D )( i, ny_p-1-pxr_offset, k )-( *By_val )( i, k ) )
                                             + ( *Bx_val )( i, k );
                                             
->>>>>>> 030c5b21
             }//k  ---end compute Bz
         }//j  ---end compute Bz
         
         // for Bz^(d,d,p)
-<<<<<<< HEAD
-        for (unsigned int i=patch->isXmin() ; i<nx_d-patch->isXmax() ; i++) {
-            for (unsigned int k=patch->isZmin() ; k<nz_p-patch->isZmax() ; k++) {
-                
-                (*Bz3D)(i,ny_d-1-pxr_offset,k) = Alpha_SM_N   *   (*Ex3D)(i,ny_p-1-pxr_offset,k  )
-                    +                            Beta_SM_N    * ( (*Bz3D)(i,ny_d-2-pxr_offset,k  )-(*Bz_val)(i,k  ) )
-                    +                            Delta_SM_N   * ( (*By3D)(i,ny_p-1-pxr_offset,k+1)-(*By_val)(i,k+1) )
-                    +                            Epsilon_SM_N * ( (*By3D)(i,ny_p-1-pxr_offset,k  )-(*By_val)(i,k  ) )
-                    +                                                                              (*Bz_val)(i,k  );
-                
-=======
         for( unsigned int i=patch->isXmin() ; i<nx_d-patch->isXmax() ; i++ ) {
             for( unsigned int k=patch->isZmin() ; k<nz_p-patch->isZmax() ; k++ ) {
             
-                ( *Bz3D )( i, ny_d-1, k ) = Alpha_SM_N   * ( *Ex3D )( i, ny_p-1, k )
-                                            +                   Beta_SM_N    *( ( *Bz3D )( i, ny_d-2, k ) -( *Bz_val )( i, k ) )
-                                            +                   Delta_SM_N   *( ( *By3D )( i, ny_p-1, k+1 ) -( *By_val )( i, k+1 ) )
-                                            +                   Epsilon_SM_N *( ( *By3D )( i, ny_p-1, k ) -( *By_val )( i, k ) )
+                ( *Bz3D )( i, ny_d-1-pxr_offset, k ) = Alpha_SM_N   * ( *Ex3D )( i, ny_p-1-pxr_offset, k )
+                                            +                   Beta_SM_N    *( ( *Bz3D )( i, ny_d-2-pxr_offset, k ) -( *Bz_val )( i, k ) )
+                                            +                   Delta_SM_N   *( ( *By3D )( i, ny_p-1-pxr_offset, k+1 ) -( *By_val )( i, k+1 ) )
+                                            +                   Epsilon_SM_N *( ( *By3D )( i, ny_p-1-pxr_offset, k ) -( *By_val )( i, k ) )
                                             + ( *Bz_val )( i, k );
                                             
->>>>>>> 030c5b21
             }//k  ---end compute Bz
         }//j  ---end compute Bz
     } else if( min_max==4 && patch->isZmin() ) {
     
         // for Bx^(p,d,d)
-<<<<<<< HEAD
-        for (unsigned int i=patch->isXmin() ; i<nx_p-patch->isXmax() ; i++) {
-            for (unsigned int j=patch->isYmin() ; j<ny_d-patch->isYmax() ; j++) {
-                
-                (*Bx3D)(i,j,0+pxr_offset) = Alpha_SM_B   *   (*Ey3D)(i  ,j,0+pxr_offset)
-                    +                       Beta_SM_B    * ( (*Bx3D)(i  ,j,1+pxr_offset)-(*Bx_val)(i  ,j) )
-                    +                       Delta_SM_B   * ( (*Bz3D)(i+1,j,0+pxr_offset)-(*Bz_val)(i+1,j) )
-                    +                       Epsilon_SM_B * ( (*Bz3D)(i  ,j,0+pxr_offset)-(*Bz_val)(i  ,j) )
-                    +                                                                    (*Bx_val)(i  ,j);
-=======
         for( unsigned int i=patch->isXmin() ; i<nx_p-patch->isXmax() ; i++ ) {
             for( unsigned int j=patch->isYmin() ; j<ny_d-patch->isYmax() ; j++ ) {
             
-                ( *Bx3D )( i, j, 0 ) = Alpha_SM_B   * ( *Ey3D )( i, j, 0 )
-                                       +              Beta_SM_B    *( ( *Bx3D )( i, j, 1 )-( *Bx_val )( i, j ) )
-                                       +              Delta_SM_B   *( ( *Bz3D )( i+1, j, 0 )-( *Bz_val )( i+1, j ) )
-                                       +              Epsilon_SM_B *( ( *Bz3D )( i, j, 0 )-( *Bz_val )( i, j ) )
+                ( *Bx3D )( i, j, 0+pxr_offset ) = Alpha_SM_B   * ( *Ey3D )( i, j, 0+pxr_offset )
+                                       +              Beta_SM_B    *( ( *Bx3D )( i, j, 1+pxr_offset )-( *Bx_val )( i, j ) )
+                                       +              Delta_SM_B   *( ( *Bz3D )( i+1, j, 0+pxr_offset )-( *Bz_val )( i+1, j ) )
+                                       +              Epsilon_SM_B *( ( *Bz3D )( i, j, 0+pxr_offset )-( *Bz_val )( i, j ) )
                                        + ( *Bx_val )( i, j );
->>>>>>> 030c5b21
             }// j  ---end compute Bx
         }//i  ---end compute Bx
         
         // for By^(d,p,d)
-<<<<<<< HEAD
-        for (unsigned int i=patch->isXmin() ; i<nx_d-patch->isXmax() ; i++) {
-            for (unsigned int j=patch->isYmin() ; j<ny_p-patch->isYmax() ; j++) {
-                
-                (*By3D)(i,j,0+pxr_offset) = - Alpha_SM_B *   (*Ex3D)(i,j  ,0+pxr_offset)
-                    +                         Beta_SM_B  * ( (*By3D)(i,j  ,1+pxr_offset)-(*By_val)(i,j  ) )
-                    +                         Zeta_SM_B  * ( (*Bz3D)(i,j+1,0+pxr_offset)-(*Bz_val)(i,j+1) )
-                    +                         Eta_SM_B   * ( (*Bz3D)(i,j  ,0+pxr_offset)-(*Bz_val)(i,j  ) )
-                    +                                                                    (*By_val)(i,j  );
-                
-=======
         for( unsigned int i=patch->isXmin() ; i<nx_d-patch->isXmax() ; i++ ) {
             for( unsigned int j=patch->isYmin() ; j<ny_p-patch->isYmax() ; j++ ) {
             
-                ( *By3D )( i, j, 0 ) = - Alpha_SM_B   * ( *Ex3D )( i, j, 0 )
-                                       +              Beta_SM_B    *( ( *By3D )( i, j, 1 )-( *By_val )( i, j ) )
-                                       +              Zeta_SM_B   *( ( *Bz3D )( i, j+1, 0 )-( *Bz_val )( i, j+1 ) )
-                                       +              Eta_SM_B *( ( *Bz3D )( i, j, 0 )-( *Bz_val )( i, j ) )
+                ( *By3D )( i, j, 0+pxr_offset ) = - Alpha_SM_B   * ( *Ex3D )( i, j, 0+pxr_offset )
+                                       +              Beta_SM_B    *( ( *By3D )( i, j, 1+pxr_offset )-( *By_val )( i, j ) )
+                                       +              Zeta_SM_B   *( ( *Bz3D )( i, j+1, 0+pxr_offset )-( *Bz_val )( i, j+1 ) )
+                                       +              Eta_SM_B *( ( *Bz3D )( i, j, 0+pxr_offset )-( *Bz_val )( i, j ) )
                                        + ( *By_val )( i, j );
                                        
->>>>>>> 030c5b21
             }// j  ---end compute By
         }//i  ---end compute By
         
     } else if( min_max==5 && patch->isZmax() ) {
     
         // for Bx^(p,d,d)
-<<<<<<< HEAD
-        for (unsigned int i=patch->isXmin() ; i<nx_p-patch->isXmax() ; i++) {
-            for (unsigned int j=patch->isYmin() ; j<ny_d-patch->isYmax() ; j++) {
-                
-                (*Bx3D)(i,j,nz_d-1) = Alpha_SM_T   *   (*Ey3D)(i  ,j,nz_p-1)
-                    +                 Beta_SM_T    * ( (*Bx3D)(i  ,j,nz_d-2)-(*Bx_val)(i  ,j))
-                    +                 Delta_SM_T   * ( (*Bz3D)(i+1,j,nz_p-1)-(*Bz_val)(i+1,j))
-                    +                 Epsilon_SM_T * ( (*Bz3D)(i  ,j,nz_p-1)-(*Bz_val)(i  ,j))
-                    +                                                        (*Bx_val)(i  ,j);
-                
-=======
         for( unsigned int i=patch->isXmin() ; i<nx_p-patch->isXmax() ; i++ ) {
             for( unsigned int j=patch->isYmin() ; j<ny_d-patch->isYmax() ; j++ ) {
             
@@ -614,33 +498,20 @@
                                             +                   Epsilon_SM_T *( ( *Bz3D )( i, j, nz_p-1 ) -( *Bz_val )( i, j ) )
                                             + ( *Bx_val )( i, j );
                                             
->>>>>>> 030c5b21
             }//j  ---end compute Bx
         }//i  ---end compute Bx
         
         
         // for By^(d,p,d)
-<<<<<<< HEAD
-        for (unsigned int i=patch->isXmin() ; i<nx_d-patch->isXmax() ; i++) {
-            for (unsigned int j=patch->isYmin() ; j<ny_p-patch->isYmax() ; j++) {
-                
-                (*By3D)(i,j,nz_d-1-pxr_offset) = -Alpha_SM_T *   (*Ex3D)(i,j  ,nz_p-1-pxr_offset)
-                    +                             Beta_SM_T  * ( (*By3D)(i,j  ,nz_d-2-pxr_offset)-(*By_val)(i,j  ) )
-                    +                             Zeta_SM_T  * ( (*Bz3D)(i,j+1,nz_p-1-pxr_offset)-(*Bz_val)(i,j+1) )
-                    +                             Eta_SM_T   * ( (*Bz3D)(i,j  ,nz_p-1-pxr_offset)-(*Bz_val)(i,j  ) )
-                    +                                                                             (*By_val)(i,j  );
-                
-=======
         for( unsigned int i=patch->isXmin() ; i<nx_d-patch->isXmax() ; i++ ) {
             for( unsigned int j=patch->isYmin() ; j<ny_p-patch->isYmax() ; j++ ) {
             
-                ( *By3D )( i, j, nz_d-1 ) = -Alpha_SM_T * ( *Ex3D )( i, j, nz_p-1 )
-                                            +                    Beta_SM_T  *( ( *By3D )( i, j, nz_d-2 ) -( *By_val )( i, j ) )
-                                            +                    Zeta_SM_T   *( ( *Bz3D )( i, j+1, nz_p-1 )-( *Bz_val )( i, j+1 ) )
-                                            +                    Eta_SM_T *( ( *Bz3D )( i, j, nz_p-1 )-( *Bz_val )( i, j ) )
+                ( *By3D )( i, j, nz_d-1-pxr_offset ) = -Alpha_SM_T * ( *Ex3D )( i, j, nz_p-1-pxr_offset )
+                                            +                    Beta_SM_T  *( ( *By3D )( i, j, nz_d-2-pxr_offset ) -( *By_val )( i, j ) )
+                                            +                    Zeta_SM_T   *( ( *Bz3D )( i, j+1, nz_p-1-pxr_offset )-( *Bz_val )( i, j+1 ) )
+                                            +                    Eta_SM_T *( ( *Bz3D )( i, j, nz_p-1-pxr_offset )-( *Bz_val )( i, j ) )
                                             + ( *By_val )( i, j );
                                             
->>>>>>> 030c5b21
             }//j  ---end compute By
         }//i  ---end compute By
         
