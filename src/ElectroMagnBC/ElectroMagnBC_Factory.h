
#ifndef ELECTROMAGNBC_FACTORY_H
#define ELECTROMAGNBC_FACTORY_H

#include "ElectroMagnBC.h"
#include "ElectroMagnBC1D_SM.h"
#include "ElectroMagnBC1D_refl.h"
#include "ElectroMagnBC2D_SM.h"
#include "ElectroMagnBC2D_refl.h"
#include "ElectroMagnBC3D_SM.h"
#include "ElectroMagnBC3D_refl.h"
#include "ElectroMagnBC3D_BM.h"
#include "ElectroMagnBCAM_SM.h"
<<<<<<< HEAD
#include "ElectroMagnBCAM_zero.h"
#include "ElectroMagnBCAM_Axis.h"
=======
>>>>>>> 220271fb
#include "ElectroMagnBCAM_BM.h"

#include "Params.h"


//  --------------------------------------------------------------------------------------------------------------------
//! Constructor for the ElectroMagnetic Boundary conditions factory
//  --------------------------------------------------------------------------------------------------------------------
class ElectroMagnBC_Factory
{

public:

    static std::vector<ElectroMagnBC *> create( Params &params, Patch *patch )
    {
    
        std::vector<ElectroMagnBC *> emBoundCond;
        
        // periodic (=NULL) boundary conditions
        emBoundCond.resize( 2*params.nDim_field, NULL );
        
        // -----------------
        // For 1Dcartesian Geometry
        // -----------------
        if( params.geometry == "1Dcartesian" ) {
        
        
            // AT X = XMIN,XMAX
            // ----------------
            for( unsigned int ii=0; ii<2; ii++ ) {
                // silver-muller (injecting/absorbing bcs)
                if( params.EM_BCs[0][ii] == "silver-muller" ) {
                    emBoundCond[ii] = new ElectroMagnBC1D_SM( params, patch, ii );
                }
                // reflective bcs
                else if( params.EM_BCs[0][ii] == "reflective" ) {
                    emBoundCond[ii] = new ElectroMagnBC1D_refl( params, patch, ii );
                }
                // else: error
                else if( params.EM_BCs[0][ii] != "periodic" ) {
                    ERROR( "Unknown EM x-boundary condition `" << params.EM_BCs[0][ii] << "`" );
                }
            }
            
        }//1Dcartesian
        
        
        // -----------------
        // For 2Dcartesian Geometry
        // -----------------
        else if( params.geometry == "2Dcartesian" ) {
        
            for( unsigned int ii=0; ii<2; ii++ ) {
                // X DIRECTION
                // silver-muller (injecting/absorbing bcs)
                if( params.EM_BCs[0][ii] == "silver-muller" ) {
                    emBoundCond[ii] = new ElectroMagnBC2D_SM( params, patch, ii );
                }
                // reflective bcs
                else if( params.EM_BCs[0][ii] == "reflective" ) {
                    emBoundCond[ii] = new ElectroMagnBC2D_refl( params, patch, ii );
                }
                // else: error
                else if( params.EM_BCs[0][ii] != "periodic" ) {
                    ERROR( "Unknown EM x-boundary condition `" << params.EM_BCs[0][ii] << "`" );
                }
                
                // Y DIRECTION
                // silver-muller bcs (injecting/absorbin)
                if( params.EM_BCs[1][ii] == "silver-muller" ) {
                    emBoundCond[ii+2] = new ElectroMagnBC2D_SM( params, patch, ii+2 );
                }
                // reflective bcs
                else if( params.EM_BCs[1][ii] == "reflective" ) {
                    emBoundCond[ii+2] = new ElectroMagnBC2D_refl( params, patch, ii+2 );
                }
                // else: error
                else if( params.EM_BCs[1][ii] != "periodic" ) {
                    ERROR( "Unknown EM y-boundary condition `" << params.EM_BCs[1][ii] << "`" );
                }
            }
            
        }//2Dcartesian
        
        // -----------------
        // For 3Dcartesian Geometry
        // -----------------
        else if( params.geometry == "3Dcartesian" ) {
        
            for( unsigned int ii=0; ii<2; ii++ ) {
                // X DIRECTION
                // silver-muller (injecting/absorbing bcs)
                if( params.EM_BCs[0][ii] == "silver-muller" ) {
                    emBoundCond[ii] = new ElectroMagnBC3D_SM( params, patch, ii );
                }
                // reflective bcs
                else if( params.EM_BCs[0][ii] == "reflective" ) {
                    emBoundCond[ii] = new ElectroMagnBC3D_refl( params, patch, ii );
                }
                // Buneman bcs (absorbing)
                else if( params.EM_BCs[0][ii] == "buneman" ) {
                    emBoundCond[ii] = new ElectroMagnBC3D_BM( params, patch, ii );
                }
                // else: error
                else if( params.EM_BCs[0][ii] != "periodic" ) {
                    ERROR( "Unknown EM x-boundary condition `" << params.EM_BCs[0][ii] << "`" );
                }
                
                // Y DIRECTION
                // silver-muller bcs (injecting/absorbing)
                if( params.EM_BCs[1][ii] == "silver-muller" ) {
                    emBoundCond[ii+2] = new ElectroMagnBC3D_SM( params, patch, ii+2 );
                }
                // reflective bcs
                else if( params.EM_BCs[1][ii] == "reflective" ) {
                    emBoundCond[ii+2] = new ElectroMagnBC3D_refl( params, patch, ii+2 );
                }
                // Buneman bcs (absorbing)
                else if( params.EM_BCs[1][ii] == "buneman" ) {
                    emBoundCond[ii+2] = new ElectroMagnBC3D_BM( params, patch, ii+2 );
                }
                // else: error
                else if( params.EM_BCs[1][ii] != "periodic" ) {
                    ERROR( "Unknown EM y-boundary condition `" << params.EM_BCs[1][ii] << "`" );
                }
                
                // Z DIRECTION
                // silver-muller bcs (injecting/absorbing)
                if( params.EM_BCs[2][ii] == "silver-muller" ) {
                    emBoundCond[ii+4] = new ElectroMagnBC3D_SM( params, patch, ii+4 );
                }
                // reflective bcs
                else if( params.EM_BCs[2][ii] == "reflective" ) {
                    emBoundCond[ii+4] = new ElectroMagnBC3D_refl( params, patch, ii+4 );
                }
                // Buneman bcs (absorbing)
                else if( params.EM_BCs[2][ii] == "buneman" ) {
                    emBoundCond[ii+4] = new ElectroMagnBC3D_BM( params, patch, ii+4 );
                }
                // else: error
                else if( params.EM_BCs[2][ii] != "periodic" ) {
                    ERROR( "Unknown EM z-boundary condition `" << params.EM_BCs[2][ii] << "`" );
                }
            }
            
        }//3Dcartesian
        
        // -----------------
        // For AM cylindrical Geometry
        // -----------------
        else if( params.geometry == "AMcylindrical" ) {
        
            for( unsigned int ii=0; ii<2; ii++ ) {
            
                // X DIRECTION
                // silver-muller (injecting/absorbing bcs)
                if( params.EM_BCs[0][ii] == "silver-muller" ) {
                    emBoundCond[ii] = new ElectroMagnBCAM_SM( params, patch, ii );
                }
                else if( params.EM_BCs[0][ii] == "zero" ) {
                    emBoundCond[ii] = new ElectroMagnBCAM_zero( params, patch, ii );
                }
                else if( params.EM_BCs[0][ii] != "periodic" ) {
                    ERROR( "Unknown EM x-boundary condition `" << params.EM_BCs[0][ii] << "`" );
                }
            }
            
            // R DIRECTION
<<<<<<< HEAD
            emBoundCond[2] = NULL ; //Axis BC are handeled directly in solvers.
            if( params.EM_BCs[1][1] == "periodic" ) {
                ERROR( "Periodic EM Rmax-boundary condition is not supported`" );
            } else if( params.EM_BCs[1][1] == "buneman" ) {
=======
            emBoundCond[2] = NULL; 
            // silver-muller bcs (injecting/absorbin)
            //MESSAGE("bc AXIS");
            if( params.EM_BCs[1][1] == "buneman" ) {
>>>>>>> 220271fb
                emBoundCond[3] = new ElectroMagnBCAM_BM( params, patch, 3 );
            } else if (params.is_spectral) {
                emBoundCond[3] = NULL ;
            } else  {
                ERROR( "Unknown EM Rmax-boundary condition `" << params.EM_BCs[1][1] << "`" );
            }
            //MESSAGE( params.EM_BCs[1][1]);
            
        }//AM
        
        // OTHER GEOMETRIES ARE NOT DEFINED ---
        else {
            ERROR( "Unknown geometry : " << params.geometry );
        }
        
        return emBoundCond;
    }
    
};

#endif
<|MERGE_RESOLUTION|>--- conflicted
+++ resolved
@@ -11,11 +11,7 @@
 #include "ElectroMagnBC3D_refl.h"
 #include "ElectroMagnBC3D_BM.h"
 #include "ElectroMagnBCAM_SM.h"
-<<<<<<< HEAD
 #include "ElectroMagnBCAM_zero.h"
-#include "ElectroMagnBCAM_Axis.h"
-=======
->>>>>>> 220271fb
 #include "ElectroMagnBCAM_BM.h"
 
 #include "Params.h"
@@ -184,17 +180,10 @@
             }
             
             // R DIRECTION
-<<<<<<< HEAD
             emBoundCond[2] = NULL ; //Axis BC are handeled directly in solvers.
             if( params.EM_BCs[1][1] == "periodic" ) {
                 ERROR( "Periodic EM Rmax-boundary condition is not supported`" );
             } else if( params.EM_BCs[1][1] == "buneman" ) {
-=======
-            emBoundCond[2] = NULL; 
-            // silver-muller bcs (injecting/absorbin)
-            //MESSAGE("bc AXIS");
-            if( params.EM_BCs[1][1] == "buneman" ) {
->>>>>>> 220271fb
                 emBoundCond[3] = new ElectroMagnBCAM_BM( params, patch, 3 );
             } else if (params.is_spectral) {
                 emBoundCond[3] = NULL ;
