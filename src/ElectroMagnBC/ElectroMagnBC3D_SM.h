--- conflicted
+++ resolved
@@ -31,18 +31,6 @@
     
 private:
     
-<<<<<<< HEAD
- 	//! Save external fields for silver muller EM Boundary condition
-     Field2D *Bz_xvalmin, *Bz_xvalmax, *By_xvalmin, *By_xvalmax, *Bx_xvalmin, *Bx_xvalmax,
-             *Bz_yvalmin, *Bz_yvalmax, *By_yvalmin, *By_yvalmax, *Bx_yvalmin, *Bx_yvalmax,
-             *Bz_zvalmin, *Bz_zvalmax, *By_zvalmin, *By_zvalmax, *Bx_zvalmin, *Bx_zvalmax;
-    
-=======
-    virtual void save_fields_BC3D_Long(Field*);
-    virtual void save_fields_BC3D_TransY(Field*);
-    virtual void save_fields_BC3D_TransZ(Field*);
-
->>>>>>> 7a4403af
     //! Conversion factor from degree to radian
     double conv_deg2rad;
     
