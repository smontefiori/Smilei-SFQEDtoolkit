--- conflicted
+++ resolved
@@ -288,14 +288,10 @@
 
 void LaserProfileSeparable::createFields( Params &params, Patch *patch )
 {
-<<<<<<< HEAD
     std::vector<unsigned int> n_space(params.n_space);
     if (params.uncoupled_grids && (patch->vecSpecies.size() == 0) ) // If not species on the patch, cartesian decomposition
         n_space = params.n_space_domain;
-    vector<unsigned int> dim(2);
-=======
     vector<unsigned int> dim( 2 );
->>>>>>> 030c5b21
     dim[0] = 1;
     dim[1] = 1;
     
@@ -344,13 +340,8 @@
         ( *phase )( 0, 0 ) = phaseProfile_->valueAt( pos );
         
     } else if( params.geometry=="2Dcartesian" ) {
-<<<<<<< HEAD
         
         unsigned int ny_p = n_space[1]+1+2*params.oversize[1];
-=======
-    
-        unsigned int ny_p = params.n_space[1]*params.global_factor[1]+1+2*params.oversize[1];
->>>>>>> 030c5b21
         unsigned int ny_d = ny_p+1;
         double dy = params.cell_length[1];
         vector<unsigned int> dim( 1 );
@@ -365,13 +356,9 @@
             pos[0] += dy;
         }
         
-<<<<<<< HEAD
+    } else if( params.geometry=="AMcylindrical" ) {
+    
         unsigned int nr_p = n_space[1]+1+2*params.oversize[1];
-=======
-    } else if( params.geometry=="AMcylindrical" ) {
-    
-        unsigned int nr_p = params.n_space[1]*params.global_factor[1]+1+2*params.oversize[1];
->>>>>>> 030c5b21
         unsigned int nr_d = nr_p+1;
         double dr = params.cell_length[1];
         vector<unsigned int> dim( 1 );
@@ -385,13 +372,9 @@
             ( *phase )( j, 0 ) = phaseProfile_->valueAt( pos );
         }
         
-<<<<<<< HEAD
+    } else if( params.geometry=="3Dcartesian" ) {
+    
         unsigned int ny_p = n_space[1]+1+2*params.oversize[1];
-=======
-    } else if( params.geometry=="3Dcartesian" ) {
-    
-        unsigned int ny_p = params.n_space[1]*params.global_factor[1]+1+2*params.oversize[1];
->>>>>>> 030c5b21
         unsigned int ny_d = ny_p+1;
         unsigned int nz_p = n_space[2]+1+2*params.oversize[2];
         unsigned int nz_d = nz_p+1;
