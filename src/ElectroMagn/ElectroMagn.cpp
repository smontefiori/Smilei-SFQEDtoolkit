#include "ElectroMagn.h"

#include <limits>
#include <iostream>

#include "Params.h"
#include "Species.h"
#include "Projector.h"
#include "Field.h"
#include "ElectroMagnBC.h"
#include "ElectroMagnBC_Factory.h"
#include "SimWindow.h"
#include "Patch.h"
#include "Profile.h"
#include "SolverFactory.h"
#include "DomainDecompositionFactory.h"
#include "LaserEnvelope.h"

using namespace std;


// ---------------------------------------------------------------------------------------------------------------------
// Constructor for the virtual class ElectroMagn
// ---------------------------------------------------------------------------------------------------------------------
ElectroMagn::ElectroMagn( Params &params, DomainDecomposition *domain_decomposition, vector<Species *> &vecSpecies, Patch *patch ) :
    timestep( params.timestep ),
    cell_length( params.cell_length ),
    n_species( vecSpecies.size() ),
    nDim_field( params.nDim_field ),
    cell_volume( params.cell_volume ),
    n_space( params.n_space ),
    oversize( params.oversize ),
    isXmin( patch->isXmin() ),
    isXmax( patch->isXmax() ),
    is_pxr( params.is_pxr ),
    nrj_mw_lost( 0. ),
    nrj_new_fields( 0. )
{
    if( !dynamic_cast<GlobalDomainDecomposition *>( domain_decomposition ) ) {
        n_space = params.n_space;
    } else {
        for( unsigned int i = 0 ; i < nDim_field ; i++ ) {
            n_space[i] = params.n_space[i] * params.global_factor[i];
        }
    }
    
    // take useful things from params
    initElectroMagnQuantities();
    emBoundCond = ElectroMagnBC_Factory::create( params, patch );
    MaxwellAmpereSolver_  = SolverFactory::createMA( params );
    MaxwellFaradaySolver_ = SolverFactory::createMF( params );
    
    envelope = NULL;
    
}

// ---------------------------------------------------------------------------------------------------------------------
// ElectroMagn constructor for patches
// ---------------------------------------------------------------------------------------------------------------------
ElectroMagn::ElectroMagn( ElectroMagn *emFields, Params &params, Patch *patch ) :
    timestep( emFields->timestep ),
    cell_length( emFields->cell_length ),
    n_species( emFields->n_species ),
    nDim_field( emFields->nDim_field ),
    cell_volume( emFields->cell_volume ),
    n_space( emFields->n_space ),
    oversize( emFields->oversize ),
    isXmin( patch->isXmin() ),
    isXmax( patch->isXmax() ),
    is_pxr( emFields->is_pxr ),
    nrj_mw_lost( 0. ),
    nrj_new_fields( 0. )
{

    initElectroMagnQuantities();
    
    emBoundCond = ElectroMagnBC_Factory::create( params, patch );
    
    MaxwellAmpereSolver_  = SolverFactory::createMA( params );
    MaxwellFaradaySolver_ = SolverFactory::createMF( params );
    
    envelope = NULL;
}

// ---------------------------------------------------------------------------------------------------------------------
// Initialize quantities used in ElectroMagn
// ---------------------------------------------------------------------------------------------------------------------
void ElectroMagn::initElectroMagnQuantities()
{
    // initialize poynting vector
    poynting[0].resize( nDim_field, 0.0 );
    poynting[1].resize( nDim_field, 0.0 );
    poynting_inst[0].resize( nDim_field, 0.0 );
    poynting_inst[1].resize( nDim_field, 0.0 );
    
    if( n_space.size() != 3 ) {
        ERROR( "this should not happen" );
    }
    
    Ex_=NULL;
    Ey_=NULL;
    Ez_=NULL;
    Bx_=NULL;
    By_=NULL;
    Bz_=NULL;
    Bx_m=NULL;
    By_m=NULL;
    Bz_m=NULL;
    Jx_=NULL;
    Jy_=NULL;
    Jz_=NULL;
    rho_=NULL;
    Env_A_abs_=NULL;
    Env_Chi_  =NULL;
    Env_E_abs_=NULL;
    
    
    // Species charge currents and density
    Jx_s.resize( n_species );
    Jy_s.resize( n_species );
    Jz_s.resize( n_species );
    rho_s.resize( n_species );
    
    Env_Chi_s.resize( n_species );
    for( unsigned int ispec=0; ispec<n_species; ispec++ ) {
        Jx_s[ispec]  = NULL;
        Jy_s[ispec]  = NULL;
        Jz_s[ispec]  = NULL;
        rho_s[ispec] = NULL;
        Env_Chi_s[ispec] = NULL;
    }
    
    for( unsigned int i=0; i<3; i++ ) {
        for( unsigned int j=0; j<2; j++ ) {
            istart[i][j]=0;
            bufsize[i][j]=0;
        }
    }
}


void ElectroMagn::finishInitialization( int nspecies, Patch *patch )
{

    // Fill allfields
    allFields.push_back( Ex_ );
    allFields.push_back( Ey_ );
    allFields.push_back( Ez_ );
    allFields.push_back( Bx_ );
    allFields.push_back( By_ );
    allFields.push_back( Bz_ );
    allFields.push_back( Bx_m );
    allFields.push_back( By_m );
    allFields.push_back( Bz_m );
    allFields.push_back( Jx_ );
    allFields.push_back( Jy_ );
    allFields.push_back( Jz_ );
    allFields.push_back( rho_ );
    if( Env_A_abs_ != NULL ) {
        allFields.push_back( Env_A_abs_ );
        allFields.push_back( Env_Chi_ );
        allFields.push_back( Env_E_abs_ );
    }
    
    for( int ispec=0; ispec<nspecies; ispec++ ) {
        allFields.push_back( Jx_s[ispec] );
        allFields.push_back( Jy_s[ispec] );
        allFields.push_back( Jz_s[ispec] );
        allFields.push_back( rho_s[ispec] );
        if( Env_A_abs_ != NULL ) {
            allFields.push_back( Env_Chi_s[ispec] );
        }
    }
    
}

// ---------------------------------------------------------------------------------------------------------------------
// Destructor for the virtual class ElectroMagn
// ---------------------------------------------------------------------------------------------------------------------
ElectroMagn::~ElectroMagn()
{

    if( Ex_ != NULL ) {
        delete Ex_;
    }
    if( Ey_ != NULL ) {
        delete Ey_;
    }
    if( Ez_ != NULL ) {
        delete Ez_;
    }
    if( Bx_ != NULL ) {
        delete Bx_;
    }
    if( By_ != NULL ) {
        delete By_;
    }
    if( Bz_ != NULL ) {
        delete Bz_;
    }
    if( !is_pxr ) {
        if( Bx_m != NULL ) {
            delete Bx_m;
        }
        if( By_m != NULL ) {
            delete By_m;
        }
        if( Bz_m != NULL ) {
            delete Bz_m;
        }
    }
    if( Jx_ != NULL ) {
        delete Jx_;
    }
    if( Jy_ != NULL ) {
        delete Jy_;
    }
    if( Jz_ != NULL ) {
        delete Jz_;
    }
    if( rho_ != NULL ) {
        delete rho_;
    }
    
    if( Env_A_abs_ != NULL ) {
        delete Env_A_abs_;
    }
    if( Env_Chi_   != NULL ) {
        delete Env_Chi_;
    }
    if( Env_E_abs_ != NULL ) {
        delete Env_E_abs_;
    }
    
    for( unsigned int idiag=0; idiag<allFields_avg.size(); idiag++ )
        for( unsigned int ifield=0; ifield<allFields_avg[idiag].size(); ifield++ ) {
            delete allFields_avg[idiag][ifield];
        }
        
    for( unsigned int ispec=0; ispec<n_species; ispec++ ) {
        if( Jx_s [ispec] ) {
            delete Jx_s [ispec];
        }
        if( Jy_s [ispec] ) {
            delete Jy_s [ispec];
        }
        if( Jz_s [ispec] ) {
            delete Jz_s [ispec];
        }
        if( rho_s[ispec] ) {
            delete rho_s[ispec];
        }
        if( Env_Chi_s[ispec] ) {
            delete Env_Chi_s[ispec];
        }
    }
    
    for( unsigned int i=0; i<Exfilter.size(); i++ ) {
        delete Exfilter[i];
    }
    for( unsigned int i=0; i<Eyfilter.size(); i++ ) {
        delete Eyfilter[i];
    }
    for( unsigned int i=0; i<Ezfilter.size(); i++ ) {
        delete Ezfilter[i];
    }
    for( unsigned int i=0; i<Bxfilter.size(); i++ ) {
        delete Bxfilter[i];
    }
    for( unsigned int i=0; i<Byfilter.size(); i++ ) {
        delete Byfilter[i];
    }
    for( unsigned int i=0; i<Bzfilter.size(); i++ ) {
        delete Bzfilter[i];
    }
    
    int nBC = emBoundCond.size();
    for( int i=0 ; i<nBC ; i++ )
        if( emBoundCond[i]!=NULL ) {
            delete emBoundCond[i];
        }
        
    delete MaxwellAmpereSolver_;
    delete MaxwellFaradaySolver_;
    
    if( envelope != NULL ) {
        delete envelope;
    }
    
    //antenna cleanup
    for( vector<Antenna>::iterator antenna=antennas.begin(); antenna!=antennas.end(); antenna++ ) {
        delete antenna->field;
        antenna->field=NULL;
    }
    
    /*for ( unsigned int iExt = 0 ; iExt < extFields.size() ; iExt++ ) {
        if (extFields[iExt].profile!=NULL) {
            delete extFields[iExt].profile;
            extFields[iExt].profile = NULL;
        } // Pb wih clones
    }*/
    
}//END Destructer


void ElectroMagn::updateGridSize( Params &params, Patch *patch )
{
    isXmin = patch->isXmin();
    isXmax = patch->isXmax();
    
    unsigned int i=0;
    {
        for( int isDual=0 ; isDual<2 ; isDual++ ) {
            bufsize[i][isDual] = n_space[i] + 1;
        }
        
        for( int isDual=0 ; isDual<2 ; isDual++ ) {
            bufsize[i][isDual] += isDual;
            if( params.number_of_patches[i]!=1 ) {
            
                if( ( !isDual ) ) {
                    bufsize[i][isDual]--;
                } else if( isDual ) {
                    bufsize[i][isDual]--;
                    bufsize[i][isDual]--;
                }
                
            } // if ( params.number_of_patches[i]!=1 )
        } // for (int isDual=0 ; isDual
    } // for (unsigned int i=0)
}


// ---------------------------------------------------------------------------------------------------------------------
// Maxwell solver using the FDTD scheme
// ---------------------------------------------------------------------------------------------------------------------
// In the main program
//     - saveMagneticFields
//     - solveMaxwellAmpere
//     - solveMaxwellFaraday
//     - boundaryConditions
//     - vecPatches::exchangeB (patch & MPI sync)
//     - centerMagneticFields



void ElectroMagn::boundaryConditions( int itime, double time_dual, Patch *patch, Params &params, SimWindow *simWindow )
{
    // Compute EM Bcs
    if( !( simWindow && simWindow->isMoving( time_dual ) ) ) {
        if( emBoundCond[0]!=NULL ) { // <=> if !periodic
            emBoundCond[0]->apply( this, time_dual, patch );
            emBoundCond[1]->apply( this, time_dual, patch );
        }
    }
    if( emBoundCond.size()>2 ) {
        if( emBoundCond[2]!=NULL ) { // <=> if !periodic
            emBoundCond[2]->apply( this, time_dual, patch );
            emBoundCond[3]->apply( this, time_dual, patch );
        }
    }
    if( emBoundCond.size()>4 ) {
        if( emBoundCond[4]!=NULL ) { // <=> if !periodic
            emBoundCond[4]->apply( this, time_dual, patch );
            emBoundCond[5]->apply( this, time_dual, patch );
        }
    }
}


// ---------------------------------------------------------------------------------------------------------------------
// Reinitialize the total charge densities and currents
// - save current density as old density (charge conserving scheme)
// - put the new density and currents to 0
// ---------------------------------------------------------------------------------------------------------------------
void ElectroMagn::restartRhoJ()
{
    Jx_ ->put_to( 0. );
    Jy_ ->put_to( 0. );
    Jz_ ->put_to( 0. );
    rho_->put_to( 0. );
}

void ElectroMagn::restartEnvChi()
{
    Env_Chi_->put_to( 0. );
}


void ElectroMagn::restartRhoJs()
{
    for( unsigned int ispec=0 ; ispec < n_species ; ispec++ ) {
        if( Jx_s [ispec] ) {
            Jx_s [ispec]->put_to( 0. );
        }
        if( Jy_s [ispec] ) {
            Jy_s [ispec]->put_to( 0. );
        }
        if( Jz_s [ispec] ) {
            Jz_s [ispec]->put_to( 0. );
        }
        if( rho_s[ispec] ) {
            rho_s[ispec]->put_to( 0. );
        }
    }
    
    Jx_ ->put_to( 0. );
    Jy_ ->put_to( 0. );
    Jz_ ->put_to( 0. );
    rho_->put_to( 0. );
}

void ElectroMagn::restartEnvChis()
{
    for( unsigned int ispec=0 ; ispec < n_species ; ispec++ ) {
        if( Env_Chi_s [ispec] ) {
            Env_Chi_s [ispec]->put_to( 0. );
        }
    }
    Env_Chi_->put_to( 0. );
}

// ---------------------------------------------------------------------------------------------------------------------
// Increment an averaged field
// ---------------------------------------------------------------------------------------------------------------------
void ElectroMagn::incrementAvgField( Field *field, Field *field_avg )
{
    for( unsigned int i=0; i<field->globalDims_; i++ ) {
        ( *field_avg )( i ) += ( *field )( i );
    }
}//END incrementAvgField



void ElectroMagn::laserDisabled()
{
    if( emBoundCond.size() && emBoundCond[0] ) {
        emBoundCond[0]->laserDisabled();
    }
}

double ElectroMagn::computeNRJ()
{
    double nrj( 0. );
    
    nrj += Ex_->norm2( istart, bufsize );
    nrj += Ey_->norm2( istart, bufsize );
    nrj += Ez_->norm2( istart, bufsize );
    
    nrj += Bx_m->norm2( istart, bufsize );
    nrj += By_m->norm2( istart, bufsize );
    nrj += Bz_m->norm2( istart, bufsize );
    
    return nrj;
}

void ElectroMagn::applyExternalFields( Patch *patch )
{
    for( vector<ExtField>::iterator extfield=extFields.begin(); extfield!=extFields.end(); extfield++ ) {
        if( extfield->index < allFields.size() ) {
            applyExternalField( allFields[extfield->index], extfield->profile, patch );
        }
    }
    Bx_m->copyFrom( Bx_ );
    By_m->copyFrom( By_ );
    Bz_m->copyFrom( Bz_ );
}

<<<<<<< HEAD
void ElectroMagn::applyExternalTimeFields( Patch *patch, double time )
{
    for( vector<ExtTimeField>::iterator extfield=extTimeFields.begin(); extfield!=extTimeFields.end(); extfield++ ) {
        if( extfield->index < allFields.size() ) {
        	extfield->savedField->copyFrom(allFields[extfield->index]);
            applyExternalTimeField( allFields[extfield->index], extfield->profile, patch, time );
        }
    }
}

void ElectroMagn::resetExternalTimeFields()
{
    for( vector<ExtTimeField>::iterator extfield=extTimeFields.begin(); extfield!=extTimeFields.end(); extfield++ ) {
        if( extfield->index < allFields.size() ) {
        	allFields[extfield->index]->copyFrom(extfield->savedField);
        }
    }
=======
void ElectroMagn::applyExternalTimeFields( Patch *patch, double time_prim )
{
    for( vector<ExtField>::iterator extfield=extTimeFields.begin(); extfield!=extTimeFields.end(); extfield++ ) {
        if( extfield->index < allFields.size() ) {
            applyExternalTimeField( allFields[extfield->index], extfield->profile, patch, time_prim );
        }
    }
    Bx_m->copyFrom( Bx_ );
    By_m->copyFrom( By_ );
    Bz_m->copyFrom( Bz_ );
>>>>>>> 0d1d1d1f
}


void ElectroMagn::saveExternalFields( Patch *patch )
{
    for( vector<ExtField>::iterator extfield=extFields.begin(); extfield!=extFields.end(); extfield++ ) {
        if( extfield->index < allFields.size() ) {
            for( auto &embc: emBoundCond ) {
                if( embc ) {
                    embc->save_fields( allFields[extfield->index], patch );
                }
            }
        }
    }
}



void ElectroMagn::applyAntenna( unsigned int iAntenna, double intensity )
{
    Field *field=nullptr;
    Field *antennaField = antennas[iAntenna].field;
    
    if( antennaField && antennas[iAntenna].index<allFields.size() ) {
    
        field = allFields[antennas[iAntenna].index];
        
        for( unsigned int i=0; i< field->globalDims_ ; i++ ) {
            ( *field )( i ) += intensity * ( *antennaField )( i );
        }
        
    }
}
<|MERGE_RESOLUTION|>--- conflicted
+++ resolved
@@ -292,6 +292,10 @@
         delete antenna->field;
         antenna->field=NULL;
     }
+
+    for ( unsigned int iExt = 0 ; iExt < extTimeFields.size() ; iExt++ ) {
+    	delete extTimeFields[iExt].savedField;
+    }
     
     /*for ( unsigned int iExt = 0 ; iExt < extFields.size() ; iExt++ ) {
         if (extFields[iExt].profile!=NULL) {
@@ -466,7 +470,6 @@
     Bz_m->copyFrom( Bz_ );
 }
 
-<<<<<<< HEAD
 void ElectroMagn::applyExternalTimeFields( Patch *patch, double time )
 {
     for( vector<ExtTimeField>::iterator extfield=extTimeFields.begin(); extfield!=extTimeFields.end(); extfield++ ) {
@@ -484,18 +487,6 @@
         	allFields[extfield->index]->copyFrom(extfield->savedField);
         }
     }
-=======
-void ElectroMagn::applyExternalTimeFields( Patch *patch, double time_prim )
-{
-    for( vector<ExtField>::iterator extfield=extTimeFields.begin(); extfield!=extTimeFields.end(); extfield++ ) {
-        if( extfield->index < allFields.size() ) {
-            applyExternalTimeField( allFields[extfield->index], extfield->profile, patch, time_prim );
-        }
-    }
-    Bx_m->copyFrom( Bx_ );
-    By_m->copyFrom( By_ );
-    Bz_m->copyFrom( Bz_ );
->>>>>>> 0d1d1d1f
 }
 
 
