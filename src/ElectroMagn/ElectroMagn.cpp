--- conflicted
+++ resolved
@@ -343,10 +343,6 @@
     return nrj;
 }
 
-<<<<<<< HEAD
-
-=======
->>>>>>> 968ed131
 void ElectroMagn::applyExternalFields(Patch* patch) {    
     for (vector<ExtField>::iterator extfield=extFields.begin(); extfield!=extFields.end(); extfield++ ) {
         if( extfield->index < allFields.size() ) {
