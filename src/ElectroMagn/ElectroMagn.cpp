--- conflicted
+++ resolved
@@ -22,19 +22,18 @@
 // ---------------------------------------------------------------------------------------------------------------------
 // Constructor for the virtual class ElectroMagn
 // ---------------------------------------------------------------------------------------------------------------------
-<<<<<<< HEAD
-ElectroMagn::ElectroMagn(Params &params, DomainDecomposition* domain_decomposition, vector<Species*>& vecSpecies, Patch* patch) :
-timestep       ( params.timestep   ),
-cell_length    ( params.cell_length),
-n_species      ( vecSpecies.size() ),
-nDim_field     ( params.nDim_field ),
-cell_volume    ( params.cell_volume),
-oversize       ( params.oversize   ),
-isXmin(patch->isXmin()),
-isXmax(patch->isXmax()),
-is_pxr         (  params.is_pxr    ),
-nrj_mw_lost    (  0.               ),
-nrj_new_fields (  0.               )
+ElectroMagn::ElectroMagn( Params &params, DomainDecomposition *domain_decomposition, vector<Species *> &vecSpecies, Patch *patch ) :
+    timestep( params.timestep ),
+    cell_length( params.cell_length ),
+    n_species( vecSpecies.size() ),
+    nDim_field( params.nDim_field ),
+    cell_volume( params.cell_volume ),
+    oversize( params.oversize ),
+    isXmin( patch->isXmin() ),
+    isXmax( patch->isXmax() ),
+    is_pxr( params.is_pxr ),
+    nrj_mw_lost( 0. ),
+    nrj_new_fields( 0. )
 {
     n_space.resize( params.n_space.size() );
     if ( !dynamic_cast<GlobalDomainDecomposition*>( domain_decomposition ) )
@@ -42,27 +41,6 @@
     else {
         for ( unsigned int i = 0 ; i < nDim_field ; i++ ) {
             n_space[i] = params.n_space_domain[i];
-=======
-ElectroMagn::ElectroMagn( Params &params, DomainDecomposition *domain_decomposition, vector<Species *> &vecSpecies, Patch *patch ) :
-    timestep( params.timestep ),
-    cell_length( params.cell_length ),
-    n_species( vecSpecies.size() ),
-    nDim_field( params.nDim_field ),
-    cell_volume( params.cell_volume ),
-    n_space( params.n_space ),
-    oversize( params.oversize ),
-    isXmin( patch->isXmin() ),
-    isXmax( patch->isXmax() ),
-    is_pxr( params.is_pxr ),
-    nrj_mw_lost( 0. ),
-    nrj_new_fields( 0. )
-{
-    if( !dynamic_cast<GlobalDomainDecomposition *>( domain_decomposition ) ) {
-        n_space = params.n_space;
-    } else {
-        for( unsigned int i = 0 ; i < nDim_field ; i++ ) {
-            n_space[i] = params.n_space[i] * params.global_factor[i];
->>>>>>> 030c5b21
         }
     }
     
