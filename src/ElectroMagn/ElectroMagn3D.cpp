--- conflicted
+++ resolved
@@ -1028,7 +1028,6 @@
         double *const             By3D_m = By_m->data();
         double *const             Bz3D_m = Bz_m->data();
 
-<<<<<<< HEAD
         // TODO(Etienne M): Find a way to get params.gpu_computing that would be arguably better
         // TODO(Etienne M): Can we somehow get CPU pointer when GPU mode is enabled ? If not, remove the
         // is_memory_on_device check.
@@ -1056,17 +1055,6 @@
             // Magnetic field Bz^(d,d,p)
             memcpy( Bz3D_m, Bz3D, nx_d*ny_d*nz_p*sizeof( double ) );
         }
-=======
-        // Magnetic field Bx^(p,d,d)
-        memcpy( Bx3D_m, Bx3D, nx_p*ny_d*nz_d*sizeof( double ) );
-
-        // Magnetic field By^(d,p,d)
-        memcpy( By3D_m, By3D, nx_d*ny_p*nz_d*sizeof( double ) );
-
-        // Magnetic field Bz^(d,d,p)
-        memcpy( Bz3D_m, Bz3D, nx_d*ny_d*nz_p*sizeof( double ) );
-        
->>>>>>> c373bd15
     } else {
         Bx_m->deallocateDataAndSetTo( Bx_ );
         By_m->deallocateDataAndSetTo( By_ );
@@ -1147,10 +1135,6 @@
 // ---------------------------------------------------------------------------------------------------------------------
 void ElectroMagn3D::centerMagneticFields()
 {
-<<<<<<< HEAD
-=======
-    // Static cast of the fields
->>>>>>> c373bd15
     const double *const __restrict__ Bx3D = Bx_->data();
     const double *const __restrict__ By3D = By_->data();
     const double *const __restrict__ Bz3D = Bz_->data();
@@ -1176,18 +1160,16 @@
         #pragma acc loop worker
 #endif
         for( unsigned int j=0 ; j<ny_d ; j++ ) {
-<<<<<<< HEAD
+
+            const unsigned int l =  i*(ny_d*nz_d) + j*nz_d;
+
 #ifdef _GPU
             #pragma acc loop vector
+#else
+            #pragma omp simd
 #endif
             for( unsigned int k=0 ; k<nz_d ; k++ ) {
-                Bx3D_m[ i*(ny_d*nz_d) + j*nz_d + k ] = ( Bx3D[ i*(ny_d*nz_d) + j*nz_d + k ] + Bx3D_m[ i*(ny_d*nz_d) + j*nz_d + k ] )*0.5;
-=======
-            const unsigned int l =  i*(ny_d*nz_d) + j*nz_d;
-            #pragma omp simd
-            for( unsigned int k=0 ; k<nz_d ; k++ ) {
-                Bx3D_m[ l ] = ( Bx3D[ l + k] + Bx3D_m[ l + k] )*0.5;
->>>>>>> c373bd15
+                Bx3D_m[ l + k ] = ( Bx3D[ l + k] + Bx3D_m[ l + k] )*0.5;
             }
         }
     }
@@ -1206,13 +1188,12 @@
         #pragma acc loop worker
 #endif
         for( unsigned int j=0 ; j<ny_p ; j++ ) {
-<<<<<<< HEAD
+
 #ifdef _GPU
             #pragma acc loop vector
+#else
+            #pragma omp simd
 #endif
-=======
-            #pragma omp simd
->>>>>>> c373bd15
             for( unsigned int k=0 ; k<nz_d ; k++ ) {
                 By3D_m[ i*(ny_p*nz_d) + j*nz_d + k ] = ( By3D[ i*(ny_p*nz_d) + j*nz_d + k ] + By3D_m[ i*(ny_p*nz_d) + j*nz_d + k ] )*0.5;
             }
@@ -1233,27 +1214,17 @@
         #pragma acc loop worker
 #endif
         for( unsigned int j=0 ; j<ny_d ; j++ ) {
-<<<<<<< HEAD
 #ifdef _GPU
             #pragma acc loop vector
+#else
+            #pragma omp simd
 #endif
-            for( unsigned int k=0 ; k<nz_p ; k++ ) {
-                Bz3D_m[ i*(ny_d*nz_p) + j*nz_p + k ] = ( Bz3D[ i*(ny_d*nz_p) + j*nz_p + k ] + Bz3D_m[ i*(ny_d*nz_p) + j*nz_p + k ] )*0.5;
-            }
-        } // end for j
-    } // end for i
-}
-=======
-            #pragma omp simd
             for( unsigned int k=0 ; k<nz_p ; k++ ) {
                 Bz3D_m[ i*(ny_d*nz_p) + j*nz_p + k ] = ( Bz3D[ i*(ny_d*nz_p) + j*nz_p + k ] + Bz3D_m[ i*(ny_d*nz_p) + j*nz_p + k ] )*0.5;
             } // end for k
         } // end for j
     } // end for i
-
-
-}//END centerMagneticFields
->>>>>>> c373bd15
+}
 
 
 // ---------------------------------------------------------------------------------------------------------------------
