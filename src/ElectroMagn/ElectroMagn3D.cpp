--- conflicted
+++ resolved
@@ -1856,8 +1856,6 @@
             applyExternalField( antennas[i].field, antennas[i].space_profile, patch );
         }
     }
-<<<<<<< HEAD
-    
 }
 
 void ElectroMagn3D::copyInLocalDensities(int ispec, int ibin, double* b_Jx, double* b_Jy, double* b_Jz, double* b_rho, std::vector<unsigned int> b_dim, bool diag_flag)
@@ -1923,7 +1921,7 @@
         for (int j = 0; j < b_dim1 ; j++) {
             for (int k = 0; k < b_dim2 ; k++) {
                 Jz3D->data_[ (iloc*b_dim1+j)*Jz3D->dims_[2]+k ] += b_Jz [(i*(b_dim1)+j)*(b_dim2+1)+k];
-                //(*Jz3D) (iloc,j,k) +=  b_Jz [(i*b_dim1+j)*(b_dim2+1)+k];   
+                //(*Jz3D) (iloc,j,k) +=  b_Jz [(i*b_dim1+j)*(b_dim2+1)+k];
             }
         }
     }
@@ -1933,8 +1931,8 @@
         for (int i = 0; i < b_dim0 ; i++) {
 	          iloc = ibin + i ;
             for (int j = 0; j < b_dim1 ; j++) {
-                for (int k = 0; k < b_dim2 ; k++) {        
-	                  (*rho3D)(iloc,j,k) +=  b_rho[(i*b_dim1+j)*b_dim2+k];   
+                for (int k = 0; k < b_dim2 ; k++) {
+	                  (*rho3D)(iloc,j,k) +=  b_rho[(i*b_dim1+j)*b_dim2+k];
                 }
             }
         }
@@ -1942,7 +1940,7 @@
 
 } // end ElectroMagn3D::copyInLocalDensities
 
-void ElectroMagn3D::copyInLocalSusceptibility(int ispec, int ibin, 
+void ElectroMagn3D::copyInLocalSusceptibility(int ispec, int ibin,
                           double *b_Chi, std::vector<unsigned int> b_dim, bool diag_flag)
 {
     Field3D *Chi3D;
@@ -1964,14 +1962,10 @@
     for (int i = 0; i < b_dim0 ; i++) {
 	      iloc = ibin + i ;
         for (int j = 0; j < b_dim1 ; j++) {
-            for (int k = 0; k < b_dim2 ; k++) {        
+            for (int k = 0; k < b_dim2 ; k++) {
 	              (*Chi3D)(iloc,j,k) +=  b_Chi[(i*b_dim1+j)*b_dim2+k];   
             }
         }
     }
-  
-} // end ElectroMagn3D::copyInLocalSusceptibility
-=======
-
-}
->>>>>>> c4783d6f
+
+} // end ElectroMagn3D::copyInLocalSusceptibility