#include "ElectroMagn3D.h"

#include <cmath>
#include <iostream>
#include <sstream>

#ifdef SMILEI_OPENACC_MODE
    #include <openacc.h>
#endif

#include <cstring>

#include "ElectroMagnBC.h"
#include "Field3D.h"
#include "FieldFactory.h"
#include "Params.h"
#include "Patch.h"
#include "Profile.h"
#include "gpu.h"

using namespace std;

// ---------------------------------------------------------------------------------------------------------------------
// Constructor for Electromagn3D
// ---------------------------------------------------------------------------------------------------------------------
ElectroMagn3D::ElectroMagn3D( Params &params, DomainDecomposition *domain_decomposition, vector<Species *> &vecSpecies, Patch *patch ) :
    ElectroMagn( params, domain_decomposition, vecSpecies, patch ),
    isYmin( patch->isYmin() ),
    isYmax( patch->isYmax() ),
    isZmin( patch->isZmin() ),
    isZmax( patch->isZmax() )
{

    initElectroMagn3DQuantities( params, patch );

    // Charge currents currents and density for each species
    for( unsigned int ispec=0; ispec<n_species; ispec++ ) {
        Jx_s[ispec]  = FieldFactory::create( Tools::merge("Jx_" , vecSpecies[ispec]->name_ ).c_str(), dimPrim, params );
        Jy_s[ispec]  = FieldFactory::create( Tools::merge("Jy_" , vecSpecies[ispec]->name_ ).c_str(), dimPrim, params );
        Jz_s[ispec]  = FieldFactory::create( Tools::merge("Jz_" , vecSpecies[ispec]->name_ ).c_str(), dimPrim, params );
        rho_s[ispec] = new Field3D( Tools::merge( "Rho_", vecSpecies[ispec]->name_ ).c_str(), dimPrim );

        if( params.Laser_Envelope_model ) {
            Env_Chi_s[ispec] = new Field3D( Tools::merge( "Env_Chi_", vecSpecies[ispec]->name_ ).c_str(), dimPrim );
        }
    }

}//END constructor Electromagn3D


ElectroMagn3D::ElectroMagn3D( ElectroMagn3D *emFields, Params &params, Patch *patch ) :
    ElectroMagn( emFields, params, patch ),
    isYmin( patch->isYmin() ),
    isYmax( patch->isYmax() ),
    isZmin( patch->isZmin() ),
    isZmax( patch->isZmax() )
{

    initElectroMagn3DQuantities( params, patch );

    // Charge currents and density for each species
    for( unsigned int ispec=0; ispec<n_species; ispec++ ) { // end loop on ispec
        if ( emFields->Jx_s[ispec] != NULL ) {
            if ( emFields->Jx_s[ispec]->data_ != NULL )
                Jx_s[ispec]  = FieldFactory::create(dimPrim, 0, false, emFields->Jx_s[ispec]->name, params);
            else
                Jx_s[ispec]  = FieldFactory::create(emFields->Jx_s[ispec]->name, dimPrim, params);
        }
        if ( emFields->Jy_s[ispec] != NULL ) {
            if ( emFields->Jy_s[ispec]->data_ != NULL )
                Jy_s[ispec]  = FieldFactory::create(dimPrim, 1, false, emFields->Jy_s[ispec]->name, params);
            else
                Jy_s[ispec]  = FieldFactory::create(emFields->Jy_s[ispec]->name, dimPrim, params);
        }
        if ( emFields->Jz_s[ispec] != NULL ) {
            if ( emFields->Jz_s[ispec]->data_ != NULL )
                Jz_s[ispec]  = FieldFactory::create(dimPrim, 2, false, emFields->Jz_s[ispec]->name, params);
            else
                Jz_s[ispec]  = FieldFactory::create(emFields->Jz_s[ispec]->name, dimPrim, params);
        }
        if( emFields->rho_s[ispec] != NULL ) {
            if( emFields->rho_s[ispec]->data_ != NULL ) {
                rho_s[ispec] = new Field3D( dimPrim, emFields->rho_s[ispec]->name );
            } else {
                rho_s[ispec] = new Field3D( emFields->rho_s[ispec]->name, dimPrim );
            }
        }

        if( params.Laser_Envelope_model ) {
            if( emFields->Env_Chi_s[ispec] != NULL ) {
                if( emFields->Env_Chi_s[ispec]->data_ != NULL ) {
                    Env_Chi_s[ispec] = new Field3D( dimPrim, emFields->Env_Chi_s[ispec]->name );
                } else {
                    Env_Chi_s[ispec]  = new Field3D( emFields->Env_Chi_s[ispec]->name, dimPrim );
                }
            }
        }
    } // loop on ispec
}

// ---------------------------------------------------------------------------------------------------------------------
// Initialize quantities used in ElectroMagn3D
// ---------------------------------------------------------------------------------------------------------------------
void ElectroMagn3D::initElectroMagn3DQuantities( Params &params, Patch *patch )
{

    // --------------------------------------------------
    // Calculate quantities related to the simulation box
    // --------------------------------------------------

    // spatial-step and ratios time-step by spatial-step & spatial-step by time-step (in the x-direction)
    dx       = cell_length[0];
    dt_ov_dx = timestep/dx;
    dx_ov_dt = 1.0/dt_ov_dx;

    // spatial-step and ratios time-step by spatial-step & spatial-step by time-step (in the y-direction)
    dy       = cell_length[1];
    dt_ov_dy = timestep/dy;
    dy_ov_dt = 1.0/dt_ov_dy;

    // spatial-step and ratios time-step by spatial-step & spatial-step by time-step (in the z-direction)
    dz       = cell_length[2];
    dt_ov_dz = timestep/dz;
    dz_ov_dt = 1.0/dt_ov_dz;

    // ----------------------
    // Electromagnetic fields
    // ----------------------

    dimPrim.resize( nDim_field );
    dimDual.resize( nDim_field );

    // Dimension of the primal and dual grids
    for( size_t i=0 ; i<nDim_field ; i++ ) {
        // Standard scheme
        dimPrim[i] = n_space[i]+1;
        dimDual[i] = n_space[i]+2-(params.is_pxr);
        // + Ghost domain
        dimPrim[i] += 2*oversize[i];
        dimDual[i] += 2*oversize[i];
    }
    // number of nodes of the primal and dual grid in the x-direction
    nx_p = n_space[0]+1+2*oversize[0];
    nx_d = n_space[0]+2+2*oversize[0]-(params.is_pxr);
    // number of nodes of the primal and dual grid in the y-direction
    ny_p = n_space[1]+1+2*oversize[1];
    ny_d = n_space[1]+2+2*oversize[1]-(params.is_pxr);
    // number of nodes of the primal and dual grid in the z-direction
    nz_p = n_space[2]+1+2*oversize[2];
    nz_d = n_space[2]+2+2*oversize[2]-(params.is_pxr);

    // Allocation of the EM fields
    Ex_  = FieldFactory::create( dimPrim, 0, false, "Ex", params );
    Ey_  = FieldFactory::create( dimPrim, 1, false, "Ey", params );
    Ez_  = FieldFactory::create( dimPrim, 2, false, "Ez", params );
    Bx_  = FieldFactory::create( dimPrim, 0, true,  "Bx", params );
    By_  = FieldFactory::create( dimPrim, 1, true,  "By", params );
    Bz_  = FieldFactory::create( dimPrim, 2, true,  "Bz", params );
    Bx_m = FieldFactory::create( dimPrim, 0, true,  "Bx_m", params );
    By_m = FieldFactory::create( dimPrim, 1, true,  "By_m", params );
    Bz_m = FieldFactory::create( dimPrim, 2, true,  "Bz_m", params );
    if( params.Laser_Envelope_model ) {
        Env_A_abs_ = new Field3D( dimPrim, "Env_A_abs" );
        Env_Chi_   = new Field3D( dimPrim, "Env_Chi" );
        Env_E_abs_ = new Field3D( dimPrim, "Env_E_abs" );
	Env_Ex_abs_= new Field3D( dimPrim, "Env_Ex_abs" );
    }

    // Total charge currents and densities
    Jx_   = FieldFactory::create( dimPrim, 0, false, "Jx", params );
    Jy_   = FieldFactory::create( dimPrim, 1, false, "Jy", params );
    Jz_   = FieldFactory::create( dimPrim, 2, false, "Jz", params );
    rho_  = new Field3D(dimPrim, "Rho" );

    //Edge coeffs are organized as follow and do not account for corner points
    //xmin/ymin - xmin/ymax - xmin/zmin - xmin/zmax - xmax/ymin - xmax/ymax - xmax/zmin - xmax/zmax
    //ymin/xmin - ymin/xmax - ymin/zmin - ymin/zmax - ymax/xmin - ymax/xmax - ymax/zmin - ymax/zmax
    //zmin/xmin - zmin/xmax - zmin/ymin - zmin/ymax - zmaz/xmin - zmaz/xmax - zmax/ymin - zmax/ymax
    beta_edge.resize( 24 );
    S_edge.resize( 24 );

        if(params.is_pxr == true) {
        rhoold_ = new Field3D( dimPrim, "RhoOld" );
    }

    // ----------------------------------------------------------------
    // Definition of the min and max index according to chosen oversize
    // ----------------------------------------------------------------
    index_bc_min.resize( nDim_field, 0 );
    index_bc_max.resize( nDim_field, 0 );
    for( unsigned int i=0 ; i<nDim_field ; i++ ) {
        index_bc_min[i] = oversize[i];
        index_bc_max[i] = dimDual[i]-oversize[i]-1;
    }
    /*
     MESSAGE("index_bc_min / index_bc_max / nx_p / nx_d" << index_bc_min[0]
     << " " << index_bc_max[0] << " " << nx_p<< " " << nx_d);
     */


    // Define limits of non duplicated elements
    // (by construction 1 (prim) or 2 (dual) elements shared between per MPI process)
    // istart
    for( unsigned int i=0 ; i<3 ; i++ )
        for( unsigned int isDual=0 ; isDual<2 ; isDual++ ) {
            istart[i][isDual] = 0;
        }
    for( unsigned int i=0 ; i<nDim_field ; i++ ) {
        for( unsigned int isDual=0 ; isDual<2 ; isDual++ ) {
            istart[i][isDual] = oversize[i];
            if( patch->Pcoordinates[i]!=0 ) {
                istart[i][isDual]+=1;
            }
        }
    }

    // bufsize = nelements
    for( unsigned int i=0 ; i<3 ; i++ )
        for( unsigned int isDual=0 ; isDual<2 ; isDual++ ) {
            bufsize[i][isDual] = 1;
        }

    for( unsigned int i=0 ; i<nDim_field ; i++ ) {
        for( int isDual=0 ; isDual<2 ; isDual++ ) {
            bufsize[i][isDual] = n_space[i] + 1;
        }

        for( int isDual=0 ; isDual<2 ; isDual++ ) {
            bufsize[i][isDual] += isDual;
            if( params.number_of_patches[i]!=1 ) {

                if( ( !isDual ) && ( patch->Pcoordinates[i]!=0 ) ) {
                    bufsize[i][isDual]--;
                } else if( isDual ) {
                    bufsize[i][isDual]--;
                    if( ( patch->Pcoordinates[i]!=0 ) && ( patch->Pcoordinates[i]!=params.number_of_patches[i]-1 ) ) {
                        bufsize[i][isDual]--;
                    }
                }

            } // if ( params.number_of_patches[i]!=1 )
        } // for (int isDual=0 ; isDual
    } // for (unsigned int i=0 ; i<nDim_field
}

// ---------------------------------------------------------------------------------------------------------------------
// Destructor for Electromagn3D
// ---------------------------------------------------------------------------------------------------------------------
ElectroMagn3D::~ElectroMagn3D()
{
}//END ElectroMagn3D



// ---------------------------------------------------------------------------------------------------------------------
// Begin of Solve Poisson methods
// ---------------------------------------------------------------------------------------------------------------------
// in VectorPatch::solvePoisson
//     - initPoisson
//     - compute_r
//     - compute_Ap
//     - compute_pAp
//     - update_pand_r
//     - update_p
//     - initE
//     - centeringE


void ElectroMagn3D::initPoisson( Patch *patch )
{
    Field3D *rho3D = static_cast<Field3D *>( rho_ );

    // Min and max indices for calculation of the scalar product (for primal & dual grid)
    //     scalar products are computed accounting only on real nodes
    //     ghost cells are used only for the (non-periodic) boundaries
    // dual indexes suppressed during "patchization"
    // ----------------------------------------------------------------------------------

    index_min_p_.resize( 3, 0 );
    index_max_p_.resize( 3, 0 );

    index_min_p_[0] = oversize[0];
    index_min_p_[1] = oversize[1];
    index_min_p_[2] = oversize[2];
    index_max_p_[0] = nx_p - 2 - oversize[0];
    index_max_p_[1] = ny_p - 2 - oversize[1];
    index_max_p_[2] = nz_p - 2 - oversize[2];
    if( patch->isXmin() ) {
        index_min_p_[0] = 0;
    }
    if( patch->isXmax() ) {
        index_max_p_[0] = nx_p-1;
    }

    phi_ = new Field3D( dimPrim );  // scalar potential
    r_   = new Field3D( dimPrim );  // residual vector
    p_   = new Field3D( dimPrim );  // direction vector
    Ap_  = new Field3D( dimPrim );  // A*p vector


    for( unsigned int i=0; i<nx_p; i++ ) {
        for( unsigned int j=0; j<ny_p; j++ ) {
            for( unsigned int k=0; k<nz_p; k++ ) {
                ( *phi_ )( i, j, k )   = 0.0;
                ( *r_ )( i, j, k )     = -( *rho3D )( i, j, k );
                ( *p_ )( i, j, k )     = ( *r_ )( i, j, k );
            }
        }//j
    }//i

} // initPoisson

double ElectroMagn3D::compute_r()
{
    double rnew_dot_rnew_local( 0. );
    for( unsigned int i=index_min_p_[0]; i<=index_max_p_[0]; i++ ) {
        for( unsigned int j=index_min_p_[1]; j<=index_max_p_[1]; j++ ) {
            for( unsigned int k=index_min_p_[2]; k<=index_max_p_[2]; k++ ) {
                rnew_dot_rnew_local += ( *r_ )( i, j, k )*( *r_ )( i, j, k );
            }
        }
    }
    return rnew_dot_rnew_local;
} // compute_r

void ElectroMagn3D::compute_Ap( Patch *patch )
{
    double one_ov_dx_sq       = 1.0/( dx*dx );
    double one_ov_dy_sq       = 1.0/( dy*dy );
    double one_ov_dz_sq       = 1.0/( dz*dz );
    double two_ov_dx2dy2dz2 = 2.0*( 1.0/( dx*dx )+1.0/( dy*dy )+1.0/( dz*dz ) );

    // vector product Ap = A*p
    for( unsigned int i=1; i<nx_p-1; i++ ) {
        for( unsigned int j=1; j<ny_p-1; j++ ) {
            for( unsigned int k=1; k<nz_p-1; k++ ) {
                ( *Ap_ )( i, j, k ) = one_ov_dx_sq*( ( *p_ )( i-1, j, k )+( *p_ )( i+1, j, k ) )
                                      + one_ov_dy_sq*( ( *p_ )( i, j-1, k )+( *p_ )( i, j+1, k ) )
                                      + one_ov_dz_sq*( ( *p_ )( i, j, k-1 )+( *p_ )( i, j, k+1 ) )
                                      - two_ov_dx2dy2dz2*( *p_ )( i, j, k );
            }//k
        }//j
    }//i


    // Xmin BC
    if( patch->isXmin() ) {
        for( unsigned int j=1; j<ny_p-1; j++ ) {
            for( unsigned int k=1; k<nz_p-1; k++ ) {
                ( *Ap_ )( 0, j, k )      = one_ov_dx_sq*( ( *p_ )( 1, j, k ) )
                                           +              one_ov_dy_sq*( ( *p_ )( 0, j-1, k )+( *p_ )( 0, j+1, k ) )
                                           +              one_ov_dz_sq*( ( *p_ )( 0, j, k-1 )+( *p_ )( 0, j, k+1 ) )
                                           -              two_ov_dx2dy2dz2*( *p_ )( 0, j, k );
            }
        }
        // at corners
        ( *Ap_ )( 0, 0, 0 )           = one_ov_dx_sq*( ( *p_ )( 1, 0, 0 ) ) // Xmin/Ymin/Zmin
                                        +                   one_ov_dy_sq*( ( *p_ )( 0, 1, 0 ) )
                                        +                   one_ov_dz_sq*( ( *p_ )( 0, 0, 1 ) )
                                        -                   two_ov_dx2dy2dz2*( *p_ )( 0, 0, 0 );
        ( *Ap_ )( 0, ny_p-1, 0 )      = one_ov_dx_sq*( ( *p_ )( 1, ny_p-1, 0 ) ) // Xmin/Ymax/Zmin
                                        +                   one_ov_dy_sq*( ( *p_ )( 0, ny_p-2, 0 ) )
                                        +                   one_ov_dz_sq*( ( *p_ )( 0, ny_p-1, 1 ) )
                                        -                   two_ov_dx2dy2dz2*( *p_ )( 0, ny_p-1, 0 );
        ( *Ap_ )( 0, 0, nz_p-1 )      = one_ov_dx_sq*( ( *p_ )( 1, 0, nz_p-1 ) ) // Xmin/Ymin/Zmin
                                        +                   one_ov_dy_sq*( ( *p_ )( 0, 1, nz_p-1 ) )
                                        +                   one_ov_dz_sq*( ( *p_ )( 0, 0, nz_p-2 ) )
                                        -                   two_ov_dx2dy2dz2*( *p_ )( 0, 0, nz_p-1 );
        ( *Ap_ )( 0, ny_p-1, nz_p-1 ) = one_ov_dx_sq*( ( *p_ )( 1, ny_p-1, nz_p-1 ) ) // Xmin/Ymax/Zmin
                                        +                   one_ov_dy_sq*( ( *p_ )( 0, ny_p-2, nz_p-1 ) )
                                        +                   one_ov_dz_sq*( ( *p_ )( 0, ny_p-1, nz_p-2 ) )
                                        -                   two_ov_dx2dy2dz2*( *p_ )( 0, ny_p-1, nz_p-1 );
    }

    // Xmax BC
    if( patch->isXmax() ) {

        for( unsigned int j=1; j<ny_p-1; j++ ) {
            for( unsigned int k=1; k<nz_p-1; k++ ) {
                ( *Ap_ )( nx_p-1, j, k ) = one_ov_dx_sq*( ( *p_ )( nx_p-2, j, k ) )
                                           +              one_ov_dy_sq*( ( *p_ )( nx_p-1, j-1, k )+( *p_ )( nx_p-1, j+1, k ) )
                                           +              one_ov_dz_sq*( ( *p_ )( nx_p-1, j, k-1 )+( *p_ )( nx_p-1, j, k+1 ) )
                                           -              two_ov_dx2dy2dz2*( *p_ )( nx_p-1, j, k );
            }
        }
        // at corners
        ( *Ap_ )( nx_p-1, 0, 0 )      = one_ov_dx_sq*( ( *p_ )( nx_p-2, 0, 0 ) ) // Xmax/Ymin/Zmin
                                        +                   one_ov_dy_sq*( ( *p_ )( nx_p-1, 1, 0 ) )
                                        +                   one_ov_dz_sq*( ( *p_ )( nx_p-1, 0, 1 ) )
                                        -                   two_ov_dx2dy2dz2*( *p_ )( nx_p-1, 0, 0 );
        ( *Ap_ )( nx_p-1, ny_p-1, 0 ) = one_ov_dx_sq*( ( *p_ )( nx_p-2, ny_p-1, 0 ) ) // Xmax/Ymax/Zmin
                                        +                   one_ov_dy_sq*( ( *p_ )( nx_p-1, ny_p-2, 0 ) )
                                        +                   one_ov_dz_sq*( ( *p_ )( nx_p-1, ny_p-1, 1 ) )
                                        -                   two_ov_dx2dy2dz2*( *p_ )( nx_p-1, ny_p-1, 0 );
        ( *Ap_ )( nx_p-1, 0, nz_p-1 )      = one_ov_dx_sq*( ( *p_ )( nx_p-2, 0, 0 ) ) // Xmax/Ymin/Zmax
                                             +                   one_ov_dy_sq*( ( *p_ )( nx_p-1, 1, nz_p-1 ) )
                                             +                   one_ov_dz_sq*( ( *p_ )( nx_p-1, 0, nz_p-2 ) )
                                             -                   two_ov_dx2dy2dz2*( *p_ )( nx_p-1, 0, nz_p-1 );
        ( *Ap_ )( nx_p-1, ny_p-1, nz_p-1 ) = one_ov_dx_sq*( ( *p_ )( nx_p-2, ny_p-1, nz_p-1 ) ) // Xmax/Ymax/Zmax
                                             +                   one_ov_dy_sq*( ( *p_ )( nx_p-1, ny_p-2, nz_p-1 ) )
                                             +                   one_ov_dz_sq*( ( *p_ )( nx_p-1, ny_p-1, nz_p-2 ) )
                                             -                   two_ov_dx2dy2dz2*( *p_ )( nx_p-1, ny_p-1, nz_p-1 );
    }

} // compute_Ap

void ElectroMagn3D::compute_Ap_relativistic_Poisson( Patch *patch, double gamma_mean )
{

    // gamma_mean is the average Lorentz factor of the species whose fields will be computed
    // See for example https://doi.org/10.1016/j.nima.2016.02.043 for more details

    double one_ov_dx_sq_ov_gamma_sq       = 1.0/( dx*dx )/( gamma_mean*gamma_mean );
    double one_ov_dy_sq                   = 1.0/( dy*dy );
    double one_ov_dz_sq                   = 1.0/( dz*dz );
    double two_ov_dxgam2dy2dz2            = 2.0*( 1.0/( dx*dx )/( gamma_mean*gamma_mean )+1.0/( dy*dy )+1.0/( dz*dz ) );

    // vector product Ap = A*p
    for( unsigned int i=1; i<nx_p-1; i++ ) {
        for( unsigned int j=1; j<ny_p-1; j++ ) {
            for( unsigned int k=1; k<nz_p-1; k++ ) {
                ( *Ap_ )( i, j, k ) = one_ov_dx_sq_ov_gamma_sq*( ( *p_ )( i-1, j, k )+( *p_ )( i+1, j, k ) )
                                      + one_ov_dy_sq*( ( *p_ )( i, j-1, k )+( *p_ )( i, j+1, k ) )
                                      + one_ov_dz_sq*( ( *p_ )( i, j, k-1 )+( *p_ )( i, j, k+1 ) )
                                      - two_ov_dxgam2dy2dz2*( *p_ )( i, j, k );
            }//k
        }//j
    }//i


    // Xmin BC
    if( patch->isXmin() ) {
        for( unsigned int j=1; j<ny_p-1; j++ ) {
            for( unsigned int k=1; k<nz_p-1; k++ ) {
                ( *Ap_ )( 0, j, k )      = one_ov_dx_sq_ov_gamma_sq*( ( *p_ )( 1, j, k ) )
                                           +              one_ov_dy_sq*( ( *p_ )( 0, j-1, k )+( *p_ )( 0, j+1, k ) )
                                           +              one_ov_dz_sq*( ( *p_ )( 0, j, k-1 )+( *p_ )( 0, j, k+1 ) )
                                           -              two_ov_dxgam2dy2dz2*( *p_ )( 0, j, k );
            }
        }
        // at corners
        ( *Ap_ )( 0, 0, 0 )           = one_ov_dx_sq_ov_gamma_sq*( ( *p_ )( 1, 0, 0 ) ) // Xmin/Ymin/Zmin
                                        +                   one_ov_dy_sq*( ( *p_ )( 0, 1, 0 ) )
                                        +                   one_ov_dz_sq*( ( *p_ )( 0, 0, 1 ) )
                                        -                   two_ov_dxgam2dy2dz2*( *p_ )( 0, 0, 0 );
        ( *Ap_ )( 0, ny_p-1, 0 )      = one_ov_dx_sq_ov_gamma_sq*( ( *p_ )( 1, ny_p-1, 0 ) ) // Xmin/Ymax/Zmin
                                        +                   one_ov_dy_sq*( ( *p_ )( 0, ny_p-2, 0 ) )
                                        +                   one_ov_dz_sq*( ( *p_ )( 0, ny_p-1, 1 ) )
                                        -                   two_ov_dxgam2dy2dz2*( *p_ )( 0, ny_p-1, 0 );
        ( *Ap_ )( 0, 0, nz_p-1 )      = one_ov_dx_sq_ov_gamma_sq*( ( *p_ )( 1, 0, nz_p-1 ) ) // Xmin/Ymin/Zmin
                                        +                   one_ov_dy_sq*( ( *p_ )( 0, 1, nz_p-1 ) )
                                        +                   one_ov_dz_sq*( ( *p_ )( 0, 0, nz_p-2 ) )
                                        -                   two_ov_dxgam2dy2dz2*( *p_ )( 0, 0, nz_p-1 );
        ( *Ap_ )( 0, ny_p-1, nz_p-1 ) = one_ov_dx_sq_ov_gamma_sq*( ( *p_ )( 1, ny_p-1, nz_p-1 ) ) // Xmin/Ymax/Zmin
                                        +                   one_ov_dy_sq*( ( *p_ )( 0, ny_p-2, nz_p-1 ) )
                                        +                   one_ov_dz_sq*( ( *p_ )( 0, ny_p-1, nz_p-2 ) )
                                        -                   two_ov_dxgam2dy2dz2*( *p_ )( 0, ny_p-1, nz_p-1 );
    }

    // Xmax BC
    if( patch->isXmax() ) {

        for( unsigned int j=1; j<ny_p-1; j++ ) {
            for( unsigned int k=1; k<nz_p-1; k++ ) {
                ( *Ap_ )( nx_p-1, j, k ) = one_ov_dx_sq_ov_gamma_sq*( ( *p_ )( nx_p-2, j, k ) )
                                           +              one_ov_dy_sq*( ( *p_ )( nx_p-1, j-1, k )+( *p_ )( nx_p-1, j+1, k ) )
                                           +              one_ov_dz_sq*( ( *p_ )( nx_p-1, j, k-1 )+( *p_ )( nx_p-1, j, k+1 ) )
                                           -              two_ov_dxgam2dy2dz2*( *p_ )( nx_p-1, j, k );
            }
        }
        // at corners
        ( *Ap_ )( nx_p-1, 0, 0 )      = one_ov_dx_sq_ov_gamma_sq*( ( *p_ )( nx_p-2, 0, 0 ) ) // Xmax/Ymin/Zmin
                                        +                   one_ov_dy_sq*( ( *p_ )( nx_p-1, 1, 0 ) )
                                        +                   one_ov_dz_sq*( ( *p_ )( nx_p-1, 0, 1 ) )
                                        -                   two_ov_dxgam2dy2dz2*( *p_ )( nx_p-1, 0, 0 );
        ( *Ap_ )( nx_p-1, ny_p-1, 0 ) = one_ov_dx_sq_ov_gamma_sq*( ( *p_ )( nx_p-2, ny_p-1, 0 ) ) // Xmax/Ymax/Zmin
                                        +                   one_ov_dy_sq*( ( *p_ )( nx_p-1, ny_p-2, 0 ) )
                                        +                   one_ov_dz_sq*( ( *p_ )( nx_p-1, ny_p-1, 1 ) )
                                        -                   two_ov_dxgam2dy2dz2*( *p_ )( nx_p-1, ny_p-1, 0 );
        ( *Ap_ )( nx_p-1, 0, nz_p-1 )      = one_ov_dx_sq_ov_gamma_sq*( ( *p_ )( nx_p-2, 0, 0 ) ) // Xmax/Ymin/Zmax
                                             +                   one_ov_dy_sq*( ( *p_ )( nx_p-1, 1, nz_p-1 ) )
                                             +                   one_ov_dz_sq*( ( *p_ )( nx_p-1, 0, nz_p-2 ) )
                                             -                   two_ov_dxgam2dy2dz2*( *p_ )( nx_p-1, 0, nz_p-1 );
        ( *Ap_ )( nx_p-1, ny_p-1, nz_p-1 ) = one_ov_dx_sq_ov_gamma_sq*( ( *p_ )( nx_p-2, ny_p-1, nz_p-1 ) ) // Xmax/Ymax/Zmax
                                             +                   one_ov_dy_sq*( ( *p_ )( nx_p-1, ny_p-2, nz_p-1 ) )
                                             +                   one_ov_dz_sq*( ( *p_ )( nx_p-1, ny_p-1, nz_p-2 ) )
                                             -                   two_ov_dxgam2dy2dz2*( *p_ )( nx_p-1, ny_p-1, nz_p-1 );
    }

} // compute_Ap_relativistic_Poisson

double ElectroMagn3D::compute_pAp()
{
    double p_dot_Ap_local = 0.0;
    for( unsigned int i=index_min_p_[0]; i<=index_max_p_[0]; i++ ) {
        for( unsigned int j=index_min_p_[1]; j<=index_max_p_[1]; j++ ) {
            for( unsigned int k=index_min_p_[2]; k<=index_max_p_[2]; k++ ) {
                p_dot_Ap_local += ( *p_ )( i, j, k )*( *Ap_ )( i, j, k );
            }
        }
    }
    return p_dot_Ap_local;
} // compute_pAp

void ElectroMagn3D::update_pand_r( double r_dot_r, double p_dot_Ap )
{
    double alpha_k = r_dot_r/p_dot_Ap;
    for( unsigned int i=0; i<nx_p; i++ ) {
        for( unsigned int j=0; j<ny_p; j++ ) {
            for( unsigned int k=0; k<nz_p; k++ ) {
                ( *phi_ )( i, j, k ) += alpha_k * ( *p_ )( i, j, k );
                ( *r_ )( i, j, k )   -= alpha_k * ( *Ap_ )( i, j, k );
            }
        }
    }

} // update_pand_r

void ElectroMagn3D::update_p( double rnew_dot_rnew, double r_dot_r )
{
    double beta_k = rnew_dot_rnew/r_dot_r;
    for( unsigned int i=0; i<nx_p; i++ ) {
        for( unsigned int j=0; j<ny_p; j++ ) {
            for( unsigned int k=0; k<nz_p; k++ ) {
                ( *p_ )( i, j, k ) = ( *r_ )( i, j, k ) + beta_k * ( *p_ )( i, j, k );
            }
        }
    }
} // update_p

void ElectroMagn3D::initE( Patch *patch )
{
    Field3D *Ex3D  = static_cast<Field3D *>( Ex_ );
    Field3D *Ey3D  = static_cast<Field3D *>( Ey_ );
    Field3D *Ez3D  = static_cast<Field3D *>( Ez_ );
    Field3D *rho3D = static_cast<Field3D *>( rho_ );

    // ------------------------------------------
    // Compute the electrostatic fields Ex and Ey
    // ------------------------------------------
    // Ex
    DEBUG( "Computing Ex from scalar potential" );
    for( unsigned int i=1; i<nx_d-1; i++ ) {
        for( unsigned int j=0; j<ny_p; j++ ) {
            for( unsigned int k=0; k<nz_p; k++ ) {
                ( *Ex3D )( i, j, k ) = ( ( *phi_ )( i-1, j, k )-( *phi_ )( i, j, k ) )/dx;
            }
        }
    }
    // Ey
    DEBUG( "Computing Ey from scalar potential" );
    for( unsigned int i=0; i<nx_p; i++ ) {
        for( unsigned int j=1; j<ny_d-1; j++ ) {
            for( unsigned int k=0; k<nz_p; k++ ) {
                ( *Ey3D )( i, j, k ) = ( ( *phi_ )( i, j-1, k )-( *phi_ )( i, j, k ) )/dy;
            }
        }
    }
    DEBUG( "Computing Ez from scalar potential" );
    for( unsigned int i=0; i<nx_p; i++ ) {
        for( unsigned int j=0; j<ny_p; j++ ) {
            for( unsigned int k=1; k<nz_d-1; k++ ) {
                ( *Ez3D )( i, j, k ) = ( ( *phi_ )( i, j, k-1 )-( *phi_ )( i, j, k ) )/dz;
            }
        }
    }

    // Apply BC on Ex and Ey
    // ---------------------
    // Ex / Xmin
    if( patch->isXmin() ) {
        DEBUG( "Computing Xmin BC on Ex" );
        for( unsigned int j=0; j<ny_p; j++ ) {
            for( unsigned int k=0; k<nz_p; k++ ) {
                ( *Ex3D )( 0, j, k ) = ( *Ex3D )( 1, j, k ) - dx*( *rho3D )( 0, j, k )
                                       + ( ( *Ey3D )( 0, j+1, k )-( *Ey3D )( 0, j, k ) )*dx/dy
                                       + ( ( *Ez3D )( 0, j, k+1 )-( *Ez3D )( 0, j, k ) )*dx/dz;
            }
        }
    }
    // Ex / Xmax
    if( patch->isXmax() ) {
        DEBUG( "Computing Xmax BC on Ex" );
        for( unsigned int j=0; j<ny_p; j++ ) {
            for( unsigned int k=0; k<nz_p; k++ ) {
                ( *Ex3D )( nx_d-1, j, k ) = ( *Ex3D )( nx_d-2, j, k ) + dx*( *rho3D )( nx_p-1, j, k )
                                            - ( ( *Ey3D )( nx_p-1, j+1, k )-( *Ey3D )( nx_p-1, j, k ) )*dx/dy
                                            - ( ( *Ez3D )( nx_p-1, j, k+1 )-( *Ez3D )( nx_p-1, j, k ) )*dx/dz;
            }
        }
    }

    delete phi_;
    delete r_;
    delete p_;
    delete Ap_;

} // initE

void ElectroMagn3D::initE_relativistic_Poisson( Patch *patch, double gamma_mean )
{
    // gamma_mean is the average Lorentz factor of the species whose fields will be computed
    // See for example https://doi.org/10.1016/j.nima.2016.02.043 for more details

    Field3D *Ex3D  = static_cast<Field3D *>( Ex_rel_ );
    Field3D *Ey3D  = static_cast<Field3D *>( Ey_rel_ );
    Field3D *Ez3D  = static_cast<Field3D *>( Ez_rel_ );
    Field3D *rho3D = static_cast<Field3D *>( rho_ );

    // ------------------------------------------
    // Compute the fields Ex, Ey and Ez
    // ------------------------------------------



    // Ex
    MESSAGE( 1, "Computing Ex from scalar potential, relativistic Poisson problem" );
    for( unsigned int i=1; i<nx_d-1; i++ ) {
        for( unsigned int j=0; j<ny_p; j++ ) {
            for( unsigned int k=0; k<nz_p; k++ ) {
                ( *Ex3D )( i, j, k ) = ( ( *phi_ )( i-1, j, k )-( *phi_ )( i, j, k ) )/dx/gamma_mean/gamma_mean;
            }
        }
    }
    MESSAGE( 1, "Ex: done" );
    // Ey
    MESSAGE( 1, "Computing Ey from scalar potential, relativistic Poisson problem" );
    for( unsigned int i=0; i<nx_p; i++ ) {
        for( unsigned int j=1; j<ny_d-1; j++ ) {
            for( unsigned int k=0; k<nz_p; k++ ) {
                ( *Ey3D )( i, j, k ) = ( ( *phi_ )( i, j-1, k )-( *phi_ )( i, j, k ) )/dy;
            }
        }
    }
    MESSAGE( 1, "Ey: done" );
    // Ez
    MESSAGE( 1, "Computing Ez from scalar potential, relativistic Poisson problem" );
    for( unsigned int i=0; i<nx_p; i++ ) {
        for( unsigned int j=0; j<ny_p; j++ ) {
            for( unsigned int k=1; k<nz_d-1; k++ ) {
                ( *Ez3D )( i, j, k ) = ( ( *phi_ )( i, j, k-1 )-( *phi_ )( i, j, k ) )/dz;
            }
        }
    }
    MESSAGE( 1, "Ez: done" );

    // Apply BC on Ex, Ey and Ez
    // ---------------------
    // Ex / Xmin
    if( patch->isXmin() ) {
        DEBUG( "Computing Xmin BC on Ex, relativistic Poisson problem" );
        for( unsigned int j=0; j<ny_p; j++ ) {
            for( unsigned int k=0; k<nz_p; k++ ) {
                ( *Ex3D )( 0, j, k ) = ( *Ex3D )( 1, j, k ) - dx*( *rho3D )( 0, j, k )
                                       + ( ( *Ey3D )( 0, j+1, k )-( *Ey3D )( 0, j, k ) )*dx/dy
                                       + ( ( *Ez3D )( 0, j, k+1 )-( *Ez3D )( 0, j, k ) )*dx/dz;
            }
        }
    }
    // Ex / Xmax
    if( patch->isXmax() ) {
        DEBUG( "Computing Xmax BC on Ex, relativistic Poisson problem" );
        for( unsigned int j=0; j<ny_p; j++ ) {
            for( unsigned int k=0; k<nz_p; k++ ) {
                ( *Ex3D )( nx_d-1, j, k ) = ( *Ex3D )( nx_d-2, j, k ) + dx*( *rho3D )( nx_p-1, j, k )
                                            - ( ( *Ey3D )( nx_p-1, j+1, k )-( *Ey3D )( nx_p-1, j, k ) )*dx/dy
                                            - ( ( *Ez3D )( nx_p-1, j, k+1 )-( *Ez3D )( nx_p-1, j, k ) )*dx/dz;
            }
        }
    }

    // // Ey / Ymin
    // if (patch->isYmin()) {
    //     DEBUG("Computing Ymin BC on Ey, relativistic Poisson problem");
    //     for (unsigned int i=0; i<nx_p; i++) {
    //         for (unsigned int k=0; k<nz_p; k++) {
    //             (*Ey3D)(i,0,k) = (*Ey3D)(i,1,k) - dy*(*rho3D)(i,0,k)
    //                 + ((*Ex3D)(i+1,0,k)-(*Ex3D)(i,0,k))*dy/dx
    //                 + ((*Ez3D)(i,0,k+1)-(*Ez3D)(i,0,k))*dy/dz;
    //         }
    //     }
    // }
    //
    // // Ey / Ymax
    // if (patch->isYmax()) {
    //     DEBUG("Computing Ymax BC on Ey, relativistic Poisson problem");
    //     for (unsigned int i=0; i<nx_p; i++) {
    //         for (unsigned int k=0; k<nz_p; k++) {
    //             (*Ey3D)(i,ny_d-1,k) = (*Ey3D)(i,ny_d-2,k) + dy*(*rho3D)(i,ny_p-1,k)
    //                 - ((*Ex3D)(i+1,ny_p-1,k)-(*Ex3D)(i,ny_p-1,k))*dy/dx
    //                 - ((*Ez3D)(i,ny_p-1,k+1)-(*Ez3D)(i,ny_p-1,k))*dy/dz;
    //         }
    //     }
    // }
    //
    // // Ez / Zmin
    // if (patch->isZmin()) {
    //     DEBUG("Computing Zmin BC on Ez, relativistic Poisson problem");
    //     for (unsigned int i=0; i<nx_p; i++) {
    //         for (unsigned int j=0; j<ny_p; j++) {
    //             (*Ez3D)(i,j,0) = (*Ez3D)(i,j,1) - dz*(*rho3D)(i,j,0)
    //                 + ((*Ey3D)(i,j+1,0)-(*Ey3D)(i,j,0))*dz/dy
    //                 + ((*Ex3D)(i+1,j,0)-(*Ex3D)(i,j,0))*dz/dx;
    //         }
    //     }
    // }
    //
    // // Ez / Zmax
    // if (patch->isZmax()) {
    //     DEBUG("Computing Zmax BC on Ez, relativistic Poisson problem");
    //     for (unsigned int i=0; i<nx_p; i++) {
    //         for (unsigned int j=0; j<ny_p; j++) {
    //             (*Ez3D)(i,j,nz_d-1) = (*Ez3D)(i,j,nz_d-2) + dz*(*rho3D)(i,j,nz_p-1)
    //                 - ((*Ey3D)(i,j+1,nz_p-1)-(*Ey3D)(i,j,nz_p-1))*dz/dy
    //                 - ((*Ex3D)(i+1,j,nz_p-1)-(*Ex3D)(i,j,nz_p-1))*dz/dx;
    //         }
    //     }
    // }

    delete phi_;
    delete r_;
    delete p_;
    delete Ap_;

} // initE_relativistic_Poisson

void ElectroMagn3D::initB_relativistic_Poisson( Patch *patch, double gamma_mean )
{
    // gamma_mean is the average Lorentz factor of the species whose fields will be computed
    // See for example https://doi.org/10.1016/j.nima.2016.02.043 for more details

    Field3D *Ey3D  = static_cast<Field3D *>( Ey_rel_ );
    Field3D *Ez3D  = static_cast<Field3D *>( Ez_rel_ );

    // Bx is zero everywhere
    Field3D *Bx3D  = static_cast<Field3D *>( Bx_rel_ );
    Field3D *By3D  = static_cast<Field3D *>( By_rel_ );
    Field3D *Bz3D  = static_cast<Field3D *>( Bz_rel_ );

    double beta_mean = sqrt( 1.-1./gamma_mean/gamma_mean );

    // ------------------------------------------
    // Compute the fields Ex and Ey
    // ------------------------------------------
    // Bx is identically zero
    // (hypothesis of negligible J transverse with respect to Jx)
    MESSAGE( 1, "Computing Bx relativistic Poisson problem" );
    for( unsigned int i=0; i<nx_p; i++ ) {
        for( unsigned int j=0; j<ny_d; j++ ) {
            for( unsigned int k=0; k<nz_d; k++ ) {
                ( *Bx3D )( i, j, k ) = 0.;
            }
        }
    }
    MESSAGE( 1, "Bx: done" );

    // By
    MESSAGE( 1, "Computing By from scalar potential, relativistic Poisson problem" );
    for( unsigned int i=0; i<nx_p; i++ ) {
        for( unsigned int j=0; j<ny_p; j++ ) {
            for( unsigned int k=0; k<nz_d; k++ ) {
                ( *By3D )( i, j, k ) = -beta_mean*( *Ez3D )( i, j, k );
            }
        }
    }
    MESSAGE( 1, "By: done" );
    // Bz
    MESSAGE( 1, "Computing Bz from scalar potential, relativistic Poisson problem" );
    for( unsigned int i=0; i<nx_p; i++ ) {
        for( unsigned int j=0; j<ny_d; j++ ) {
            for( unsigned int k=0; k<nz_p; k++ ) {
                ( *Bz3D )( i, j, k ) = beta_mean*( *Ey3D )( i, j, k );
            }
        }
    }
    MESSAGE( 1, "Bz: done" );



} // initB_relativistic_Poisson

void ElectroMagn3D::initRelativisticPoissonFields( Patch *patch )
{
    // ------ Init temporary fields for relativistic field initialization

    // E fields centered as in FDTD, to be added to the already present electric fields
    Ex_rel_  = new Field3D( dimPrim, 0, false, "Ex_rel" );
    Ey_rel_  = new Field3D( dimPrim, 1, false, "Ey_rel" );
    Ez_rel_  = new Field3D( dimPrim, 2, false, "Ez_rel" );


    // B fields centered as the E fields in FDTD (Bx null)
    Bx_rel_  = new Field3D( dimPrim, 0, true,  "Bx_rel" ); // will be identically zero (hypothesis of negligible transverse current with respect to longitudinal current)
    By_rel_  = new Field3D( dimPrim, 2, false,  "By_rel" ); // is equal to -beta*Ez, thus it inherits the same centering of Ez
    Bz_rel_  = new Field3D( dimPrim, 1, false,  "Bz_rel" ); // is equal to  beta*Ey, thus it inherits the same centering of Ey


    // ----- B fields centered as in FDTD, to be added to the already present magnetic fields

    // B field advanced by dt/2
    Bx_rel_t_plus_halfdt_  = new Field3D( dimPrim, 0, true,  "Bx_rel_t_plus_halfdt" );
    By_rel_t_plus_halfdt_  = new Field3D( dimPrim, 1, true,  "By_rel_t_plus_halfdt" );
    Bz_rel_t_plus_halfdt_  = new Field3D( dimPrim, 2, true,  "Bz_rel_t_plus_halfdt" );
    // B field "advanced" by -dt/2
    Bx_rel_t_minus_halfdt_  = new Field3D( dimPrim, 0, true,  "Bx_rel_t_plus_halfdt" );
    By_rel_t_minus_halfdt_  = new Field3D( dimPrim, 1, true,  "By_rel_t_plus_halfdt" );
    Bz_rel_t_minus_halfdt_  = new Field3D( dimPrim, 2, true,  "Bz_rel_t_plus_halfdt" );


} // initRelativisticPoissonFields

void ElectroMagn3D::sum_rel_fields_to_em_fields( Patch *patch )
{
    Field3D *Ex3Drel  = static_cast<Field3D *>( Ex_rel_ );
    Field3D *Ey3Drel  = static_cast<Field3D *>( Ey_rel_ );
    Field3D *Ez3Drel  = static_cast<Field3D *>( Ez_rel_ );

    // B_t_plus_halfdt
    Field3D *Bx_rel_t_plus_halfdt = static_cast<Field3D *>( Bx_rel_t_plus_halfdt_ );
    Field3D *By_rel_t_plus_halfdt = static_cast<Field3D *>( By_rel_t_plus_halfdt_ );
    Field3D *Bz_rel_t_plus_halfdt = static_cast<Field3D *>( Bz_rel_t_plus_halfdt_ );

    // B_t_minus_halfdt
    Field3D *Bx_rel_t_minus_halfdt = static_cast<Field3D *>( Bx_rel_t_minus_halfdt_ );
    Field3D *By_rel_t_minus_halfdt = static_cast<Field3D *>( By_rel_t_minus_halfdt_ );
    Field3D *Bz_rel_t_minus_halfdt = static_cast<Field3D *>( Bz_rel_t_minus_halfdt_ );

    // E and B fields already existing on the grid
    Field3D *Ex3D  = static_cast<Field3D *>( Ex_ );
    Field3D *Ey3D  = static_cast<Field3D *>( Ey_ );
    Field3D *Ez3D  = static_cast<Field3D *>( Ez_ );
    Field3D *Bx3D  = static_cast<Field3D *>( Bx_ );
    Field3D *By3D  = static_cast<Field3D *>( By_ );
    Field3D *Bz3D  = static_cast<Field3D *>( Bz_ );
    Field3D *Bx3D0  = static_cast<Field3D *>( Bx_m );
    Field3D *By3D0  = static_cast<Field3D *>( By_m );
    Field3D *Bz3D0  = static_cast<Field3D *>( Bz_m );

    // Ex (d,p,p)
    for( unsigned int i=0; i<nx_d; i++ ) {
        for( unsigned int j=0; j<ny_p; j++ ) {
            for( unsigned int k=0; k<nz_p; k++ ) {
                ( *Ex3D )( i, j, k ) = ( *Ex3D )( i, j, k ) + ( *Ex3Drel )( i, j, k );
            }
        }
    }

    // Ey (p,d,p)
    for( unsigned int i=0; i<nx_p; i++ ) {
        for( unsigned int j=0; j<ny_d; j++ ) {
            for( unsigned int k=0; k<nz_p; k++ ) {
                ( *Ey3D )( i, j, k ) = ( *Ey3D )( i, j, k ) + ( *Ey3Drel )( i, j, k );
            }
        }
    }

    // Ez (p,p,d)
    for( unsigned int i=0; i<nx_p; i++ ) {
        for( unsigned int j=0; j<ny_p; j++ ) {
            for( unsigned int k=0; k<nz_d; k++ ) {
                ( *Ez3D )( i, j, k ) = ( *Ez3D )( i, j, k ) + ( *Ez3Drel )( i, j, k );
            }
        }
    }



    // Since Brel is centered in time as E, it is inconsistent with FDTD,
    // where E and B are staggered in time.
    // Possible solution:
    // Use FDTD scheme to integrate Maxwell-Faraday equation forward in time by dt/2 to obtain B
    // Use FDTD scheme to integrate Maxwell-Faraday equation backwards in time by dt/2 to obtain Bm
    // Add the forward-evolved and backward-evolved fields to the grid fields

    double half_dt_ov_dx = 0.5 * timestep / dx;
    double half_dt_ov_dy = 0.5 * timestep / dy;
    double half_dt_ov_dz = 0.5 * timestep / dz;

    // Magnetic field Bx^(p,d,d)
    for( unsigned int i=0 ; i<nx_p;  i++ ) {
        for( unsigned int j=1 ; j<ny_d-1 ; j++ ) {
            for( unsigned int k=1 ; k<nz_d-1 ; k++ ) {
                // forward advance by dt/2
                ( *Bx_rel_t_plus_halfdt )( i, j, k ) += -half_dt_ov_dy * ( ( *Ez3Drel )( i, j, k ) - ( *Ez3Drel )( i, j-1, k ) ) + half_dt_ov_dz * ( ( *Ey3Drel )( i, j, k ) - ( *Ey3Drel )( i, j, k-1 ) );
                // backward advance by dt/2
                ( *Bx_rel_t_minus_halfdt )( i, j, k ) -= -half_dt_ov_dy * ( ( *Ez3Drel )( i, j, k ) - ( *Ez3Drel )( i, j-1, k ) ) + half_dt_ov_dz * ( ( *Ey3Drel )( i, j, k ) - ( *Ey3Drel )( i, j, k-1 ) );
                // sum to the fields on grid
                ( *Bx3D )( i, j, k ) += ( *Bx_rel_t_plus_halfdt )( i, j, k );
                ( *Bx3D0 )( i, j, k ) += ( *Bx_rel_t_minus_halfdt )( i, j, k );
            }
        }
    }

    // Magnetic field By^(d,p,d)
    for( unsigned int i=1 ; i<nx_d-1 ; i++ ) {
        for( unsigned int j=0 ; j<ny_p ; j++ ) {
            for( unsigned int k=1 ; k<nz_d-1 ; k++ ) {
                // forward advance by dt/2
                ( *By_rel_t_plus_halfdt )( i, j, k ) += -half_dt_ov_dz * ( ( *Ex3Drel )( i, j, k ) - ( *Ex3Drel )( i, j, k-1 ) ) + half_dt_ov_dx * ( ( *Ez3Drel )( i, j, k ) - ( *Ez3Drel )( i-1, j, k ) );
                // backward advance by dt/2
                ( *By_rel_t_minus_halfdt )( i, j, k ) -= -half_dt_ov_dz * ( ( *Ex3Drel )( i, j, k ) - ( *Ex3Drel )( i, j, k-1 ) ) + half_dt_ov_dx * ( ( *Ez3Drel )( i, j, k ) - ( *Ez3Drel )( i-1, j, k ) );
                // sum to the fields on grid
                ( *By3D )( i, j, k ) += ( *By_rel_t_plus_halfdt )( i, j, k );
                ( *By3D0 )( i, j, k ) += ( *By_rel_t_minus_halfdt )( i, j, k );
            }
        }
    }

    // Magnetic field Bz^(d,d,p)
    for( unsigned int i=1 ; i<nx_d-1 ; i++ ) {
        for( unsigned int j=1 ; j<ny_d-1 ; j++ ) {
            for( unsigned int k=0 ; k<nz_p ; k++ ) {
                // forward advance by dt/2
                ( *Bz_rel_t_plus_halfdt )( i, j, k ) += -half_dt_ov_dx * ( ( *Ey3Drel )( i, j, k ) - ( *Ey3Drel )( i-1, j, k ) ) + half_dt_ov_dy * ( ( *Ex3Drel )( i, j, k ) - ( *Ex3Drel )( i, j-1, k ) );
                // backward advance by dt/2
                ( *Bz_rel_t_minus_halfdt )( i, j, k ) -= -half_dt_ov_dx * ( ( *Ey3Drel )( i, j, k ) - ( *Ey3Drel )( i-1, j, k ) ) + half_dt_ov_dy * ( ( *Ex3Drel )( i, j, k ) - ( *Ex3Drel )( i, j-1, k ) );
                // sum to the fields on grid
                ( *Bz3D )( i, j, k ) += ( *Bz_rel_t_plus_halfdt )( i, j, k );
                ( *Bz3D0 )( i, j, k ) += ( *Bz_rel_t_minus_halfdt )( i, j, k );
            }
        }
    }


    // delete temporary fields used for relativistic initialization
    delete Ex_rel_;
    delete Ey_rel_;
    delete Ez_rel_;
    delete Bx_rel_;
    delete By_rel_;
    delete Bz_rel_;

    delete Bx_rel_t_plus_halfdt;
    delete By_rel_t_plus_halfdt;
    delete Bz_rel_t_plus_halfdt;
    delete Bx_rel_t_minus_halfdt;
    delete By_rel_t_minus_halfdt;
    delete Bz_rel_t_minus_halfdt;


} // sum_rel_fields_to_em_fields


void ElectroMagn3D::centeringE( std::vector<double> E_Add )
{
    Field3D *Ex3D  = static_cast<Field3D *>( Ex_ );
    Field3D *Ey3D  = static_cast<Field3D *>( Ey_ );
    Field3D *Ez3D  = static_cast<Field3D *>( Ez_ );

    // Centering electrostatic fields
    for( unsigned int i=0; i<nx_d; i++ ) {
        for( unsigned int j=0; j<ny_p; j++ ) {
            for( unsigned int k=0; k<nz_p; k++ ) {
                ( *Ex3D )( i, j, k ) += E_Add[0];
            }
        }
    }
    for( unsigned int i=0; i<nx_p; i++ ) {
        for( unsigned int j=0; j<ny_d; j++ ) {
            for( unsigned int k=0; k<nz_p; k++ ) {
                ( *Ey3D )( i, j, k ) += E_Add[1];
            }
        }
    }
    for( unsigned int i=0; i<nx_p; i++ ) {
        for( unsigned int j=0; j<ny_p; j++ ) {
            for( unsigned int k=0; k<nz_d; k++ ) {
                ( *Ez3D )( i, j, k ) += E_Add[2];
            }
        }
    }

} // centeringE

void ElectroMagn3D::centeringErel( std::vector<double> E_Add )
{
    Field3D *Ex3D  = static_cast<Field3D *>( Ex_rel_ );
    Field3D *Ey3D  = static_cast<Field3D *>( Ey_rel_ );
    Field3D *Ez3D  = static_cast<Field3D *>( Ez_rel_ );

    // Centering electrostatic fields
    for( unsigned int i=0; i<nx_d; i++ ) {
        for( unsigned int j=0; j<ny_p; j++ ) {
            for( unsigned int k=0; k<nz_p; k++ ) {
                ( *Ex3D )( i, j, k ) += E_Add[0];
            }
        }
    }
    for( unsigned int i=0; i<nx_p; i++ ) {
        for( unsigned int j=0; j<ny_d; j++ ) {
            for( unsigned int k=0; k<nz_p; k++ ) {
                ( *Ey3D )( i, j, k ) += E_Add[1];
            }
        }
    }
    for( unsigned int i=0; i<nx_p; i++ ) {
        for( unsigned int j=0; j<ny_p; j++ ) {
            for( unsigned int k=0; k<nz_d; k++ ) {
                ( *Ez3D )( i, j, k ) += E_Add[2];
            }
        }
    }

} // centeringErel

// ---------------------------------------------------------------------------------------------------------------------
// End of Solve Poisson methods
// ---------------------------------------------------------------------------------------------------------------------


// ---------------------------------------------------------------------------------------------------------------------
// Save the former Magnetic-Fields (used to center them)
// ---------------------------------------------------------------------------------------------------------------------
void ElectroMagn3D::saveMagneticFields( bool is_spectral )
{
    // Static cast of the fields
    if( !is_spectral ) {
        /* const */ double *const Bx3D   = Bx_->data();
        /* const */ double *const By3D   = By_->data();
        /* const */ double *const Bz3D   = Bz_->data();
        double *const             Bx3D_m = Bx_m->data();
        double *const             By3D_m = By_m->data();
        double *const             Bz3D_m = Bz_m->data();

        // TODO(Etienne M): Can we somehow get CPU pointer when GPU mode is enabled ? If not, remove the
        // is_memory_on_device check.
        const bool is_memory_on_device = smilei::tools::gpu::HostDeviceMemoryManagement::IsHostPointerMappedOnDevice( Bx3D );

        if( is_memory_on_device ) {
            smilei::tools::gpu::HostDeviceMemoryManagement::DeviceMemoryCopy( smilei::tools::gpu::HostDeviceMemoryManagement::GetDevicePointer( Bx3D_m ),
                                                                              smilei::tools::gpu::HostDeviceMemoryManagement::GetDevicePointer( Bx3D ),
                                                                              nx_p * ny_d * nz_d );

            smilei::tools::gpu::HostDeviceMemoryManagement::DeviceMemoryCopy( smilei::tools::gpu::HostDeviceMemoryManagement::GetDevicePointer( By3D_m ),
                                                                              smilei::tools::gpu::HostDeviceMemoryManagement::GetDevicePointer( By3D ),
                                                                              nx_d * ny_p * nz_d );

            smilei::tools::gpu::HostDeviceMemoryManagement::DeviceMemoryCopy( smilei::tools::gpu::HostDeviceMemoryManagement::GetDevicePointer( Bz3D_m ),
                                                                              smilei::tools::gpu::HostDeviceMemoryManagement::GetDevicePointer( Bz3D ),
                                                                              nx_d * ny_d * nz_p );
        } else {
            // Magnetic field Bx^(p,d,d)
            memcpy( Bx3D_m, Bx3D, nx_p*ny_d*nz_d*sizeof( double ) );

            // Magnetic field By^(d,p,d)
            memcpy( By3D_m, By3D, nx_d*ny_p*nz_d*sizeof( double ) );

            // Magnetic field Bz^(d,d,p)
            memcpy( Bz3D_m, Bz3D, nx_d*ny_d*nz_p*sizeof( double ) );
        }
    } else {
        Bx_m->deallocateDataAndSetTo( Bx_ );
        By_m->deallocateDataAndSetTo( By_ );
        Bz_m->deallocateDataAndSetTo( Bz_ );
    }
} // END saveMagneticFields


//// ---------------------------------------------------------------------------------------------------------------------
//// Solve the Maxwell-Ampere equation
//// ---------------------------------------------------------------------------------------------------------------------
//void ElectroMagn3D::solveMaxwellAmpere()
//{
//    // Static-cast of the fields
//    Field3D* Ex3D = static_cast<Field3D*>(Ex_);
//    Field3D* Ey3D = static_cast<Field3D*>(Ey_);
//    Field3D* Ez3D = static_cast<Field3D*>(Ez_);
//    Field3D* Bx3D = static_cast<Field3D*>(Bx_);
//    Field3D* By3D = static_cast<Field3D*>(By_);
//    Field3D* Bz3D = static_cast<Field3D*>(Bz_);
//    Field3D* Jx3D = static_cast<Field3D*>(Jx_);
//    Field3D* Jy3D = static_cast<Field3D*>(Jy_);
//    Field3D* Jz3D = static_cast<Field3D*>(Jz_);
//    // Electric field Ex^(d,p,p)
//    for (unsigned int i=0 ; i<nx_d ; i++) {
//        for (unsigned int j=0 ; j<ny_p ; j++) {
//            for (unsigned int k=0 ; k<nz_p ; k++) {
//                (*Ex3D)(i,j,k) += -timestep*(*Jx3D)(i,j,k) + dt_ov_dy * ( (*Bz3D)(i,j+1,k) - (*Bz3D)(i,j,k) ) - dt_ov_dz * ( (*By3D)(i,j,k+1) - (*By3D)(i,j,k) );
//            }
//        }
//    }
//
//    // Electric field Ey^(p,d,p)
//    for (unsigned int i=0 ; i<nx_p ; i++) {
//        for (unsigned int j=0 ; j<ny_d ; j++) {
//            for (unsigned int k=0 ; k<nz_p ; k++) {
//                (*Ey3D)(i,j,k) += -timestep*(*Jy3D)(i,j,k) - dt_ov_dx * ( (*Bz3D)(i+1,j,k) - (*Bz3D)(i,j,k) ) + dt_ov_dz * ( (*Bx3D)(i,j,k+1) - (*Bx3D)(i,j,k) );
//            }
//        }
//    }
//
//    // Electric field Ez^(p,p,d)
//    for (unsigned int i=0 ;  i<nx_p ; i++) {
//        for (unsigned int j=0 ; j<ny_p ; j++) {
//            for (unsigned int k=0 ; k<nz_d ; k++) {
//                (*Ez3D)(i,j,k) += -timestep*(*Jz3D)(i,j,k) + dt_ov_dx * ( (*By3D)(i+1,j,k) - (*By3D)(i,j,k) ) - dt_ov_dy * ( (*Bx3D)(i,j+1,k) - (*Bx3D)(i,j,k) );
//            }
//        }
//    }
//
//}//END solveMaxwellAmpere


// Create a new field
Field *ElectroMagn3D::createField( string fieldname, Params& params )
{
    if     (fieldname.substr(0,2)=="Ex" ) return FieldFactory::create(dimPrim, 0, false, fieldname, params);
    else if(fieldname.substr(0,2)=="Ey" ) return FieldFactory::create(dimPrim, 1, false, fieldname, params);
    else if(fieldname.substr(0,2)=="Ez" ) return FieldFactory::create(dimPrim, 2, false, fieldname, params);
    else if(fieldname.substr(0,2)=="Bx" ) return FieldFactory::create(dimPrim, 0, true,  fieldname, params);
    else if(fieldname.substr(0,2)=="By" ) return FieldFactory::create(dimPrim, 1, true,  fieldname, params);
    else if(fieldname.substr(0,2)=="Bz" ) return FieldFactory::create(dimPrim, 2, true,  fieldname, params);
    else if(fieldname.substr(0,2)=="Jx" ) return FieldFactory::create(dimPrim, 0, false, fieldname, params);
    else if(fieldname.substr(0,2)=="Jy" ) return FieldFactory::create(dimPrim, 1, false, fieldname, params);
    else if(fieldname.substr(0,2)=="Jz" ) return FieldFactory::create(dimPrim, 2, false, fieldname, params);
    else if(fieldname.substr(0,3)=="Rho") return new Field3D(dimPrim, fieldname );
    else if(fieldname.substr(0,9)=="Env_A_abs" ) return new Field3D(dimPrim, 0, false, fieldname);
    else if(fieldname.substr(0,7)=="Env_Chi" ) return new Field3D(dimPrim, 0, false, fieldname);
    else if(fieldname.substr(0,9)=="Env_E_abs" ) return new Field3D(dimPrim, 0, false, fieldname);

    ERROR("Cannot create field "<<fieldname);
    return NULL;
}


// ---------------------------------------------------------------------------------------------------------------------
// Center the Magnetic Fields (used to push the particle)
// ---------------------------------------------------------------------------------------------------------------------
void ElectroMagn3D::centerMagneticFields()
{
    const double *const __restrict__ Bx3D = Bx_->data();
    const double *const __restrict__ By3D = By_->data();
    const double *const __restrict__ Bz3D = Bz_->data();
    double *const __restrict__ Bx3D_m     = Bx_m->data();
    double *const __restrict__ By3D_m     = By_m->data();
    double *const __restrict__ Bz3D_m     = Bz_m->data();

    // Magnetic field Bx^(p,d,d)
#if defined( SMILEI_OPENACC_MODE )
    const int sizeofBx = Bx_->globalDims_;
    const int sizeofBy = By_->globalDims_;
    const int sizeofBz = Bz_->globalDims_;

    #pragma acc parallel present(Bx3D[0:sizeofBx],Bx3D_m[0:sizeofBx])
    #pragma acc loop gang
#elif defined( SMILEI_ACCELERATOR_GPU_OMP )
    #pragma omp target
    #pragma omp teams distribute parallel for collapse( 3 )
#endif
    for( unsigned int i=0 ; i<nx_p ; i++ ) {
#ifdef SMILEI_OPENACC_MODE
        #pragma acc loop worker
#endif
        for( unsigned int j=0 ; j<ny_d ; j++ ) {
#ifdef SMILEI_OPENACC_MODE
            #pragma acc loop vector
#elif defined( SMILEI_ACCELERATOR_GPU_OMP )
            // EMPTY
#else
            #pragma omp simd
#endif
            for( unsigned int k=0 ; k<nz_d ; k++ ) {
                // Dont extract the 'i*(ny_d*nz_d) + j*nz_d'. This prevents the
                // collapse( 3 )
                Bx3D_m[ i*(ny_d*nz_d) + j*nz_d + k ] = ( Bx3D[ i*(ny_d*nz_d) + j*nz_d + k ] + Bx3D_m[ i*(ny_d*nz_d) + j*nz_d + k ] )*0.5;
            }
        }
    }

    // Magnetic field By^(d,p,d)
#if defined( SMILEI_OPENACC_MODE )
    #pragma acc parallel present(By3D[0:sizeofBy],By3D_m[0:sizeofBy])
    #pragma acc loop gang
#elif defined( SMILEI_ACCELERATOR_GPU_OMP )
    #pragma omp target
    #pragma omp teams distribute parallel for collapse( 3 )
#endif
    for( unsigned int i=0 ; i<nx_d ; i++ ) {
#ifdef SMILEI_OPENACC_MODE
        #pragma acc loop worker
#endif
        for( unsigned int j=0 ; j<ny_p ; j++ ) {

#ifdef SMILEI_OPENACC_MODE
            #pragma acc loop vector
#elif defined( SMILEI_ACCELERATOR_GPU_OMP )
            // EMPTY
#else
            #pragma omp simd
#endif
            for( unsigned int k=0 ; k<nz_d ; k++ ) {
                By3D_m[ i*(ny_p*nz_d) + j*nz_d + k ] = ( By3D[ i*(ny_p*nz_d) + j*nz_d + k ] + By3D_m[ i*(ny_p*nz_d) + j*nz_d + k ] )*0.5;
            }
        }
    }

    // Magnetic field Bz^(d,d,p)
#if defined( SMILEI_OPENACC_MODE )
    #pragma acc parallel present(Bz3D[0:sizeofBz],Bz3D_m[0:sizeofBz])
    #pragma acc loop gang
#elif defined( SMILEI_ACCELERATOR_GPU_OMP )
    #pragma omp target
    #pragma omp teams distribute parallel for collapse( 3 )
#endif
    for( unsigned int i=0 ; i<nx_d ; i++ ) {
#ifdef SMILEI_OPENACC_MODE
        #pragma acc loop worker
#endif
        for( unsigned int j=0 ; j<ny_d ; j++ ) {
#ifdef SMILEI_OPENACC_MODE
            #pragma acc loop vector
#elif defined( SMILEI_ACCELERATOR_GPU_OMP )
            // EMPTY
#else
            #pragma omp simd
#endif
            for( unsigned int k=0 ; k<nz_p ; k++ ) {
                Bz3D_m[ i*(ny_d*nz_p) + j*nz_p + k ] = ( Bz3D[ i*(ny_d*nz_p) + j*nz_p + k ] + Bz3D_m[ i*(ny_d*nz_p) + j*nz_p + k ] )*0.5;
            } // end for k
        } // end for j
    } // end for i
}


// ---------------------------------------------------------------------------------------------------------------------
// Apply a single pass binomial filter on currents
// ---------------------------------------------------------------------------------------------------------------------
void ElectroMagn3D::binomialCurrentFilter(unsigned int ipass, std::vector<unsigned int> passes)
{
    // Static-cast of the currents
    Field3D *Jx3D = static_cast<Field3D *>( Jx_ );
    Field3D *Jy3D = static_cast<Field3D *>( Jy_ );
    Field3D *Jz3D = static_cast<Field3D *>( Jz_ );

    // applying a single pass of the binomial filter along X
    if (ipass < passes[0]){
        // on Jx^(d,p) -- external points are treated by exchange. Boundary points not concerned by exchange are treated with a lower order filter.
        for( unsigned int i=0; i<nx_d-1; i++ ) {
            for( unsigned int j=0; j<ny_p; j++ ) {
                for( unsigned int k=0; k<nz_p; k++ ) {
                    ( *Jx3D )( i, j, k ) = ( ( *Jx3D )( i, j, k ) + ( *Jx3D )( i+1, j, k ) )*0.5;
                }
            }
        }
        for( unsigned int i=nx_d-2; i>0; i-- ) {
            for( unsigned int j=0; j<ny_p; j++ ) {
                for( unsigned int k=0; k<nz_p; k++ ) {
                    ( *Jx3D )( i, j, k ) = ( ( *Jx3D )( i, j, k ) + ( *Jx3D )( i-1, j, k ) )*0.5;
                }
            }
        }
        // Jy
        for( unsigned int i=0; i<nx_p-1; i++ ) {
            for( unsigned int j=0; j<ny_d; j++ ) {
                for( unsigned int k=0; k<nz_p; k++ ) {
                    ( *Jy3D )( i, j, k ) = ( ( *Jy3D )( i, j, k ) + ( *Jy3D )( i+1, j, k ) )*0.5;
                }
            }
        }
        for( unsigned int i=nx_p-2; i>0; i-- ) {
            for( unsigned int j=0; j<ny_d; j++ ) {
                for( unsigned int k=0; k<nz_p; k++ ) {
                    ( *Jy3D )( i, j, k ) = ( ( *Jy3D )( i, j, k ) + ( *Jy3D )( i-1, j, k ) )*0.5;
                }
            }
        }
        // Jz
        for( unsigned int i=0; i<nx_p-1; i++ ) {
            for( unsigned int j=0; j<ny_p; j++ ) {
                for( unsigned int k=0; k<nz_d; k++ ) {
                    ( *Jz3D )( i, j, k ) = ( ( *Jz3D )( i, j, k ) + ( *Jz3D )( i+1, j, k ) )*0.5;
                }
            }
        }
        for( unsigned int i=nx_p-2; i>0; i-- ) {
            for( unsigned int j=0; j<ny_p; j++ ) {
                for( unsigned int k=0; k<nz_d; k++ ) {
                    ( *Jz3D )( i, j, k ) = ( ( *Jz3D )( i, j, k ) + ( *Jz3D )( i-1, j, k ) )*0.5;
                }
            }
        }
    }

    // applying a single pass of the binomial filter along Y
    if (ipass < passes[1]){
        //Jx
        for( unsigned int i=1; i<nx_d-1; i++ ) {
            for( unsigned int j=0; j<ny_p-1; j++ ) {
                for( unsigned int k=0; k<nz_p; k++ ) {
                    ( *Jx3D )( i, j, k ) = ( ( *Jx3D )( i, j, k ) + ( *Jx3D )( i, j+1, k ) )*0.5;
                }
            }
        }
        for( unsigned int i=1; i<nx_d-1; i++ ) {
            for( unsigned int j=ny_p-2; j>0; j-- ) {
                for( unsigned int k=0; k<nz_p; k++ ) {
                    ( *Jx3D )( i, j, k ) = ( ( *Jx3D )( i, j, k ) + ( *Jx3D )( i, j-1, k ) )*0.5;
                }
            }
        }
        //Jy
        for( unsigned int i=1; i<nx_p-1; i++ ) {
            for( unsigned int j=0; j<ny_d-1; j++ ) {
                for( unsigned int k=0; k<nz_p; k++ ) {
                    ( *Jy3D )( i, j, k ) = ( ( *Jy3D )( i, j, k ) + ( *Jy3D )( i, j+1, k ) )*0.5;
                }
            }
        }
        for( unsigned int i=1; i<nx_p-1; i++ ) {
            for( unsigned int j=ny_d-2; j>0; j-- ) {
                for( unsigned int k=0; k<nz_p; k++ ) {
                    ( *Jy3D )( i, j, k ) = ( ( *Jy3D )( i, j, k ) + ( *Jy3D )( i, j-1, k ) )*0.5;
                }
            }
        }
        //Jz
        for( unsigned int i=1; i<nx_p-1; i++ ) {
            for( unsigned int j=0; j<ny_p-1; j++ ) {
                for( unsigned int k=0; k<nz_d; k++ ) {
                    ( *Jz3D )( i, j, k ) = ( ( *Jz3D )( i, j, k ) + ( *Jz3D )( i, j+1, k ) )*0.5;
                }
            }
        }
        for( unsigned int i=1; i<nx_p-1; i++ ) {
            for( unsigned int j=ny_p-2; j>0; j-- ) {
                for( unsigned int k=0; k<nz_d; k++ ) {
                    ( *Jz3D )( i, j, k ) = ( ( *Jz3D )( i, j, k ) + ( *Jz3D )( i, j-1, k ) )*0.5;
                }
            }
        }
    }
    // applying a single pass of the binomial filter along Z
    if (ipass < passes[2]){
        //Jx
        for( unsigned int i=1; i<nx_d-1; i++ ) {
            for( unsigned int j=1; j<ny_p-1; j++ ) {
                for( unsigned int k=0; k<nz_p-1; k++ ) {
                    ( *Jx3D )( i, j, k ) = ( ( *Jx3D )( i, j, k ) + ( *Jx3D )( i, j, k+1 ) )*0.5;
                }
            }
        }
        for( unsigned int i=1; i<nx_d-1; i++ ) {
            for( unsigned int j=1; j<ny_p-1; j++ ) {
                for( unsigned int k=nz_p-2; k>0; k-- ) {
                    ( *Jx3D )( i, j, k ) = ( ( *Jx3D )( i, j, k ) + ( *Jx3D )( i, j, k-1 ) )*0.5;
                }
            }
        }
        //Jy
        for( unsigned int i=1; i<nx_p-1; i++ ) {
            for( unsigned int j=1; j<ny_d-1; j++ ) {
                for( unsigned int k=0; k<nz_p-1; k++ ) {
                    ( *Jy3D )( i, j, k ) = ( ( *Jy3D )( i, j, k ) + ( *Jy3D )( i, j, k+1 ) )*0.5;
                }
            }
        }
        for( unsigned int i=1; i<nx_p-1; i++ ) {
            for( unsigned int j=1; j<ny_d-1; j++ ) {
                for( unsigned int k=nz_p-2; k>0; k-- ) {
                    ( *Jy3D )( i, j, k ) = ( ( *Jy3D )( i, j, k ) + ( *Jy3D )( i, j, k-1 ) )*0.5;
                }
            }
        }
        //Jz
        for( unsigned int i=1; i<nx_p-1; i++ ) {
            for( unsigned int j=1; j<ny_p-1; j++ ) {
                for( unsigned int k=0; k<nz_d-1; k++ ) {
                    ( *Jz3D )( i, j, k ) = ( ( *Jz3D )( i, j, k ) + ( *Jz3D )( i, j, k+1 ) )*0.5;
                }
            }
        }
        for( unsigned int i=1; i<nx_p-1; i++ ) {
            for( unsigned int j=1; j<ny_p-1; j++ ) {
                for( unsigned int k=nz_d-2; k>0; k-- ) {
                    ( *Jz3D )( i, j, k ) = ( ( *Jz3D )( i, j, k ) + ( *Jz3D )( i, j, k-1 ) )*0.5;
                }
            }
        }
    }
}

// ---------------------------------------------------------------------------------------------------------------------
// Apply a single pass custom FIR based filter on currents
// ---------------------------------------------------------------------------------------------------------------------
void ElectroMagn3D::customFIRCurrentFilter(unsigned int ipass, std::vector<unsigned int> passes, std::vector<double> filtering_coeff)
{
    // Static-cast of the currents
    Field3D *Jx3D = static_cast<Field3D *>( Jx_ );
    Field3D *Jy3D = static_cast<Field3D *>( Jy_ );
    Field3D *Jz3D = static_cast<Field3D *>( Jz_ );

    unsigned int m=1 ;

    // Guard-Cell Current
    unsigned int gcfilt=0 ;

    // Applying a single pass of the custom FIR based filter along X
    if (ipass < passes[0]){
        Field3D *tmp   = new Field3D( dimPrim, 0, false );
        tmp->copyFrom( Jx3D );
        for( unsigned int i=((filtering_coeff.size()-1)/(m*2)+gcfilt); i<nx_d-((filtering_coeff.size()-1)/(m*2)+gcfilt); i++ ) {
            for( unsigned int j=1; j<ny_p-1; j++ ) {
                for( unsigned int k=1; k<nz_p-1; k++ ) {
                    ( *Jx3D )( i, j, k ) = 0. ;
                    for ( unsigned int kernel_idx = 0; kernel_idx < filtering_coeff.size(); kernel_idx+=m) {
                        ( *Jx3D )( i, j, k ) += filtering_coeff[kernel_idx]*( *tmp )( i - (filtering_coeff.size()-1)/(m*2) + kernel_idx/m, j, k ) ;
                    }
                    ( *Jx3D )( i, j, k ) *= m ;
                }
            }
        }
        delete tmp;
        tmp   = new Field3D( dimPrim, 1, false );
        tmp->copyFrom( Jy3D );
        for( unsigned int i=((filtering_coeff.size()-1)/(m*2)+gcfilt); i<nx_p-((filtering_coeff.size()-1)/(m*2)+gcfilt); i++ ) {
            for( unsigned int j=1; j<ny_d-1; j++ ) {
                for( unsigned int k=1; k<nz_p-1; k++ ) {
                    ( *Jy3D )( i, j, k ) = 0. ;
                    for ( unsigned int kernel_idx = 0; kernel_idx < filtering_coeff.size(); kernel_idx+=m) {
                        ( *Jy3D )( i, j, k ) += filtering_coeff[kernel_idx]*( *tmp )( i - (filtering_coeff.size()-1)/(m*2) + kernel_idx/m, j, k ) ;
                    }
                    ( *Jy3D )( i, j, k ) *= m ;
                }
            }
        }
        delete tmp;
        tmp   = new Field3D( dimPrim, 2, false );
        tmp->copyFrom( Jz3D );
        for( unsigned int i=((filtering_coeff.size()-1)/(m*2)+gcfilt); i<nx_p-((filtering_coeff.size()-1)/(m*2)+gcfilt); i++ ) {
            for( unsigned int j=1; j<ny_p-1; j++ ) {
                for( unsigned int k=1; k<nz_d-1; k++ ) {
                    ( *Jz3D )( i, j, k ) = 0. ;
                    for ( unsigned int kernel_idx = 0; kernel_idx < filtering_coeff.size(); kernel_idx+=m) {
                        ( *Jz3D )( i, j, k ) += filtering_coeff[kernel_idx]*( *tmp )( i - (filtering_coeff.size()-1)/(m*2) + kernel_idx/m, j, k ) ;
                    }
                    ( *Jz3D )( i, j, k ) *= m ;
                }
            }
        }
        delete tmp;
    }

    // Applying a single pass of the custom FIR based filter along Y
    if (ipass < passes[1]){
        // On Jx^(d,p,p) -- External points are treated by exchange
        Field3D *tmp   = new Field3D( dimPrim, 0, false );
        tmp->copyFrom( Jx3D );
        for( unsigned int i=1; i<nx_d-1; i++ ) {
            for( unsigned int j=((filtering_coeff.size()-1)/(m*2)+gcfilt); j<ny_p-((filtering_coeff.size()-1)/(m*2)+gcfilt); j++ ) {
                for( unsigned int k=1; k<nz_p-1; k++ ) {
                    ( *Jx3D )( i, j, k ) = 0. ;
                    for ( unsigned int kernel_idx = 0; kernel_idx < filtering_coeff.size(); kernel_idx+=m) {
                        ( *Jx3D )( i, j, k ) += filtering_coeff[kernel_idx]*( *tmp )( i, j - (filtering_coeff.size()-1)/(m*2) + kernel_idx/m, k ) ;
                    }
                    ( *Jx3D )( i, j, k ) *= m ;
                }
            }
        }
        delete tmp;
        // On Jy^(p,d,p) -- External points are treated by exchange
        tmp   = new Field3D( dimPrim, 1, false );
        tmp->copyFrom( Jy3D );
        for( unsigned int i=1; i<nx_p-1; i++ ) {
            for( unsigned int j=((filtering_coeff.size()-1)/(m*2)+gcfilt); j<ny_d-((filtering_coeff.size()-1)/(m*2)+gcfilt); j++ ) {
                for( unsigned int k=1; k<nz_p-1; k++ ) {
                    ( *Jy3D )( i, j, k ) = 0. ;
                    for ( unsigned int kernel_idx = 0; kernel_idx < filtering_coeff.size(); kernel_idx+=m) {
                        ( *Jy3D )( i, j, k ) += filtering_coeff[kernel_idx]*( *tmp )( i, j - (filtering_coeff.size()-1)/(m*2) + kernel_idx/m, k ) ;
                    }
                    ( *Jy3D )( i, j, k ) *= m ;
                }
            }
        }
        delete tmp;
        // On Jz^(p,p,d) -- External points are treated by exchange
        tmp   = new Field3D( dimPrim, 2, false );
        tmp->copyFrom( Jz3D );
        for( unsigned int i=1; i<nx_p-1; i++ ) {
            for( unsigned int j=((filtering_coeff.size()-1)/(m*2)+gcfilt); j<ny_p-((filtering_coeff.size()-1)/(m*2)+gcfilt); j++ ) {
                for( unsigned int k=1; k<nz_d-1; k++ ) {
                    ( *Jz3D )( i, j, k ) = 0. ;
                    for ( unsigned int kernel_idx = 0; kernel_idx < filtering_coeff.size(); kernel_idx+=m) {
                        ( *Jz3D )( i, j, k ) += filtering_coeff[kernel_idx]*( *tmp )( i, j - (filtering_coeff.size()-1)/(m*2) + kernel_idx/m , k) ;
                    }
                    ( *Jz3D )( i, j, k ) *= m ;
                }
            }
        }
        delete tmp;
    }

    // Applying a single pass of the custom FIR based filter along Z
    if (ipass < passes[2]){
        // On Jx^(d,p,p) -- External points are treated by exchange
        Field3D *tmp   = new Field3D( dimPrim, 0, false );
        tmp->copyFrom( Jx3D );
        for( unsigned int i=1; i<nx_d-1; i++ ) {
            for( unsigned int j=1; j<ny_p-1; j++ ) {
                for( unsigned int k=((filtering_coeff.size()-1)/(m*2)+gcfilt); k<ny_p-((filtering_coeff.size()-1)/(m*2)+gcfilt); k++ ) {
                    ( *Jx3D )( i, j, k ) = 0. ;
                    for ( unsigned int kernel_idx = 0; kernel_idx < filtering_coeff.size(); kernel_idx+=m) {
                        ( *Jx3D )( i, j, k ) += filtering_coeff[kernel_idx]*( *tmp )( i, j, k - (filtering_coeff.size()-1)/(m*2) + kernel_idx/m ) ;
                    }
                    ( *Jx3D )( i, j, k ) *= m ;
                }
            }
        }
        delete tmp;
        // On Jy^(p,d,p) -- External points are treated by exchange
        tmp   = new Field3D( dimPrim, 1, false );
        tmp->copyFrom( Jy3D );
        for( unsigned int i=1; i<nx_p-1; i++ ) {
            for( unsigned int j=1; j<ny_d-1; j++ ) {
                for( unsigned int k=((filtering_coeff.size()-1)/(m*2)+gcfilt); k<ny_p-((filtering_coeff.size()-1)/(m*2)+gcfilt); k++ ) {
                    ( *Jy3D )( i, j, k ) = 0. ;
                    for ( unsigned int kernel_idx = 0; kernel_idx < filtering_coeff.size(); kernel_idx+=m) {
                        ( *Jy3D )( i, j, k ) += filtering_coeff[kernel_idx]*( *tmp )( i, j, k - (filtering_coeff.size()-1)/(m*2) + kernel_idx/m ) ;
                    }
                    ( *Jy3D )( i, j, k ) *= m ;
                }
            }
        }
        delete tmp;
        // On Jz^(p,p,d) -- External points are treated by exchange
        tmp   = new Field3D( dimPrim, 2, false );
        tmp->copyFrom( Jz3D );
        for( unsigned int i=1; i<nx_p-1; i++ ) {
            for( unsigned int j=1; j<ny_p-1; j++ ) {
                for( unsigned int k=((filtering_coeff.size()-1)/(m*2)+gcfilt); k<ny_d-((filtering_coeff.size()-1)/(m*2)+gcfilt); k++ ) {
                    ( *Jz3D )( i, j, k ) = 0. ;
                    for ( unsigned int kernel_idx = 0; kernel_idx < filtering_coeff.size(); kernel_idx+=m) {
                        ( *Jz3D )( i, j, k ) += filtering_coeff[kernel_idx]*( *tmp )( i, j, k - (filtering_coeff.size()-1)/(m*2) + kernel_idx/m ) ;
                    }
                    ( *Jz3D )( i, j, k ) *= m ;
                }
            }
        }
        delete tmp;
    }

}//END customFIRCurrentFilter

void ElectroMagn3D::center_fields_from_relativistic_Poisson( Patch *patch )
{


    // B field centered in time as E field, at time t
    Field3D *Bx3Drel  = static_cast<Field3D *>( Bx_rel_ );
    Field3D *By3Drel  = static_cast<Field3D *>( By_rel_ );
    Field3D *Bz3Drel  = static_cast<Field3D *>( Bz_rel_ );

    // B field centered in time at time t+dt/2
    Field3D *Bx3D  = static_cast<Field3D *>( Bx_rel_t_plus_halfdt_ );
    Field3D *By3D  = static_cast<Field3D *>( By_rel_t_plus_halfdt_ );
    Field3D *Bz3D  = static_cast<Field3D *>( Bz_rel_t_plus_halfdt_ );
    // B field centered in time at time t-dt/2
    Field3D *Bx3D0  = static_cast<Field3D *>( Bx_rel_t_minus_halfdt_ );
    Field3D *By3D0  = static_cast<Field3D *>( By_rel_t_minus_halfdt_ );
    Field3D *Bz3D0  = static_cast<Field3D *>( Bz_rel_t_minus_halfdt_ );


    // The B_rel fields, centered as B, will be advanced by dt/2 and -dt/2
    // for proper centering in FDTD, but first they have to be centered in space
    // The advance by dt and -dt and the sum to the existing grid fields is performed in
    // ElectroMagn3D::sum_rel_fields_to_em_fields

    // Bx (p,d,d)   Bx_rel is identically zero and centered as Bx, no special interpolation of indices
    for( unsigned int i=0; i<nx_p; i++ ) {
        for( unsigned int j=0; j<ny_d; j++ ) {
            for( unsigned int k=0; k<nz_d; k++ ) {
                ( *Bx3D )( i, j, k )= ( *Bx3Drel )( i, j, k );
                ( *Bx3D0 )( i, j, k )= ( *Bx3Drel )( i, j, k );
            }
        }
    }

    // ---------- center the B fields
    // By (d,p,d) - remember that Byrel is centered as Ezrel (p,p,d)
    for( unsigned int i=1; i<nx_d-1; i++ ) {
        for( unsigned int j=0; j<ny_p; j++ ) {
            for( unsigned int k=0; k<nz_d; k++ ) {
                ( *By3D )( i, j, k )= 0.5 * ( ( *By3Drel )( i, j, k ) + ( *By3Drel )( i-1, j, k ) );
                ( *By3D0 )( i, j, k )= 0.5 * ( ( *By3Drel )( i, j, k ) + ( *By3Drel )( i-1, j, k ) );
            }
        }
    }

    // Bz (d,d,p) - remember that Bzrel is centered as Eyrel (p,d,p)
    for( unsigned int i=1; i<nx_d-1; i++ ) {
        for( unsigned int j=0; j<ny_d; j++ ) {
            for( unsigned int k=0; k<nz_p; k++ ) {
                ( *Bz3D )( i, j, k )= 0.5 * ( ( *Bz3Drel )( i, j, k ) + ( *Bz3Drel )( i-1, j, k ) );
                ( *Bz3D0 )( i, j, k )= 0.5 * ( ( *Bz3Drel )( i, j, k ) + ( *Bz3Drel )( i-1, j, k ) );
            }
        }
    }

}

// ---------------------------------------------------------------------------------------------------------------------
// Compute the total density and currents from species density and currents on GPU
// ---------------------------------------------------------------------------------------------------------------------
void ElectroMagn3D::computeTotalRhoJ()
{
    // static cast of the total currents and densities
    Field3D *Jx3D    = static_cast<Field3D *>( Jx_ );
    Field3D *Jy3D    = static_cast<Field3D *>( Jy_ );
    Field3D *Jz3D    = static_cast<Field3D *>( Jz_ );
    Field3D *rho3D   = static_cast<Field3D *>( rho_ );

    // -----------------------------------
    // Species currents and charge density
    // -----------------------------------
    for( unsigned int ispec=0; ispec<n_species; ispec++ ) {
        if( Jx_s[ispec] ) {
            Field3D *Jx3D_s  = static_cast<Field3D *>( Jx_s[ispec] );
            for( unsigned int i=0 ; i<Jx3D->dims_[0] ; i++ )
                for( unsigned int j=0 ; j<Jx3D->dims_[1] ; j++ )
                    for( unsigned int k=0 ; k<Jx3D->dims_[2] ; k++ ) {
                        ( *Jx3D )( i, j, k ) += ( *Jx3D_s )( i, j, k );
                    }
        }
        if( Jy_s[ispec] ) {
            Field3D *Jy3D_s  = static_cast<Field3D *>( Jy_s[ispec] );
            for( unsigned int i=0 ; i<Jy3D->dims_[0] ; i++ )
                for( unsigned int j=0 ; j<Jy3D->dims_[1] ; j++ )
                    for( unsigned int k=0 ; k<Jy3D->dims_[2] ; k++ ) {
                        ( *Jy3D )( i, j, k ) += ( *Jy3D_s )( i, j, k );
                    }
        }
        if( Jz_s[ispec] ) {
            Field3D *Jz3D_s  = static_cast<Field3D *>( Jz_s[ispec] );
            for( unsigned int i=0 ; i<Jz3D->dims_[0] ; i++ )
                for( unsigned int j=0 ; j<Jz3D->dims_[1] ; j++ )
                    for( unsigned int k=0 ; k<Jz3D->dims_[2] ; k++ ) {
                        ( *Jz3D )( i, j, k ) += ( *Jz3D_s )( i, j, k );
                    }
        }
        if( rho_s[ispec] ) {
            Field3D *rho3D_s  = static_cast<Field3D *>( rho_s[ispec] );
            for( unsigned int i=0 ; i<rho3D->dims_[0] ; i++ )
                for( unsigned int j=0 ; j<rho3D->dims_[1] ; j++ )
                    for( unsigned int k=0 ; k<rho3D->dims_[2] ; k++ ) {
                        ( *rho3D )( i, j, k ) += ( *rho3D_s )( i, j, k );
                    }
        }

    }//END loop on species ispec
} //END computeTotalRhoJ

// ---------------------------------------------------------------------------------------------------------------------
// Compute the total density and currents from species density and currents on Device
// ---------------------------------------------------------------------------------------------------------------------
#if defined( SMILEI_ACCELERATOR_MODE )
void ElectroMagn3D::computeTotalRhoJOnDevice()
{

    double *const __restrict__ Jxp = Jx_->data();
    double *const __restrict__ Jyp = Jy_->data();
    double *const __restrict__ Jzp = Jz_->data();
    double *const __restrict__ rhop = rho_->data();

    unsigned int Jx_size = Jx_->globalDims_;
<<<<<<< HEAD
    unsigned int Jy_size = Jx_->globalDims_;
=======
    unsigned int Jy_size = Jy_->globalDims_;
>>>>>>> 76280a44
    unsigned int Jz_size = Jz_->globalDims_;
    unsigned int rho_size = rho_->globalDims_;

    for( unsigned int ispec=0; ispec<n_species; ispec++ ) {

<<<<<<< HEAD
        double * __restrict__ Jxsp = nullptr;
        double * __restrict__ Jysp = nullptr;
        double * __restrict__ Jzsp = nullptr;
        double * __restrict__ rhosp = nullptr;

        if (Jx_s[ispec]) {
            Jxsp  = Jx_s[ispec]->data() ;
        }
        if (Jy_s[ispec]) {
            Jysp  = Jy_s[ispec]->data() ;
        }
        if (Jz_s[ispec]) {
            Jzsp  = Jz_s[ispec]->data() ;
        }
        if (rho_s[ispec]) {
            rhosp  = rho_s[ispec]->data() ;
        }
=======
        double *const __restrict__ Jxsp = Jx_s[ispec] ? Jx_s[ispec]->data() : nullptr;
        double *const __restrict__ Jysp = Jy_s[ispec] ? Jy_s[ispec]->data() : nullptr;
        double *const __restrict__ Jzsp = Jz_s[ispec] ? Jz_s[ispec]->data() : nullptr;
        double *const __restrict__ rhosp = rho_s[ispec] ? rho_s[ispec]->data() : nullptr;
>>>>>>> 76280a44

#if defined( SMILEI_ACCELERATOR_GPU_OMP )
            #pragma omp target
#elif defined( SMILEI_OPENACC_MODE )
            #pragma acc parallel present( \
                                          Jxp[0:Jx_size],     \
<<<<<<< HEAD
                                          Jyp[0:Jy_size],       \
=======
                                          Jxp[0:Jy_size],       \
>>>>>>> 76280a44
                                          Jzp[0:Jz_size],       \
                                          rhop[0:rho_size],      \
                                          Jxsp[0:Jx_size],     \
                                          Jxsp[0:Jy_size],       \
                                          Jzsp[0:Jz_size],       \
                                          rhosp[0:rho_size]      \
                                          )  
#endif

        if (Jx_s[ispec]) {
#if defined( SMILEI_ACCELERATOR_GPU_OMP )
            #pragma omp teams distribute parallel for
#elif defined( SMILEI_OPENACC_MODE )
            #pragma acc loop gang worker vector
#endif
            for( unsigned int i=0 ; i<Jx_size; i++ ) {
                Jxp[i] += Jxsp[i];
            }
        }
        if (Jy_s[ispec]) {
#if defined( SMILEI_ACCELERATOR_GPU_OMP )
            #pragma omp teams distribute parallel for
#elif defined( SMILEI_OPENACC_MODE )
            #pragma acc loop gang worker vector
#endif
            for( unsigned int i=0 ; i<Jx_size; i++ ) {
                Jyp[i] += Jysp[i];
            }
        }
        if (Jz_s[ispec]) {
#if defined( SMILEI_ACCELERATOR_GPU_OMP )
            #pragma omp teams distribute parallel for
#elif defined( SMILEI_OPENACC_MODE )
            #pragma acc loop gang worker vector
#endif
            for( unsigned int i=0 ; i<Jz_size; i++ ) {
                Jzp[i] += Jzsp[i];
            }
        }
        if (rho_s[ispec]) {
#if defined( SMILEI_ACCELERATOR_GPU_OMP )
            #pragma omp teams distribute parallel for
#elif defined( SMILEI_OPENACC_MODE )
            #pragma acc loop gang worker vector
#endif
            for( unsigned int i=0 ; i<rho_size; i++ ) {
                rhop[i] += rhosp[i];
            }
        }
    } // end loop species
} //END computeTotalRhoJOnDevice
#endif

// ---------------------------------------------------------------------------------------------------------------------
// Compute the total susceptibility from species susceptibility
// ---------------------------------------------------------------------------------------------------------------------
void ElectroMagn3D::computeTotalEnvChi()
{
    // static cast of the total susceptibility
    Field3D *Env_Chi3D   = static_cast<Field3D *>( Env_Chi_ );

    // -----------------------------------
    // Species susceptibility
    // -----------------------------------
    for( unsigned int ispec=0; ispec<n_species; ispec++ ) {
        if( Env_Chi_s[ispec] ) {
            Field3D *Env_Chi3D_s  = static_cast<Field3D *>( Env_Chi_s[ispec] );
            for( unsigned int i=0 ; i<nx_p ; i++ )
                for( unsigned int j=0 ; j<ny_p ; j++ )
                    for( unsigned int k=0 ; k<nz_p ; k++ ) {
                        ( *Env_Chi3D )( i, j, k ) += ( *Env_Chi3D_s )( i, j, k );
                    }
        }
    }//END loop on species ispec
} //END computeTotalEnvChi

// ---------------------------------------------------------------------------------------------------------------------
// Compute electromagnetic energy flows vectors on the border of the simulation box
// ---------------------------------------------------------------------------------------------------------------------
void ElectroMagn3D::computePoynting( unsigned int axis, unsigned int side )
{
    Field3D *Ex3D     = static_cast<Field3D *>( Ex_ );
    Field3D *Ey3D     = static_cast<Field3D *>( Ey_ );
    Field3D *Ez3D     = static_cast<Field3D *>( Ez_ );
    Field3D *Bx3D_m   = static_cast<Field3D *>( Bx_m );
    Field3D *By3D_m   = static_cast<Field3D *>( By_m );
    Field3D *Bz3D_m   = static_cast<Field3D *>( Bz_m );

    double sign = ( side == 0 ) ? 1. : -1;

    if( axis == 0 ) {

        unsigned int offset = ( side == 0 ) ? 0. : bufsize[0][Ey3D  ->isDual( 0 )];

        unsigned int iEy = istart[0][Ey3D  ->isDual( 0 )] + offset;
        unsigned int iBz = istart[0][Bz3D_m->isDual( 0 )] + offset;
        unsigned int iEz = istart[0][Ez3D  ->isDual( 0 )] + offset;
        unsigned int iBy = istart[0][By3D_m->isDual( 0 )] + offset;

        unsigned int jEy = istart[1][Ey3D  ->isDual( 1 )];
        unsigned int jBz = istart[1][Bz3D_m->isDual( 1 )];
        unsigned int jEz = istart[1][Ez3D  ->isDual( 1 )];
        unsigned int jBy = istart[1][By3D_m->isDual( 1 )];

        unsigned int kEy = istart[2][Ey3D  ->isDual( 2 )];
        unsigned int kBz = istart[2][Bz3D_m->isDual( 2 )];
        unsigned int kEz = istart[2][Ez3D  ->isDual( 2 )];
        // unsigned int kBy = istart[2][By3D_m->isDual( 2 )];

        poynting_inst[side][0] = 0.;
        for( unsigned int j=0; j<bufsize[1][Ez3D->isDual( 1 )]; j++ ) {
            for( unsigned int k=0; k<bufsize[2][Ey3D->isDual( 2 )]; k++ ) {

                double Ey__ = 0.5 *( ( *Ey3D )( iEy, jEy+j,   kEy+k )   + ( *Ey3D )( iEy,   jEy+j+1, kEy+k ) );
                double Bz__ = 0.25*( ( *Bz3D_m )( iBz, jBz+j,   kBz+k )   + ( *Bz3D_m )( iBz+1, jBz+j,   kBz+k )
                                     +( *Bz3D_m )( iBz, jBz+j+1, kBz+k )   + ( *Bz3D_m )( iBz+1, jBz+j+1, kBz+k ) );
                double Ez__ = 0.5 *( ( *Ez3D )( iEz, jEz+j, kEz+k )   + ( *Ez3D )( iEz,   jEz+j,   kEz+k+1 ) );
                double By__ = 0.25*( ( *By3D_m )( iBy, jBy+j,   kEz+k )   + ( *By3D_m )( iBy+1, jBy+j,   kEz+k )
                                     +( *By3D_m )( iBy, jBy+j,   kEz+k+1 ) + ( *By3D_m )( iBy+1, jBy+j,   kEz+k+1 ) );

                poynting_inst[side][0] += Ey__*Bz__ - Ez__*By__;
            }
        }
        poynting_inst[side][0] *= dy*dz*timestep;
        poynting[side][0] += sign * poynting_inst[side][0];

    } else if( axis == 1 ) {

        unsigned int offset = ( side == 0 ) ? 0. : bufsize[1][Ez3D->isDual( 1 )];

        unsigned int iEz = istart[0][Ez_ ->isDual( 0 )];
        unsigned int iBx = istart[0][Bx_m->isDual( 0 )];
        unsigned int iEx = istart[0][Ex_ ->isDual( 0 )];
        unsigned int iBz = istart[0][Bz_m->isDual( 0 )];

        unsigned int jEz = istart[1][Ez_ ->isDual( 1 )] + offset;
        unsigned int jBx = istart[1][Bx_m->isDual( 1 )] + offset;
        unsigned int jEx = istart[1][Ex_ ->isDual( 1 )] + offset;
        unsigned int jBz = istart[1][Bz_m->isDual( 1 )] + offset;

        unsigned int kEz = istart[2][Ez_ ->isDual( 2 )];
        unsigned int kBx = istart[2][Bx_m->isDual( 2 )];
        unsigned int kEx = istart[2][Ex_ ->isDual( 2 )];
        // unsigned int kBz = istart[2][Bz_m->isDual( 2 )];

        poynting_inst[side][1] = 0.;
        for( unsigned int i=0; i<bufsize[0][Ez3D->isDual( 0 )]; i++ ) {
            for( unsigned int k=0; k<bufsize[2][Ex3D->isDual( 2 )]; k++ ) {
                double Ez__ = 0.5 *( ( *Ez3D )( iEz+i, jEz,   kEz+k )   + ( *Ez3D )( iEz+i,   jEz,   kEz+k+1 ) );
                double Bx__ = 0.25*( ( *Bx3D_m )( iBx+i, jBx,   kBx+k )   + ( *Bx3D_m )( iBx+i,   jBx+1, kBx+k )
                                     +( *Bx3D_m )( iBx+i, jBx,   kBx+k+1 ) + ( *Bx3D_m )( iBx+i,   jBx+1, kBx+k+1 ) );
                double Ex__ = 0.5 *( ( *Ex3D )( iEx+i, jEx,   kEx+k )   + ( *Ex3D )( iEx+i+1, jEx,   kEx+k ) );
                double Bz__ = 0.25*( ( *Bz3D_m )( iBz+i, jBz,   kEx+k )   + ( *Bz3D_m )( iBz+i+1, jBz,   kEx+k )
                                     +( *Bz3D_m )( iBz+i, jBz+1, kEx+k )   + ( *Bz3D_m )( iBz+i+1, jBz+1, kEx+k ) );

                poynting_inst[side][1] += Ez__*Bx__ - Ex__*Bz__;
        }
    }
        poynting_inst[side][1] *= dx*dz*timestep;
        poynting[side][1] += sign * poynting_inst[side][1];

    } else if( axis == 2 ) {

        unsigned int offset = ( side == 0 ) ? 0. : bufsize[2][Ex_->isDual( 2 )];

        unsigned int iEx = istart[0][Ex_ ->isDual( 0 )];
        unsigned int iBy = istart[0][By_m->isDual( 0 )];
        unsigned int iEy = istart[0][Ey_ ->isDual( 0 )];
        unsigned int iBx = istart[0][Bx_m->isDual( 0 )];

        unsigned int jEx = istart[1][Ex_ ->isDual( 1 )];
        unsigned int jBy = istart[1][By_m->isDual( 1 )];
        unsigned int jEy = istart[1][Ey_ ->isDual( 1 )];
        unsigned int jBx = istart[1][Bx_m->isDual( 1 )];

        unsigned int kEx = istart[2][Ex_ ->isDual( 2 )] + offset;
        unsigned int kBy = istart[2][By_m->isDual( 2 )] + offset;
        unsigned int kEy = istart[2][Ey_ ->isDual( 2 )] + offset;
        // unsigned int kBx = istart[2][Bx_m->isDual( 2 )] + offset;

        poynting_inst[side][2] = 0.;
        for( unsigned int i=0; i<bufsize[0][Ez3D->isDual( 0 )]; i++ ) {
            for( unsigned int j=0; j<bufsize[1][Ex3D->isDual( 1 )]; j++ ) {

                double Ex__ = 0.5 *( ( *Ex3D )( iEx+i, jEx+j, kEx )   + ( *Ex3D )( iEx+i+1, jEx+j,   kEx ) );
                double By__ = 0.25*( ( *By3D_m )( iBy+i, jBy+j, kBy )   + ( *By3D_m )( iBy+i+1, jBy+j,   kBy )
                                     +( *By3D_m )( iBy+i, jBy+j, kBy+1 ) + ( *By3D_m )( iBy+i+1, jBy+j,   kBy+1 ) );
                double Ey__ = 0.5 *( ( *Ey3D )( iEy+i, jEy+j, kEy )   + ( *Ey3D )( iEy+i,   jEy+j+1, kEy ) );
                double Bx__ = 0.25*( ( *Bx3D_m )( iBx+i, jBx+j, kEx )   + ( *Bx3D_m )( iBx+i,   jBx+j+1, kEx )
                                     +( *Bx3D_m )( iBx+i, jBx+j, kEx+1 ) + ( *Bx3D_m )( iBx+i,   jBx+j+1, kEx+1 ) );

                poynting_inst[side][2] += Ex__*By__ - Ey__*Bx__;
            }
        }
        poynting_inst[side][2] *= dx*dy*timestep;
        poynting[side][2] += sign * poynting_inst[side][2];
    }
}

void ElectroMagn3D::applyExternalField( Field *my_field,  Profile *profile, Patch *patch )
{

    Field3D *field3D = static_cast<Field3D *>( my_field );

    vector<bool> dual(3, false);
    string sub = field3D->name.substr(0,2);
    if( sub == "Jx" || sub == "Ex" ) {
        dual[0] = true;
    } else if( sub == "Jy" || sub == "Ey" ) {
        dual[1] = true;
    } else  if( sub == "Jz" || sub == "Ez" ) {
        dual[2] = true;
    } else if( sub == "Bx" ) {
        dual[1] = true;
        dual[2] = true;
    } else if( sub == "By" ) {
        dual[0] = true;
        dual[2] = true;
    } else if( sub == "Bz" ) {
        dual[0] = true;
        dual[1] = true;
    }

    vector<double> pos( 3 );
    pos[0]      = dx*( ( double )( patch->getCellStartingGlobalIndex( 0 ) )+( dual[0]?-0.5:0. ) );
    double pos1 = dy*( ( double )( patch->getCellStartingGlobalIndex( 1 ) )+( dual[1]?-0.5:0. ) );
    double pos2 = dz*( ( double )( patch->getCellStartingGlobalIndex( 2 ) )+( dual[2]?-0.5:0. ) );

    vector<Field *> xyz( 3 );
    for( unsigned int idim=0 ; idim<3 ; idim++ ) {
        xyz[idim] = new Field3D( field3D->dims_ );
    }

    for( unsigned int i=0 ; i<field3D->dims_[0] ; i++ ) {
        pos[1] = pos1;
        for( unsigned int j=0 ; j<field3D->dims_[1] ; j++ ) {
            pos[2] = pos2;
            for( unsigned int k=0 ; k<field3D->dims_[2] ; k++ ) {
                for( unsigned int idim=0 ; idim<3 ; idim++ ) {
                    ( *xyz[idim] )( i, j, k ) = pos[idim];
                }
                pos[2] += dz;
            }
            pos[1] += dy;
        }
        pos[0] += dx;
    }

    vector<double> global_origin = {
        dx * ( ( field3D->isDual( 0 )?-0.5:0. ) - oversize[0] ),
        dy * ( ( field3D->isDual( 1 )?-0.5:0. ) - oversize[1] ),
        dz * ( ( field3D->isDual( 2 )?-0.5:0. ) - oversize[2] )
    };
    profile->valuesAt( xyz, global_origin, *field3D, 1 );

    for( unsigned int idim=0 ; idim<3 ; idim++ ) {
        delete xyz[idim];
    }

}

void ElectroMagn3D::applyPrescribedField( Field *my_field,  Profile *profile, Patch *patch, double time )
{

    Field3D *field3D = static_cast<Field3D *>( my_field );

    vector<double> pos( 3 );
    pos[0]      = dx*( ( double )( patch->getCellStartingGlobalIndex( 0 ) )+( field3D->isDual( 0 )?-0.5:0. ) );
    double pos1 = dy*( ( double )( patch->getCellStartingGlobalIndex( 1 ) )+( field3D->isDual( 1 )?-0.5:0. ) );
    double pos2 = dz*( ( double )( patch->getCellStartingGlobalIndex( 2 ) )+( field3D->isDual( 2 )?-0.5:0. ) );

    // Create the x,y,z maps where profiles will be evaluated
    vector<Field *> xyz( 3 );
    vector<unsigned int> dims = { field3D->dims_[0], field3D->dims_[1], field3D->dims_[2] };
    for( unsigned int idim=0 ; idim<3 ; idim++ ) {
        xyz[idim] = new Field3D( dims );
    }

    for( unsigned int i=0 ; i<dims[0] ; i++ ) {
        pos[1] = pos1;
        for( unsigned int j=0 ; j<dims[1] ; j++ ) {
            pos[2] = pos2;
            for( unsigned int k=0 ; k<dims[2] ; k++ ) {
                for( unsigned int idim=0 ; idim<3 ; idim++ ) {
                    ( *xyz[idim] )( i, j, k ) = pos[idim];
                }
                pos[2] += dz;
            }
            pos[1] += dy;
        }
        pos[0] += dx;
    }

    vector<double> global_origin = {
        dx * ( ( field3D->isDual( 0 )?-0.5:0. ) - oversize[0] ),
        dy * ( ( field3D->isDual( 1 )?-0.5:0. ) - oversize[1] ),
        dz * ( ( field3D->isDual( 2 )?-0.5:0. ) - oversize[2] )
    };
    profile->valuesAt( xyz, global_origin, *field3D, 3, time );

    for( unsigned int idim=0 ; idim<3 ; idim++ ) {
        delete xyz[idim];
    }

}



void ElectroMagn3D::initAntennas( Patch *patch, Params& params )
{

    // Filling the space profiles of antennas
    for( unsigned int i=0; i<antennas.size(); i++ ) {
        if( antennas[i].fieldName == "Jx" ) {
            antennas[i].field = FieldFactory::create( dimPrim, 0, false, "Jx", params );
        } else if( antennas[i].fieldName == "Jy" ) {
            antennas[i].field = FieldFactory::create( dimPrim, 1, false, "Jy", params );
        } else if( antennas[i].fieldName == "Jz" ) {
            antennas[i].field = FieldFactory::create( dimPrim, 2, false, "Jz", params );
        } else {
            ERROR("Antenna cannot be applied to field "<<antennas[i].fieldName);
        }

        if( ! antennas[i].spacetime && antennas[i].field ) {
            applyExternalField( antennas[i].field, antennas[i].space_profile, patch );
        }
    }
}

void ElectroMagn3D::copyInLocalDensities(int ispec, int ibin, double* b_Jx, double* b_Jy, double* b_Jz, double* b_rho, std::vector<unsigned int> b_dim, bool diag_flag)
{
    Field3D *Jx3D,*Jy3D,*Jz3D,*rho3D;

    if ( (Jx_s [ispec] != NULL) & diag_flag){
        Jx3D  = static_cast<Field3D *>( Jx_s [ispec] ) ;
    } else {
        Jx3D  = static_cast<Field3D *>( Jx_ )  ;
    }

    if ( (Jy_s [ispec] != NULL) & diag_flag){
        Jy3D  = static_cast<Field3D *>( Jy_s [ispec] ) ;
    } else {
        Jy3D  = static_cast<Field3D *>( Jy_ )  ;
    }

    if ( (Jz_s [ispec] != NULL) & diag_flag){
        Jz3D  = static_cast<Field3D *>( Jz_s [ispec] ) ;
    } else {
        Jz3D  = static_cast<Field3D *>( Jz_ )  ;
    }

    if ( (rho_s [ispec] != NULL) & diag_flag){
        rho3D  = static_cast<Field3D *>( rho_s [ispec] ) ;
    } else {
        rho3D  = static_cast<Field3D *>( rho_ )  ;
    }


    //cout << "In";
    int iloc;

    // Introduced to avoid indirection in data access b_rho[i*b_dim[1]+j]
    int b_dim0 = b_dim[0];
    int b_dim1 = b_dim[1];
    int b_dim2 = b_dim[2];

    // Jx (d,p,p)
    for (int i = 0; i < b_dim0 ; i++) {
	      iloc = ibin + i ;
        for (int j = 0; j < b_dim1 ; j++) {
            for (int k = 0; k < b_dim2 ; k++) {
                (*Jx3D) (iloc,j,k) += b_Jx [(i*b_dim1+j)*b_dim2+k];
            }
        }
    }

    // Jy (p,d,p)
    for (int i = 0; i < b_dim0 ; i++) {
	      iloc = ibin + i ;
        for (int j = 0; j < (b_dim1+1) ; j++) {
            for (int k = 0; k < b_dim2 ; k++) {
                Jy3D->data_[ (iloc*Jy3D->dims_[1]+j)*b_dim2+k ] += b_Jy [(i*(b_dim1+1)+j)*b_dim2+k];
            }
        }
    }

    // Jz (p,p,d)
    for (int i = 0; i < b_dim0 ; i++) {
	      iloc = ibin + i ;
        for (int j = 0; j < b_dim1 ; j++) {
            for (int k = 0; k < b_dim2 ; k++) {
                Jz3D->data_[ (iloc*b_dim1+j)*Jz3D->dims_[2]+k ] += b_Jz [(i*(b_dim1)+j)*(b_dim2+1)+k];
                //(*Jz3D) (iloc,j,k) +=  b_Jz [(i*b_dim1+j)*(b_dim2+1)+k];
            }
        }
    }

    // rho (p,p,p)
    if (diag_flag){
        for (int i = 0; i < b_dim0 ; i++) {
	          iloc = ibin + i ;
            for (int j = 0; j < b_dim1 ; j++) {
                for (int k = 0; k < b_dim2 ; k++) {
	                  (*rho3D)(iloc,j,k) +=  b_rho[(i*b_dim1+j)*b_dim2+k];
                }
            }
        }
    }

} // end ElectroMagn3D::copyInLocalDensities

void ElectroMagn3D::copyInLocalSusceptibility(int ispec, int ibin,
                          double *b_Chi, std::vector<unsigned int> b_dim, bool diag_flag)
{
    Field3D *Chi3D;

    //cout << "In";
    int iloc;
    // Introduced to avoid indirection in data access b_rho[i*b_dim[1]+j]
    int b_dim0 = b_dim[0];
    int b_dim1 = b_dim[1];
    int b_dim2 = b_dim[2];

    if ( (Env_Chi_s [ispec] != NULL) & diag_flag){
        Chi3D  = static_cast<Field3D *>(Env_Chi_s[ispec]) ;
    } else {
        Chi3D  = static_cast<Field3D *>(Env_Chi_);
    }

    // Env_Chi (p,p,p)
    for (int i = 0; i < b_dim0 ; i++) {
	      iloc = ibin + i ;
        for (int j = 0; j < b_dim1 ; j++) {
            for (int k = 0; k < b_dim2 ; k++) {
	              (*Chi3D)(iloc,j,k) +=  b_Chi[(i*b_dim1+j)*b_dim2+k];
            }
        }
    }

} // end ElectroMagn3D::copyInLocalSusceptibility<|MERGE_RESOLUTION|>--- conflicted
+++ resolved
@@ -1661,51 +1661,23 @@
     double *const __restrict__ rhop = rho_->data();
 
     unsigned int Jx_size = Jx_->globalDims_;
-<<<<<<< HEAD
-    unsigned int Jy_size = Jx_->globalDims_;
-=======
     unsigned int Jy_size = Jy_->globalDims_;
->>>>>>> 76280a44
     unsigned int Jz_size = Jz_->globalDims_;
     unsigned int rho_size = rho_->globalDims_;
 
     for( unsigned int ispec=0; ispec<n_species; ispec++ ) {
 
-<<<<<<< HEAD
-        double * __restrict__ Jxsp = nullptr;
-        double * __restrict__ Jysp = nullptr;
-        double * __restrict__ Jzsp = nullptr;
-        double * __restrict__ rhosp = nullptr;
-
-        if (Jx_s[ispec]) {
-            Jxsp  = Jx_s[ispec]->data() ;
-        }
-        if (Jy_s[ispec]) {
-            Jysp  = Jy_s[ispec]->data() ;
-        }
-        if (Jz_s[ispec]) {
-            Jzsp  = Jz_s[ispec]->data() ;
-        }
-        if (rho_s[ispec]) {
-            rhosp  = rho_s[ispec]->data() ;
-        }
-=======
         double *const __restrict__ Jxsp = Jx_s[ispec] ? Jx_s[ispec]->data() : nullptr;
         double *const __restrict__ Jysp = Jy_s[ispec] ? Jy_s[ispec]->data() : nullptr;
         double *const __restrict__ Jzsp = Jz_s[ispec] ? Jz_s[ispec]->data() : nullptr;
         double *const __restrict__ rhosp = rho_s[ispec] ? rho_s[ispec]->data() : nullptr;
->>>>>>> 76280a44
 
 #if defined( SMILEI_ACCELERATOR_GPU_OMP )
             #pragma omp target
 #elif defined( SMILEI_OPENACC_MODE )
             #pragma acc parallel present( \
                                           Jxp[0:Jx_size],     \
-<<<<<<< HEAD
                                           Jyp[0:Jy_size],       \
-=======
-                                          Jxp[0:Jy_size],       \
->>>>>>> 76280a44
                                           Jzp[0:Jz_size],       \
                                           rhop[0:rho_size],      \
                                           Jxsp[0:Jx_size],     \
