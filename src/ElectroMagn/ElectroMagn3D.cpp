--- conflicted
+++ resolved
@@ -150,7 +150,6 @@
     Jy_   = new Field3D(dimPrim, 1, false, "Jy");
     Jz_   = new Field3D(dimPrim, 2, false, "Jz");
     rho_  = new Field3D(dimPrim, "Rho" );
-<<<<<<< HEAD
   
     //Edge coeffs are organized as follow and do not account for corner points
     //xmin/ymin - xmin/ymax - xmin/zmin - xmin/zmax - xmax/ymin - xmax/ymax - xmax/zmin - xmax/zmax 
@@ -159,7 +158,7 @@
     alpha_edge.resize(24);
     beta_edge.resize(24);
     S_edge.resize(24);
-=======
+
     if(params.is_pxr == true) {
         rhoold_ = new Field3D(dimPrim,"Rho");
         Ex_pxr  = new Field3D(dimDual);
@@ -175,7 +174,6 @@
         rhoold_pxr  = new Field3D(dimDual);
 
     } 
->>>>>>> 51f802b0
     
     // ----------------------------------------------------------------
     // Definition of the min and max index according to chosen oversize
