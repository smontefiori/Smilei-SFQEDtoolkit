--- conflicted
+++ resolved
@@ -526,7 +526,6 @@
     
 #pragma omp for schedule(static)
     // Magnetic field Bx^(p,d)
-    //#pragma omp for schedule (static)
     for (unsigned int i=0 ; i<nx_p ; i++) {
         //memcpy(&((*Bx2D_m)(i,0)), &((*Bx2D)(i,0)),ny_d*sizeof(double) );
         for (unsigned int j=0 ; j<ny_d ; j++) {
@@ -534,23 +533,11 @@
         }
     
     // Magnetic field By^(d,p)
-<<<<<<< HEAD
-    //#pragma omp for schedule (static)
-    for (unsigned int i=0 ; i<nx_d ; i++) {
-        //memcpy(&((*By2D_m)(i,0)), &((*By2D)(i,0)),nx_d*sizeof(double) );
-=======
->>>>>>> 065f8e73
         for (unsigned int j=0 ; j<ny_p ; j++) {
             (*By2D_m)(i,j)=(*By2D)(i,j);
         }
     
     // Magnetic field Bz^(d,d)
-<<<<<<< HEAD
-    //#pragma omp for schedule (static)
-    for (unsigned int i=0 ; i<nx_d ; i++) {
-        //memcpy(&((*Bz2D_m)(i,0)), &((*Bz2D)(i,0)),ny_d*sizeof(double) );
-=======
->>>>>>> 065f8e73
         for (unsigned int j=0 ; j<ny_d ; j++) {
             (*Bz2D_m)(i,j)=(*Bz2D)(i,j);
         }
@@ -583,41 +570,26 @@
     Field2D* Jz2D = static_cast<Field2D*>(Jz_);
     
     // Electric field Ex^(d,p)
-<<<<<<< HEAD
-    //#pragma omp for schedule(static)
-    for (unsigned int i=0 ; i<nx_d ; i++) {
-=======
 //#pragma omp parallel
 //{
 #pragma omp for schedule(static)
     for (unsigned int i=0 ; i<nx_p ; i++) {
 //    for (unsigned int i=0 ; i<nx_d ; i++) {
->>>>>>> 065f8e73
         for (unsigned int j=0 ; j<ny_p ; j++) {
             (*Ex2D)(i,j) += -timestep*(*Jx2D)(i,j) + dt_ov_dy * ( (*Bz2D)(i,j+1) - (*Bz2D)(i,j) );
         }// end for j
 //    }// end for i
     
     // Electric field Ey^(p,d)
-<<<<<<< HEAD
-    //#pragma omp for schedule(static)
-    for (unsigned int i=0 ; i<nx_p ; i++) {
-=======
 //#pragma omp for schedule(static)
 //    for (unsigned int i=0 ; i<nx_p ; i++) {
->>>>>>> 065f8e73
         for (unsigned int j=0 ; j<ny_d ; j++) {
             (*Ey2D)(i,j) += -timestep*(*Jy2D)(i,j) - dt_ov_dx * ( (*Bz2D)(i+1,j) - (*Bz2D)(i,j) );
         }// end for j
     //} // end for i
     
     // Electric field Ez^(p,p)
-<<<<<<< HEAD
-    //#pragma omp for schedule(static)
-    for (unsigned int i=0 ;  i<nx_p ; i++) {
-=======
     //for (unsigned int i=0 ;  i<nx_p ; i++) {
->>>>>>> 065f8e73
         for (unsigned int j=0 ; j<ny_p ; j++) {
             (*Ez2D)(i,j) += -timestep*(*Jz2D)(i,j)
             +               dt_ov_dx * ( (*By2D)(i+1,j) - (*By2D)(i,j) )
