--- conflicted
+++ resolved
@@ -16,13 +16,9 @@
 // ---------------------------------------------------------------------------------------------------------------------
 // Constructor for Electromagn2D
 // ---------------------------------------------------------------------------------------------------------------------
-<<<<<<< HEAD
-ElectroMagn2D::ElectroMagn2D( Params &params, DomainDecomposition *domain_decomposition, std::vector<Species *> &vecSpecies, Patch *patch ) :
-    ElectroMagn( params, domain_decomposition, vecSpecies, patch )
-=======
-ElectroMagn2D::ElectroMagn2D( Params &params, vector<Species *> &vecSpecies, Patch *patch ) :
+
+ElectroMagn2D::ElectroMagn2D( Params &params, std::vector<Species *> &vecSpecies, Patch *patch ) :
     ElectroMagn( params, vecSpecies, patch )
->>>>>>> fe90fcbe
 {
 
     initElectroMagn2DQuantities( params, patch );
@@ -1185,7 +1181,12 @@
 // ---------------------------------------------------------------------------------------------------------------------
 void ElectroMagn2D::centerMagneticFields()
 {
-<<<<<<< HEAD
+
+    const unsigned int nx_p = dimPrim[0];
+    const unsigned int ny_p = dimPrim[1];
+    // const unsigned int nx_d = dimDual[0];
+    const unsigned int ny_d = dimDual[1];
+
     const double *const __restrict__ Bx2D = Bx_->data();
     const double *const __restrict__ By2D = By_->data();
     const double *const __restrict__ Bz2D = Bz_->data();
@@ -1199,6 +1200,9 @@
     #pragma omp teams distribute parallel for collapse( 2 )
 #endif
     for( unsigned int x = 0; x < nx_p; ++x ) {
+#if !defined( SMILEI_ACCELERATOR_MODE )
+        #pragma omp simd
+#endif
         for( unsigned int y = 0; y < ny_d; ++y ) {
             Bx2D_m[x * ny_d + y] = ( Bx2D[x * ny_d + y] + Bx2D_m[x * ny_d + y] ) * 0.5;
         }
@@ -1210,6 +1214,9 @@
     #pragma omp teams distribute parallel for collapse( 2 )
 #endif
     for( unsigned int x = 0; x < ( nx_p + 1 ); ++x ) {
+#if !defined( SMILEI_ACCELERATOR_MODE )
+        #pragma omp simd
+#endif
         for( unsigned int y = 0; y < ny_p; ++y ) {
             By2D_m[x * ny_p + y] = ( By2D[x * ny_p + y] + By2D_m[x * ny_p + y] ) * 0.5;
         }
@@ -1220,35 +1227,11 @@
     #pragma omp teams distribute parallel for collapse( 2 )
 #endif
     for( unsigned int x = 0; x < ( nx_p + 1 ); ++x ) {
+#if !defined( SMILEI_ACCELERATOR_MODE )
+        #pragma omp simd
+#endif
         for( unsigned int y = 0; y < ny_d; ++y ) {
             Bz2D_m[x * ny_d + y] = ( Bz2D[x * ny_d + y] + Bz2D_m[x * ny_d + y] ) * 0.5;
-=======
-    const unsigned int nx_p = dimPrim[0];
-    const unsigned int ny_p = dimPrim[1];
-    // const unsigned int nx_d = dimDual[0];
-    const unsigned int ny_d = dimDual[1];
-    // Static cast of the fields
-    Field2D *Bx2D   = static_cast<Field2D *>( Bx_ );
-    Field2D *By2D   = static_cast<Field2D *>( By_ );
-    Field2D *Bz2D   = static_cast<Field2D *>( Bz_ );
-    Field2D *Bx2D_m = static_cast<Field2D *>( Bx_m );
-    Field2D *By2D_m = static_cast<Field2D *>( By_m );
-    Field2D *Bz2D_m = static_cast<Field2D *>( Bz_m );
-    
-    // Magnetic field Bx^(p,d)
-    for( unsigned int i=0 ; i<nx_p ; i++ ) {
-        #pragma omp simd
-        for( unsigned int j=0 ; j<ny_d ; j++ ) {
-            ( *Bx2D_m )( i, j ) = ( ( *Bx2D )( i, j ) + ( *Bx2D_m )( i, j ) )*0.5;
-        }
-//    }
-
-        // Magnetic field By^(d,p)
-//    for (unsigned int i=0 ; i<nx_d ; i++) {
-        #pragma omp simd
-        for( unsigned int j=0 ; j<ny_p ; j++ ) {
-            ( *By2D_m )( i, j ) = ( ( *By2D )( i, j ) + ( *By2D_m )( i, j ) )*0.5;
->>>>>>> fe90fcbe
         }
     }
 }
