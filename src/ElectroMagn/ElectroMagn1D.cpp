#include "ElectroMagn1D.h"

#include <cmath>

#include <sstream>
#include <string>
#include <iostream>

#include "Params.h"
#include "Field1D.h"

#include "Patch.h"

#include "Profile.h"
#include "MF_Solver1D_Yee.h"

#include "ElectroMagnBC.h"

using namespace std;


// ---------------------------------------------------------------------------------------------------------------------
// Constructor for Electromagn1D
// ---------------------------------------------------------------------------------------------------------------------
ElectroMagn1D::ElectroMagn1D( Params &params, DomainDecomposition *domain_decomposition, vector<Species *> &vecSpecies, Patch *patch )
    : ElectroMagn( params, domain_decomposition, vecSpecies, patch )
{
    initElectroMagn1DQuantities( params, patch );
    
    // Charge and current densities for each species
    for( unsigned int ispec=0; ispec<n_species; ispec++ ) {
        Jx_s[ispec]  = new Field1D( Tools::merge( "Jx_", vecSpecies[ispec]->name ).c_str(), dimPrim );
        Jy_s[ispec]  = new Field1D( Tools::merge( "Jy_", vecSpecies[ispec]->name ).c_str(), dimPrim );
        Jz_s[ispec]  = new Field1D( Tools::merge( "Jz_", vecSpecies[ispec]->name ).c_str(), dimPrim );
        rho_s[ispec] = new Field1D( Tools::merge( "Rho_", vecSpecies[ispec]->name ).c_str(), dimPrim );
        
        if( params.Laser_Envelope_model ) {
            Env_Chi_s[ispec] = new Field1D( Tools::merge( "Env_Chi_", vecSpecies[ispec]->name ).c_str(), dimPrim );
        }
    }
    
}//END constructor Electromagn1D


ElectroMagn1D::ElectroMagn1D( ElectroMagn1D *emFields, Params &params, Patch *patch )
    : ElectroMagn( emFields, params, patch )
{
    initElectroMagn1DQuantities( params, patch );
    
    // Charge and current densities for each species
    for( unsigned int ispec=0; ispec<n_species; ispec++ ) {
        if( emFields->Jx_s[ispec] != NULL ) {
            if( emFields->Jx_s[ispec]->data_ != NULL ) {
                Jx_s[ispec]  = new Field1D( dimPrim, 0, false, emFields->Jx_s[ispec]->name );
            } else {
                Jx_s[ispec]  = new Field1D( emFields->Jx_s[ispec]->name, dimPrim );
            }
        }
        if( emFields->Jy_s[ispec] != NULL ) {
            if( emFields->Jy_s[ispec]->data_ != NULL ) {
                Jy_s[ispec]  = new Field1D( dimPrim, 1, false, emFields->Jy_s[ispec]->name );
            } else {
                Jy_s[ispec]  = new Field1D( emFields->Jy_s[ispec]->name, dimPrim );
            }
        }
        if( emFields->Jz_s[ispec] != NULL ) {
            if( emFields->Jz_s[ispec]->data_ != NULL ) {
                Jz_s[ispec]  = new Field1D( dimPrim, 2, false, emFields->Jz_s[ispec]->name );
            } else {
                Jz_s[ispec]  = new Field1D( emFields->Jz_s[ispec]->name, dimPrim );
            }
        }
        if( emFields->rho_s[ispec] != NULL ) {
            if( emFields->rho_s[ispec]->data_ != NULL ) {
                rho_s[ispec] = new Field1D( dimPrim, emFields->rho_s[ispec]->name );
            } else {
                rho_s[ispec]  = new Field1D( emFields->rho_s[ispec]->name, dimPrim );
            }
        }
        
        if( params.Laser_Envelope_model ) {
            if( emFields->Env_Chi_s[ispec] != NULL ) {
                if( emFields->Env_Chi_s[ispec]->data_ != NULL ) {
                    Env_Chi_s[ispec] = new Field1D( dimPrim, emFields->Env_Chi_s[ispec]->name );
                } else {
                    Env_Chi_s[ispec]  = new Field1D( emFields->Env_Chi_s[ispec]->name, dimPrim );
                }
            }
        }
        
    }
}

// ---------------------------------------------------------------------------------------------------------------------
// Initialize quantities used in ElectroMagn1D
// ---------------------------------------------------------------------------------------------------------------------
void ElectroMagn1D::initElectroMagn1DQuantities( Params &params, Patch *patch )
{
    oversize_ = oversize[0];
    
    // spatial-step and ratios time-step by spatial-step & spatial-step by time-step
    dx       = cell_length[0];
    dt_ov_dx = timestep/cell_length[0];
    dx_ov_dt = 1.0/dt_ov_dx;
    
    // Electromagnetic fields
    // ----------------------
    // number of nodes of the primal-grid
    nx_p = n_space[0]+1 + 2*oversize[0];
    // number of nodes of the dual-grid
    nx_d = n_space[0]+2 + 2*oversize[0];
    // dimPrim/dimDual = nx_p/nx_d
    dimPrim.resize( nDim_field );
    dimDual.resize( nDim_field );
    for( size_t i=0 ; i<nDim_field ; i++ ) {
        // Standard scheme
        dimPrim[i] = n_space[i]+1;
        dimDual[i] = n_space[i]+2;
        // + Ghost domain
        dimPrim[i] += 2*oversize[i];
        dimDual[i] += 2*oversize[i];
    }
    
    // Allocation of the EM fields
    Ex_  = new Field1D( dimPrim, 0, false, "Ex" );
    Ey_  = new Field1D( dimPrim, 1, false, "Ey" );
    Ez_  = new Field1D( dimPrim, 2, false, "Ez" );
    Bx_  = new Field1D( dimPrim, 0, true,  "Bx" );
    By_  = new Field1D( dimPrim, 1, true,  "By" );
    Bz_  = new Field1D( dimPrim, 2, true,  "Bz" );
    Bx_m = new Field1D( dimPrim, 0, true,  "Bx_m" );
    By_m = new Field1D( dimPrim, 1, true,  "By_m" );
    Bz_m = new Field1D( dimPrim, 2, true,  "Bz_m" );
    
    if( params.Laser_Envelope_model ) {
        Env_A_abs_ = new Field1D( dimPrim, "Env_A_abs" );
        Env_Chi_   = new Field1D( dimPrim, "Env_Chi" );
        Env_E_abs_ = new Field1D( dimPrim, "Env_E_abs" );
    }
    // Total charge currents and densities
    Jx_   = new Field1D( dimPrim, 0, false, "Jx" );
    Jy_   = new Field1D( dimPrim, 1, false, "Jy" );
    Jz_   = new Field1D( dimPrim, 2, false, "Jz" );
    rho_  = new Field1D( dimPrim, "Rho" );
    
    
    // ----------------------------------------------------------------
    // Definition of the min and max index according to chosen oversize
    // ----------------------------------------------------------------
    index_bc_min.resize( nDim_field, 0 );
    index_bc_max.resize( nDim_field, 0 );
    for( size_t i=0 ; i<nDim_field ; i++ ) {
        index_bc_min[i] = oversize[i];
        index_bc_max[i] = dimDual[i]-oversize[i]-1;
    }
    
    
    // Define limits of non duplicated elements
    // (by construction 1 (prim) or 2 (dual) elements shared between per MPI process)
    // istart
    for( unsigned int i=0 ; i<3 ; i++ )
        for( unsigned int isDual=0 ; isDual<2 ; isDual++ ) {
            istart[i][isDual] = 0;
        }
    for( unsigned int i=0 ; i<nDim_field ; i++ ) {
        for( unsigned int isDual=0 ; isDual<2 ; isDual++ ) {
            istart[i][isDual] = oversize[i];
            if( patch->Pcoordinates[i]!=0 ) {
                istart[i][isDual]+=1;
            }
        }
    }
    
    // bufsize = nelements
    for( unsigned int i=0 ; i<3 ; i++ )
        for( unsigned int isDual=0 ; isDual<2 ; isDual++ ) {
            bufsize[i][isDual] = 1;
        }
        
    for( unsigned int i=0 ; i<nDim_field ; i++ ) {
        for( int isDual=0 ; isDual<2 ; isDual++ ) {
            bufsize[i][isDual] = n_space[i] + 1;
        }
        
        
        for( int isDual=0 ; isDual<2 ; isDual++ ) {
            bufsize[i][isDual] += isDual;
            if( params.number_of_patches[i]!=1 ) {
            
                if( ( !isDual ) && ( patch->Pcoordinates[i]!=0 ) ) {
                    bufsize[i][isDual]--;
                } else if( isDual ) {
                    bufsize[i][isDual]--;
                    if( ( patch->Pcoordinates[i]!=0 ) && ( patch->Pcoordinates[i]!=( unsigned int )params.number_of_patches[i]-1 ) ) {
                        bufsize[i][isDual]--;
                    }
                }
                
            } // if ( params.number_of_patches[i]!=1 )
        } // for (int isDual=0 ; isDual
    } // for (unsigned int i=0 ; i<nDim_field
}

// ---------------------------------------------------------------------------------------------------------------------
// Destructor for Electromagn1D
// ---------------------------------------------------------------------------------------------------------------------
ElectroMagn1D::~ElectroMagn1D()
{
}

// ---------------------------------------------------------------------------------------------------------------------
// Begin of Solve Poisson methods
// ---------------------------------------------------------------------------------------------------------------------
// in VectorPatch::solvePoisson
//     - initPoisson
//     - compute_r
//     - compute_Ap
//     - compute_pAp
//     - update_pand_r
//     - update_p
//     - initE
//     - centeringE

void ElectroMagn1D::initPoisson( Patch *patch )
{
    Field1D *rho1D = static_cast<Field1D *>( rho_ );
    
    // Min and max indices for calculation of the scalar product (for primal & dual grid)
    //     scalar products are computed accounting only on real nodes
    //     ghost cells are used only for the (non-periodic) boundaries
    // dual indexes suppressed during "patchization"
    // ----------------------------------------------------------------------------------
    
    index_min_p_.resize( 1, 0 );
    index_max_p_.resize( 1, 0 );
    
    index_min_p_[0] = oversize[0];
    index_max_p_[0] = nx_p - 2 - oversize[0];
    if( patch->isXmin() ) {
        index_min_p_[0] = 0;
    }
    if( patch->isXmax() ) {
        index_max_p_[0] = nx_p-1;
    }
    
    phi_ = new Field1D( dimPrim );  // scalar potential
    r_   = new Field1D( dimPrim );  // residual vector
    p_   = new Field1D( dimPrim );  // direction vector
    Ap_  = new Field1D( dimPrim );  // A*p vector
    
    // double       dx_sq          = dx*dx;
    
    // phi: scalar potential, r: residual and p: direction
    for( unsigned int i=0 ; i<dimPrim[0] ; i++ ) {
        ( *phi_ )( i )   = 0.0;
        //(*r_)(i)     = -dx_sq * (*rho1D)(i);
        ( *r_ )( i )     = - ( *rho1D )( i );
        ( *p_ )( i )     = ( *r_ )( i );
    }
} // initPoisson

double ElectroMagn1D::compute_r()
{
    double rnew_dot_rnew_local( 0. );
    for( unsigned int i=index_min_p_[0] ; i<=index_max_p_[0] ; i++ ) {
        rnew_dot_rnew_local += ( *r_ )( i )*( *r_ )( i );
    }
    return rnew_dot_rnew_local;
} // compute_r

void ElectroMagn1D::compute_Ap( Patch *patch )
{

    double one_ov_dx_sq       = 1.0/( dx*dx );
    double two_ov_dx2         = 2.0*( 1.0/( dx*dx ) );
    
    // vector product Ap = A*p
    for( unsigned int i=1 ; i<dimPrim[0]-1 ; i++ ) {
        ( *Ap_ )( i ) = one_ov_dx_sq * ( ( *p_ )( i-1 ) + ( *p_ )( i+1 ) )  - two_ov_dx2*( *p_ )( i )   ;
    }
    
    // apply BC on Ap
    if( patch->isXmin() ) {
        ( *Ap_ )( 0 )      = one_ov_dx_sq * ( ( *p_ )( 1 ) )      - two_ov_dx2*( *p_ )( 0 );
    }
    if( patch->isXmax() ) {
        ( *Ap_ )( nx_p-1 ) = one_ov_dx_sq * ( ( *p_ )( nx_p-2 ) ) - two_ov_dx2*( *p_ )( nx_p-1 );
    }
    
} // compute_Ap

void ElectroMagn1D::compute_Ap_relativistic_Poisson( Patch *patch, double gamma_mean )
{

    // gamma_mean is the average Lorentz factor of the species whose fields will be computed
    // See for example https://doi.org/10.1016/j.nima.2016.02.043 for more details
    
    double one_ov_dx_sq_ov_gamma_sq       = 1.0/( dx*dx )/( gamma_mean*gamma_mean );
    double two_ov_dxgam2                  = 2.0*( 1.0/( dx*dx )/( gamma_mean*gamma_mean ) );
    
    // vector product Ap = A*p
    for( unsigned int i=1 ; i<dimPrim[0]-1 ; i++ ) {
        ( *Ap_ )( i ) = one_ov_dx_sq_ov_gamma_sq * ( ( *p_ )( i-1 ) + ( *p_ )( i+1 ) ) - two_ov_dxgam2 *( *p_ )( i )   ;
    }
    
    // apply BC on Ap
    if( patch->isXmin() ) {
        ( *Ap_ )( 0 )      = one_ov_dx_sq_ov_gamma_sq * ( ( *p_ )( 1 ) )     - two_ov_dxgam2 * ( *p_ )( 0 );
    }
    if( patch->isXmax() ) {
        ( *Ap_ )( nx_p-1 ) = one_ov_dx_sq_ov_gamma_sq * ( ( *p_ )( nx_p-2 ) )- two_ov_dxgam2 * ( *p_ )( nx_p-1 );
    }
    
} // compute_Ap_relativistic_Poisson

double ElectroMagn1D::compute_pAp()
{
    double p_dot_Ap_local = 0.0;
    for( unsigned int i=index_min_p_[0] ; i<=index_max_p_[0] ; i++ ) {
        p_dot_Ap_local += ( *p_ )( i )*( *Ap_ )( i );
    }
    return p_dot_Ap_local;
    
} // compute_pAp

void ElectroMagn1D::update_pand_r( double r_dot_r, double p_dot_Ap )
{
    double alpha_k = r_dot_r/p_dot_Ap;
    for( unsigned int i=0 ; i<dimPrim[0] ; i++ ) {
        ( *phi_ )( i ) += alpha_k * ( *p_ )( i );
        ( *r_ )( i )   -= alpha_k * ( *Ap_ )( i );
    }
    
} // update_pand_r

void ElectroMagn1D::update_p( double rnew_dot_rnew, double r_dot_r )
{
    double beta_k = rnew_dot_rnew/r_dot_r;
    for( unsigned int i=0 ; i<dimPrim[0] ; i++ ) {
        ( *p_ )( i ) = ( *r_ )( i ) + beta_k * ( *p_ )( i );
    }
} // update_p

void ElectroMagn1D::initE( Patch *patch )
{
    Field1D *Ex1D  = static_cast<Field1D *>( Ex_ );
    Field1D *rho1D = static_cast<Field1D *>( rho_ );
    
    // ----------------------------------
    // Compute the electrostatic field Ex
    // ----------------------------------
    
    for( unsigned int i=1; i<nx_d-1; i++ ) {
        ( *Ex1D )( i ) = ( ( *phi_ )( i-1 )-( *phi_ )( i ) )/dx;
    }
    
    // BC on Ex
    if( patch->isXmin() ) {
        ( *Ex1D )( 0 )      = ( *Ex1D )( 1 )      - dx*( *rho1D )( 0 );
    }
    if( patch->isXmax() ) {
        ( *Ex1D )( nx_d-1 ) = ( *Ex1D )( nx_d-2 ) + dx*( *rho1D )( nx_p-1 );
    }
    
    delete phi_;
    delete r_;
    delete p_;
    delete Ap_;
    
} // initE

void ElectroMagn1D::initE_relativistic_Poisson( Patch *patch, double gamma_mean )
{
    // gamma_mean is the average Lorentz factor of the species whose fields will be computed
    // See for example https://doi.org/10.1016/j.nima.2016.02.043 for more details
    
    Field1D *Ex1D  = static_cast<Field1D *>( Ex_rel_ );
    Field1D *rho1D = static_cast<Field1D *>( rho_ );
    
    // ----------------------------------
    // Compute the electrostatic field Ex
    // ----------------------------------
    
    
    
    for( unsigned int i=1; i<nx_p-1; i++ ) {
        ( *Ex1D )( i ) = ( ( *phi_ )( i-1 )-( *phi_ )( i ) )/dx/gamma_mean/gamma_mean;
    }
    
    // BC on Ex
    if( patch->isXmin() ) {
        ( *Ex1D )( 0 )      = ( *Ex1D )( 1 )      - dx*( *rho1D )( 0 );
    }
    if( patch->isXmax() ) {
        ( *Ex1D )( nx_d-1 ) = ( *Ex1D )( nx_d-2 ) + dx*( *rho1D )( nx_p-1 );
    }
    
    
    delete phi_;
    delete r_;
    delete p_;
    delete Ap_;
    
} // initE_relativistic_Poisson

void ElectroMagn1D::initB_relativistic_Poisson( Patch *patch, double gamma_mean )
{
    // gamma_mean is the average Lorentz factor of the species whose fields will be computed
    // See for example https://doi.org/10.1016/j.nima.2016.02.043 for more details
    
    // For some inconsistency the B field in 1D seems zero - am I wrong?
    
} // initB_relativistic_Poisson

void ElectroMagn1D::center_fields_from_relativistic_Poisson( Patch *patch )
{

    // In 1D no centering is necessary, as E is already centered and there is no field B in relativistic initialization
    
}

void ElectroMagn1D::initRelativisticPoissonFields( Patch *patch )
{
    // init temporary fields for relativistic field initialization, to be added to the already present electromagnetic fields
    
    Ex_rel_  = new Field1D( dimPrim, 0, false, "Ex_rel" );
    Ey_rel_  = new Field1D( dimPrim, 1, false, "Ey_rel" );
    Ez_rel_  = new Field1D( dimPrim, 2, false, "Ez_rel" );
    Bx_rel_  = new Field1D( dimPrim, 0, true,  "Bx_rel" ); // will be identically zero
    By_rel_  = new Field1D( dimPrim, 1, false,  "By_rel" ); // is equal to -beta*Ez, thus it inherits the same centering of Ez
    Bz_rel_  = new Field1D( dimPrim, 2, false,  "Bz_rel" ); // is equal to  beta*Ey, thus it inherits the same centering of Ey
    
} // initRelativisticPoissonFields

void ElectroMagn1D::sum_rel_fields_to_em_fields( Patch *patch )
{
    Field1D *Ex1Drel  = static_cast<Field1D *>( Ex_rel_ );
    Field1D *Ex1D  = static_cast<Field1D *>( Ex_ );
    
    
    // Ex
    for( unsigned int i=0; i<nx_d; i++ ) {
        ( *Ex1D )( i ) = ( *Ex1D )( i ) + ( *Ex1Drel )( i );
    }
    
    // delete temporary fields used for relativistic initialization
    delete Ex_rel_;
    delete Ey_rel_;
    delete Ez_rel_;
    delete Bx_rel_;
    delete By_rel_;
    delete Bz_rel_;
    
    
} // sum_rel_fields_to_em_fields


void ElectroMagn1D::centeringE( std::vector<double> E_Add )
{
    Field1D *Ex1D  = static_cast<Field1D *>( Ex_ );
    for( unsigned int i=0; i<nx_d; i++ ) {
        ( *Ex1D )( i ) += E_Add[0];
    }
    
} // centeringE

void ElectroMagn1D::centeringErel( std::vector<double> E_Add )
{
    Field1D *Ex1D  = static_cast<Field1D *>( Ex_rel_ );
    for( unsigned int i=0; i<nx_d; i++ ) {
        ( *Ex1D )( i ) += E_Add[0];
    }
    
} // centeringErel

// ---------------------------------------------------------------------------------------------------------------------
// End of Solve Poisson methods
// ---------------------------------------------------------------------------------------------------------------------


// ---------------------------------------------------------------------------------------------------------------------
// Save the former Magnetic-Fields (used to center them)
// ---------------------------------------------------------------------------------------------------------------------
void ElectroMagn1D::saveMagneticFields( bool is_spectral )
{
    // Static cast of the fields
    if( !is_spectral ) {
        Field1D *Bx1D   = static_cast<Field1D *>( Bx_ );
        Field1D *By1D   = static_cast<Field1D *>( By_ );
        Field1D *Bz1D   = static_cast<Field1D *>( Bz_ );
        Field1D *Bx1D_m = static_cast<Field1D *>( Bx_m );
        Field1D *By1D_m = static_cast<Field1D *>( By_m );
        Field1D *Bz1D_m = static_cast<Field1D *>( Bz_m );
        
        // for Bx^(p)
        for( unsigned int i=0 ; i<dimPrim[0] ; i++ ) {
            ( *Bx1D_m )( i )=( *Bx1D )( i );
        }
        //for By^(d) & Bz^(d)
        for( unsigned int i=0 ; i<dimDual[0] ; i++ ) {
            ( *By1D_m )( i ) = ( *By1D )( i );
            ( *Bz1D_m )( i ) = ( *Bz1D )( i );
        }
    } else {
        Bx_m = Bx_;
        By_m = By_;
        Bz_m = Bz_;
        
    }
    
}//END saveMagneticFields



//// ---------------------------------------------------------------------------------------------------------------------
//// Maxwell solver using the FDTD scheme
//// ---------------------------------------------------------------------------------------------------------------------
//void ElectroMagn1D::solveMaxwellAmpere()
//{
//
//    Field1D* Ex1D = static_cast<Field1D*>(Ex_);
//    Field1D* Ey1D = static_cast<Field1D*>(Ey_);
//    Field1D* Ez1D = static_cast<Field1D*>(Ez_);
//    Field1D* By1D = static_cast<Field1D*>(By_);
//    Field1D* Bz1D = static_cast<Field1D*>(Bz_);
//    Field1D* Jx1D = static_cast<Field1D*>(Jx_);
//    Field1D* Jy1D = static_cast<Field1D*>(Jy_);
//    Field1D* Jz1D = static_cast<Field1D*>(Jz_);
//
//    // --------------------
//    // Solve Maxwell-Ampere
//    // --------------------
//    // Calculate the electrostatic field ex on the dual grid
//    //for (unsigned int ix=0 ; ix<nx_d ; ix++){
//    for (unsigned int ix=0 ; ix<dimDual[0] ; ix++) {
//        (*Ex1D)(ix)= (*Ex1D)(ix) - timestep* (*Jx1D)(ix) ;
//    }
//    // Transverse fields ey, ez  are defined on the primal grid
//    //for (unsigned int ix=0 ; ix<nx_p ; ix++) {
//    for (unsigned int ix=0 ; ix<dimPrim[0] ; ix++) {
//        (*Ey1D)(ix)= (*Ey1D)(ix) - dt_ov_dx * ( (*Bz1D)(ix+1) - (*Bz1D)(ix)) - timestep * (*Jy1D)(ix) ;
//        (*Ez1D)(ix)= (*Ez1D)(ix) + dt_ov_dx * ( (*By1D)(ix+1) - (*By1D)(ix)) - timestep * (*Jz1D)(ix) ;
//    }
//
//}


// ---------------------------------------------------------------------------------------------------------------------
// Center the Magnetic Fields (used to push the particle)
// ---------------------------------------------------------------------------------------------------------------------
void ElectroMagn1D::centerMagneticFields()
{
    // Static cast of the fields
    Field1D *Bx1D   = static_cast<Field1D *>( Bx_ );
    Field1D *By1D   = static_cast<Field1D *>( By_ );
    Field1D *Bz1D   = static_cast<Field1D *>( Bz_ );
    Field1D *Bx1D_m = static_cast<Field1D *>( Bx_m );
    Field1D *By1D_m = static_cast<Field1D *>( By_m );
    Field1D *Bz1D_m = static_cast<Field1D *>( Bz_m );
    
    // for Bx^(p)
    for( unsigned int i=0 ; i<dimPrim[0] ; i++ ) {
        ( *Bx1D_m )( i ) = ( ( *Bx1D )( i )+ ( *Bx1D_m )( i ) )*0.5 ;
    }
    
    // for By^(d) & Bz^(d)
    for( unsigned int i=0 ; i<dimDual[0] ; i++ ) {
        ( *By1D_m )( i )= ( ( *By1D )( i )+( *By1D_m )( i ) )*0.5 ;
        ( *Bz1D_m )( i )= ( ( *Bz1D )( i )+( *Bz1D_m )( i ) )*0.5 ;
    }
    
}//END centerMagneticFields


// ---------------------------------------------------------------------------------------------------------------------
// Apply a single pass binomial filter on currents
// ---------------------------------------------------------------------------------------------------------------------
void ElectroMagn1D::binomialCurrentFilter()
{

    Field1D *Jx1D     = static_cast<Field1D *>( Jx_ );
    Field1D *Jy1D     = static_cast<Field1D *>( Jy_ );
    Field1D *Jz1D     = static_cast<Field1D *>( Jz_ );
    
    // Apply a single pass of the binomial filter on currents
    
    // on Jx^(d) -- external points are treated by exchange
    double temp0, tempN;
    //Field1D *tmp   = new Field1D(dimPrim, 0, false);
    //tmp->copyFrom(Jx1D);
    temp0 = ( *Jx1D )( 0 );
    tempN = ( *Jx1D )( dimDual[0]-1 );
    for( unsigned int ix=0 ; ix<dimDual[0]-1 ; ix++ ) {
        ( *Jx1D )( ix )  = ( ( *Jx1D )( ix ) + ( *Jx1D )( ix+1 ) ) * 0.5 ;
    }
    for( unsigned int ix=1 ; ix<dimDual[0]-1 ; ix++ ) {
        ( *Jx1D )( ix )  = ( ( *Jx1D )( ix-1 ) + ( *Jx1D )( ix ) ) * 0.5 ;
    }
    ( *Jx1D )( 0 ) = temp0;
    ( *Jx1D )( dimDual[0]-1 ) = tempN;
    
    temp0 = ( *Jy1D )( 0 );
    tempN = ( *Jy1D )( dimPrim[0]-1 );
    // on Jy^(p) -- external points are treated by exchange
    //tmp   = new Field1D(dimPrim, 1, false);
    //tmp->copyFrom(Jy1D);
    for( unsigned int ix=0 ; ix<dimPrim[0]-1 ; ix++ ) {
        ( *Jy1D )( ix )  = ( ( *Jy1D )( ix ) + ( *Jy1D )( ix+1 ) ) * 0.5 ;
    }
    for( unsigned int ix=1 ; ix<dimPrim[0]-1 ; ix++ ) {
        ( *Jy1D )( ix )  = ( ( *Jy1D )( ix ) + ( *Jy1D )( ix+1 ) ) * 0.5 ;
    }
    //delete tmp;
    
    ( *Jy1D )( 0 ) = temp0;
    ( *Jy1D )( dimPrim[0]-1 ) = tempN;
    
    temp0 = ( *Jz1D )( 0 );
    tempN = ( *Jz1D )( dimPrim[0]-1 );
    // on Jz^(p) -- external points are treated by exchange
    //tmp   = new Field1D(dimPrim, 2, false);
    //tmp->copyFrom(Jz1D);
    for( unsigned int ix=0 ; ix<dimPrim[0]-1 ; ix++ ) {
        ( *Jz1D )( ix )  = ( ( *Jz1D )( ix ) + ( *Jz1D )( ix+1 ) ) * 0.5 ;
    }
    for( unsigned int ix=1 ; ix<dimPrim[0]-1 ; ix++ ) {
        ( *Jz1D )( ix )  = ( ( *Jz1D )( ix ) + ( *Jz1D )( ix+1 ) ) * 0.5 ;
    }
    //delete tmp;
    ( *Jz1D )( 0 ) = temp0;
    ( *Jz1D )( dimPrim[0]-1 ) = tempN;
    
}



// Create a new field
<<<<<<< HEAD
Field * ElectroMagn1D::createField(string fieldname, Params& params)
=======
Field *ElectroMagn1D::createField( string fieldname )
>>>>>>> 030c5b21
{
    if( fieldname.substr( 0, 2 )=="Ex" ) {
        return new Field1D( dimPrim, 0, false, fieldname );
    } else if( fieldname.substr( 0, 2 )=="Ey" ) {
        return new Field1D( dimPrim, 1, false, fieldname );
    } else if( fieldname.substr( 0, 2 )=="Ez" ) {
        return new Field1D( dimPrim, 2, false, fieldname );
    } else if( fieldname.substr( 0, 2 )=="Bx" ) {
        return new Field1D( dimPrim, 0, true,  fieldname );
    } else if( fieldname.substr( 0, 2 )=="By" ) {
        return new Field1D( dimPrim, 1, true,  fieldname );
    } else if( fieldname.substr( 0, 2 )=="Bz" ) {
        return new Field1D( dimPrim, 2, true,  fieldname );
    } else if( fieldname.substr( 0, 2 )=="Jx" ) {
        return new Field1D( dimPrim, 0, false, fieldname );
    } else if( fieldname.substr( 0, 2 )=="Jy" ) {
        return new Field1D( dimPrim, 1, false, fieldname );
    } else if( fieldname.substr( 0, 2 )=="Jz" ) {
        return new Field1D( dimPrim, 2, false, fieldname );
    } else if( fieldname.substr( 0, 3 )=="Rho" ) {
        return new Field1D( dimPrim, fieldname );
    } else if( fieldname.substr( 0, 9 )=="Env_A_abs" ) {
        return new Field1D( dimPrim, 0, false, fieldname );
    } else if( fieldname.substr( 0, 7 )=="Env_Chi" ) {
        return new Field1D( dimPrim, 0, false, fieldname );
    } else if( fieldname.substr( 0, 9 )=="Env_E_abs" ) {
        return new Field1D( dimPrim, 0, false, fieldname );
    }
    
    ERROR( "Cannot create field "<<fieldname );
    return NULL;
}


// ---------------------------------------------------------------------------------------------------------------------
// Compute the total density and currents from species density and currents
// ---------------------------------------------------------------------------------------------------------------------
void ElectroMagn1D::computeTotalRhoJ()
{
    Field1D *Jx1D    = static_cast<Field1D *>( Jx_ );
    Field1D *Jy1D    = static_cast<Field1D *>( Jy_ );
    Field1D *Jz1D    = static_cast<Field1D *>( Jz_ );
    Field1D *rho1D   = static_cast<Field1D *>( rho_ );
    
    for( unsigned int ispec=0; ispec<n_species; ispec++ ) {
        if( Jx_s[ispec] ) {
            Field1D *Jx1D_s  = static_cast<Field1D *>( Jx_s[ispec] );
            for( unsigned int ix=0 ; ix<=dimPrim[0] ; ix++ ) {
                ( *Jx1D )( ix )  += ( *Jx1D_s )( ix );
            }
        }
        if( Jy_s[ispec] ) {
            Field1D *Jy1D_s  = static_cast<Field1D *>( Jy_s[ispec] );
            for( unsigned int ix=0 ; ix<dimPrim[0] ; ix++ ) {
                ( *Jy1D )( ix )  += ( *Jy1D_s )( ix );
            }
        }
        if( Jz_s[ispec] ) {
            Field1D *Jz1D_s  = static_cast<Field1D *>( Jz_s[ispec] );
            for( unsigned int ix=0 ; ix<dimPrim[0] ; ix++ ) {
                ( *Jz1D )( ix )  += ( *Jz1D_s )( ix );
            }
        }
        if( rho_s[ispec] ) {
            Field1D *rho1D_s  = static_cast<Field1D *>( rho_s[ispec] );
            for( unsigned int ix=0 ; ix<dimPrim[0] ; ix++ ) {
                ( *rho1D )( ix )  += ( *rho1D_s )( ix );
            }
        }
    }//END loop on species ispec
}

// ---------------------------------------------------------------------------------------------------------------------
// Compute the total susceptibility from species susceptibility
// ---------------------------------------------------------------------------------------------------------------------
void ElectroMagn1D::computeTotalEnvChi()
{
    // static cast of the total susceptibility
    Field1D *Env_Chi1D   = static_cast<Field1D *>( Env_Chi_ );
    
    // -----------------------------------
    // Species susceptibility
    // -----------------------------------
    for( unsigned int ispec=0; ispec<n_species; ispec++ ) {
        if( Env_Chi_s[ispec] ) {
            Field1D *Env_Chi1D_s  = static_cast<Field1D *>( Env_Chi_s[ispec] );
            for( unsigned int i=0 ; i<nx_p ; i++ ) {
                ( *Env_Chi1D )( i ) += ( *Env_Chi1D_s )( i );
            }
        }
    }//END loop on species ispec
    
} // END computeTotalEnvChi
// --------------------------------------------------------------------------
// Compute Poynting (return the electromagnetic energy injected at the border
// --------------------------------------------------------------------------
void ElectroMagn1D::computePoynting()
{

    // Xmin border (Energy injected = +Poynting)
    if( isXmin ) {
        unsigned int iEy=istart[0][Ey_->isDual( 0 )];
        unsigned int iBz=istart[0][Bz_m->isDual( 0 )];
        unsigned int iEz=istart[0][Ez_->isDual( 0 )];
        unsigned int iBy=istart[0][By_m->isDual( 0 )];
        
        poynting_inst[0][0]=0.5*timestep*( ( *Ey_ )( iEy ) * ( ( *Bz_m )( iBz ) + ( *Bz_m )( iBz+1 ) ) -
                                           ( *Ez_ )( iEz ) * ( ( *By_m )( iBy ) + ( *By_m )( iBy+1 ) ) );
        poynting[0][0] += poynting_inst[0][0];
    }
    
    // Xmax border (Energy injected = -Poynting)
    if( isXmax ) {
        unsigned int offset = bufsize[0][Ey_->isDual( 0 )];
        
        unsigned int iEy=istart[0][Ey_ ->isDual( 0 )] + offset;
        unsigned int iBz=istart[0][Bz_m->isDual( 0 )] + offset;
        unsigned int iEz=istart[0][Ez_ ->isDual( 0 )] + offset;
        unsigned int iBy=istart[0][By_m->isDual( 0 )] + offset;
        
        poynting_inst[1][0]=0.5*timestep*( ( *Ey_ )( iEy ) * ( ( *Bz_m )( iBz ) + ( *Bz_m )( iBz+1 ) ) -
                                           ( *Ez_ )( iEz ) * ( ( *By_m )( iBy ) + ( *By_m )( iBy+1 ) ) );
        poynting[1][0] -= poynting_inst[1][0];
        
    }
}

void ElectroMagn1D::applyExternalField( Field *my_field,  Profile *profile, Patch *patch )
{
    Field1D *field1D=static_cast<Field1D *>( my_field );
    if( patch->hindex==0 ) {
        MESSAGE( my_field->name );
    }
    
    vector<double> pos( 1 );
    pos[0] = dx * ( ( double )( patch->getCellStartingGlobalIndex( 0 ) )+( field1D->isDual( 0 )?-0.5:0. ) );
    int N = ( int )field1D->dims()[0];
    
    // USING UNSIGNED INT CREATES PB WITH PERIODIC BCs
    for( int i=0 ; i<N ; i++ ) {
        ( *field1D )( i ) += profile->valueAt( pos );
        pos[0] += dx;
    }
    
}


<<<<<<< HEAD
void ElectroMagn1D::initAntennas(Patch* patch, Params& params)
=======
void ElectroMagn1D::initAntennas( Patch *patch )
>>>>>>> 030c5b21
{

    // Filling the space profiles of antennas
    for( unsigned int i=0; i<antennas.size(); i++ ) {
        if( antennas[i].fieldName == "Jx" ) {
            antennas[i].field = new Field1D( dimPrim, 0, false, "Jx" );
        } else if( antennas[i].fieldName == "Jy" ) {
            antennas[i].field = new Field1D( dimPrim, 1, false, "Jy" );
        } else if( antennas[i].fieldName == "Jz" ) {
            antennas[i].field = new Field1D( dimPrim, 2, false, "Jz" );
        }
        
        if( antennas[i].field ) {
            applyExternalField( antennas[i].field, antennas[i].space_profile, patch );
        }
    }
    
}<|MERGE_RESOLUTION|>--- conflicted
+++ resolved
@@ -635,11 +635,7 @@
 
 
 // Create a new field
-<<<<<<< HEAD
-Field * ElectroMagn1D::createField(string fieldname, Params& params)
-=======
-Field *ElectroMagn1D::createField( string fieldname )
->>>>>>> 030c5b21
+Field *ElectroMagn1D::createField( string fieldname, Params& params )
 {
     if( fieldname.substr( 0, 2 )=="Ex" ) {
         return new Field1D( dimPrim, 0, false, fieldname );
@@ -787,11 +783,7 @@
 }
 
 
-<<<<<<< HEAD
-void ElectroMagn1D::initAntennas(Patch* patch, Params& params)
-=======
-void ElectroMagn1D::initAntennas( Patch *patch )
->>>>>>> 030c5b21
+void ElectroMagn1D::initAntennas( Patch *patch, Params& params )
 {
 
     // Filling the space profiles of antennas
