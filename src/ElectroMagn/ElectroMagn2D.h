--- conflicted
+++ resolved
@@ -107,11 +107,7 @@
     void binomialCurrentFilter();
     
     //! Creates a new field with the right characteristics, depending on the name
-<<<<<<< HEAD
-    Field * createField(std::string fieldname, Params& params);
-=======
-    Field *createField( std::string fieldname );
->>>>>>> 030c5b21
+    Field *createField( std::string fieldname, Params& params );
     
     //! Method used to compute the total charge density and currents by summing over all species
     void computeTotalRhoJ();
@@ -163,15 +159,9 @@
     //! Method used to impose external fields
     void applyExternalField( Field *, Profile *, Patch * );
     
-<<<<<<< HEAD
-    void initAntennas(Patch* patch, Params& params);
-
-     //! from smpi is ymax
-=======
-    void initAntennas( Patch *patch );
+    void initAntennas( Patch *patch, Params& params );
     
     //! from smpi is ymax
->>>>>>> 030c5b21
     const bool isYmin;
     
     //! from smpi is ymin
