--- conflicted
+++ resolved
@@ -107,11 +107,7 @@
     void binomialCurrentFilter();
     
     //! Creates a new field with the right characteristics, depending on the name
-<<<<<<< HEAD
-    Field * createField(std::string fieldname, Params& params);
-=======
-    Field *createField( std::string fieldname );
->>>>>>> 030c5b21
+    Field *createField( std::string fieldname, Params& params );
     
     //! Method used to compute the total charge density and currents by summing over all species
     void computeTotalRhoJ();
@@ -140,11 +136,7 @@
     //! Method used to impose external fields
     void applyExternalField( Field *, Profile *, Patch * );
     
-<<<<<<< HEAD
-    void initAntennas(Patch* patch, Params& params);
-=======
-    void initAntennas( Patch *patch );
->>>>>>> 030c5b21
+    void initAntennas( Patch *patch, Params& params );
     
 private:
     //! Initialize quantities needed in the creators of ElectroMagn1D
