--- conflicted
+++ resolved
@@ -243,9 +243,6 @@
                 # None recognized solver
                 else:
                     raise Exception("timestep: maxwell_solver not implemented "+Main.maxwell_solver)
-<<<<<<< HEAD
-
-=======
         
         # Initialize simulation_time if not defined by the user
         if Main.simulation_time is None:
@@ -253,7 +250,6 @@
                 raise Exception("simulation_time and number_of_timesteps are not defined")
             Main.simulation_time = Main.timestep * Main.number_of_timesteps
         
->>>>>>> d47d730a
         # Initialize grid_length if not defined based on number_of_cells and cell_length
         if (    len(Main.grid_length + Main.number_of_cells) == 0
              or len(Main.grid_length + Main.cell_length) == 0
