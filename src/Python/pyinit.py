"""@package pyinit
    Definition of Smilei components
"""

# \fixme Please explain what this is for
import signal
signal.signal(signal.SIGINT, signal.SIG_DFL)


<<<<<<< HEAD
class SmileiComponent(object):
=======
class Singleton(type):
    _instances = {}
    def __call__(cls, *args, **kwargs):
        if cls not in cls._instances:
            cls._instances[cls] = super(Singleton, cls).__call__(*args, **kwargs)
        return cls._instances[cls]

class Smilei(object):
    """ Smilei Main class"""
    __metaclass__ = Singleton
        
    species=[]
    laser=[]
    ext_field=[]
    diag_probe=[]
    diag_particles=[]
    diag_phase=[]
    diag_scalar=[]
    
    # We define methods that create components for the current Smilei object
    def SmileiComponent(self, **kwargs): return SmileiComponent(self, **kwargs)
    def Species        (self, **kwargs): return Species        (self, **kwargs)
    def Laser          (self, **kwargs): return Laser          (self, **kwargs)
    def DiagProbe      (self, **kwargs): return DiagProbe      (self, **kwargs)
    def DiagParticles  (self, **kwargs): return DiagParticles  (self, **kwargs)
    def DiagPhase      (self, **kwargs): return DiagPhase      (self, **kwargs)
    def DiagScalar     (self, **kwargs): return DiagScalar     (self, **kwargs)
    def ExtField       (self, **kwargs): return ExtField       (self, **kwargs)

    def __init__(self, **kwargs):
        if kwargs is not None:
            for key, value in kwargs.iteritems():
                setattr(self, key, value)

class SmileiComponent():
>>>>>>> 153ed48d
    """Species generic class"""
    verify = True
    # This constructor is used always for all child classes
    def __init__(self, *args, **kwargs):
        if kwargs is not None: # add all kwargs as internal class variables
            for key, value in kwargs.iteritems():
                setattr(self, key, value)
        type(self).list.append(self) # add the current object to the static list "list"

class Species(SmileiComponent):
    """Species parameters"""
    species_type='None'
    list = []

class Laser(SmileiComponent):
    """Laser parameters"""
    list = []

class Collisions(SmileiComponent):
    """Collisions parameters"""
    list = []


#diagnostics
class DiagProbe(SmileiComponent):
    """Diagnostic probe"""
    list = []

class DiagParticles(SmileiComponent):
    """Diagnostic particles"""
    list = []

class DiagPhase(SmileiComponent):
    """Diagnostic phase"""
    list = []

class DiagScalar(SmileiComponent):
    """Diagnostic scalar"""
<<<<<<< HEAD
    list = []
=======
    def __init__(self, *args, **kwargs):
        SmileiComponent.__init__(self, *args, **kwargs)
        self.mysim.diag_scalar.append(self)

# external fields
class ExtField(SmileiComponent):
    """External Field"""
    def __init__(self, *args, **kwargs):
        SmileiComponent.__init__(self, *args, **kwargs)
        self.mysim.ext_field.append(self)


>>>>>>> 153ed48d
<|MERGE_RESOLUTION|>--- conflicted
+++ resolved
@@ -7,45 +7,7 @@
 signal.signal(signal.SIGINT, signal.SIG_DFL)
 
 
-<<<<<<< HEAD
 class SmileiComponent(object):
-=======
-class Singleton(type):
-    _instances = {}
-    def __call__(cls, *args, **kwargs):
-        if cls not in cls._instances:
-            cls._instances[cls] = super(Singleton, cls).__call__(*args, **kwargs)
-        return cls._instances[cls]
-
-class Smilei(object):
-    """ Smilei Main class"""
-    __metaclass__ = Singleton
-        
-    species=[]
-    laser=[]
-    ext_field=[]
-    diag_probe=[]
-    diag_particles=[]
-    diag_phase=[]
-    diag_scalar=[]
-    
-    # We define methods that create components for the current Smilei object
-    def SmileiComponent(self, **kwargs): return SmileiComponent(self, **kwargs)
-    def Species        (self, **kwargs): return Species        (self, **kwargs)
-    def Laser          (self, **kwargs): return Laser          (self, **kwargs)
-    def DiagProbe      (self, **kwargs): return DiagProbe      (self, **kwargs)
-    def DiagParticles  (self, **kwargs): return DiagParticles  (self, **kwargs)
-    def DiagPhase      (self, **kwargs): return DiagPhase      (self, **kwargs)
-    def DiagScalar     (self, **kwargs): return DiagScalar     (self, **kwargs)
-    def ExtField       (self, **kwargs): return ExtField       (self, **kwargs)
-
-    def __init__(self, **kwargs):
-        if kwargs is not None:
-            for key, value in kwargs.iteritems():
-                setattr(self, key, value)
-
-class SmileiComponent():
->>>>>>> 153ed48d
     """Species generic class"""
     verify = True
     # This constructor is used always for all child classes
@@ -84,19 +46,11 @@
 
 class DiagScalar(SmileiComponent):
     """Diagnostic scalar"""
-<<<<<<< HEAD
     list = []
-=======
-    def __init__(self, *args, **kwargs):
-        SmileiComponent.__init__(self, *args, **kwargs)
-        self.mysim.diag_scalar.append(self)
 
 # external fields
 class ExtField(SmileiComponent):
     """External Field"""
-    def __init__(self, *args, **kwargs):
-        SmileiComponent.__init__(self, *args, **kwargs)
-        self.mysim.ext_field.append(self)
+    list = []
 
 
->>>>>>> 153ed48d
