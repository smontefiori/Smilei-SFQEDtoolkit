"""
    GENERAL DEFINITIONS FOR SMILEI
"""

import math, os, gc, operator

def _add_metaclass(metaclass):
    """Class decorator for creating a class with a metaclass."""
    # Taken from module "six" for compatibility with python 2 and 3
    def wrapper(cls):
        orig_vars = cls.__dict__.copy()
        slots = orig_vars.get('__slots__')
        if slots is not None:
            if isinstance(slots, str): slots = [slots]
            for slots_var in slots: orig_vars.pop(slots_var)
        orig_vars.pop('__dict__', None)
        orig_vars.pop('__weakref__', None)
        return metaclass(cls.__name__, cls.__bases__, orig_vars)
    return wrapper


class SmileiComponentType(type):
    """Metaclass to all Smilei components"""

    # Constructor of classes
    def __init__(self, name, bases, attrs):
        self._list = []
        self._verify = True
        # Run standard metaclass init
        super(SmileiComponentType, self).__init__(name, bases, attrs)

    # Functions to define the iterator
    def __iter__(self):
        self.current = 0
        return self
    def next(self):
        if self.current >= len(self._list):
            raise StopIteration
        self.current += 1
        return self._list[self.current - 1]
    __next__ = next #python3

    # Function to return one given instance, for example DiagParticleBinning[0]
    # Special case: species can also be indexed by their name: Species["ion1"]
    def __getitem__(self, key):
        if self.__name__ == "Species" and type(key) is str:
            for obj in self._list:
                if obj.name == key:
                    return obj
        else:
            return self._list[key]

    # Function to return the number of instances, for example len(Species)
    def __len__(self):
        return len(self._list)

    # Function to display the list of instances
    def __repr__(self):
        if len(self._list)==0:
            return "<Empty list of "+self.__name__+">"
        else:
            l = []
            for obj in self._list: l.append(str(obj))
            return "["+", ".join(l)+"]"

@_add_metaclass(SmileiComponentType)
class SmileiComponent(object):
    """Smilei component generic class"""

    # Function to initialize new components
    def _fillObjectAndAddToList(self, cls, obj, **kwargs):
        # add all kwargs as internal class variables
        if kwargs is not None:
            deprecated = {
                "maxwell_sol":"maxwell_solver",
                "referenceAngularFrequency_SI":"reference_angular_frequency_SI",
                "initPosition_type":"position_initialization",
                "initMomentum_type":"momentum_initialization",
                "thermT":"thermal_boundary_temperature",
                "thermVelocity":"thermal_boundary_velocity",
                "isTest":"is_test",
                "boxSide":"box_side",
                "polarizationPhi":"polarization_phi",
                "dump_file_sequence":"keep_n_dumps",
                "bc_em_type_x":"EM_boundary_conditions",
                "bc_em_type_y":"EM_boundary_conditions",
                "bc_em_type_z":"EM_boundary_conditions",
                "bc_part_type_xmin":"boundary_conditions",
                "bc_part_type_xmax":"boundary_conditions",
                "bc_part_type_ymin":"boundary_conditions",
                "bc_part_type_ymax":"boundary_conditions",
                "bc_part_type_zmin":"boundary_conditions",
                "bc_part_type_zmax":"boundary_conditions",
                "pos"       :"origin",
                "pos_first" :"corners or vectors",
                "pos_second":"corners or vectors",
                "pos_third" :"corners or vectors",
                "track_every"      :"the block DiagTrackParticles()",
                "track_flush_every":"the block DiagTrackParticles()",
                "track_filter"     :"the block DiagTrackParticles()",
                "species_type"     :"name",
                "dynamics_type"    :"pusher",
                "coef_cell"        :"cell_load",
                "coef_frozen"      :"frozen_particle_load",
                "currentFilter_int":"the block CurrentFilter()",
                "Friedman_filter"  :"the block FieldFilter()",
                "Friedman_theta"   :"the block FieldFilter()",
                "n_part_per_cell"  :"particles_per_cell",
                "poisson_iter_max" :"poisson_max_iteration",
                "poisson_error_max":"poisson_max_error",
                "nb_density"       :"number_density",
                "sim_length"       :"grid_length",
                "sim_time"         :"simulation_time",
                "output"           :"deposited_quantity",
            }
            for key, value in kwargs.items():
                if key in deprecated:
                    raise Exception("Deprecated `"+key+"` parameter should be replaced by `"+deprecated[key]+"`")
                if key=="_list":
                    print("Python warning: in "+cls.__name__+": cannot have argument named '_list'. Discarding.")
                elif not hasattr(cls, key):
                    raise Exception("ERROR in the namelist: cannot define `"+key+"` in block "+cls.__name__+"()");
                else:
                    setattr(obj, key, value)
        # add the new component to the "_list"
        cls._list.append(obj)

    # Constructor for all SmileiComponents
    def __init__(self, **kwargs):
        self._fillObjectAndAddToList(type(self), self, **kwargs)

    def __repr__(self):
        return "<Smilei "+type(self).__name__+">"


class SmileiSingletonType(SmileiComponentType):
    """Metaclass to all Smilei singletons"""

    def __repr__(self):
        return "<Smilei "+str(self.__name__)+">"

@_add_metaclass(SmileiSingletonType)
class SmileiSingleton(SmileiComponent):
    """Smilei singleton generic class"""

    # Prevent having two instances
    def __new__(cls, **kwargs):
        if len(cls._list) >= 1:
            raise Exception("ERROR in the namelist: cannot define block "+cls.__name__+"() twice")
        return super(SmileiSingleton, cls).__new__(cls)

    # Constructor for all SmileiSingletons
    def __init__(self, **kwargs):
        cls = type(self)
        self._fillObjectAndAddToList(cls, cls, **kwargs)
        # Change all methods to static
        for k,v in cls.__dict__.items():
            if k[0]!='_' and hasattr(v,"__get__"):
               setattr(cls, k, staticmethod(v))

class ParticleData(object):
    """Container for particle data at run-time (for exposing particles in numpy)"""
    _verify = True

class Main(SmileiSingleton):
    """Main parameters"""

    # Default geometry info
    geometry = None
    cell_length = []
    grid_length = []
    number_of_cells = []
    timestep = None
    simulation_time = None
    number_of_timesteps = None
    interpolation_order = 2
    number_of_patches = None
    patch_decomposition = "hilbert"
    clrw = -1
    every_clean_particles_overhead = 100
    timestep = None
    nmodes = 2
    timestep_over_CFL = None

    # PXR tuning
    global_factor = []
    norder = []
    is_spectral = False
    is_pxr = False

    # Poisson tuning
    solve_poisson = True
    poisson_max_iteration = 50000
    poisson_max_error = 1.e-14
    
    # Relativistic Poisson tuning
    solve_relativistic_poisson = False
    relativistic_poisson_max_iteration = 50000
    relativistic_poisson_max_error = 1.e-22

    # Default fields
    maxwell_solver = 'Yee'
    EM_boundary_conditions = [["periodic"]]
    EM_boundary_conditions_k = []
    Envelope_boundary_conditions = [["reflective"]]
    time_fields_frozen = 0.
    Laser_Envelope_model = False

    # Default Misc
    reference_angular_frequency_SI = 0.
    print_every = None
    random_seed = None
    print_expected_disk_usage = True

    # Vectorization flag
    vecto = False
    
    def __init__(self, **kwargs):
        # Load all arguments to Main()
        super(Main, self).__init__(**kwargs)

        # Deprecation error for the "geometry" argument
        if Main.geometry in ["1d3v", "2d3v", "3d3v"]:
            raise Exception("Deprecated geometry = \""+Main.geometry+"\". Use \""+Main.geometry[0]+"Dcartesian\" instead")

        # Initialize timestep if not defined based on timestep_over_CFL
        if Main.timestep is None:
            if Main.timestep_over_CFL is None:
                raise Exception("timestep and timestep_over_CFL not defined")
            else:
                if Main.cell_length is None:
                    raise Exception("Need cell_length to calculate timestep")

                # Yee solver
                if Main.maxwell_solver == 'Yee':
                    dim = int(Main.geometry[0])
                    if dim<1 or dim>3:
                        raise Exception("timestep_over_CFL not implemented in geometry "+Main.geometry)
                    Main.timestep = Main.timestep_over_CFL / math.sqrt(sum([1./l**2 for l in Main.cell_length]))

                # Grassi
                elif Main.maxwell_solver == 'Grassi':
                    if Main.geometry == '2Dcartesian':
                        Main.timestep = Main.timestep_over_CFL * 0.7071067811*Main.cell_length[0];
                    else:
                        raise Exception("timestep_over_CFL not implemented in geometry "+Main.geometry)

                # GrassiSpL
                elif Main.maxwell_solver == 'GrassiSpL':
                    if Main.geometry == '2Dcartesian':
                        Main.timestep = Main.timestep_over_CFL * 0.6471948469*Main.cell_length[0];
                    else:
                        raise Exception("timestep_over_CFL not implemented in geometry "+Main.geometry)

                # None recognized solver
                else:
                    raise Exception("timestep: maxwell_solver not implemented "+Main.maxwell_solver)
        
        # Initialize simulation_time if not defined by the user
        if Main.simulation_time is None:
            if Main.number_of_timesteps is None:
                raise Exception("simulation_time and number_of_timesteps are not defined")
            Main.simulation_time = Main.timestep * Main.number_of_timesteps
        
        # Initialize grid_length if not defined based on number_of_cells and cell_length
        if (    len(Main.grid_length + Main.number_of_cells) == 0
             or len(Main.grid_length + Main.cell_length) == 0
             or len(Main.number_of_cells + Main.cell_length) == 0
             or len(Main.number_of_cells) * len(Main.grid_length) * len(Main.cell_length) != 0
           ):
                raise Exception("Main: you must define two (and only two) between grid_length, number_of_cells and cell_length")

        if len(Main.grid_length) == 0:
            Main.grid_length = [a*b for a,b in zip(Main.number_of_cells, Main.cell_length)]

        if len(Main.cell_length) == 0:
            Main.cell_length = [a/b for a,b in zip(Main.grid_length, Main.number_of_cells)]

        if len(Main.number_of_cells) == 0:
            Main.number_of_cells = [int(round(float(a)/float(b))) for a,b in zip(Main.grid_length, Main.cell_length)]
            old_grid_length = Main.grid_length
            Main.grid_length = [a*b for a,b in zip(Main.number_of_cells, Main.cell_length)]
            if smilei_mpi_rank == 0:
                different = [abs((a-b)/(a+b))>1e-10 for a,b in zip(Main.grid_length, old_grid_length)]
                if any(different):
                    print("\t[Python WARNING] Main.grid_length="+str(Main.grid_length)+" (was "+str(old_grid_length)+")")

class LoadBalancing(SmileiSingleton):
    """Load balancing parameters"""

    every = 150
    initial_balance = True
    cell_load = 1.0
    frozen_particle_load = 0.1


class MovingWindow(SmileiSingleton):
    """Moving window parameters"""

    time_start = 0.
    velocity_x = 1.


class Checkpoints(SmileiSingleton):
    """Checkpoints parameters"""

    restart_dir = None
    restart_number = None
    dump_step = 0
    dump_minutes = 0.
    keep_n_dumps = 2
    dump_deflate = 0
    exit_after_dump = True
    file_grouping = None
    restart_files = []

class CurrentFilter(SmileiSingleton):
    """Current filtering parameters"""
    model = "binomial"
    passes = 0

class FieldFilter(SmileiSingleton):
    """Fields filtering parameters"""
    model = "Friedman"
    theta = 0.

class Species(SmileiComponent):
    """Species parameters"""
    name = None
    position_initialization = None
    momentum_initialization = ""
    particles_per_cell = None
    c_part_max = 1.0
    mass = None
    charge = None
    charge_density = None
    number_density = None
    mean_velocity = []  # Default value is     0, set in createParticles function in species.cpp
    temperature = []    # Default value is 1e-10, set in createParticles function in species.cpp
    thermal_boundary_temperature = []
    thermal_boundary_velocity = [0.,0.,0.]
    pusher = "boris"
    radiation_model = "none"
    radiation_photon_species = None
    radiation_photon_sampling = 1
    radiation_photon_gamma_threshold = 2
    multiphoton_Breit_Wheeler = [None,None]
    multiphoton_Breit_Wheeler_sampling = [1,1]
    time_frozen = 0.0
    boundary_conditions = [["periodic"]]
    ionization_model = "none"
    ionization_electrons = None
    atomic_number = None
    is_test = False
<<<<<<< HEAD
    relativistic_field_initialization = False
=======
    ponderomotive_dynamics = False
>>>>>>> 06a4de9f

class Laser(SmileiComponent):
    """Laser parameters"""
    box_side = "xmin"
    omega = 1.
    chirp_profile = 1.
    time_envelope = 1.
    space_envelope = [1., 0.]
    phase = [0., 0.]
    space_time_profile = None

class LaserEnvelope(SmileiSingleton):
    """Laser Envelope parameters"""
    omega = 1.
    #time_envelope = 1.
    #space_envelope = [1., 0.]
    envelope_solver = "explicit"
    envelope_profile = 0.


class Collisions(SmileiComponent):
    """Collisions parameters"""
    species1 = None
    species2 = None
    coulomb_log = 0.
    debug_every = 0
    ionizing = False


#diagnostics
class DiagProbe(SmileiComponent):
    """Probe diagnostic"""
    every = None
    number = []
    origin = []
    corners = []
    vectors = []
    fields = []
    flush_every = 1

class DiagParticleBinning(SmileiComponent):
    """Particle Binning diagnostic"""
    deposited_quantity = None
    time_average = 1
    species = None
    axes = []
    every = None
    flush_every = 1

class DiagScreen(SmileiComponent):
    """Screen diagnostic"""
    shape = None
    point = None
    vector = None
    direction = "both"
    deposited_quantity = None
    species = None
    axes = []
    time_average = 1
    every = None
    flush_every = 1

class DiagScalar(SmileiComponent):
    """Scalar diagnostic"""
    every = None
    precision = 10
    vars = []

class DiagFields(SmileiComponent):
    """Field diagnostic"""
    every = None
    fields = []
    time_average = 1
    subgrid = None
    flush_every = 1

class DiagTrackParticles(SmileiComponent):
    """Track diagnostic"""
    species = None
    every = 0
    flush_every = 1
    filter = None
    attributes = ["x", "y", "z", "px", "py", "pz"]

class DiagPerformances(SmileiSingleton):
    """Performances diagnostic"""
    every = 0
    flush_every = 1

# external fields
class ExternalField(SmileiComponent):
    """External Field"""
    field = None
    profile = None

# external current (antenna)
class Antenna(SmileiComponent):
    """Antenna"""
    field = None
    time_profile  = None
    space_profile = None

# Particle wall
class PartWall(SmileiComponent):
    """Particle Wall"""
    kind = "none"
    x = None
    y = None
    z = None


# Radiation reaction configuration (continuous and MC algorithms)
class RadiationReaction(SmileiComponent):
    """
    Fine-tuning of synchrotron-like radiation reaction
    (classical continuous, quantum correction, stochastics and MC algorithms)
    """
    # Table h parameters
    h_chipa_min = 1e-3
    h_chipa_max = 1e1
    h_dim = 128
    h_computation_method = "table"
    # Table integfochi parameters
    integfochi_chipa_min = 1e-3
    integfochi_chipa_max = 1e1
    integfochi_dim = 128
    # Table xip_chiphmin and xip parameters
    xip_chipa_min = 1e-3
    xip_chipa_max = 1e1
    xip_power = 4
    xip_threshold = 1e-3
    xip_chipa_dim = 128
    xip_chiph_dim = 128
    # Output format, can be "ascii", "binary", "hdf5"
    output_format = "hdf5"
    # Threshold on chipa between the continuous and
    # the discontinuous approaches
    chipa_disc_min_threshold = 1e-2
    # Threshold on chipa: if chipa < 1E-3 no radiation reaction
    chipa_radiation_threshold = 1e-3
    # Path the tables/databases
    table_path = "./"

# MutliphotonBreitWheeler pair creation
class MultiphotonBreitWheeler(SmileiComponent):
    """
    Photon decay into electron-positron pairs
    """
    # Output format, can be "ascii", "binary", "hdf5"
    output_format = "hdf5"
    # Path the tables/databases
    table_path = "./"
    # Table T parameters
    T_chiph_min = 1e-2
    T_chiph_max = 1e1
    T_dim = 128
    # Table xip parameters
    xip_chiph_min = 1e-2
    xip_chiph_max = 1e1
    xip_power = 4
    xip_threshold = 1e-3
    xip_chipa_dim = 128
    xip_chiph_dim = 128

# Smilei-defined
smilei_mpi_rank = 0
smilei_mpi_size = 1
smilei_rand_max = 2**31-1

# DEPRECATION ERRORS
class DiagParticles(object):
    def __init__(self, *args, **kwargs):
        raise Exception("Deprecated `DiagParticles()` must be replaced by `DiagParticleBinning()`")
class DumpRestart(object):
    def __init__(self, *args, **kwargs):
        raise Exception("Deprecated `DumpRestart()` must be replaced by `Checkpoints()`")
class ExtField(object):
    def __init__(self, *args, **kwargs):
        raise Exception("Deprecated `ExtField()` must be replaced by `ExternalField()`")<|MERGE_RESOLUTION|>--- conflicted
+++ resolved
@@ -352,11 +352,8 @@
     ionization_electrons = None
     atomic_number = None
     is_test = False
-<<<<<<< HEAD
     relativistic_field_initialization = False
-=======
     ponderomotive_dynamics = False
->>>>>>> 06a4de9f
 
 class Laser(SmileiComponent):
     """Laser parameters"""
