--- conflicted
+++ resolved
@@ -127,15 +127,12 @@
 
     //! Create nParticles new particles
     void create_particles( int nAdditionalParticles );
-<<<<<<< HEAD
     
     //! Create nParticles new particles at position pstart in the particles data structure
     void create_particles( int nAdditionalParticles, int pstart );
 
     //! Move ipart at new_pos in the particles data structure
     void mv_particles( int iPart, int new_pos );
-    
-=======
 
     //! Compress the particles vectors according to the provided mask
     //! between istart and iend
@@ -145,7 +142,6 @@
     //! between istart and iend
     void compressParticles( int istart, int iend);
 
->>>>>>> 1078afc0
     //! Test if ipart is in the local patch
     bool is_part_in_domain( unsigned int ipart, Patch *patch );
 
