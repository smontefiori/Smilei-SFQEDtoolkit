#ifndef PARTICLES_H
#define PARTICLES_H

#include <cmath>

#include <iostream>
#include <fstream>
#include <vector>

#include "Tools.h"

class Params;
class SmileiMPI;

//----------------------------------------------------------------------------------------------------------------------
//! Particle class: holds the basic properties of a particle
//----------------------------------------------------------------------------------------------------------------------
class Particles {
public:
    
    //! Constructor for Particle
    Particles();
    
    //! Destructor for Particle
    virtual ~Particles(){};
    
    //! Create nParticles null particles of nDim size
<<<<<<< HEAD
    void initialize( int nParticles, Params &params );
    void initialize( int nParticles, Params &params, int speciesNumber );
=======
    void initialize(unsigned int nParticles, unsigned int nDim );

    //! Create nParticles null particles of nDim size
    void initialize(unsigned int nParticles, Particles &part );
>>>>>>> 5f4bc11d

    //! Set capacity of Particles vectors
    void reserve( unsigned int n_part_max, int nDim );
    
    //! Reset Particles vectors
    void clear();
    
    //! Get number of particules
    inline unsigned int size() const {
        return Weight.size();
    }
    
    //! Get number of particules
    inline unsigned int capacity() const {
        return Weight.capacity();
    }
    
    //! Get dimension of particules
    inline int dimension() const {
        return Position.size();
    }
    
    //! Copy particle iPart at the end of dest_parts
    void cp_particle(int iPart, Particles &dest_parts );
    //! Insert particle iPart at dest_id in dest_parts
    void cp_particle(int ipart, Particles &dest_parts, int dest_id );
    
    //! Insert first iPart particles at position dest_id in dest_parts
    void cp_particles(int nPart, Particles &dest_parts, int dest_id );
    
    //! Suppress particle iPart
    void erase_particle(int iPart );
    
    //! Suppress all particles from iPart to the end of particle array 
    void erase_particle_trail(int iPart );
    
    //! Print parameters of particle iPart
    void print(int iPart);
    
    friend std::ostream& operator << (std::ostream&, const Particles& particle);
    
    //! Exchange particles part1 & part2 memory location
    void swap_part(int part1,int part2);
    
    //! Exchange particles part1 & part2 memory location
    void swap_part(int part1,int part2, int N);
    
    //! Overwrite particle part1 into part2 memory location. Erasing part2
    void overwrite_part1D(int part1,int part2);
    
    //! Overwrite particle part1->part1+N into part2->part2+N memory location. Erasing part2->part2+N
    void overwrite_part1D(int part1,int part2,int N);
    
    //! Overwrite particle part1->part1+N into part2->part2+N of dest_parts memory location. Erasing part2->part2+N
    void overwrite_part1D(int part1, Particles &dest_parts, int part2,int N);
    
    //! Overwrite particle part1 into part2 memory location. Erasing part2
    void overwrite_part2D(int part1,int part2);
    
    //! Overwrite particle part1->part1+N into part2->part2+N memory location. Erasing part2->part2+N
    void overwrite_part2D(int part1,int part2,int N);
    
    //! Overwrite particle part1 into part2 of dest_parts memory location. Erasing part2
    void overwrite_part2D(int part1, Particles &dest_parts, int part2);
    
    //! Overwrite particle part1->part1+N into part2->part2+N of dest_parts memory location. Erasing part2->part2+N
    void overwrite_part2D(int part1, Particles &dest_parts, int part2,int N);
    
    //! Move iPart at the end of vectors
    void push_to_end(int iPart );
    
    //! Create new particle
    void create_particle();
    
//    //! Create nParticles new particles
//    void create_particles(int nParticles);
    
    //! Test if ipart is in the local MPI subdomain
    bool is_part_in_domain(int ipart, SmileiMPI* smpi);
    
    //! Method used to get the Particle position
    inline double  position( int idim, int ipart ) const {
        return Position[idim][ipart];
    }
    //! Method used to set a new value to the Particle former position
    inline double& position( int idim, int ipart )       {
        return Position[idim][ipart];
    }
    
    //! Method used to get the Particle position
    inline double  position_old( int idim, int ipart ) const {
        return Position_old[idim][ipart];
    }
    //! Method used to set a new value to the Particle former position
    inline double& position_old( int idim, int ipart )       {
        return Position_old[idim][ipart];
    }
    
    //! Method used to get the list of Particle position
    inline std::vector<double>  position(int idim) const {
        return Position[idim];
    }
    
    //! Method used to get the Particle momentum
    inline double  momentum( int idim, int ipart ) const {
        return Momentum[idim][ipart];
    }
    //! Method used to set a new value to the Particle momentum
    inline double& momentum( int idim, int ipart )       {
        return Momentum[idim][ipart];
    }
      //! Method used to get the Particle momentum
    inline std::vector<double>  momentum( int idim ) const {
        return Momentum[idim];
    }  
    
    //! Method used to get the Particle weight
    inline double  weight(int ipart) const {
        return Weight[ipart];
    }
    //! Method used to set a new value to the Particle weight
    inline double& weight(int ipart)       {
        return Weight[ipart];
    }
    //! Method used to get the Particle weight
    inline std::vector<double>  weight() const {
        return Weight;
    }
    
    //! Method used to get the Particle charge
    inline short  charge(int ipart) const {
        return Charge[ipart];
    }
    //! Method used to set a new value to the Particle charge
    inline short& charge(int ipart)       {
        return Charge[ipart];
    }
    //! Method used to get the list of Particle charges
    inline std::vector<short>  charge() const {
        return Charge;
    }
    
    
    //! Method used to get the Particle Lorentz factor
    inline double lor_fac(int ipart) {
        return sqrt(1.+pow(momentum(0,ipart),2)+pow(momentum(1,ipart),2)+pow(momentum(2,ipart),2));
    }

    //! Partiles properties, respect type order : all double, all short, all unsigned int

    //! array containing the particle position
    std::vector< std::vector<double> > Position;
    
    //! array containing the particle former (old) positions
    std::vector< std::vector<double> >Position_old;
    
    //! array containing the particle moments
    std::vector< std::vector<double> >  Momentum;
    
    //! containing the particle weight: equivalent to a charge density
    std::vector<double> Weight;

    //! containing the particle weight: equivalent to a charge density
    std::vector<double> Chi;

    
    //! charge state of the particle (multiples of e>0)
    std::vector<short> Charge;
    
    //! Id of the particle
    std::vector<unsigned int> Id;    
    
    // TEST PARTICLE PARAMETERS
    bool isTest;
    
    // steps between each write of particles (this will activate a DiagnosticTrackParticles)
    unsigned int track_every;

    void setIds() {
        unsigned int s = Id.size();
        for (unsigned int iPart=0; iPart<s; iPart++) Id[iPart] = iPart+1;
    }
    void addIdOffsets(int startingId) {
        unsigned int s = Id.size();
        for (unsigned int iPart=0; iPart<s; iPart++) Id[iPart] += startingId;
    }

    
    //! Method used to get the Particle Id
    inline unsigned int id(int ipart) const {
        DEBUG(ipart << " of " << Id.size());
        return Id[ipart];
    }
    //! Method used to set the Particle Id
    inline unsigned int& id(int ipart) {
        return Id[ipart];
    }
    //! Method used to get the Particle Ids
    inline std::vector<unsigned int> id() const {
        return Id;
    }
    void sortById();
    
    
    // PARAMETERS FOR PARTICLES THAT ARE SUBMITTED TO A RADIATION REACTION FORCE (CED or QED)
    
    bool isRadReaction;
    
    
    //! Method used to get the Particle chi factor
    inline double  chi(int ipart) const {
        return Chi[ipart];
    }
    //! Method used to set a new value to the Particle chi factor
    inline double& chi(int ipart)       {
        return Chi[ipart];
    }
    //! Method used to get the Particle chi factor
    inline std::vector<double>  chi() const {
        return Chi;
    }
    
    std::vector< std::vector<double>* >       double_prop;
    std::vector< std::vector<short>* >        short_prop;
    std::vector< std::vector<unsigned int>* > uint_prop;

private:

};

#endif<|MERGE_RESOLUTION|>--- conflicted
+++ resolved
@@ -25,15 +25,10 @@
     virtual ~Particles(){};
     
     //! Create nParticles null particles of nDim size
-<<<<<<< HEAD
-    void initialize( int nParticles, Params &params );
-    void initialize( int nParticles, Params &params, int speciesNumber );
-=======
     void initialize(unsigned int nParticles, unsigned int nDim );
 
     //! Create nParticles null particles of nDim size
     void initialize(unsigned int nParticles, Particles &part );
->>>>>>> 5f4bc11d
 
     //! Set capacity of Particles vectors
     void reserve( unsigned int n_part_max, int nDim );
