#include "SpeciesDynamicV.h"

#include <cmath>
#include <ctime>
#include <cstdlib>

#include <iostream>

#include <omp.h>

// IDRIS
#include <cstring>
// IDRIS
#include "PusherFactory.h"
#include "IonizationFactory.h"
#include "PartBoundCond.h"
#include "PartWall.h"
#include "BoundaryConditionType.h"

#include "ElectroMagn.h"
#include "Interpolator.h"
#include "InterpolatorFactory.h"
#include "Profile.h"

#include "Projector.h"
#include "ProjectorFactory.h"

#include "SimWindow.h"
#include "Patch.h"

// #include "Field.h"
#include "Field1D.h"
#include "Field2D.h"
#include "Field3D.h"
#include "Tools.h"

#include "DiagnosticTrack.h"

#include "SpeciesMetrics.h"

using namespace std;


// ---------------------------------------------------------------------------------------------------------------------
// Constructor for Species
// input: simulation parameters & Species index
// ---------------------------------------------------------------------------------------------------------------------
SpeciesDynamicV::SpeciesDynamicV(Params& params, Patch* patch) :
    SpeciesV(params, patch)
{
    initCluster( params );
    npack_ = 0 ;
    packsize_ = 0;

}//END SpeciesDynamicV creator

// ---------------------------------------------------------------------------------------------------------------------
// Destructor for Species
// ---------------------------------------------------------------------------------------------------------------------
SpeciesDynamicV::~SpeciesDynamicV()
{
}


void SpeciesDynamicV::resizeCluster(Params& params)
{

    // We recompute the number of cells
    unsigned int ncells = (params.n_space[0]+1);
    for ( unsigned int i=1; i < params.nDim_field; i++) ncells *= (params.n_space[i]+1);

    // We keep the current number of particles
    // int npart = bmax[bmax.size()-1];
    // int size = params.n_space[0]/clrw;

    bmax.resize(ncells,0);
    bmin.resize(ncells,0);
    //species_loc_bmax.resize(ncells,0);

    bmin[0] = 0;
    for (unsigned int ic=1; ic < ncells; ic++)
    {
        bmin[ic] = bmin[ic-1] + species_loc_bmax[ic-1];
        bmax[ic-1]= bmin[ic];
    }
    //New total number of particles is stored as last element of bmax
    bmax[ncells-1] = bmax[ncells-2] + species_loc_bmax.back() ;

}// end resizeCluster

<<<<<<< HEAD
void SpeciesDynamicV::dynamics(double time_dual, unsigned int ispec,
                       ElectroMagn* EMfields, Params &params, bool diag_flag,
                       PartWalls* partWalls,
                       Patch* patch, SmileiMPI* smpi,
                       RadiationTables & RadiationTables,
                       MultiphotonBreitWheelerTables & MultiphotonBreitWheelerTables,
                       vector<Diagnostic*>& localDiags)
{
    int ithread;
#ifdef _OPENMP
    ithread = omp_get_thread_num();
#else
    ithread = 0;
#endif

#ifdef  __DETAILED_TIMERS
    double timer;
#endif

    if (npack_==0) {
        npack_    = 1;
        packsize_ = (f_dim1-2*oversize[1]);

        if ( ( (long int)bmax.back() < (long int)60000 ) || (Radiate) || (Ionize) || (Multiphoton_Breit_Wheeler_process) )
            packsize_ *= (f_dim0-2*oversize[0]);
        else
            npack_ *= (f_dim0-2*oversize[0]);

        if (nDim_particle == 3)
            packsize_ *= (f_dim2-2*oversize[2]);
    }

    unsigned int iPart;

    // Reset list of particles to exchange
    clearExchList();

    int tid(0);
    double ener_iPart(0.);
    std::vector<double> nrj_lost_per_thd(1, 0.);

    //this->check(patch,"dynamics t0");

    // -------------------------------
    // calculate the particle dynamics
    // -------------------------------
    if (time_dual>time_frozen) { // moving particle

        //smpi->dynamics_resize(ithread, nDim_particle, bmax.back());

        //Point to local thread dedicated buffers
        //Still needed for ionization
        vector<double> *Epart = &(smpi->dynamics_Epart[ithread]);

        //Prepare for sorting - clear the particle cell count array
        for (unsigned int i=0; i<species_loc_bmax.size(); i++)
            species_loc_bmax[i] = 0;

        for ( unsigned int ipack = 0 ; ipack < npack_ ; ipack++ ) {

            unsigned int nparts_in_pack = bmax[ (ipack+1) * packsize_-1 ];
            smpi->dynamics_resize(ithread, nDim_particle, nparts_in_pack );

#ifdef  __DETAILED_TIMERS
            timer = MPI_Wtime();
#endif

            // Interpolate the fields at the particle position
            //for (unsigned int scell = 0 ; scell < bmin.size() ; scell++)
            //    (*Interp)(EMfields, *particles, smpi, &(bmin[scell]), &(bmax[scell]), ithread );
            for (unsigned int scell = 0 ; scell < packsize_ ; scell++)
                (*Interp)(EMfields, *particles, smpi, &(bmin[ipack*packsize_+scell]),
                                                      &(bmax[ipack*packsize_+scell]),
                                                      ithread, bmin[ipack*packsize_] );

#ifdef  __DETAILED_TIMERS
            patch->patch_timers[0] += MPI_Wtime() - timer;
#endif

            // Ionization
            if (Ionize)
            {
#ifdef  __DETAILED_TIMERS
                timer = MPI_Wtime();
#endif
                for (unsigned int ibin = 0 ; ibin < bmin.size() ; ibin++) {
                    (*Ionize)(particles, bmin[ibin], bmax[ibin], Epart, EMfields, Proj);
                }
#ifdef  __DETAILED_TIMERS
                patch->patch_timers[4] += MPI_Wtime() - timer;
#endif
            }

            // Radiation losses
            if (Radiate)
            {
#ifdef  __DETAILED_TIMERS
                timer = MPI_Wtime();
#endif
                for (unsigned int ibin = 0 ; ibin < bmin.size() ; ibin++) {
                    // Radiation process
                    (*Radiate)(*particles, this->photon_species, smpi,
                               RadiationTables,
                               bmin[ibin], bmax[ibin], ithread );

                    // Update scalar variable for diagnostics
                    nrj_radiation += (*Radiate).getRadiatedEnergy();

                    // Update the quantum parameter chi
                    (*Radiate).compute_thread_chipa(*particles,
                                                    smpi,
                                                    bmin[ibin],
                                                    bmax[ibin],
                                                    ithread );
                }
#ifdef  __DETAILED_TIMERS
                patch->patch_timers[5] += MPI_Wtime() - timer;
#endif
            }

            // Multiphoton Breit-Wheeler
            if (Multiphoton_Breit_Wheeler_process)
            {

#ifdef  __DETAILED_TIMERS
                timer = MPI_Wtime();
#endif

                for (unsigned int ibin = 0 ; ibin < bmin.size() ; ibin++) {

                    // Pair generation process
                    (*Multiphoton_Breit_Wheeler_process)(*particles,
                                                         smpi,
                                                         MultiphotonBreitWheelerTables,
                                                         bmin[ibin], bmax[ibin], ithread );

                    // Update scalar variable for diagnostics
                    // We reuse nrj_radiation for the pairs
                    nrj_radiation += (*Multiphoton_Breit_Wheeler_process).getPairEnergy();

                    // Update the photon quantum parameter chi of all photons
                    (*Multiphoton_Breit_Wheeler_process).compute_thread_chiph(*particles,
                                                                              smpi,
                                                                              bmin[ibin],
                                                                              bmax[ibin],
                                                                              ithread );

                    // Suppression of the decayed photons into pairs
                    (*Multiphoton_Breit_Wheeler_process).decayed_photon_cleaning(
                        *particles,ibin, bmin.size(), &bmin[0], &bmax[0]);

                }

#ifdef  __DETAILED_TIMERS
            patch->patch_timers[6] += MPI_Wtime() - timer;
#endif

            }

#ifdef  __DETAILED_TIMERS
            timer = MPI_Wtime();
#endif

            // Push the particles and the photons
            //(*Push)(*particles, smpi, 0, bmax[bmax.size()-1], ithread );
            (*Push)(*particles, smpi, bmin[ipack*packsize_],
                                      bmax[ipack*packsize_+packsize_-1],
                                      ithread, bmin[ipack*packsize_] );

#ifdef  __DETAILED_TIMERS
            patch->patch_timers[1] += MPI_Wtime() - timer;
            timer = MPI_Wtime();
#endif

            // Computation of the particle cell keys for all particles
            // this->compute_bin_cell_keys(params, bmin[ipack*packsize], bmax[ipack*packsize+packsize-1]);

            //for (unsigned int ibin = 0 ; ibin < bmin.size() ; ibin++) {
            for (unsigned int ibin = 0 ; ibin < packsize_ ; ibin++) {
                // Apply wall and boundary conditions
                if (mass>0)
                    {
                        for(unsigned int iwall=0; iwall<partWalls->size(); iwall++) {
                            for (iPart=bmin[ibin] ; (int)iPart<bmax[ibin]; iPart++ ) {
                                double dtgf = params.timestep * smpi->dynamics_invgf[ithread][iPart];
                                if ( !(*partWalls)[iwall]->apply(*particles, iPart, this, dtgf, ener_iPart)) {
                                    nrj_lost_per_thd[tid] += mass * ener_iPart;
                                }
                            }
                        }

                        // Boundary Condition may be physical or due to domain decomposition
                        // apply returns 0 if iPart is not in the local domain anymore
                        //        if omp, create a list per thread
                        //for (iPart=bmin[ibin] ; (int)iPart<bmax[ibin]; iPart++ ) {
                        for (iPart=bmin[ipack*packsize_+ibin] ; (int)iPart<bmax[ipack*packsize_+ibin]; iPart++ ) {
                            if ( !partBoundCond->apply( *particles, iPart, this, ener_iPart ) ) {
                                addPartInExchList( iPart );
                                nrj_lost_per_thd[tid] += mass * ener_iPart;
                                (*particles).cell_keys[iPart] = -1;
                            }
                            else
                            {
                                //Compute cell_keys of remaining particles
                                for ( unsigned int i = 0 ; i<nDim_particle; i++ ){
                                    (*particles).cell_keys[iPart] *= this->length[i];
                                    (*particles).cell_keys[iPart] += round( ((*particles).position(i,iPart)-min_loc_vec[i]) * dx_inv_[i] );
                                }
                                //First reduction of the count sort algorithm. Lost particles are not included.
                                species_loc_bmax[(*particles).cell_keys[iPart]] ++;
                            }
                        }


                    } else if (mass==0) {
                    for(unsigned int iwall=0; iwall<partWalls->size(); iwall++) {
                        for (iPart=bmin[ibin] ; (int)iPart<bmax[ibin]; iPart++ ) {
                            double dtgf = params.timestep * smpi->dynamics_invgf[ithread][iPart];
                            if ( !(*partWalls)[iwall]->apply(*particles, iPart, this, dtgf, ener_iPart)) {
                                nrj_lost_per_thd[tid] += ener_iPart;
                            }
                        }
                    }

                    // Boundary Condition may be physical or due to domain decomposition
                    // apply returns 0 if iPart is not in the local domain anymore
                    //        if omp, create a list per thread
                    for (iPart=bmin[ibin] ; (int)iPart<bmax[ibin]; iPart++ ) {
                        if ( !partBoundCond->apply( *particles, iPart, this, ener_iPart ) ) {
                            addPartInExchList( iPart );
                            nrj_lost_per_thd[tid] += ener_iPart;
                            (*particles).cell_keys[iPart] = -1;
                        }
                        else
                        {
                            //Compute cell_keys of remaining particles
                            for ( unsigned int i = 0 ; i<nDim_particle; i++ ){
                                (*particles).cell_keys[iPart] *= this->length[i];
                                (*particles).cell_keys[iPart] += round( ((*particles).position(i,iPart)-min_loc_vec[i]) * dx_inv_[i] );
                            }
                            //First reduction of the count sort algorithm. Lost particles are not included.
                            species_loc_bmax[(*particles).cell_keys[iPart]] ++;
                        }
                    }

                }
            }
            //START EXCHANGE PARTICLES OF THE CURRENT BIN ?

#ifdef  __DETAILED_TIMERS
            patch->patch_timers[3] += MPI_Wtime() - timer;
#endif

            // Project currents if not a Test species and charges as well if a diag is needed.
            // Do not project if a photon
            if ((!particles->is_test) && (mass > 0))
                //for (unsigned int scell = 0 ; scell < bmin.size() ; scell++)
                //    (*Proj)(EMfields, *particles, smpi, bmin[scell], bmax[scell], ithread, scell, clrw, diag_flag, params.is_spectral, b_dim, ispec );

#ifdef  __DETAILED_TIMERS
            timer = MPI_Wtime();
#endif

                for (unsigned int scell = 0 ; scell < packsize_ ; scell++)
                    (*Proj)(EMfields, *particles, smpi, bmin[ipack*packsize_+scell],
                                                        bmax[ipack*packsize_+scell],
                                                        ithread, ipack*packsize_+scell,
                                                        clrw, diag_flag, params.is_spectral,
                                                        b_dim, ispec, bmin[ipack*packsize_] );

#ifdef  __DETAILED_TIMERS
            patch->patch_timers[2] += MPI_Wtime() - timer;
#endif

            for (unsigned int ithd=0 ; ithd<nrj_lost_per_thd.size() ; ithd++)
                nrj_bc_lost += nrj_lost_per_thd[tid];

        }

    }
    else { // immobile particle (at the moment only project density)
        if ( diag_flag &&(!particles->is_test)){
            double* b_rho=nullptr;

            for (unsigned int ibin = 0 ; ibin < bmin.size() ; ibin ++) { //Loop for projection on buffer_proj

                b_rho = EMfields->rho_s[ispec] ? &(*EMfields->rho_s[ispec])(0) : &(*EMfields->rho_)(0) ;

                for (iPart=bmin[ibin] ; (int)iPart<bmax[ibin]; iPart++ ) {
                    (*Proj)(b_rho, (*particles), iPart, 0, b_dim);
                } //End loop on particles
            }//End loop on bins

        }
    }//END if time vs. time_frozen

}//END dynamic

// ---------------------------------------------------------------------------------------------------------------------
// For all particles of the species
//   - increment the charge (projection)
//   - used at initialisation for Poisson (and diags if required, not for now dynamics )
// ---------------------------------------------------------------------------------------------------------------------
void SpeciesDynamicV::computeCharge(unsigned int ispec, ElectroMagn* EMfields)
{
    // -------------------------------
    // calculate the particle charge
    // -------------------------------
    if ( (!particles->is_test) ) {
        double* b_rho=&(*EMfields->rho_)(0);

        for (unsigned int iPart=bmin[0] ; (int)iPart<bmax[bmax.size()-1]; iPart++ )
            (*Proj)(b_rho, (*particles), iPart, 0, b_dim);

    }

}//END computeCharge


// ---------------------------------------------------------------------------------------------------------------------
// Sort particles
// ---------------------------------------------------------------------------------------------------------------------
void SpeciesDynamicV::sort_part(Params &params)
{

    unsigned int ncell, npart;
    int ip_dest, cell_target;
    vector<int> buf_cell_keys[3][2];
    std::vector<unsigned int> cycle;
    unsigned int ip_src;

    //split cell into smaller sub_cells for refined sorting
    ncell = (params.n_space[0]+1);
    for ( unsigned int i=1; i < params.nDim_field; i++) ncell *= (params.n_space[i]+1);

    npart = (*particles).size(); //Number of particles before exchange

    //species_loc_bmax stores the # of particles in a given cell quadrant.

    //Loop over just arrived particles
    for (unsigned int idim=0; idim < nDim_particle ; idim++){
        for (unsigned int ineighbor=0 ; ineighbor < 2 ; ineighbor++){
            buf_cell_keys[idim][ineighbor].resize( MPIbuff.part_index_recv_sz[idim][ineighbor]);
            #pragma omp simd
            for (unsigned int ip=0; ip < MPIbuff.part_index_recv_sz[idim][ineighbor]; ip++){
                for (unsigned int ipos=0; ipos < nDim_particle ; ipos++) {
                    double X = MPIbuff.partRecv[idim][ineighbor].position(ipos,ip)-min_loc_vec[ipos];
                    int IX = round(X * dx_inv_[ipos] );
                    buf_cell_keys[idim][ineighbor][ip] = buf_cell_keys[idim][ineighbor][ip] * this->length[ipos] + IX;
                }
            }
            //Can we vectorize this reduction ?
            for (unsigned int ip=0; ip < MPIbuff.part_index_recv_sz[idim][ineighbor]; ip++){
                species_loc_bmax[buf_cell_keys[idim][ineighbor][ip]] ++;
            }
        }
    }

    // second loop convert the count array in cumulative sum
    bmin[0]=0;
    for (unsigned int ic=1; ic < ncell; ic++)
        {
            bmin[ic] = bmin[ic-1] + species_loc_bmax[ic-1];
            bmax[ic-1]= bmin[ic];
        }
    bmax[ncell-1] = bmax[ncell-2] + species_loc_bmax.back() ; //New total number of particles is stored as last element of bmax

    //Now proceed to the cycle sort

    if (MPIbuff.partRecv[0][0].size() == 0) MPIbuff.partRecv[0][0].initialize(0, *particles); //Is this correct ?

    // Resize the particle vector
    if (bmax.back() > (int)npart){
        (*particles).resize(bmax.back(), nDim_particle);
        (*particles).cell_keys.resize(bmax.back(),-1); // Merge this in particles.resize(..) ?
        for ( int ipart = (int)npart; ipart < bmax.back(); ipart ++) addPartInExchList(ipart);
    }

    //Copy all particles from MPI buffers back to the writable particles via cycle sort pass.
    for (unsigned int idim=0; idim < nDim_particle ; idim++){
        for (unsigned int ineighbor=0 ; ineighbor < 2 ; ineighbor++){
            for (unsigned int ip=0; ip < MPIbuff.part_index_recv_sz[idim][ineighbor]; ip++){
                cycle.resize(1);
                cell_target = buf_cell_keys[idim][ineighbor][ip];
                ip_dest = bmin[cell_target];
                while ( (*particles).cell_keys[ip_dest] == cell_target ) ip_dest++;
                bmin[cell_target] = ip_dest + 1 ;
                cycle[0] = ip_dest;
                cell_target = (*particles).cell_keys[ip_dest];
                //As long as the particle is not erased, we can build up the cycle.
                while (cell_target != -1){
                    ip_dest = bmin[cell_target];
                    while ( (*particles).cell_keys[ip_dest] == cell_target ) ip_dest++;
                    bmin[cell_target] = ip_dest + 1 ;
                    cycle.push_back(ip_dest);
                    cell_target = (*particles).cell_keys[ip_dest];
                }
                //Last target_cell is -1, the particle must be erased:
                (*particles).translate_parts(cycle);
                //Eventually copy particle from the MPI buffer into the particle vector.
                MPIbuff.partRecv[idim][ineighbor].overwrite_part(ip, *particles , cycle[0]);
            }
        }
    }

    //Copy valid particles siting over bmax.back() back into the real particles array (happens when more particles are lost than received)
    for (unsigned int ip=bmax.back(); ip < npart; ip++){
        cell_target = (*particles).cell_keys[ip];
        if(cell_target == -1) continue;
        cycle.resize(0);
        cycle.push_back(ip);
        //As long as the particle is not erased, we can build up the cycle.
        while (cell_target != -1){
            ip_dest = bmin[cell_target];
            while ( (*particles).cell_keys[ip_dest] == cell_target ) ip_dest++;
            bmin[cell_target] = ip_dest + 1 ;
            cycle.push_back(ip_dest);
            cell_target = (*particles).cell_keys[ip_dest];
        }
        //Last target_cell is -1, the particle must be erased:
        (*particles).translate_parts(cycle);
    }

    // Resize the particle vector
    if (bmax.back() < (int)npart){
        (*particles).resize(bmax.back(), nDim_particle);
        (*particles).cell_keys.resize(bmax.back()); // Merge this in particles.resize(..) ?
    }


    //Loop over all cells
    for (int icell = 0 ; icell < (int)ncell; icell++){
        for (int ip=bmin[icell]; ip < bmax[icell] ; ip++){
            //update value of current cell 'icell' if necessary
            //if particle changes cell, build a cycle of exchange as long as possible. Treats all particles
            if ((*particles).cell_keys[ip] != icell ){
                cycle.resize(1);
                cycle[0] = ip;
                ip_src = ip;
                //While the destination particle is not going out of the patch or back to the initial cell, keep building the cycle.
                while ( (*particles).cell_keys[ip_src] != icell) {
                   //Scan the next cell destination
                    ip_dest = bmin[(*particles).cell_keys[ip_src]];
                    while ( (*particles).cell_keys[ip_dest] == (*particles).cell_keys[ip_src] ) ip_dest++;
                    //In the destination cell, if a particle is going out of this cell, add it to the cycle.
                    bmin[(*particles).cell_keys[ip_src]] = ip_dest + 1 ;
                    cycle.push_back(ip_dest);
                    ip_src = ip_dest; //Destination becomes source for the next iteration
                }
                    //swap parts
                    (*particles).swap_parts(cycle);
            }
        }
    } //end loop on cells
    // Restore bmin initial value
    bmin[0]=0;
    for (unsigned int ic=1; ic < ncell; ic++)
        bmin[ic] = bmax[ic-1];

}
=======

>>>>>>> 3af21a96

// -----------------------------------------------------------------------------
//! Compute part_cell_keys at patch creation.
//! This operation is normally done in the pusher to avoid additional particles pass.
// -----------------------------------------------------------------------------
void SpeciesDynamicV::compute_part_cell_keys(Params &params)
{

    unsigned int ip, nparts;
    int IX;
    double X;

    //Number of particles before exchange
    nparts = (*particles).size();

    // Cell_keys is resized at the current number of particles
    (*particles).cell_keys.resize(nparts);

    // Reinitialize species_loc_bmax to 0
    for (unsigned int ic=0; ic < species_loc_bmax.size() ; ic++)
        species_loc_bmax[ic] = 0 ;

    #pragma omp simd
    for (ip=0; ip < nparts ; ip++){
    // Counts the # of particles in each cell (or sub_cell) and store it in sbmax.
        for (unsigned int ipos=0; ipos < nDim_particle ; ipos++) {
            X = (*particles).position(ipos,ip)-min_loc_vec[ipos];
            IX = round(X * dx_inv_[ipos] );
            (*particles).cell_keys[ip] = (*particles).cell_keys[ip] * this->length[ipos] + IX;
        }
    }

    // Reduction of the number of particles per cell in species_loc_bmax
    for (ip=0; ip < nparts ; ip++)
        species_loc_bmax[(*particles).cell_keys[ip]] ++ ;

}

<<<<<<< HEAD
// -----------------------------------------------------------------------------
//! Compute cell_keys for the specified bin boundaries.
//! params object that contains the global parameters
//! istart first bin index
//! iend last bin index
// -----------------------------------------------------------------------------
void SpeciesDynamicV::compute_bin_cell_keys(Params &params, int istart, int iend)
{

    // Resize of cell_keys seems necessary here
    (*particles).cell_keys.resize((*particles).size());

    #pragma omp simd
    for (int ip=istart; ip < iend; ip++){
    // Counts the # of particles in each cell (or sub_cell) and store it in sbmax.
        for (unsigned int ipos=0; ipos < nDim_particle ; ipos++) {
            (*particles).cell_keys[ip] *= this->length[ipos];
            (*particles).cell_keys[ip] += round( ((*particles).position(ipos,ip)-min_loc_vec[ipos]) * dx_inv_[ipos] );
        }
    }
}


void SpeciesDynamicV::importParticles( Params& params, Patch* patch, Particles& source_particles, vector<Diagnostic*>& localDiags )
{
    unsigned int npart = source_particles.size(), ibin, ii, nbin=bmin.size();
    // double inv_cell_length = 1./ params.cell_length[0];

    // If this species is tracked, set the particle IDs
    if( particles->tracked )
        dynamic_cast<DiagnosticTrack*>(localDiags[tracking_diagnostic])->setIDs( source_particles );

    int IX;
    double X;

    // Move particles
    for( unsigned int i=0; i<npart; i++ ) {

        ibin = 0;
        for (unsigned int ipos=0; ipos < nDim_particle ; ipos++) {
            X = source_particles.position(ipos,i)-min_loc_vec[ipos];
            IX = round(X * dx_inv_[ipos] );
            ibin = ibin * this->length[ipos] + IX;
        }

        // Copy particle to the correct bin
        source_particles.cp_particle(i, *particles, bmax[ibin] );

        // Update the bin counts
        bmax[ibin]++;
        for (ii=ibin+1; ii<nbin; ii++) {
            bmin[ii]++;
            bmax[ii]++;
        }

        particles->cell_keys.insert( particles->cell_keys.begin() + bmin[ibin] + species_loc_bmax[ibin], ibin);
        species_loc_bmax[ibin] ++ ;

    }

    source_particles.clear();
}
=======
>>>>>>> 3af21a96

// -----------------------------------------------------------------------------
//! This function reconfigures the type of species according
//! to the vectorization mode
//! params object containing global Parameters
//! patch object containing the current patch data and properties
// -----------------------------------------------------------------------------
void SpeciesDynamicV::reconfiguration(Params &params, Patch * patch)
{

    //unsigned int ncell;
    bool reasign_operators = false;
    //float ratio_number_of_vecto_cells;
    float vecto_time = 0;
    float scalar_time = 0;

    //split cell into smaller sub_cells for refined sorting
    //ncell = (params.n_space[0]+1);
    //for ( unsigned int i=1; i < params.nDim_field; i++) ncell *= (params.n_space[i]+1);

    // We first compute cell_keys: the number of particles per cell
    // if the current mode is without vectorization
    if (!this->vectorized_operators)
    {
        this->compute_part_cell_keys(params);
    }

    // --------------------------------------------------------------------
    // Metrics 1 - based on the ratio of vectorized cells
    // Compute the number of cells that contain more than 8 particles
    //ratio_number_of_vecto_cells = SpeciesMetrics::get_ratio_number_of_vecto_cells(species_loc_bmax,8);

    // Test metrics, if necessary we reasign operators
    //if ( (ratio_number_of_vecto_cells > 0.5 && this->vectorized_operators == false)
    //  || (ratio_number_of_vecto_cells < 0.5 && this->vectorized_operators == true))
    //{
    //    reasign_operators = true;
    //}
    // --------------------------------------------------------------------

    // --------------------------------------------------------------------
    // Metrics 2 - based on the evaluation of the computational time
    SpeciesMetrics::get_computation_time(species_loc_bmax,
                                        vecto_time,
                                        scalar_time);

    if ( (vecto_time < scalar_time && this->vectorized_operators == false)
      || (vecto_time > scalar_time && this->vectorized_operators == true))
    {
        reasign_operators = true;
    }
    // --------------------------------------------------------------------

    // Operator reasignment if required by the metrics
    if (reasign_operators)
    {

        // The type of operator is changed
        this->vectorized_operators = !this->vectorized_operators;

#ifdef  __DEBUG
        std::cerr << "  > Species " << this->name << " reconfiguration (" << this->vectorized_operators
                  << ") in patch (" << patch->Pcoordinates[0] << "," <<  patch->Pcoordinates[1] << "," <<  patch->Pcoordinates[2] << ")"
                  << " of MPI process " << patch->MPI_me_
                  << " (vecto time: " << vecto_time
                  << ", scalar time: " << scalar_time
                  << ", particle number: " << (*particles).size()
                  << ")" << '\n';
#endif

        // Destroy and reconfigure operators
        this->reconfigure_operators(params, patch);

        // If we switch from non-vectorized to vectozied,
        // we have to reactivate the cell-sorting algorithm
        if (this->vectorized_operators)
        {
            // We resize the bins
            this->resizeCluster(params);

            // We perform the sorting
            this->sort_part(params);
        }
        // If we switch from vectorized to non-vectozied,
        else
        {

            // We resize the bins
            this->Species::resizeCluster(params);

            // We perform the sorting
            this->Species::sort_part(params);

        }
    }
}

// -----------------------------------------------------------------------------
//! This function reconfigures the type of species according
//! to the vectorization mode
//! params object containing global Parameters
//! patch object containing the current patch data and properties
// -----------------------------------------------------------------------------
void SpeciesDynamicV::configuration(Params &params, Patch * patch)
{
    //float ratio_number_of_vecto_cells;
    float vecto_time = 0.;
    float scalar_time = 0.;

    // We first compute cell_keys: the number of particles per cell
    this->compute_part_cell_keys(params);

    //split cell into smaller sub_cells for refined sorting
    //ncell = (params.n_space[0]+1);
    //for ( unsigned int i=1; i < params.nDim_field; i++) ncell *= (params.n_space[i]+1);

    // --------------------------------------------------------------------
    // Metrics 1 - based on the ratio of vectorized cells
    // Compute the number of cells that contain more than 8 particles
    //ratio_number_of_vecto_cells = SpeciesMetrics::get_ratio_number_of_vecto_cells(species_loc_bmax,8);


    // --------------------------------------------------------------------

    // --------------------------------------------------------------------
    // Metrics 2 - based on the evaluation of the computational time
    SpeciesMetrics::get_computation_time(this->species_loc_bmax,
                                        vecto_time,
                                        scalar_time);

    if (vecto_time <= scalar_time)
    {
        this->vectorized_operators = true;
    }
    else if (vecto_time > scalar_time)
    {
        this->vectorized_operators = false;
    }
    // --------------------------------------------------------------------

#ifdef  __DEBUG
            std::cerr << "  > Species " << this->name << " configuration (" << this->vectorized_operators
                      << ") in patch (" << patch->Pcoordinates[0] << "," <<  patch->Pcoordinates[1] << "," <<  patch->Pcoordinates[2] << ")"
                      << " of MPI process " << patch->MPI_me_
                      << " (vecto time: " << vecto_time
                      << ", scalar time: " << scalar_time
                      << ", particle number: " << (*particles).size()
                      << ")" << '\n';
#endif

    // Destroy and reconfigure operators
    this->reconfigure_operators(params, patch);

    // If we switch from non-vectorized to vectozied,
    // we have to reactivate the cell-sorting algorithm
    if (this->vectorized_operators)
    {
        // We resize the bins
        this->resizeCluster(params);

        // We perform the sorting
        this->sort_part(params);
    }
    // If we switch from vectorized to non-vectozied,
    else
    {
        // We resize the bins
        this->Species::resizeCluster(params);

        // We perform the sorting
        this->Species::sort_part(params);

    }

}

// -----------------------------------------------------------------------------
//! This function reconfigures the operators
// -----------------------------------------------------------------------------
void SpeciesDynamicV::reconfigure_operators(Params &params, Patch * patch)
{
    // Destroy current operators
    delete Interp;
    delete Push;
    if (Push_ponderomotive_position)
        delete Push_ponderomotive_position;
    delete Proj;

    // Reassign the correct Interpolator
    Interp = InterpolatorFactory::create(params, patch, this->vectorized_operators);
    // Reassign the correct Pusher to Push
    Push = PusherFactory::create(params, this);
    // Reassign the correct Ponderomotive Pusher if used
    if (Push_ponderomotive_position)
        Push_ponderomotive_position = PusherFactory::create_ponderomotive_position_updater(params, this);
    // Reassign the correct Projector
    Proj = ProjectorFactory::create(params, patch, this->vectorized_operators);
}<|MERGE_RESOLUTION|>--- conflicted
+++ resolved
@@ -88,470 +88,7 @@
 
 }// end resizeCluster
 
-<<<<<<< HEAD
-void SpeciesDynamicV::dynamics(double time_dual, unsigned int ispec,
-                       ElectroMagn* EMfields, Params &params, bool diag_flag,
-                       PartWalls* partWalls,
-                       Patch* patch, SmileiMPI* smpi,
-                       RadiationTables & RadiationTables,
-                       MultiphotonBreitWheelerTables & MultiphotonBreitWheelerTables,
-                       vector<Diagnostic*>& localDiags)
-{
-    int ithread;
-#ifdef _OPENMP
-    ithread = omp_get_thread_num();
-#else
-    ithread = 0;
-#endif
-
-#ifdef  __DETAILED_TIMERS
-    double timer;
-#endif
-
-    if (npack_==0) {
-        npack_    = 1;
-        packsize_ = (f_dim1-2*oversize[1]);
-
-        if ( ( (long int)bmax.back() < (long int)60000 ) || (Radiate) || (Ionize) || (Multiphoton_Breit_Wheeler_process) )
-            packsize_ *= (f_dim0-2*oversize[0]);
-        else
-            npack_ *= (f_dim0-2*oversize[0]);
-
-        if (nDim_particle == 3)
-            packsize_ *= (f_dim2-2*oversize[2]);
-    }
-
-    unsigned int iPart;
-
-    // Reset list of particles to exchange
-    clearExchList();
-
-    int tid(0);
-    double ener_iPart(0.);
-    std::vector<double> nrj_lost_per_thd(1, 0.);
-
-    //this->check(patch,"dynamics t0");
-
-    // -------------------------------
-    // calculate the particle dynamics
-    // -------------------------------
-    if (time_dual>time_frozen) { // moving particle
-
-        //smpi->dynamics_resize(ithread, nDim_particle, bmax.back());
-
-        //Point to local thread dedicated buffers
-        //Still needed for ionization
-        vector<double> *Epart = &(smpi->dynamics_Epart[ithread]);
-
-        //Prepare for sorting - clear the particle cell count array
-        for (unsigned int i=0; i<species_loc_bmax.size(); i++)
-            species_loc_bmax[i] = 0;
-
-        for ( unsigned int ipack = 0 ; ipack < npack_ ; ipack++ ) {
-
-            unsigned int nparts_in_pack = bmax[ (ipack+1) * packsize_-1 ];
-            smpi->dynamics_resize(ithread, nDim_particle, nparts_in_pack );
-
-#ifdef  __DETAILED_TIMERS
-            timer = MPI_Wtime();
-#endif
-
-            // Interpolate the fields at the particle position
-            //for (unsigned int scell = 0 ; scell < bmin.size() ; scell++)
-            //    (*Interp)(EMfields, *particles, smpi, &(bmin[scell]), &(bmax[scell]), ithread );
-            for (unsigned int scell = 0 ; scell < packsize_ ; scell++)
-                (*Interp)(EMfields, *particles, smpi, &(bmin[ipack*packsize_+scell]),
-                                                      &(bmax[ipack*packsize_+scell]),
-                                                      ithread, bmin[ipack*packsize_] );
-
-#ifdef  __DETAILED_TIMERS
-            patch->patch_timers[0] += MPI_Wtime() - timer;
-#endif
-
-            // Ionization
-            if (Ionize)
-            {
-#ifdef  __DETAILED_TIMERS
-                timer = MPI_Wtime();
-#endif
-                for (unsigned int ibin = 0 ; ibin < bmin.size() ; ibin++) {
-                    (*Ionize)(particles, bmin[ibin], bmax[ibin], Epart, EMfields, Proj);
-                }
-#ifdef  __DETAILED_TIMERS
-                patch->patch_timers[4] += MPI_Wtime() - timer;
-#endif
-            }
-
-            // Radiation losses
-            if (Radiate)
-            {
-#ifdef  __DETAILED_TIMERS
-                timer = MPI_Wtime();
-#endif
-                for (unsigned int ibin = 0 ; ibin < bmin.size() ; ibin++) {
-                    // Radiation process
-                    (*Radiate)(*particles, this->photon_species, smpi,
-                               RadiationTables,
-                               bmin[ibin], bmax[ibin], ithread );
-
-                    // Update scalar variable for diagnostics
-                    nrj_radiation += (*Radiate).getRadiatedEnergy();
-
-                    // Update the quantum parameter chi
-                    (*Radiate).compute_thread_chipa(*particles,
-                                                    smpi,
-                                                    bmin[ibin],
-                                                    bmax[ibin],
-                                                    ithread );
-                }
-#ifdef  __DETAILED_TIMERS
-                patch->patch_timers[5] += MPI_Wtime() - timer;
-#endif
-            }
-
-            // Multiphoton Breit-Wheeler
-            if (Multiphoton_Breit_Wheeler_process)
-            {
-
-#ifdef  __DETAILED_TIMERS
-                timer = MPI_Wtime();
-#endif
-
-                for (unsigned int ibin = 0 ; ibin < bmin.size() ; ibin++) {
-
-                    // Pair generation process
-                    (*Multiphoton_Breit_Wheeler_process)(*particles,
-                                                         smpi,
-                                                         MultiphotonBreitWheelerTables,
-                                                         bmin[ibin], bmax[ibin], ithread );
-
-                    // Update scalar variable for diagnostics
-                    // We reuse nrj_radiation for the pairs
-                    nrj_radiation += (*Multiphoton_Breit_Wheeler_process).getPairEnergy();
-
-                    // Update the photon quantum parameter chi of all photons
-                    (*Multiphoton_Breit_Wheeler_process).compute_thread_chiph(*particles,
-                                                                              smpi,
-                                                                              bmin[ibin],
-                                                                              bmax[ibin],
-                                                                              ithread );
-
-                    // Suppression of the decayed photons into pairs
-                    (*Multiphoton_Breit_Wheeler_process).decayed_photon_cleaning(
-                        *particles,ibin, bmin.size(), &bmin[0], &bmax[0]);
-
-                }
-
-#ifdef  __DETAILED_TIMERS
-            patch->patch_timers[6] += MPI_Wtime() - timer;
-#endif
-
-            }
-
-#ifdef  __DETAILED_TIMERS
-            timer = MPI_Wtime();
-#endif
-
-            // Push the particles and the photons
-            //(*Push)(*particles, smpi, 0, bmax[bmax.size()-1], ithread );
-            (*Push)(*particles, smpi, bmin[ipack*packsize_],
-                                      bmax[ipack*packsize_+packsize_-1],
-                                      ithread, bmin[ipack*packsize_] );
-
-#ifdef  __DETAILED_TIMERS
-            patch->patch_timers[1] += MPI_Wtime() - timer;
-            timer = MPI_Wtime();
-#endif
-
-            // Computation of the particle cell keys for all particles
-            // this->compute_bin_cell_keys(params, bmin[ipack*packsize], bmax[ipack*packsize+packsize-1]);
-
-            //for (unsigned int ibin = 0 ; ibin < bmin.size() ; ibin++) {
-            for (unsigned int ibin = 0 ; ibin < packsize_ ; ibin++) {
-                // Apply wall and boundary conditions
-                if (mass>0)
-                    {
-                        for(unsigned int iwall=0; iwall<partWalls->size(); iwall++) {
-                            for (iPart=bmin[ibin] ; (int)iPart<bmax[ibin]; iPart++ ) {
-                                double dtgf = params.timestep * smpi->dynamics_invgf[ithread][iPart];
-                                if ( !(*partWalls)[iwall]->apply(*particles, iPart, this, dtgf, ener_iPart)) {
-                                    nrj_lost_per_thd[tid] += mass * ener_iPart;
-                                }
-                            }
-                        }
-
-                        // Boundary Condition may be physical or due to domain decomposition
-                        // apply returns 0 if iPart is not in the local domain anymore
-                        //        if omp, create a list per thread
-                        //for (iPart=bmin[ibin] ; (int)iPart<bmax[ibin]; iPart++ ) {
-                        for (iPart=bmin[ipack*packsize_+ibin] ; (int)iPart<bmax[ipack*packsize_+ibin]; iPart++ ) {
-                            if ( !partBoundCond->apply( *particles, iPart, this, ener_iPart ) ) {
-                                addPartInExchList( iPart );
-                                nrj_lost_per_thd[tid] += mass * ener_iPart;
-                                (*particles).cell_keys[iPart] = -1;
-                            }
-                            else
-                            {
-                                //Compute cell_keys of remaining particles
-                                for ( unsigned int i = 0 ; i<nDim_particle; i++ ){
-                                    (*particles).cell_keys[iPart] *= this->length[i];
-                                    (*particles).cell_keys[iPart] += round( ((*particles).position(i,iPart)-min_loc_vec[i]) * dx_inv_[i] );
-                                }
-                                //First reduction of the count sort algorithm. Lost particles are not included.
-                                species_loc_bmax[(*particles).cell_keys[iPart]] ++;
-                            }
-                        }
-
-
-                    } else if (mass==0) {
-                    for(unsigned int iwall=0; iwall<partWalls->size(); iwall++) {
-                        for (iPart=bmin[ibin] ; (int)iPart<bmax[ibin]; iPart++ ) {
-                            double dtgf = params.timestep * smpi->dynamics_invgf[ithread][iPart];
-                            if ( !(*partWalls)[iwall]->apply(*particles, iPart, this, dtgf, ener_iPart)) {
-                                nrj_lost_per_thd[tid] += ener_iPart;
-                            }
-                        }
-                    }
-
-                    // Boundary Condition may be physical or due to domain decomposition
-                    // apply returns 0 if iPart is not in the local domain anymore
-                    //        if omp, create a list per thread
-                    for (iPart=bmin[ibin] ; (int)iPart<bmax[ibin]; iPart++ ) {
-                        if ( !partBoundCond->apply( *particles, iPart, this, ener_iPart ) ) {
-                            addPartInExchList( iPart );
-                            nrj_lost_per_thd[tid] += ener_iPart;
-                            (*particles).cell_keys[iPart] = -1;
-                        }
-                        else
-                        {
-                            //Compute cell_keys of remaining particles
-                            for ( unsigned int i = 0 ; i<nDim_particle; i++ ){
-                                (*particles).cell_keys[iPart] *= this->length[i];
-                                (*particles).cell_keys[iPart] += round( ((*particles).position(i,iPart)-min_loc_vec[i]) * dx_inv_[i] );
-                            }
-                            //First reduction of the count sort algorithm. Lost particles are not included.
-                            species_loc_bmax[(*particles).cell_keys[iPart]] ++;
-                        }
-                    }
-
-                }
-            }
-            //START EXCHANGE PARTICLES OF THE CURRENT BIN ?
-
-#ifdef  __DETAILED_TIMERS
-            patch->patch_timers[3] += MPI_Wtime() - timer;
-#endif
-
-            // Project currents if not a Test species and charges as well if a diag is needed.
-            // Do not project if a photon
-            if ((!particles->is_test) && (mass > 0))
-                //for (unsigned int scell = 0 ; scell < bmin.size() ; scell++)
-                //    (*Proj)(EMfields, *particles, smpi, bmin[scell], bmax[scell], ithread, scell, clrw, diag_flag, params.is_spectral, b_dim, ispec );
-
-#ifdef  __DETAILED_TIMERS
-            timer = MPI_Wtime();
-#endif
-
-                for (unsigned int scell = 0 ; scell < packsize_ ; scell++)
-                    (*Proj)(EMfields, *particles, smpi, bmin[ipack*packsize_+scell],
-                                                        bmax[ipack*packsize_+scell],
-                                                        ithread, ipack*packsize_+scell,
-                                                        clrw, diag_flag, params.is_spectral,
-                                                        b_dim, ispec, bmin[ipack*packsize_] );
-
-#ifdef  __DETAILED_TIMERS
-            patch->patch_timers[2] += MPI_Wtime() - timer;
-#endif
-
-            for (unsigned int ithd=0 ; ithd<nrj_lost_per_thd.size() ; ithd++)
-                nrj_bc_lost += nrj_lost_per_thd[tid];
-
-        }
-
-    }
-    else { // immobile particle (at the moment only project density)
-        if ( diag_flag &&(!particles->is_test)){
-            double* b_rho=nullptr;
-
-            for (unsigned int ibin = 0 ; ibin < bmin.size() ; ibin ++) { //Loop for projection on buffer_proj
-
-                b_rho = EMfields->rho_s[ispec] ? &(*EMfields->rho_s[ispec])(0) : &(*EMfields->rho_)(0) ;
-
-                for (iPart=bmin[ibin] ; (int)iPart<bmax[ibin]; iPart++ ) {
-                    (*Proj)(b_rho, (*particles), iPart, 0, b_dim);
-                } //End loop on particles
-            }//End loop on bins
-
-        }
-    }//END if time vs. time_frozen
-
-}//END dynamic
-
-// ---------------------------------------------------------------------------------------------------------------------
-// For all particles of the species
-//   - increment the charge (projection)
-//   - used at initialisation for Poisson (and diags if required, not for now dynamics )
-// ---------------------------------------------------------------------------------------------------------------------
-void SpeciesDynamicV::computeCharge(unsigned int ispec, ElectroMagn* EMfields)
-{
-    // -------------------------------
-    // calculate the particle charge
-    // -------------------------------
-    if ( (!particles->is_test) ) {
-        double* b_rho=&(*EMfields->rho_)(0);
-
-        for (unsigned int iPart=bmin[0] ; (int)iPart<bmax[bmax.size()-1]; iPart++ )
-            (*Proj)(b_rho, (*particles), iPart, 0, b_dim);
-
-    }
-
-}//END computeCharge
-
-
-// ---------------------------------------------------------------------------------------------------------------------
-// Sort particles
-// ---------------------------------------------------------------------------------------------------------------------
-void SpeciesDynamicV::sort_part(Params &params)
-{
-
-    unsigned int ncell, npart;
-    int ip_dest, cell_target;
-    vector<int> buf_cell_keys[3][2];
-    std::vector<unsigned int> cycle;
-    unsigned int ip_src;
-
-    //split cell into smaller sub_cells for refined sorting
-    ncell = (params.n_space[0]+1);
-    for ( unsigned int i=1; i < params.nDim_field; i++) ncell *= (params.n_space[i]+1);
-
-    npart = (*particles).size(); //Number of particles before exchange
-
-    //species_loc_bmax stores the # of particles in a given cell quadrant.
-
-    //Loop over just arrived particles
-    for (unsigned int idim=0; idim < nDim_particle ; idim++){
-        for (unsigned int ineighbor=0 ; ineighbor < 2 ; ineighbor++){
-            buf_cell_keys[idim][ineighbor].resize( MPIbuff.part_index_recv_sz[idim][ineighbor]);
-            #pragma omp simd
-            for (unsigned int ip=0; ip < MPIbuff.part_index_recv_sz[idim][ineighbor]; ip++){
-                for (unsigned int ipos=0; ipos < nDim_particle ; ipos++) {
-                    double X = MPIbuff.partRecv[idim][ineighbor].position(ipos,ip)-min_loc_vec[ipos];
-                    int IX = round(X * dx_inv_[ipos] );
-                    buf_cell_keys[idim][ineighbor][ip] = buf_cell_keys[idim][ineighbor][ip] * this->length[ipos] + IX;
-                }
-            }
-            //Can we vectorize this reduction ?
-            for (unsigned int ip=0; ip < MPIbuff.part_index_recv_sz[idim][ineighbor]; ip++){
-                species_loc_bmax[buf_cell_keys[idim][ineighbor][ip]] ++;
-            }
-        }
-    }
-
-    // second loop convert the count array in cumulative sum
-    bmin[0]=0;
-    for (unsigned int ic=1; ic < ncell; ic++)
-        {
-            bmin[ic] = bmin[ic-1] + species_loc_bmax[ic-1];
-            bmax[ic-1]= bmin[ic];
-        }
-    bmax[ncell-1] = bmax[ncell-2] + species_loc_bmax.back() ; //New total number of particles is stored as last element of bmax
-
-    //Now proceed to the cycle sort
-
-    if (MPIbuff.partRecv[0][0].size() == 0) MPIbuff.partRecv[0][0].initialize(0, *particles); //Is this correct ?
-
-    // Resize the particle vector
-    if (bmax.back() > (int)npart){
-        (*particles).resize(bmax.back(), nDim_particle);
-        (*particles).cell_keys.resize(bmax.back(),-1); // Merge this in particles.resize(..) ?
-        for ( int ipart = (int)npart; ipart < bmax.back(); ipart ++) addPartInExchList(ipart);
-    }
-
-    //Copy all particles from MPI buffers back to the writable particles via cycle sort pass.
-    for (unsigned int idim=0; idim < nDim_particle ; idim++){
-        for (unsigned int ineighbor=0 ; ineighbor < 2 ; ineighbor++){
-            for (unsigned int ip=0; ip < MPIbuff.part_index_recv_sz[idim][ineighbor]; ip++){
-                cycle.resize(1);
-                cell_target = buf_cell_keys[idim][ineighbor][ip];
-                ip_dest = bmin[cell_target];
-                while ( (*particles).cell_keys[ip_dest] == cell_target ) ip_dest++;
-                bmin[cell_target] = ip_dest + 1 ;
-                cycle[0] = ip_dest;
-                cell_target = (*particles).cell_keys[ip_dest];
-                //As long as the particle is not erased, we can build up the cycle.
-                while (cell_target != -1){
-                    ip_dest = bmin[cell_target];
-                    while ( (*particles).cell_keys[ip_dest] == cell_target ) ip_dest++;
-                    bmin[cell_target] = ip_dest + 1 ;
-                    cycle.push_back(ip_dest);
-                    cell_target = (*particles).cell_keys[ip_dest];
-                }
-                //Last target_cell is -1, the particle must be erased:
-                (*particles).translate_parts(cycle);
-                //Eventually copy particle from the MPI buffer into the particle vector.
-                MPIbuff.partRecv[idim][ineighbor].overwrite_part(ip, *particles , cycle[0]);
-            }
-        }
-    }
-
-    //Copy valid particles siting over bmax.back() back into the real particles array (happens when more particles are lost than received)
-    for (unsigned int ip=bmax.back(); ip < npart; ip++){
-        cell_target = (*particles).cell_keys[ip];
-        if(cell_target == -1) continue;
-        cycle.resize(0);
-        cycle.push_back(ip);
-        //As long as the particle is not erased, we can build up the cycle.
-        while (cell_target != -1){
-            ip_dest = bmin[cell_target];
-            while ( (*particles).cell_keys[ip_dest] == cell_target ) ip_dest++;
-            bmin[cell_target] = ip_dest + 1 ;
-            cycle.push_back(ip_dest);
-            cell_target = (*particles).cell_keys[ip_dest];
-        }
-        //Last target_cell is -1, the particle must be erased:
-        (*particles).translate_parts(cycle);
-    }
-
-    // Resize the particle vector
-    if (bmax.back() < (int)npart){
-        (*particles).resize(bmax.back(), nDim_particle);
-        (*particles).cell_keys.resize(bmax.back()); // Merge this in particles.resize(..) ?
-    }
-
-
-    //Loop over all cells
-    for (int icell = 0 ; icell < (int)ncell; icell++){
-        for (int ip=bmin[icell]; ip < bmax[icell] ; ip++){
-            //update value of current cell 'icell' if necessary
-            //if particle changes cell, build a cycle of exchange as long as possible. Treats all particles
-            if ((*particles).cell_keys[ip] != icell ){
-                cycle.resize(1);
-                cycle[0] = ip;
-                ip_src = ip;
-                //While the destination particle is not going out of the patch or back to the initial cell, keep building the cycle.
-                while ( (*particles).cell_keys[ip_src] != icell) {
-                   //Scan the next cell destination
-                    ip_dest = bmin[(*particles).cell_keys[ip_src]];
-                    while ( (*particles).cell_keys[ip_dest] == (*particles).cell_keys[ip_src] ) ip_dest++;
-                    //In the destination cell, if a particle is going out of this cell, add it to the cycle.
-                    bmin[(*particles).cell_keys[ip_src]] = ip_dest + 1 ;
-                    cycle.push_back(ip_dest);
-                    ip_src = ip_dest; //Destination becomes source for the next iteration
-                }
-                    //swap parts
-                    (*particles).swap_parts(cycle);
-            }
-        }
-    } //end loop on cells
-    // Restore bmin initial value
-    bmin[0]=0;
-    for (unsigned int ic=1; ic < ncell; ic++)
-        bmin[ic] = bmax[ic-1];
-
-}
-=======
-
->>>>>>> 3af21a96
+
 
 // -----------------------------------------------------------------------------
 //! Compute part_cell_keys at patch creation.
@@ -590,71 +127,6 @@
 
 }
 
-<<<<<<< HEAD
-// -----------------------------------------------------------------------------
-//! Compute cell_keys for the specified bin boundaries.
-//! params object that contains the global parameters
-//! istart first bin index
-//! iend last bin index
-// -----------------------------------------------------------------------------
-void SpeciesDynamicV::compute_bin_cell_keys(Params &params, int istart, int iend)
-{
-
-    // Resize of cell_keys seems necessary here
-    (*particles).cell_keys.resize((*particles).size());
-
-    #pragma omp simd
-    for (int ip=istart; ip < iend; ip++){
-    // Counts the # of particles in each cell (or sub_cell) and store it in sbmax.
-        for (unsigned int ipos=0; ipos < nDim_particle ; ipos++) {
-            (*particles).cell_keys[ip] *= this->length[ipos];
-            (*particles).cell_keys[ip] += round( ((*particles).position(ipos,ip)-min_loc_vec[ipos]) * dx_inv_[ipos] );
-        }
-    }
-}
-
-
-void SpeciesDynamicV::importParticles( Params& params, Patch* patch, Particles& source_particles, vector<Diagnostic*>& localDiags )
-{
-    unsigned int npart = source_particles.size(), ibin, ii, nbin=bmin.size();
-    // double inv_cell_length = 1./ params.cell_length[0];
-
-    // If this species is tracked, set the particle IDs
-    if( particles->tracked )
-        dynamic_cast<DiagnosticTrack*>(localDiags[tracking_diagnostic])->setIDs( source_particles );
-
-    int IX;
-    double X;
-
-    // Move particles
-    for( unsigned int i=0; i<npart; i++ ) {
-
-        ibin = 0;
-        for (unsigned int ipos=0; ipos < nDim_particle ; ipos++) {
-            X = source_particles.position(ipos,i)-min_loc_vec[ipos];
-            IX = round(X * dx_inv_[ipos] );
-            ibin = ibin * this->length[ipos] + IX;
-        }
-
-        // Copy particle to the correct bin
-        source_particles.cp_particle(i, *particles, bmax[ibin] );
-
-        // Update the bin counts
-        bmax[ibin]++;
-        for (ii=ibin+1; ii<nbin; ii++) {
-            bmin[ii]++;
-            bmax[ii]++;
-        }
-
-        particles->cell_keys.insert( particles->cell_keys.begin() + bmin[ibin] + species_loc_bmax[ibin], ibin);
-        species_loc_bmax[ibin] ++ ;
-
-    }
-
-    source_particles.clear();
-}
-=======
->>>>>>> 3af21a96
 
 // -----------------------------------------------------------------------------
 //! This function reconfigures the type of species according
