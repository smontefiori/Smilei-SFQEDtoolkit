--- conflicted
+++ resolved
@@ -291,22 +291,6 @@
                     // Boundary Condition may be physical or due to domain decomposition
                     // apply returns 0 if iPart is not in the local domain anymore
 
-<<<<<<< HEAD
-                        for (iPart=first_index[ipack*packsize_+ibin] ; (int)iPart<last_index[ipack*packsize_+ibin]; iPart++ ) {
-                            if ( !partBoundCond->apply( *particles, iPart, this, ener_iPart ) ) {
-                                addPartInExchList( iPart );
-                                nrj_lost_per_thd[tid] += mass * ener_iPart;
-                                particles->cell_keys[iPart] = -1;
-                            }
-                            else {
-                                //Compute cell_keys of remaining particles
-                                for ( unsigned int i = 0 ; i<nDim_particle; i++ ){
-                                    particles->cell_keys[iPart] *= this->length_[i];
-                                    particles->cell_keys[iPart] += round( (particles->position(i,iPart)-min_loc_vec[i]) * dx_inv_[i] );
-                                }
-                                //First reduction of the count sort algorithm. Lost particles are not included.
-                                count[particles->cell_keys[iPart]] ++;
-=======
                     for (iPart=first_index[ipack*packsize_+scell] ; (int)iPart<last_index[ipack*packsize_+scell]; iPart++ ) {
                         if ( !partBoundCond->apply( *particles, iPart, this, ener_iPart ) ) {
                             addPartInExchList( iPart );
@@ -316,9 +300,8 @@
                         else {
                             //Compute cell_keys of remaining particles
                             for ( unsigned int i = 0 ; i<nDim_particle; i++ ){
-                                particles->cell_keys[iPart] *= this->length[i];
+                                particles->cell_keys[iPart] *= this->length_[i];
                                 particles->cell_keys[iPart] += round( (particles->position(i,iPart)-min_loc_vec[i]) * dx_inv_[i] );
->>>>>>> 78bd7a0a
                             }
                             //First reduction of the count sort algorithm. Lost particles are not included.
                             count[particles->cell_keys[iPart]] ++;
