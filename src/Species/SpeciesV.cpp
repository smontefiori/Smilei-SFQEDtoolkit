#include "SpeciesV.h"

#include <cmath>
#include <ctime>
#include <cstdlib>

#include <iostream>

#include <omp.h>

// IDRIS
#include <cstring>
// IDRIS
#include "PusherFactory.h"
#include "IonizationFactory.h"
#include "PartBoundCond.h"
#include "PartWall.h"
#include "BoundaryConditionType.h"

#include "ElectroMagn.h"
#include "Interpolator.h"
#include "InterpolatorFactory.h"
#include "Profile.h"

#include "Projector.h"
#include "ProjectorFactory.h"

#include "SimWindow.h"
#include "Patch.h"

// #include "Field.h"
#include "Field1D.h"
#include "Field2D.h"
#include "Field3D.h"
#include "Tools.h"

#include "DiagnosticTrack.h"

using namespace std;


// ---------------------------------------------------------------------------------------------------------------------
// Constructor for Species
// input: simulation parameters & Species index
// ---------------------------------------------------------------------------------------------------------------------
SpeciesV::SpeciesV( Params &params, Patch *patch ) :
    Species( params, patch )
{
    initCluster( params );
    npack_ = 0 ;
    packsize_ = 0;

    for (int idim=0; idim < params.nDim_field; idim++){
        distance[idim] = &Species::cartesian_distance;
    }
    if (params.geometry == "AMcylindrical"){
        distance[1] = &Species::radial_distance;
    }


}//END SpeciesV creator

// ---------------------------------------------------------------------------------------------------------------------
// Destructor for Species
// ---------------------------------------------------------------------------------------------------------------------
SpeciesV::~SpeciesV()
{
}


void SpeciesV::initCluster( Params &params )
{
    int ncells = 1;
    for( unsigned int iDim=0 ; iDim<nDim_field ; iDim++ ) {
        ncells *= ( params.n_space[iDim]+1 );
    }
    last_index.resize( ncells, 0 );
    first_index.resize( ncells, 0 );
    count.resize( ncells, 0 );

    //Size in each dimension of the buffers on which each bin are projected
    //In 1D the particles of a given bin can be projected on 6 different nodes at the second order (oversize = 2)

    //Primal dimension of fields.
    f_dim0 =  params.n_space[0] + 2 * oversize[0] +1;
    f_dim1 =  params.n_space[1] + 2 * oversize[1] +1;
    f_dim2 =  params.n_space[2] + 2 * oversize[2] +1;

    b_dim.resize( params.nDim_field, 1 );
    if( nDim_field == 1 ) {
        b_dim[0] = ( 1 + clrw ) + 2 * oversize[0];
        f_dim1 = 1;
        f_dim2 = 1;
    }
    if( nDim_field == 2 ) {
        b_dim[0] = ( 1 + clrw ) + 2 * oversize[0]; // There is a primal number of bins.
        b_dim[1] =  f_dim1;
        f_dim2 = 1;
    }
    if( nDim_field == 3 ) {
        b_dim[0] = ( 1 + clrw ) + 2 * oversize[0]; // There is a primal number of bins.
        b_dim[1] = f_dim1;
        b_dim[2] = f_dim2;
    }

    //Initialize specMPI
    MPI_buffer_.allocate( nDim_field );

    //ener_tot = 0.;
    nrj_bc_lost = 0.;
    nrj_mw_lost = 0.;
    new_particles_energy_ = 0.;

}//END initCluster


void SpeciesV::dynamics( double time_dual, unsigned int ispec,
                         ElectroMagn *EMfields, Params &params, bool diag_flag,
                         PartWalls *partWalls,
                         Patch *patch, SmileiMPI *smpi,
                         RadiationTables &RadiationTables,
                         MultiphotonBreitWheelerTables &MultiphotonBreitWheelerTables,
                         vector<Diagnostic *> &localDiags )
{
    int ithread;
#ifdef _OPENMP
    ithread = omp_get_thread_num();
#else
    ithread = 0;
#endif

#ifdef  __DETAILED_TIMERS
    double timer;
#endif

    if( npack_==0 ) {
        npack_    = 1;
        packsize_ = ( f_dim1-2*oversize[1] );

        //if ( ( (long int)last_index.back() < (long int)60000 ) || (Radiate) || (Ionize) || (Multiphoton_Breit_Wheeler_process) )
        packsize_ *= ( f_dim0-2*oversize[0] );
        //else
        //    npack_ *= (f_dim0-2*oversize[0]);

        if( nDim_field == 3 ) {
            packsize_ *= ( f_dim2-2*oversize[2] );
        }
    }

    unsigned int iPart;

    // Reset list of particles to exchange
    clearExchList();

    int tid( 0 );
    double ener_iPart( 0. );
    std::vector<double> nrj_lost_per_thd( 1, 0. );

    // -------------------------------
    // calculate the particle dynamics
    // -------------------------------
    if( time_dual>time_frozen_ || Ionize ) { // moving particle
    
        smpi->dynamics_resize( ithread, nDim_field, last_index.back(), params.geometry=="AMcylindrical" );

        //Point to local thread dedicated buffers
        //Still needed for ionization
        vector<double> *Epart = &( smpi->dynamics_Epart[ithread] );

        //Prepare for sorting
        for( unsigned int i=0; i<count.size(); i++ ) {
            count[i] = 0;
        }

        for( unsigned int ipack = 0 ; ipack < npack_ ; ipack++ ) {

            int nparts_in_pack = last_index[( ipack+1 ) * packsize_-1 ];
            smpi->dynamics_resize( ithread, nDim_field, nparts_in_pack );

#ifdef  __DETAILED_TIMERS
            timer = MPI_Wtime();
#endif

            // Interpolate the fields at the particle position
            for( unsigned int scell = 0 ; scell < packsize_ ; scell++ )
                Interp->fieldsWrapper( EMfields, *particles, smpi, &( first_index[ipack*packsize_+scell] ),
                                       &( last_index[ipack*packsize_+scell] ),
                                       ithread, first_index[ipack*packsize_] );

#ifdef  __DETAILED_TIMERS
            patch->patch_timers[0] += MPI_Wtime() - timer;
#endif

            // Ionization
            if( Ionize ) {
#ifdef  __DETAILED_TIMERS
                timer = MPI_Wtime();
#endif
                for( unsigned int scell = 0 ; scell < first_index.size() ; scell++ ) {
                    ( *Ionize )( particles, first_index[scell], last_index[scell], Epart, patch, Proj );
                }
#ifdef  __DETAILED_TIMERS
                patch->patch_timers[4] += MPI_Wtime() - timer;
#endif
            }
            
            if ( time_dual <= time_frozen_ ) continue;

            // Radiation losses
            if( Radiate ) {
#ifdef  __DETAILED_TIMERS
                timer = MPI_Wtime();
#endif

                for( unsigned int scell = 0 ; scell < first_index.size() ; scell++ ) {
                    // Radiation process
                    ( *Radiate )( *particles, this->photon_species, smpi,
                                  RadiationTables,
                                  first_index[scell], last_index[scell], ithread );

                    // Update scalar variable for diagnostics
                    nrj_radiation += Radiate->getRadiatedEnergy();

                    // Update the quantum parameter chi
                    Radiate->computeParticlesChi( *particles,
                                                  smpi,
                                                  first_index[scell],
                                                  last_index[scell],
                                                  ithread );
                }
#ifdef  __DETAILED_TIMERS
                patch->patch_timers[5] += MPI_Wtime() - timer;
#endif
            }

            // Multiphoton Breit-Wheeler
            if( Multiphoton_Breit_Wheeler_process ) {
#ifdef  __DETAILED_TIMERS
                timer = MPI_Wtime();
#endif
                for( unsigned int scell = 0 ; scell < first_index.size() ; scell++ ) {

                    // Pair generation process
                    ( *Multiphoton_Breit_Wheeler_process )( *particles,
                                                            smpi,
                                                            MultiphotonBreitWheelerTables,
                                                            first_index[scell], last_index[scell], ithread );

                    // Update scalar variable for diagnostics
                    // We reuse nrj_radiation for the pairs
                    nrj_radiation += Multiphoton_Breit_Wheeler_process->getPairEnergy();

                    // Update the photon quantum parameter chi of all photons
                    Multiphoton_Breit_Wheeler_process->compute_thread_chiph( *particles,
                            smpi,
                            first_index[scell],
                            last_index[scell],
                            ithread );

                    // Suppression of the decayed photons into pairs
                    Multiphoton_Breit_Wheeler_process->decayed_photon_cleaning(
                        *particles, smpi, scell, first_index.size(), &first_index[0], &last_index[0], ithread );
                        
                }
#ifdef  __DETAILED_TIMERS
                patch->patch_timers[6] += MPI_Wtime() - timer;
#endif
            }

#ifdef  __DETAILED_TIMERS
            timer = MPI_Wtime();
#endif

            // Push the particles and the photons
            ( *Push )( *particles, smpi, first_index[ipack*packsize_],
                       last_index[ipack*packsize_+packsize_-1],
                       ithread, first_index[ipack*packsize_] );

#ifdef  __DETAILED_TIMERS
            patch->patch_timers[1] += MPI_Wtime() - timer;
            timer = MPI_Wtime();
#endif

            unsigned int length[3];
            length[0]=0;
            length[1]=params.n_space[1]+1;
            length[2]=params.n_space[2]+1;

            for( unsigned int scell = 0 ; scell < packsize_ ; scell++ ) {
                // Apply wall and boundary conditions
                if( mass_>0 ) {
                    for( unsigned int iwall=0; iwall<partWalls->size(); iwall++ ) {
                        for( iPart=first_index[scell] ; ( int )iPart<last_index[scell]; iPart++ ) {
                            double dtgf = params.timestep * smpi->dynamics_invgf[ithread][iPart];
                            if( !( *partWalls )[iwall]->apply( *particles, iPart, this, dtgf, ener_iPart ) ) {
                                nrj_lost_per_thd[tid] += mass_ * ener_iPart;
                            }
                        }
                    }

                    // Boundary Condition may be physical or due to domain decomposition
                    // apply returns 0 if iPart is not in the local domain anymore

                    for( iPart=first_index[ipack*packsize_+scell] ; ( int )iPart<last_index[ipack*packsize_+scell]; iPart++ ) {
                        if( !partBoundCond->apply( *particles, iPart, this, ener_iPart ) ) {
                            addPartInExchList( iPart );
                            nrj_lost_per_thd[tid] += mass_ * ener_iPart;
                            particles->cell_keys[iPart] = -1;
                        } else {
                            //Compute cell_keys of remaining particles
                            for( unsigned int i = 0 ; i<nDim_field; i++ ) {
                                particles->cell_keys[iPart] *= this->length_[i];
                                particles->cell_keys[iPart] += round( ((this)->*(distance[i]))(particles, i, iPart) * dx_inv_[i] );
                            }
                            //First reduction of the count sort algorithm. Lost particles are not included.
                            count[particles->cell_keys[iPart]] ++;
                        }
                    }

                } else if( mass_==0 ) {

                    for( unsigned int iwall=0; iwall<partWalls->size(); iwall++ ) {
                        for( iPart=first_index[scell] ; ( int )iPart<last_index[scell]; iPart++ ) {
                            double dtgf = params.timestep * smpi->dynamics_invgf[ithread][iPart];
                            if( !( *partWalls )[iwall]->apply( *particles, iPart, this, dtgf, ener_iPart ) ) {
                                nrj_lost_per_thd[tid] += ener_iPart;
                            }
                        }
                    }

                    // Boundary Condition may be physical or due to domain decomposition
                    // apply returns 0 if iPart is not in the local domain anymore
                    for( iPart=first_index[scell] ; ( int )iPart<last_index[scell]; iPart++ ) {
                        if( !partBoundCond->apply( *particles, iPart, this, ener_iPart ) ) {
                            addPartInExchList( iPart );
                            nrj_lost_per_thd[tid] += ener_iPart;
                            particles->cell_keys[iPart] = -1;
                        } else {
                            //Compute cell_keys of remaining particles
                            for( unsigned int i = 0 ; i<nDim_field; i++ ) {
                                particles->cell_keys[iPart] *= length[i];
                                particles->cell_keys[iPart] += round( ((this)->*(distance[i]))(particles, i, iPart) * dx_inv_[i] );
                            }
                            count[particles->cell_keys[iPart]] ++;
                        }
                    }
                }
            }
            //START EXCHANGE PARTICLES OF THE CURRENT BIN ?

#ifdef  __DETAILED_TIMERS
            patch->patch_timers[3] += MPI_Wtime() - timer;
#endif

            // Project currents if not a Test species and charges as well if a diag is needed.
            // Do not project if a photon
            if( ( !particles->is_test ) && ( mass_ > 0 ) )
#ifdef  __DETAILED_TIMERS
                timer = MPI_Wtime();
#endif

            for( unsigned int scell = 0 ; scell < packsize_ ; scell++ )
                Proj->currentsAndDensityWrapper(
                    EMfields, *particles, smpi, first_index[ipack*packsize_+scell],
                    last_index[ipack*packsize_+scell],
                    ithread,
                    diag_flag, params.is_spectral,
                    ispec, ipack*packsize_+scell, first_index[ipack*packsize_]
                );

#ifdef  __DETAILED_TIMERS
            patch->patch_timers[2] += MPI_Wtime() - timer;
#endif

            for( unsigned int ithd=0 ; ithd<nrj_lost_per_thd.size() ; ithd++ ) {
                nrj_bc_lost += nrj_lost_per_thd[tid];
            }
        } // End loop on packs
    } //End if moving or ionized particles

    if(time_dual <= time_frozen_ && diag_flag &&( !particles->is_test ) ) { //immobile particle (at the moment only project density)

        if( params.geometry != "AMcylindrical" ) {
            double *b_rho = EMfields->rho_s[ispec] ? &( *EMfields->rho_s[ispec] )( 0 ) : &( *EMfields->rho_ )( 0 ) ;
            for( unsigned int scell = 0 ; scell < first_index.size() ; scell ++ ) { //Loop for projection on buffer_proj
                for( iPart=first_index[scell] ; ( int )iPart<last_index[scell]; iPart++ ) {
                    Proj->basic( b_rho, ( *particles ), iPart, 0 );
                } //End loop on particles
            }//End loop on scells

        } else { // AM case
            complex<double> *b_rho=nullptr;
            ElectroMagnAM *emAM = static_cast<ElectroMagnAM *>( EMfields );
            int n_species = patch->vecSpecies.size();
            for( unsigned int imode = 0; imode<params.nmodes; imode++ ) {
                int ifield = imode*n_species+ispec;
                complex<double> *b_rho = emAM->rho_AM_s[ifield] ? &( *emAM->rho_AM_s[ifield] )( 0 ) : &( *emAM->rho_AM_[imode] )( 0 ) ;
                for( unsigned int scell = 0 ; scell < first_index.size() ; scell ++ ) { //Loop for projection on buffer_proj
                    for( int iPart=first_index[scell] ; iPart<last_index[scell]; iPart++ ) {
                        Proj->basicForComplex( b_rho, ( *particles ), iPart, 0, imode );
                    }
                }
            }
        }


    } // End projection for frozen particles

}//END dynamics


// ---------------------------------------------------------------------------------------------------------------------
// For all particles of the species
//   - increment the charge (projection)
//   - used at initialisation for Poisson (and diags if required, not for now dynamics )
// ---------------------------------------------------------------------------------------------------------------------
void SpeciesV::computeCharge( unsigned int ispec, ElectroMagn *EMfields )
{
    // -------------------------------
    // calculate the particle charge
    // -------------------------------
    if( ( !particles->is_test ) ) {
        if( !dynamic_cast<ElectroMagnAM *>( EMfields ) ) {
            double *b_rho=&( *EMfields->rho_ )( 0 );
            for( unsigned int iPart=first_index[0] ; ( int )iPart<last_index[last_index.size()-1]; iPart++ ) {
                Proj->basic( b_rho, ( *particles ), iPart, 0 );
            }
        } else {
            ElectroMagnAM *emAM = static_cast<ElectroMagnAM *>( EMfields );
            unsigned int Nmode = emAM->rho_AM_.size();
            for( unsigned int imode=0; imode<Nmode; imode++ ) {
                complex<double> *b_rho = &( *emAM->rho_AM_[imode] )( 0 );
                for( unsigned int iPart=first_index[0] ; ( int )iPart<last_index[last_index.size()-1]; iPart++ ) {
                    Proj->basicForComplex( b_rho, ( *particles ), iPart, 0, imode );
                }
             }
       }
   }

}//END computeCharge


// ---------------------------------------------------------------------------------------------------------------------
// Sort particles
// ---------------------------------------------------------------------------------------------------------------------
void SpeciesV::sortParticles( Params &params, Patch *patch )
{
    unsigned int npart, ncell;
    int ip_dest, cell_target;
    unsigned int length[3];
    vector<int> buf_cell_keys[3][2];
    std::vector<unsigned int> cycle;
    unsigned int ip_src;

    length[0]=0;
    length[1]=params.n_space[1]+1;
    length[2]=params.n_space[2]+1;

    //Number of dual cells
    ncell = ( params.n_space[0]+1 );
    for( unsigned int i=1; i < nDim_field; i++ ) {
        ncell *= length[i];
    }

    //Number of particles before exchange
    npart = particles->size();

    //Loop over just arrived particles to compute their cell keys and contribution to count
    for( unsigned int idim=0; idim < nDim_field ; idim++ ) {
        for( unsigned int ineighbor=0 ; ineighbor < 2 ; ineighbor++ ) {
            buf_cell_keys[idim][ineighbor].resize( MPI_buffer_.part_index_recv_sz[idim][ineighbor] );
            #pragma omp simd
            for( unsigned int ip=0; ip < MPI_buffer_.part_index_recv_sz[idim][ineighbor]; ip++ ) {
                for( unsigned int ipos=0; ipos < nDim_field ; ipos++ ) {
                    double X = ((this)->*(distance[ipos]))(&MPI_buffer_.partRecv[idim][ineighbor], ipos, ip);
                    int IX = round( X * dx_inv_[ipos] );
                    buf_cell_keys[idim][ineighbor][ip] = buf_cell_keys[idim][ineighbor][ip] * length[ipos] + IX;
                }
            }
            //Can we vectorize this reduction ?
            for( unsigned int ip=0; ip < MPI_buffer_.part_index_recv_sz[idim][ineighbor]; ip++ ) {
                count[buf_cell_keys[idim][ineighbor][ip]] ++;
            }
        }
    }

    // second loop convert the count array in cumulative sum
    first_index[0]=0;
    for( unsigned int ic=1; ic < ncell; ic++ ) {
        first_index[ic] = first_index[ic-1] + count[ic-1];
        last_index[ic-1]= first_index[ic];
    }

    //New total number of particles is stored as last element of last_index
    last_index[ncell-1] = last_index[ncell-2] + count.back() ;

    //Now proceed to the cycle sort

    if( MPI_buffer_.partRecv[0][0].size() == 0 ) {
        MPI_buffer_.partRecv[0][0].initialize( 0, *particles );    //Is this correct ?
    }

    // Resize the particle vector
    if( ( unsigned int )last_index.back() > npart ) {
        particles->resize( last_index.back(), nDim_particle );
        particles->cell_keys.resize( last_index.back(), -1 ); // Merge this in particles.resize(..) ?
        for( unsigned int ipart = npart; ipart < ( unsigned int )last_index.back(); ipart ++ ) {
            addPartInExchList( ipart );
        }
    }

    //Copy all particles from MPI buffers back to the writable particles via cycle sort pass.
    for( unsigned int idim=0; idim < nDim_field ; idim++ ) {
        for( unsigned int ineighbor=0 ; ineighbor < 2 ; ineighbor++ ) {
            for( unsigned int ip=0; ip < MPI_buffer_.part_index_recv_sz[idim][ineighbor]; ip++ ) {
                cycle.resize( 1 );
                cell_target = buf_cell_keys[idim][ineighbor][ip];
                ip_dest = first_index[cell_target];
                while( particles->cell_keys[ip_dest] == cell_target ) {
                    ip_dest++;
                }
                first_index[cell_target] = ip_dest + 1 ;
                cycle[0] = ip_dest;
                cell_target = particles->cell_keys[ip_dest];
                //As long as the particle is not erased, we can build up the cycle.
                while( cell_target != -1 ) {
                    ip_dest = first_index[cell_target];
                    while( particles->cell_keys[ip_dest] == cell_target ) {
                        ip_dest++;
                    }
                    first_index[cell_target] = ip_dest + 1 ;
                    cycle.push_back( ip_dest );
                    cell_target = particles->cell_keys[ip_dest];
                }
                //Last target_cell is -1, the particle must be erased:
                particles->translateParticles( cycle );
                //Eventually copy particle from the MPI buffer into the particle vector.
                MPI_buffer_.partRecv[idim][ineighbor].overwriteParticle( ip, *particles, cycle[0] );
            }
        }
    }

    // -------------------------------------------------------------------------------------
    // Checkpoint for debugging
    
    // for( unsigned int scell = 0 ; scell < first_index.size(); scell++ ) {
    //     for (unsigned int ip = first_index[scell] ; ip  < last_index[scell] ; ip ++) {
    //
    //         double xmin = patch->getDomainLocalMin(0);
    //         double xmax = patch->getDomainLocalMax(0);
    //         double ymin = patch->getDomainLocalMin(1);
    //         double ymax = patch->getDomainLocalMax(1);
    //
    //         double x = particles->position(0,ip);
    //         double y = particles->position(1,ip);
    //         double mx = particles->momentum(0,ip);
    //         double my = particles->momentum(1,ip);
    //         double mz = particles->momentum(2,ip);
    //         double v = sqrt(mx*mx+my*my+mz*mz)/sqrt(1+mx*mx+my*my+mz*mz);
    //         //if (particles->cell_keys[ip] < 0) {
    //         std::cerr
    //         << " Np: " << last_index[scell] - first_index[scell]
    //         << " Cell keys size: " << particles->cell_keys.size()
    //         << " ip: "<< ip
    //         << " cell_keys: " << particles->cell_keys[ip]
    //         << ", x: " << xmin
    //         << " < " << x
    //         << " < " << xmax
    //         << ", y: " << ymin
    //         << " < " << y
    //         << " < " << ymax
    //         << ", mx: " << mx
    //         << ", my: " << my
    //         << ", mz: " << mz
    //         << setprecision(10)
    //         << ", v: " << v
    //         << std::endl;
    //
    //         if (x <= xmin
    //             || x >= xmax
    //             || y <= ymin
    //             || y >= ymax
    //             || v >= 1) {
    //             ERROR("error")
    //         }
    //         //}
    //     }
    // }

    //Copy valid particles siting over last_index.back() back into the real particles array (happens when more particles are lost than received)
    for( unsigned int ip=( unsigned int )last_index.back(); ip < npart; ip++ ) {
        cell_target = particles->cell_keys[ip];
        
        // double xmin = patch->getDomainLocalMin(0);
        // double xmax = patch->getDomainLocalMax(0);
        // double ymin = patch->getDomainLocalMin(1);
        // double ymax = patch->getDomainLocalMax(1);
        // //
        // double x = particles->position(0,ip);
        // double y = particles->position(1,ip);
        // double w = particles->weight(ip);
        // double mx = particles->momentum(0,ip);
        // double my = particles->momentum(1,ip);
        // double mz = particles->momentum(2,ip);
        // double v = sqrt(mx*mx+my*my+mz*mz)/sqrt(1+mx*mx+my*my+mz*mz);
        // //if (particles->cell_keys[ip] < 0) {
        // std::cerr << cell_target << " " << first_index[cell_target] <<  std::endl;
        // std::cerr
        // << " Cell keys size: " << particles->cell_keys.size()
        // << " ip: "<< ip
        // << " cell_keys: " << particles->cell_keys[ip]
        // << ", x: " << xmin
        // << " < " << x
        // << " < " << xmax
        // << ", y: " << ymin
        // << " < " << y
        // << " < " << ymax
        // << ", mx: " << mx
        // << ", my: " << my
        // << ", mz: " << mz
        // << setprecision(10)
        // << ", v: " << v
        // << std::endl;
        
        if( cell_target == -1 ) {
            continue;
        }
        cycle.resize( 0 );
        cycle.push_back( ip );
        
        //As long as the particle is not erased, we can build up the cycle.
        while( cell_target != -1 ) {

            ip_dest = first_index[cell_target];

            while( particles->cell_keys[ip_dest] == cell_target ) {
                ip_dest++;
            }
            first_index[cell_target] = ip_dest + 1 ;
            cycle.push_back( ip_dest );
            cell_target = particles->cell_keys[ip_dest];
        }
        //Last target_cell is -1, the particle must be erased:
        particles->translateParticles( cycle );
    }

    // Resize the particle vector
    if( ( unsigned int )last_index.back() < npart ) {
        particles->resize( last_index.back(), nDim_particle );
        particles->cell_keys.resize( last_index.back() ); // Merge this in particles.resize(..) ?
    }


    //Loop over all cells
    for( int icell = 0 ; icell < ( int )ncell; icell++ ) {
        for( unsigned int ip=( unsigned int )first_index[icell]; ip < ( unsigned int )last_index[icell] ; ip++ ) {
            //update value of current cell 'icell' if necessary
            //if particle changes cell, build a cycle of exchange as long as possible. Treats all particles
            if( particles->cell_keys[ip] != icell ) {
                cycle.resize( 1 );
                cycle[0] = ip;
                ip_src = ip;
                //While the destination particle is not going out of the patch or back to the initial cell, keep building the cycle.
                while( particles->cell_keys[ip_src] != icell ) {
                    //Scan the next cell destination
                    ip_dest = first_index[particles->cell_keys[ip_src]];
                    while( particles->cell_keys[ip_dest] == particles->cell_keys[ip_src] ) {
                        ip_dest++;
                    }
                    //In the destination cell, if a particle is going out of this cell, add it to the cycle.
                    first_index[particles->cell_keys[ip_src]] = ip_dest + 1 ;
                    cycle.push_back( ip_dest );
                    ip_src = ip_dest; //Destination becomes source for the next iteration
                }
                //swap parts
                particles->swapParticles( cycle );
            }
        }
    } //end loop on cells
    // Restore first_index initial value
    first_index[0]=0;
    for( unsigned int ic=1; ic < ncell; ic++ ) {
        first_index[ic] = last_index[ic-1];
    }
}


void SpeciesV::computeParticleCellKeys( Params &params )
{
    //Compute part_cell_keys at patch creation. This operation is normally done in the pusher to avoid additional particles pass.

    unsigned int ip, npart;
    int IX;
    double X;

    npart = particles->size(); //Number of particles

    #pragma omp simd
    for( ip=0; ip < npart ; ip++ ) {
        // Counts the # of particles in each cell (or sub_cell) and store it in slast_index.
        for( unsigned int ipos=0; ipos < nDim_field ; ipos++ ) {
            X = ((this)->*(distance[ipos]))(particles, ipos, ip);
            IX = round( X * dx_inv_[ipos] );
            particles->cell_keys[ip] = particles->cell_keys[ip] * this->length_[ipos] + IX;
        }
    }
    for( ip=0; ip < npart ; ip++ ) {
        count[particles->cell_keys[ip]] ++ ;
    }

}

// -----------------------------------------------------------------------------
//! Compute cell_keys for the specified bin boundaries.
//! params object that contains the global parameters
//! istart first bin index
//! iend last bin index
// -----------------------------------------------------------------------------
void SpeciesV::compute_bin_cell_keys( Params &params, int istart, int iend )
{
    // Resize of cell_keys seems necessary here
    particles->cell_keys.resize( particles->size() );

    #pragma omp simd
    for( int ip=istart; ip < iend; ip++ ) {
        // Counts the # of particles in each cell (or sub_cell) and store it in slast_index.
        for( unsigned int ipos=0; ipos < nDim_field ; ipos++ ) {
            particles->cell_keys[ip] *= this->length_[ipos];
            particles->cell_keys[ip] += round( ((this)->*(distance[ipos]))(particles, ipos, ip) * dx_inv_[ipos] );
        }
    }
}

void SpeciesV::importParticles( Params &params, Patch *patch, Particles &source_particles, vector<Diagnostic *> &localDiags )
{

    unsigned int npart = source_particles.size(), scell, ii, ncells=first_index.size();

    // If this species is tracked, set the particle IDs
    if( particles->tracked ) {
        dynamic_cast<DiagnosticTrack *>( localDiags[tracking_diagnostic] )->setIDs( source_particles );
    }

    unsigned int length[3];
    length[0]=0;
    length[1]=params.n_space[1]+1;
    length[2]=params.n_space[2]+1;

    // compute cell keys of new parts
    vector<int> src_cell_keys( npart, 0 );
    for ( int ip = 0 ; ip < npart ; ip++ ) {
        for( unsigned int ipos=0; ipos < nDim_field ; ipos++ ) {
            double X = ((this)->*(distance[ipos]))(&source_particles, ipos, ip);
            int IX = round( X * dx_inv_[ipos] );
            src_cell_keys[ip] = src_cell_keys[ip] * length[ipos] + IX;
        }
    }
    vector<int> src_count( ncells, 0 );
    for( unsigned int ip=0; ip < npart ; ip++ )
        src_count[src_cell_keys[ip]] ++;

    // sort new parts par cells
    int istart = 0;
    int istop  = src_count[0];

    for ( int icell = 0 ; icell < ncells ; icell++ ) {
        if (src_count[icell]!=0) {
            for( unsigned int ip=istart; ip < istop ; ip++ ) {
                if ( src_cell_keys[ip] == icell )
                    continue;
                else { // rearrange particles
                    int ip_swap = istop;
                    while (( src_cell_keys[ip_swap] != icell ) && (ip_swap<npart))
                        ip_swap++;
                    source_particles.swapParticle(ip, ip_swap);
                    int tmp = src_cell_keys[ip];
                    src_cell_keys[ip] = src_cell_keys[ip_swap];
                    src_cell_keys[ip_swap] = tmp;
                } // rearrange particles
            } // end loop on particles of a cell

            // inject in main data structure per cell
            source_particles.copyParticles( istart, src_count[icell],
                                        *particles,
                                        first_index[icell] );
            last_index[icell] += src_count[icell];
            for ( int idx=icell+1 ; idx<last_index.size() ; idx++ ) {
                first_index[idx] += src_count[icell];
                last_index[idx]  += src_count[icell];
            }

        }
        // update istart/istop fot the next cell
        istart += src_count[icell];
        if ( icell != ncells-1  )
            istop  += src_count[icell+1];
        else
            istop = npart;

    } // End cell loop
    //source_particles.clear();

    // Set place for new particles in species->particles->cell_keys
    for (int ip=0;ip<npart ; ip++ )
        addSpaceForOneParticle();

    source_particles.clear();

}

// ---------------------------------------------------------------------------------------------------------------------
//! Particle merging cell by cell
// ---------------------------------------------------------------------------------------------------------------------
void SpeciesV::mergeParticles( double time_dual, unsigned int ispec,
                               Params &params,
                               Patch *patch, SmileiMPI *smpi,
                               std::vector<Diagnostic *> &localDiags )
{
//     int ithread;
// #ifdef _OPENMP
//     ithread = omp_get_thread_num();
// #else
//     ithread = 0;
// #endif


    // Only for moving particles
    if( time_dual>time_frozen_ ) {

        unsigned int scell ;
<<<<<<< HEAD
        double weight_before = 0;
        double weight_after = 0;
        double energy_before = 0;
        double energy_after = 0;
        std::vector <int> mask(last_index.back(), 1);
=======
>>>>>>> 8e409abf

        // Resize the cell_keys
        // particles->cell_keys.resize( last_index.back(), 1 );
        // #pragma omp simd
        // for (unsigned int ip = 0; ip < (unsigned int)(last_index.back()) ; ip++) {
        //         particles->cell_keys[ip] = 1;
        // }

        // for (unsigned int ip = 0; ip < (unsigned int)(last_index.back()) ; ip++) {
        //         weight_before += particles->weight(ip);
        //         energy_before += sqrt(1 + pow(particles->momentum(0,ip),2) + pow(particles->momentum(1,ip),2) + pow(particles->momentum(2,ip),2));
        // }

        // For each cell, we apply independently the merging process
        for( scell = 0 ; scell < first_index.size() ; scell++ ) {
            
            count[scell] = last_index[scell] - first_index[scell];
            
            ( *Merge )( mass_, *particles, mask, smpi, first_index[scell],
                        last_index[scell], count[scell]);
                        
        }

        // We remove empty space in an optimized manner
        particles->eraseParticlesWithMask(0, last_index.back(), mask);

        // Update of first and last cell indexes
        first_index[0] = 0;
        last_index[0] = count[0];
        for( scell = 1 ; scell < first_index.size(); scell++ ) {
            first_index[scell] = last_index[scell-1];
            last_index[scell] = first_index[scell] + count[scell];
        }
        
        //particles->cell_keys.resize(last_index.back());
        
        // -------------------------------------------------------------------------------------
        // Checkpoint for debugging
        
        // for (unsigned int ip = 0; ip < (unsigned int)(last_index.back()) ; ip++) {
        //         weight_after += particles->weight(ip);
        //         energy_after += sqrt(1 + pow(particles->momentum(0,ip),2)
        //                      + pow(particles->momentum(1,ip),2)
        //                      + pow(particles->momentum(2,ip),2));
        // }
        //
        // if (weight_before != weight_after) {
        //     std::cerr
        //     << " Weight before: " << weight_before
        //     << " Weight after: " << weight_after
        //     << " Energy before: " << energy_before
        //     << " Energy after: " << energy_after
        //     << std::endl;
        // }
        // -------------------------------------------------------------------------------------
        
        // -------------------------------------------------------------------------------------
        // Checkpoint for debugging
        
        // for( scell = 0 ; scell < first_index.size(); scell++ ) {
        //     for (unsigned int ip = first_index[scell] ; ip  < last_index[scell] ; ip ++) {
        //
        //         double xmin = patch->getDomainLocalMin(0);
        //         double xmax = patch->getDomainLocalMax(0);
        //         double ymin = patch->getDomainLocalMin(1);
        //         double ymax = patch->getDomainLocalMax(1);
        //
        //         double x = particles->position(0,ip);
        //         double y = particles->position(1,ip);
        //         double mx = particles->momentum(0,ip);
        //         double my = particles->momentum(1,ip);
        //         double mz = particles->momentum(2,ip);
        //         double v = sqrt(mx*mx+my*my+mz*mz)/sqrt(1+mx*mx+my*my+mz*mz);
        //         if (particles->cell_keys[ip] < 0 || particles->cell_keys[ip] > last_index.back()) {
        //         std::cerr
        //         << " Npc: " << last_index[scell] - first_index[scell]
        //         << " Cell keys size: " << particles->cell_keys.size()
        //         << " ip: "<< ip
        //         << " cell_keys: " << particles->cell_keys[ip]
        //         << ", x: " << xmin
        //         << " < " << x
        //         << " < " << xmax
        //         << ", y: " << ymin
        //         << " < " << y
        //         << " < " << ymax
        //         << ", mx: " << mx
        //         << ", my: " << my
        //         << ", mz: " << mz
        //         << setprecision(10)
        //         << ", v: " << v
        //         << std::endl;
        //         ERROR("")
        //
        //         if (x <= xmin
        //             || x >= xmax
        //             || y <= ymin
        //             || y >= ymax
        //             || v >= 1) {
        //             ERROR("")
        //         }
        //         }
        //     }
        // }
        
        // -------------------------------------------------------------------------------------
        
    }
}


// ---------------------------------------------------------------------------------------------------------------------
// For all particles of the species reacting to laser envelope
//   - interpolate the fields at the particle position
//   - deposit susceptibility
//   - calculate the new momentum
// ---------------------------------------------------------------------------------------------------------------------
void SpeciesV::ponderomotiveUpdateSusceptibilityAndMomentum( double time_dual, unsigned int ispec,
        ElectroMagn *EMfields,
        Params &params, bool diag_flag,
        Patch *patch, SmileiMPI *smpi,
        std::vector<Diagnostic *> &localDiags )
{

////////////////////////////// new vectorized
    int ithread;
#ifdef _OPENMP
    ithread = omp_get_thread_num();
#else
    ithread = 0;
#endif

#ifdef  __DETAILED_TIMERS
    double timer;
#endif

    if( npack_==0 ) {
        npack_    = 1;
        packsize_ = ( f_dim1-2*oversize[1] );

        //if ( (long int)last_index.back() < (long int)60000 || (Radiate) || (Ionize) || (Multiphoton_Breit_Wheeler_process) )
        packsize_ *= ( f_dim0-2*oversize[0] );
        //else
        //    npack_ *= (f_dim0-2*oversize[0]);

        if( nDim_particle == 3 ) {
            packsize_ *= ( f_dim2-2*oversize[2] );
        }
    }


    // -------------------------------
    // calculate the particle dynamics
    // -------------------------------
    if( time_dual>time_frozen_ ) { // advance particle momentum

        for( unsigned int ipack = 0 ; ipack < npack_ ; ipack++ ) {

            // ipack start @ first_index [ ipack * packsize_ ]
            // ipack end   @ last_index [ ipack * packsize_ + packsize_ - 1 ]
            //int nparts_in_pack = last_index[ (ipack+1) * packsize_-1 ] - first_index [ ipack * packsize_ ];
            int nparts_in_pack = last_index[( ipack+1 ) * packsize_-1 ];
            smpi->dynamics_resize( ithread, nDim_field, nparts_in_pack );

#ifdef  __DETAILED_TIMERS
            timer = MPI_Wtime();
#endif
            // Interpolate the fields at the particle position
            for( unsigned int scell = 0 ; scell < packsize_ ; scell++ ) {
                Interp->fieldsAndEnvelope( EMfields, *particles, smpi, &( first_index[ipack*packsize_+scell] ), &( last_index[ipack*packsize_+scell] ), ithread, first_index[ipack*packsize_] );
            }
#ifdef  __DETAILED_TIMERS
            patch->patch_timers[7] += MPI_Wtime() - timer;
#endif

            // Project susceptibility, the source term of envelope equation
#ifdef  __DETAILED_TIMERS
            timer = MPI_Wtime();
#endif
            for( unsigned int scell = 0 ; scell < packsize_ ; scell++ ) {
                Proj->susceptibility( EMfields, *particles, mass_, smpi, first_index[ipack*packsize_+scell], last_index[ipack*packsize_+scell], ithread, ipack*packsize_+scell, first_index[ipack*packsize_] );
            }

#ifdef  __DETAILED_TIMERS
            patch->patch_timers[8] += MPI_Wtime() - timer;
#endif

            // Push the particles
#ifdef  __DETAILED_TIMERS
            timer = MPI_Wtime();
#endif
            ( *Push )( *particles, smpi, first_index[ipack*packsize_], last_index[ipack*packsize_+packsize_-1], ithread, first_index[ipack*packsize_] );
#ifdef  __DETAILED_TIMERS
            patch->patch_timers[9] += MPI_Wtime() - timer;
#endif
        }

    } else { // immobile particle (at the moment only project density)

    }//END if time vs. time_frozen_

} // end ponderomotiveUpdateSusceptibilityAndMomentum

// ---------------------------------------------------------------------------------------------------------------------
// For all particles of the species reacting to laser envelope
//   - interpolate the fields at the particle position
//   - deposit susceptibility
// ---------------------------------------------------------------------------------------------------------------------
void SpeciesV::ponderomotiveProjectSusceptibility( double time_dual, unsigned int ispec,
        ElectroMagn *EMfields,
        Params &params, bool diag_flag,
        Patch *patch, SmileiMPI *smpi,
        std::vector<Diagnostic *> &localDiags )
{

////////////////////////////// new vectorized
    int ithread;
#ifdef _OPENMP
    ithread = omp_get_thread_num();
#else
    ithread = 0;
#endif

#ifdef  __DETAILED_TIMERS
    double timer;
#endif

    if( npack_==0 ) {
        npack_    = 1;
        packsize_ = ( f_dim1-2*oversize[1] );

        //if ( (long int)last_index.back() < (long int)60000 || (Radiate) || (Ionize) || (Multiphoton_Breit_Wheeler_process) )
        packsize_ *= ( f_dim0-2*oversize[0] );
        //else
        //    npack_ *= (f_dim0-2*oversize[0]);

        if( nDim_particle == 3 ) {
            packsize_ *= ( f_dim2-2*oversize[2] );
        }
    }


    // -------------------------------
    // calculate the particle dynamics
    // -------------------------------
    if( time_dual>time_frozen_ ) { // advance particle momentum

        for( unsigned int ipack = 0 ; ipack < npack_ ; ipack++ ) {

            // ipack start @ first_index [ ipack * packsize_ ]
            // ipack end   @ last_index [ ipack * packsize_ + packsize_ - 1 ]
            //int nparts_in_pack = last_index[ (ipack+1) * packsize_-1 ] - first_index [ ipack * packsize_ ];
            int nparts_in_pack = last_index[( ipack+1 ) * packsize_-1 ];
            smpi->dynamics_resize( ithread, nDim_field, nparts_in_pack );

#ifdef  __DETAILED_TIMERS
            timer = MPI_Wtime();
#endif
            // Interpolate the fields at the particle position
            for( unsigned int scell = 0 ; scell < packsize_ ; scell++ ) {
                Interp->fieldsAndEnvelope( EMfields, *particles, smpi, &( first_index[ipack*packsize_+scell] ), &( last_index[ipack*packsize_+scell] ), ithread, first_index[ipack*packsize_] );
            }
#ifdef  __DETAILED_TIMERS
            patch->patch_timers[7] += MPI_Wtime() - timer;
#endif

            // Project susceptibility, the source term of envelope equation
#ifdef  __DETAILED_TIMERS
            timer = MPI_Wtime();
#endif
            for( unsigned int scell = 0 ; scell < packsize_ ; scell++ ) {
                Proj->susceptibility( EMfields, *particles, mass_, smpi, first_index[ipack*packsize_+scell], last_index[ipack*packsize_+scell], ithread, ipack*packsize_+scell, first_index[ipack*packsize_] );
            }

#ifdef  __DETAILED_TIMERS
            patch->patch_timers[8] += MPI_Wtime() - timer;
#endif

        }

    } else { // immobile particle (at the moment only project density)

    }//END if time vs. time_frozen_

} // end ponderomotiveProjectSusceptibility

// ---------------------------------------------------------------------------------------------------------------------
// For all particles of the species reacting to laser envelope
//   - interpolate the ponderomotive potential and its gradient at the particle position, for present and previous timestep
//   - calculate the new particle position
//   - particles BC
//   - project charge and current density
// ---------------------------------------------------------------------------------------------------------------------
void SpeciesV::ponderomotiveUpdatePositionAndCurrents( double time_dual, unsigned int ispec,
        ElectroMagn *EMfields,
        Params &params, bool diag_flag, PartWalls *partWalls,
        Patch *patch, SmileiMPI *smpi,
        std::vector<Diagnostic *> &localDiags )
{


    int ithread;
#ifdef _OPENMP
    ithread = omp_get_thread_num();
#else
    ithread = 0;
#endif

#ifdef  __DETAILED_TIMERS
    double timer;
#endif

    unsigned int iPart;

    // Reset list of particles to exchange
    clearExchList();

    int tid( 0 );
    double ener_iPart( 0. );
    std::vector<double> nrj_lost_per_thd( 1, 0. );

    // -------------------------------
    // calculate the particle dynamics
    // -------------------------------
    if( time_dual>time_frozen_ ) { // moving particle

        //Prepare for sorting
        for( unsigned int i=0; i<count.size(); i++ ) {
            count[i] = 0;
        }

        for( unsigned int ipack = 0 ; ipack < npack_ ; ipack++ ) {

            //int nparts_in_pack = last_index[ (ipack+1) * packsize_-1 ] - first_index [ ipack * packsize_ ];
            int nparts_in_pack = last_index[( ipack+1 ) * packsize_-1 ];
            smpi->dynamics_resize( ithread, nDim_field, nparts_in_pack );

#ifdef  __DETAILED_TIMERS
            timer = MPI_Wtime();
#endif
            // Interpolate the fields at the particle position
            for( unsigned int scell = 0 ; scell < packsize_ ; scell++ ) {
                Interp->timeCenteredEnvelope( EMfields, *particles, smpi, &( first_index[ipack*packsize_+scell] ), &( last_index[ipack*packsize_+scell] ), ithread, first_index[ipack*packsize_] );
            }
#ifdef  __DETAILED_TIMERS
            patch->patch_timers[10] += MPI_Wtime() - timer;
#endif

#ifdef  __DETAILED_TIMERS
            timer = MPI_Wtime();
#endif
            // Push only the particle position
            ( *Push_ponderomotive_position )( *particles, smpi, first_index[ipack*packsize_], last_index[ipack*packsize_+packsize_-1], ithread, first_index[ipack*packsize_] );
#ifdef  __DETAILED_TIMERS
            patch->patch_timers[11] += MPI_Wtime() - timer;
            timer = MPI_Wtime();
#endif
            unsigned int length[3];
            length[0]=0;
            length[1]=params.n_space[1]+1;
            length[2]=params.n_space[2]+1;

            for( unsigned int scell = 0 ; scell < packsize_ ; scell++ ) {
                // Apply wall and boundary conditions
                if( mass_>0 ) { // condition mass_>0
                    for( unsigned int iwall=0; iwall<partWalls->size(); iwall++ ) {
                        for( iPart=first_index[scell] ; ( int )iPart<last_index[scell]; iPart++ ) {
                            double dtgf = params.timestep * smpi->dynamics_invgf[ithread][iPart];
                            if( !( *partWalls )[iwall]->apply( *particles, iPart, this, dtgf, ener_iPart ) ) {
                                nrj_lost_per_thd[tid] += mass_ * ener_iPart;
                            }
                        }
                    }

                    // Boundary Condition may be physical or due to domain decomposition
                    // apply returns 0 if iPart is not in the local domain anymore
                    for( iPart=first_index[ipack*packsize_+scell] ; ( int )iPart<last_index[ipack*packsize_+scell]; iPart++ ) {
                        if( !partBoundCond->apply( *particles, iPart, this, ener_iPart ) ) {
                            addPartInExchList( iPart );
                            nrj_lost_per_thd[tid] += mass_ * ener_iPart;
                            particles->cell_keys[iPart] = -1;
                        } else {
                            //First reduction of the count sort algorithm. Lost particles are not included.
                            for( int i = 0 ; i<( int )nDim_field; i++ ) {
                                particles->cell_keys[iPart] *= length[i];
                                particles->cell_keys[iPart] += round( ((this)->*(distance[i]))(particles, i, iPart) * dx_inv_[i] );
                            }
                            count[particles->cell_keys[iPart]] ++; //First reduction of the count sort algorithm. Lost particles are not included.
                        }
                    }
                } else if( mass_==0 ) { // condition mass_=0
                    ERROR( "Particles with zero mass cannot interact with envelope" );
                }
            }
            //START EXCHANGE PARTICLES OF THE CURRENT BIN ?
#ifdef  __DETAILED_TIMERS
            patch->patch_timers[3] += MPI_Wtime() - timer;
#endif

            // Project currents if not a Test species and charges as well if a diag is needed.
            // Do not project if a photon
#ifdef  __DETAILED_TIMERS
            timer = MPI_Wtime();
#endif
            if( ( !particles->is_test ) && ( mass_ > 0 ) )
                for( unsigned int scell = 0 ; scell < packsize_ ; scell++ ) {
                    Proj->currentsAndDensityWrapper( EMfields, *particles, smpi, first_index[ipack*packsize_+scell], last_index[ipack*packsize_+scell], ithread, diag_flag, params.is_spectral, ispec, ipack*packsize_+scell, first_index[ipack*packsize_] );
                }

#ifdef  __DETAILED_TIMERS
            patch->patch_timers[12] += MPI_Wtime() - timer;
#endif
        }

        for( unsigned int ithd=0 ; ithd<nrj_lost_per_thd.size() ; ithd++ ) {
            nrj_bc_lost += nrj_lost_per_thd[tid];
        }

    } else { // immobile particle (at the moment only project density)
        if( diag_flag &&( !particles->is_test ) ) {
            double *b_rho=nullptr;
            for( unsigned int scell = 0 ; scell < first_index.size() ; scell ++ ) {

                if( nDim_field==2 ) {
                    b_rho = EMfields->rho_s[ispec] ? &( *EMfields->rho_s[ispec] )( 0 ) : &( *EMfields->rho_ )( 0 ) ;
                }
                if( nDim_field==3 ) {
                    b_rho = EMfields->rho_s[ispec] ? &( *EMfields->rho_s[ispec] )( 0 ) : &( *EMfields->rho_ )( 0 ) ;
                } else if( nDim_field==1 ) {
                    b_rho = EMfields->rho_s[ispec] ? &( *EMfields->rho_s[ispec] )( 0 ) : &( *EMfields->rho_ )( 0 ) ;
                }
                for( iPart=first_index[scell] ; ( int )iPart<last_index[scell]; iPart++ ) {
                    Proj->basic( b_rho, ( *particles ), iPart, 0 );
                } //End loop on particles
            }
        }
    }//END if time vs. time_frozen_

} // end ponderomotiveUpdatePositionAndCurrents<|MERGE_RESOLUTION|>--- conflicted
+++ resolved
@@ -828,14 +828,11 @@
     if( time_dual>time_frozen_ ) {
 
         unsigned int scell ;
-<<<<<<< HEAD
-        double weight_before = 0;
-        double weight_after = 0;
-        double energy_before = 0;
-        double energy_after = 0;
+        // double weight_before = 0;
+        // double weight_after = 0;
+        // double energy_before = 0;
+        // double energy_after = 0;
         std::vector <int> mask(last_index.back(), 1);
-=======
->>>>>>> 8e409abf
 
         // Resize the cell_keys
         // particles->cell_keys.resize( last_index.back(), 1 );
