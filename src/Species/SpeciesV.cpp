#include "SpeciesV.h"

#include <cmath>
#include <ctime>
#include <cstdlib>

#include <iostream>

#include <omp.h>

// IDRIS
#include <cstring>
// IDRIS
#include "PusherFactory.h"
#include "IonizationFactory.h"
#include "PartBoundCond.h"
#include "PartWall.h"
#include "BoundaryConditionType.h"

#include "ElectroMagn.h"
#include "Interpolator.h"
#include "InterpolatorFactory.h"
#include "Profile.h"

#include "Projector.h"
#include "ProjectorFactory.h"

#include "SimWindow.h"
#include "Patch.h"

// #include "Field.h"
#include "Field1D.h"
#include "Field2D.h"
#include "Field3D.h"
#include "Tools.h"

#include "DiagnosticTrack.h"

using namespace std;


// ---------------------------------------------------------------------------------------------------------------------
// Constructor for Species
// input: simulation parameters & Species index
// ---------------------------------------------------------------------------------------------------------------------
SpeciesV::SpeciesV( Params &params, Patch *patch ) :
    Species( params, patch )
{
    initCluster( params );
    npack_ = 0 ;
    packsize_ = 0;

    for (unsigned int idim=0; idim < params.nDim_field; idim++){
        distance[idim] = &Species::cartesian_distance;
    }
    if (params.geometry == "AMcylindrical"){
        distance[1] = &Species::radial_distance;
    }

#ifdef _OMPTASKS

    first_cell_of_bin.resize(Nbins);
    last_cell_of_bin.resize(Nbins);

    int bin_ncells_transverse = 1;
    if ( nDim_field >= 2 ) { bin_ncells_transverse *= ( f_dim1-2*oversize[1] ) ; }
    if ( nDim_field == 3 ) { bin_ncells_transverse *= ( f_dim2-2*oversize[2] ) ; }

    for (unsigned int ibin = 0; ibin < Nbins; ibin++){

        if (ibin == 0){
            first_cell_of_bin[ibin]     = 0;
            last_cell_of_bin[ibin]      = (cluster_width_+1)*bin_ncells_transverse-1;
        } else {
            first_cell_of_bin[ibin]     = last_cell_of_bin[ibin-1]+1;
            last_cell_of_bin[ibin]      = first_cell_of_bin[ibin]+cluster_width_*bin_ncells_transverse-1;
        }

    }

    length_[0]=0;
    length_[1]=params.n_space[1]+1;
    length_[2]=params.n_space[2]+1;

    dx_inv_[0] = 1./cell_length[0];
    dx_inv_[1] = 1./cell_length[1];
    dx_inv_[2] = 1./cell_length[2];

    Ncells = ( f_dim0-2*oversize[0] );
    if( nDim_field >= 2 ) {
        Ncells *= ( f_dim1-2*oversize[1] );
    }
    if( nDim_field == 3 ) {
        Ncells *= ( f_dim2-2*oversize[2] );
    }

#endif

}//END SpeciesV creator

// ---------------------------------------------------------------------------------------------------------------------
// Destructor for Species
// ---------------------------------------------------------------------------------------------------------------------
SpeciesV::~SpeciesV()
{
}


void SpeciesV::initCluster( Params &params )
{
    int ncells = 1;
    for( unsigned int iDim=0 ; iDim<nDim_field ; iDim++ ) {
        ncells *= ( params.n_space[iDim]+1 );
    }
    particles->last_index.resize( ncells, 0 );
    particles->first_index.resize( ncells, 0 );
    count.resize( ncells, 0 );

    //Size in each dimension of the buffers on which each bin are projected
    //In 1D the particles of a given bin can be projected on 6 different nodes at the second order (oversize = 2)

    Nbins = (params.n_space[0]/cluster_width_); // Nbins is not equal to first_index.size() for SpeciesV

    //Size in each dimension of the buffers on which each bin are projected
    //In 1D the particles of a given bin can be projected on 6 different nodes at the second order (oversize = 2)

    //Primal dimension of fields.
    f_dim0 =  params.n_space[0] + 2 * oversize[0] +1;
    f_dim1 =  params.n_space[1] + 2 * oversize[1] +1;
    f_dim2 =  params.n_space[2] + 2 * oversize[2] +1;

    //Dual dimension of fields.
    f_dim0_d =  params.n_space[0] + 2 * oversize[0] +2;
    f_dim1_d =  params.n_space[1] + 2 * oversize[1] +2;
    f_dim2_d =  params.n_space[2] + 2 * oversize[2] +2;

    b_dim.resize( params.nDim_field, 1 );
    if( nDim_field == 1 ) {
        b_dim[0] = ( 1 + cluster_width_ ) + 2 * oversize[0];
        f_dim1 = 1;
        f_dim2 = 1;
        f_dim1_d = 1;
        f_dim2_d = 1;
    }
    if( nDim_field == 2 ) {
        b_dim[0] = ( 1 + cluster_width_ ) + 2 * oversize[0]; // There is a primal number of bins.
        b_dim[1] =  f_dim1;
        f_dim2 = 1;
        f_dim2_d = 1;
    }
    if( nDim_field == 3 ) {
        b_dim[0] = ( 1 + cluster_width_ ) + 2 * oversize[0]; // There is a primal number of bins.
        b_dim[1] = f_dim1;
        b_dim[2] = f_dim2;
    }

#ifdef _OMPTASKS
    nrj_lost_per_bin        = new double[Nbins];
    radiated_energy_per_bin = new double[Nbins];
    // Init tags for the task dependencies of the particle operations
    bin_has_interpolated      = new int[Nbins];
    bin_has_pushed            = new int[Nbins];
    bin_has_done_particles_BC = new int[Nbins];
    if (params.Laser_Envelope_model){
        bin_has_projected_chi = new int[Nbins];
    }

    if (params.geometry != "AMcylindrical" ){
        //! buffers for currents and charge
        b_Jx.resize(Nbins);
        b_Jy.resize(Nbins);
        b_Jz.resize(Nbins);
        b_rho.resize(Nbins);

        size_proj_buffer_rho = b_dim[0]*b_dim[1]*f_dim2;
        size_proj_buffer_Jx  = b_dim[0]*b_dim[1]*f_dim2;
        size_proj_buffer_Jy  = b_dim[0]*f_dim1_d*f_dim2;
        size_proj_buffer_Jz  = b_dim[0]*b_dim[1]*f_dim2_d;

        for( unsigned int ibin = 0 ; ibin < Nbins ; ibin++ ) {
            // allocate current-buffers, then put to zero their content
            b_Jx[ibin]  = new double[size_proj_buffer_Jx ];
            b_Jy[ibin]  = new double[size_proj_buffer_Jy ];
            b_Jz[ibin]  = new double[size_proj_buffer_Jz ];
            b_rho[ibin] = new double[size_proj_buffer_rho];
            if (params.Laser_Envelope_model){ // Chi has the same size of rho
                b_Chi[ibin] = new double[size_proj_buffer_rho];
            }
            // Put to zero the grid sub-buffers
            for (unsigned int i = 0; i < size_proj_buffer_Jx; i++)  b_Jx[ibin][i]    = 0.0;
            for (unsigned int i = 0; i < size_proj_buffer_Jy; i++)  b_Jy[ibin][i]    = 0.0;
            for (unsigned int i = 0; i < size_proj_buffer_Jz; i++)  b_Jz[ibin][i]    = 0.0;
            for (unsigned int i = 0; i < size_proj_buffer_rho; i++) b_rho[ibin][i]   = 0.0;
            if (params.Laser_Envelope_model){
                for (unsigned int i = 0; i < size_proj_buffer_rho; i++) b_Chi[ibin][i]   = 0.0;
            }
        }
    } else { // AM geometry, not yet vectorized
        //! buffers for currents and charge
        size_proj_buffer_rhoAM = b_dim[0]*b_dim[1]    * params.nmodes; // used for rhoAM
        size_proj_buffer_Jl    = b_dim[0]*b_dim[1]    * params.nmodes; // used for Jl
        size_proj_buffer_Jr    = b_dim[0]*f_dim1_d    * params.nmodes; // used for Jr
        size_proj_buffer_Jt    = b_dim[0]*b_dim[1]    * params.nmodes; // used for Jt

        //! buffers for currents and charge
        b_Jl.resize(Nbins);
        b_Jr.resize(Nbins);
        b_Jt.resize(Nbins);
        b_rhoAM.resize(Nbins);

        for( unsigned int ibin = 0 ; ibin < Nbins ; ibin++ ) {
            // allocate current-buffers, then put to zero their content
            b_Jl[ibin]    = new std::complex<double>[size_proj_buffer_Jl   ];
            b_Jr[ibin]    = new std::complex<double>[size_proj_buffer_Jr   ];
            b_Jt[ibin]    = new std::complex<double>[size_proj_buffer_Jt   ];
            b_rhoAM[ibin] = new std::complex<double>[size_proj_buffer_rhoAM];
            // Put to zero the grid sub-buffers
            for (unsigned int i = 0; i < size_proj_buffer_Jl; i++)  b_Jl[ibin][i]    = 0.0;
            for (unsigned int i = 0; i < size_proj_buffer_Jr; i++)  b_Jr[ibin][i]    = 0.0;
            for (unsigned int i = 0; i < size_proj_buffer_Jt; i++)  b_Jt[ibin][i]    = 0.0;
            for (unsigned int i = 0; i < size_proj_buffer_rhoAM; i++) b_rhoAM[ibin][i] = 0.0;
        }
    } // end condition on geometry
#endif

    //Initialize specMPI
    MPI_buffer_.allocate( nDim_field );

    //ener_tot = 0.;
    nrj_bc_lost = 0.;
    nrj_mw_out = 0.;
    nrj_mw_inj = 0.;
    nrj_new_part_ = 0.;
    nrj_radiated_ = 0.;

}//END initCluster


void SpeciesV::dynamics( double time_dual, unsigned int ispec,
                         ElectroMagn *EMfields, Params &params, bool diag_flag,
                         PartWalls *partWalls,
                         Patch *patch, SmileiMPI *smpi,
                         RadiationTables &RadiationTables,
                         MultiphotonBreitWheelerTables &MultiphotonBreitWheelerTables,
                         vector<Diagnostic *> &localDiags )
{

    const int ithread = Tools::getOMPThreadNum();

#ifdef  __DETAILED_TIMERS
    double timer;
#endif

    bool diag_PartEventTracing {false};

# ifdef _PARTEVENTTRACING
    diag_PartEventTracing = smpi->diagPartEventTracing( time_dual, params.timestep);
# endif

    if( npack_==0 ) {
        npack_    = 1;
        packsize_ = ( f_dim1-2*oversize[1] );

        //if ( ( (long int)particles->last_index.back() < (long int)60000 ) || (Radiate) || (Ionize) || (Multiphoton_Breit_Wheeler_process) )
        packsize_ *= ( f_dim0-2*oversize[0] );
        //else
        //    npack_ *= (f_dim0-2*oversize[0]);

        if( nDim_field == 3 ) {
            packsize_ *= ( f_dim2-2*oversize[2] );
        }
    }

    unsigned int iPart;

    int tid( 0 );
    std::vector<double> nrj_lost_per_thd( 1, 0. );

    // -------------------------------
    // calculate the particle dynamics
    // -------------------------------
    if( time_dual>time_frozen_ || Ionize ) { // moving particle

        //Point to local thread dedicated buffers
        //Still needed for ionization
        vector<double> *Epart = &( smpi->dynamics_Epart[ithread] );

        // Prepare particles buffers for multiphoton Breit-Wheeler
        if( Multiphoton_Breit_Wheeler_process ) {

#ifdef  __DETAILED_TIMERS
            timer = MPI_Wtime();
#endif

            mBW_pair_particles_[0]->reserve(particles->size() * Multiphoton_Breit_Wheeler_process->getPairCreationSampling(0));
            mBW_pair_particles_[1]->reserve(particles->size() * Multiphoton_Breit_Wheeler_process->getPairCreationSampling(1));

#ifdef  __DETAILED_TIMERS
            patch->patch_timers_[0] += MPI_Wtime() - timer;
#endif

        }


        for( unsigned int ipack = 0 ; ipack < npack_ ; ipack++ ) {

            int nparts_in_pack = particles->last_index[( ipack+1 ) * packsize_-1 ];
            smpi->resizeBuffers( ithread, nDim_field, nparts_in_pack, params.geometry=="AMcylindrical" );

#ifdef  __DETAILED_TIMERS
            timer = MPI_Wtime();
#endif


            smpi->traceEventIfDiagTracing(diag_PartEventTracing, ithread, 0,0);
            // Interpolate the fields at the particle position
            for( unsigned int scell = 0 ; scell < packsize_ ; scell++ ){
                Interp->fieldsWrapper( EMfields, *particles, smpi, &( particles->first_index[ipack*packsize_+scell] ),
                                       &( particles->last_index[ipack*packsize_+scell] ),
                                       ithread, particles->first_index[ipack*packsize_] );
            } // end interpolation
            smpi->traceEventIfDiagTracing(diag_PartEventTracing, ithread,1,0);

#ifdef  __DETAILED_TIMERS
            patch->patch_timers_[0] += MPI_Wtime() - timer;
#endif


            // Ionization
            if( Ionize ) {
#ifdef  __DETAILED_TIMERS
                timer = MPI_Wtime();
#endif

                smpi->traceEventIfDiagTracing(diag_PartEventTracing, ithread,0,5);
                for( unsigned int scell = 0 ; scell < particles->first_index.size() ; scell++ ) {
                    ( *Ionize )( particles, particles->first_index[scell], particles->last_index[scell], Epart, patch, Proj );
                }
                smpi->traceEventIfDiagTracing(diag_PartEventTracing, ithread,1,5);

#ifdef  __DETAILED_TIMERS
                patch->patch_timers_[4] += MPI_Wtime() - timer;
#endif
            } // end ionization

            if ( time_dual <= time_frozen_ ) continue;

            // Reinitialize count for sorting and more
            for( unsigned int i=0; i<count.size(); i++ ) {
                count[i] = 0;
            }

            // Radiation losses
            if( Radiate ) {
#ifdef  __DETAILED_TIMERS
                timer = MPI_Wtime();
#endif

                // for( unsigned int scell = 0 ; scell < particles->first_index.size() ; scell++ ) {
                //
                //     ( *Radiate )( *particles,
                //                   radiated_photons_,
                //                   smpi,
                //                   RadiationTables, nrj_radiated_,
                //                   particles->first_index[scell], particles->last_index[scell], ithread );

                smpi->traceEventIfDiagTracing(diag_PartEventTracing, ithread,0,6);
                for( unsigned int scell = 0 ; scell < packsize_ ; scell++ ){


                    ( *Radiate )( *particles,
                                  radiated_photons_,
                                  smpi,
                                  RadiationTables, nrj_radiated_,
                                  particles->first_index[ipack*packsize_+scell],
                                  particles->last_index[ipack*packsize_+scell],
                                  ithread );

                    // // Update scalar variable for diagnostics
                    // nrj_radiated_ += Radiate->getRadiatedEnergy();
                    //
                    // // Update the quantum parameter chi
                    // Radiate->computeParticlesChi( *particles,
                    //                               smpi,
                    //                               first_index[scell],
                    //                               last_index[scell],
                    //                               ithread );
                }
                smpi->traceEventIfDiagTracing(diag_PartEventTracing, ithread,1,6);

#ifdef  __DETAILED_TIMERS
                patch->patch_timers_[5] += MPI_Wtime() - timer;
#endif
            } // end radiation

            // Multiphoton Breit-Wheeler
            if( Multiphoton_Breit_Wheeler_process ) {
#ifdef  __DETAILED_TIMERS
                timer = MPI_Wtime();
#endif

                // for( unsigned int scell = 0 ; scell < particles->first_index.size() ; scell++ ) {
                    // Pair generation process
                    // We reuse nrj_radiated_ for the pairs
                    // ( *Multiphoton_Breit_Wheeler_process )( *particles,
                    //                                         smpi,
                    //                                         mBW_pair_particles_,
                    //                                         mBW_pair_species_,
                    //                                         MultiphotonBreitWheelerTables,
                    //                                         nrj_radiated_,
                    //                                         particles->first_index[scell], particles->last_index[scell], ithread );

                smpi->traceEventIfDiagTracing(diag_PartEventTracing, ithread,0,7);
                for( unsigned int scell = 0 ; scell < packsize_ ; scell++ ){

                    // Pair generation process
                    // We reuse nrj_radiated_ for the pairs
                    ( *Multiphoton_Breit_Wheeler_process )( *particles,
                                                            smpi,
                                                            mBW_pair_particles_,
                                                            mBW_pair_species_,
                                                            MultiphotonBreitWheelerTables,
                                                            nrj_radiated_,
                                                            particles->first_index[ipack*packsize_+scell],
                                                            particles->last_index[ipack*packsize_+scell],
                                                            ithread );

                    // Update the photon quantum parameter chi of all photons
                    // Multiphoton_Breit_Wheeler_process->computeThreadPhotonChi( *particles,
                    //         smpi,
                    //         particles->first_index[scell],
                    //         particles->last_index[scell],
                    //         ithread );

                    // Suppression of the decayed photons into pairs

                    // Multiphoton_Breit_Wheeler_process->removeDecayedPhotons(
                    //     *particles, smpi,
                    //     ipack*packsize_+scell,
                    //     particles->first_index.size(),
                    //     &particles->first_index[0],
                    //     &particles->last_index[0],
                    //     ithread );


                    // Multiphoton_Breit_Wheeler_process->removeDecayedPhotonsWithoutBinCompression(
                    //     *particles, smpi,
                    //     ipack*packsize_+scell,
                    //     particles->first_index.size(),
                    //     &particles->first_index[0],
                    //     &particles->last_index[0],
                    //     ithread );

                } // end for scell

                // Remove Particles while keeping the first index of each bin
                // Concerns as well the smpi buffers
                // Warining : can not be here if npack_ > 0
                //            In this case, it should be at the end of dynamics
<<<<<<< HEAD
                removeTaggedParticlesPerBin(smpi, ithread, true);
                
=======
                removeParticlesKeepBinFirstIndex(smpi, ithread, true);

>>>>>>> c373bd15
                // Delete the gap between the bins due to photon destruction
                // Warining : can not be here if npack_ > 0
                //            In this case, it should be at the end of dynamics
                compress(smpi, ithread, true);

                smpi->traceEventIfDiagTracing(diag_PartEventTracing, ithread,1,7);

#ifdef  __DETAILED_TIMERS
                patch->patch_timers_[6] += MPI_Wtime() - timer;
#endif
            } // End multiphoton Breit-Wheeler

#ifdef  __DETAILED_TIMERS
            timer = MPI_Wtime();
#endif

            smpi->traceEventIfDiagTracing(diag_PartEventTracing, ithread,0,1);

            // for( unsigned int scell = 0 ; scell < packsize_ ; scell++ ){
                // Push the particles and the photons
            ( *Push )( *particles, smpi, particles->first_index[ipack*packsize_],
                       particles->last_index[ipack*packsize_+packsize_-1],
                       ithread, particles->first_index[ipack*packsize_] );

            smpi->traceEventIfDiagTracing(diag_PartEventTracing, ithread,1,1);

            // }

#ifdef  __DETAILED_TIMERS
            patch->patch_timers_[1] += MPI_Wtime() - timer;
            timer = MPI_Wtime();
#endif

            // Boundary conditions and energy lost
            smpi->traceEventIfDiagTracing(diag_PartEventTracing, ithread,0,2);

            for( unsigned int scell = 0 ; scell < packsize_ ; scell++ ) {

                double energy_lost = 0;
                // Apply wall and boundary conditions
                if( mass_>0 ) {

                    for( unsigned int iwall=0; iwall<partWalls->size(); iwall++ ) {
                        ( *partWalls )[iwall]->apply( this, particles->first_index[ipack*packsize_+scell], particles->last_index[ipack*packsize_+scell], smpi->dynamics_invgf[ithread], patch->rand_, energy_lost );
                        nrj_lost_per_thd[tid] += mass_ * energy_lost;
                    }

                    // Boundary Condition may be physical or due to domain decomposition
                    partBoundCond->apply( this, particles->first_index[ipack*packsize_+scell], particles->last_index[ipack*packsize_+scell], smpi->dynamics_invgf[ithread], patch->rand_, energy_lost );
                    nrj_lost_per_thd[tid] += mass_ * energy_lost;

                    // for( iPart=particles->first_index[ipack*packsize_+scell] ; iPart<particles->last_index[ipack*packsize_+scell]; iPart++ ) {
                    //     if ( particles->cell_keys[iPart] != -1 ) {
                    //         //Compute cell_keys of remaining particles
                    //         for( unsigned int i = 0 ; i<nDim_field; i++ ) {
                    //             particles->cell_keys[iPart] *= length_[i];
                    //             particles->cell_keys[iPart] += round( ((this)->*(distance[i]))(particles, i, iPart) * dx_inv_[i] );
                    //         }
                    //         count[particles->cell_keys[iPart]] ++;
                    //     }
                    // }

                } else if( mass_==0 ) {

                    for( unsigned int iwall=0; iwall<partWalls->size(); iwall++ ) {
                        ( *partWalls )[iwall]->apply( this, particles->first_index[ipack*packsize_+scell], particles->last_index[ipack*packsize_+scell], smpi->dynamics_invgf[ithread], patch->rand_, energy_lost );
                        nrj_lost_per_thd[tid] += energy_lost;
                    }

                    // Boundary Condition may be physical or due to domain decomposition
                    // apply returns 0 if iPart is not in the local domain anymore

                    partBoundCond->apply( this, particles->first_index[ipack*packsize_+scell], particles->last_index[ipack*packsize_+scell], smpi->dynamics_invgf[ithread], patch->rand_, energy_lost );
                    nrj_lost_per_thd[tid] += energy_lost;

                }
            } // end scell for BC
            smpi->traceEventIfDiagTracing(diag_PartEventTracing, ithread,1,2);


            smpi->traceEventIfDiagTracing(diag_PartEventTracing, ithread,0,11);
            //for( unsigned int scell = 0 ; scell < packsize_ ; scell++ ) {

            //    if( mass_>0 ) {

            //        for( iPart=particles->first_index[ipack*packsize_+scell] ; iPart<particles->last_index[ipack*packsize_+scell]; iPart++ ) {
            //            if ( particles->cell_keys[iPart] != -1 ) {
            //                //Compute cell_keys of remaining particles
            //                for( unsigned int i = 0 ; i<nDim_field; i++ ) {
            //                    particles->cell_keys[iPart] *= this->length_[i];
            //                    particles->cell_keys[iPart] += round( ((this)->*(distance[i]))(particles, i, iPart) * dx_inv_[i] );
            //                }
            //                //First reduction of the count sort algorithm. Lost particles are not included.
            //                count[particles->cell_keys[iPart]] ++;
            //            }
            //        }

            //        for( iPart=particles->first_index[ipack*packsize_+scell] ; iPart<particles->last_index[ipack*packsize_+scell]; iPart++ ) {
            //            if ( particles->cell_keys[iPart] != -1 ) {
            //                //Compute cell_keys of remaining particles
            //                for( unsigned int i = 0 ; i<nDim_field; i++ ) {
            //                    particles->cell_keys[iPart] *= this->length_[i];
            //                    particles->cell_keys[iPart] += round( ((this)->*(distance[i]))(particles, i, iPart) * dx_inv_[i] );
            //                }
            //                count[particles->cell_keys[iPart]] ++;
            //            }
            //        }
            //    }
            //} // end scell

            // Cell keys
            computeParticleCellKeys( params,
                                     particles,
                                     &particles->cell_keys[0],
                                     &count[0],
                                     particles->first_index[ipack*packsize_],
                                     particles->last_index[ipack*packsize_+packsize_-1] );
            smpi->traceEventIfDiagTracing(diag_PartEventTracing, ithread,1,11);
            //START EXCHANGE PARTICLES OF THE CURRENT BIN ?

#ifdef  __DETAILED_TIMERS
            patch->patch_timers_[3] += MPI_Wtime() - timer;
#endif

            // Project currents if not a Test species and charges as well if a diag is needed.
            // Do not project if a photon
            if( ( !particles->is_test ) && ( mass_ > 0 ) ){
#ifdef  __DETAILED_TIMERS
                timer = MPI_Wtime();
#endif

            smpi->traceEventIfDiagTracing(diag_PartEventTracing, ithread,0,3);
            for( unsigned int scell = 0 ; scell < packsize_ ; scell++ )
                Proj->currentsAndDensityWrapper(
                    EMfields, *particles, smpi, particles->first_index[ipack*packsize_+scell],
                    particles->last_index[ipack*packsize_+scell],
                    ithread,
                    diag_flag, params.is_spectral,
                    ispec, ipack*packsize_+scell, particles->first_index[ipack*packsize_]
                );
            smpi->traceEventIfDiagTracing(diag_PartEventTracing, ithread,1,3);


#ifdef  __DETAILED_TIMERS
            patch->patch_timers_[2] += MPI_Wtime() - timer;
#endif
            }
            for( unsigned int ithd=0 ; ithd<nrj_lost_per_thd.size() ; ithd++ ) {
                nrj_bc_lost += nrj_lost_per_thd[tid];
            }
        } // End loop on packs
    } //End if moving or ionized particles

    if(time_dual <= time_frozen_ && diag_flag &&( !particles->is_test ) ) { //immobile particle (at the moment only project density)

        if( params.geometry != "AMcylindrical" ) {
            double *b_rho = EMfields->rho_s[ispec] ? &( *EMfields->rho_s[ispec] )( 0 ) : &( *EMfields->rho_ )( 0 ) ;

            smpi->traceEventIfDiagTracing(diag_PartEventTracing, ithread,0,3);
            for( unsigned int scell = 0 ; scell < particles->first_index.size() ; scell ++ ) { //Loop for projection on buffer_proj
                for( iPart=particles->first_index[scell] ; ( int )iPart<particles->last_index[scell]; iPart++ ) {
                    Proj->basic( b_rho, ( *particles ), iPart, 0 );
                } //End loop on particles
            }//End loop on scells
            smpi->traceEventIfDiagTracing(diag_PartEventTracing, ithread,1,3);

        } else { // AM case
            ElectroMagnAM *emAM = static_cast<ElectroMagnAM *>( EMfields );
            int n_species = patch->vecSpecies.size();


            smpi->traceEventIfDiagTracing(diag_PartEventTracing, ithread,0,3);
            for( unsigned int imode = 0; imode<params.nmodes; imode++ ) {
                int ifield = imode*n_species+ispec;
                complex<double> *b_rho = emAM->rho_AM_s[ifield] ? &( *emAM->rho_AM_s[ifield] )( 0 ) : &( *emAM->rho_AM_[imode] )( 0 ) ;
                for( unsigned int scell = 0 ; scell < particles->first_index.size() ; scell ++ ) { //Loop for projection on buffer_proj
                    for( int iPart=particles->first_index[scell] ; iPart<particles->last_index[scell]; iPart++ ) {
                        Proj->basicForComplex( b_rho, ( *particles ), iPart, 0, imode );
                    }
                }
            }
            smpi->traceEventIfDiagTracing(diag_PartEventTracing, ithread,1,3);

        }
    } // End projection for frozen particles

    // Compression of the bins if necessary
    // Multiphoton Breit-Wheeler
//     if( Multiphoton_Breit_Wheeler_process ) {
//
// #ifdef  __DETAILED_TIMERS
//         timer = MPI_Wtime();
// #endif
//
//         compress(smpi);
//
// #ifdef  __DETAILED_TIMERS
//         patch->patch_timers[6] += MPI_Wtime() - timer;
// #endif
//
//     }

}//END dynamics

#ifdef _OMPTASKS
void SpeciesV::dynamicsTasks( double time_dual, unsigned int ispec,
                         ElectroMagn *EMfields, Params &params, bool diag_flag,
                         PartWalls *partWalls,
                         Patch *patch, SmileiMPI *smpi,
                         RadiationTables &RadiationTables,
                         MultiphotonBreitWheelerTables &MultiphotonBreitWheelerTables,
                         vector<Diagnostic *> &localDiags, int buffer_id )
{


#ifdef  __DETAILED_TIMERS
    double timer;
    int ithread;
#endif
    bool diag_PartEventTracing {false};

# ifdef _PARTEVENTTRACING
    diag_PartEventTracing = smpi->diagPartEventTracing( time_dual, params.timestep);
# endif
    int bin_size0 = b_dim[0]; // used for AM
    for( unsigned int ibin = 0 ; ibin < Nbins ; ibin++ ) {
        nrj_lost_per_bin[ibin] = 0.;
        radiated_energy_per_bin[ibin] = 0.;
    }
    // Init tags for the task dependencies of the particle operations
    int *bin_has_interpolated                   = new int[Nbins];
    int *bin_has_pushed                         = new int[Nbins];
    int *bin_has_done_particles_BC              = new int[Nbins];

    if( npack_==0 ) {
        npack_    = 1;
        packsize_ = ( f_dim1-2*oversize[1] );

        //if ( ( (long int)particles->last_index.back() < (long int)60000 ) || (Radiate) || (Ionize) || (Multiphoton_Breit_Wheeler_process) )
        packsize_ *= ( f_dim0-2*oversize[0] );
        //else
        //    npack_ *= (f_dim0-2*oversize[0]);

        if( nDim_field == 3 ) {
            packsize_ *= ( f_dim2-2*oversize[2] );
        }
    }

    //unsigned int iPart;

    std::vector<double> nrj_lost_per_thd( 1, 0. );
    int ipack = 0;
    // -------------------------------
    // calculate the particle dynamics
    // -------------------------------



    #pragma omp taskgroup
    {
    if( time_dual>time_frozen_ || Ionize ) { // moving particle
        // why was this used if the array is resized later?
        smpi->resizeBuffers( buffer_id, nDim_field, particles->last_index.back(), params.geometry=="AMcylindrical" );

        //Prepare for sorting
        for( unsigned int i=0; i<count.size(); i++ ) {
            count[i] = 0;
        }

        int nparts_in_pack = particles->last_index[( ipack+1 ) * packsize_-1 ];
        smpi->resizeBuffers( buffer_id, nDim_field, nparts_in_pack );

        for( unsigned int ibin = 0 ; ibin < Nbins ; ibin++ ){
#ifdef  __DETAILED_TIMERS
            #pragma omp task default(shared) firstprivate(ibin) depend(out:bin_has_interpolated[ibin]) private(ithread,timer)
#else
            #pragma omp task default(shared) firstprivate(ibin) depend(out:bin_has_interpolated[ibin])
#endif
            {

            if ( params.geometry != "AMcylindrical" ){
                // Reset densities sub-buffers - each of these buffers store a grid density on the ibin physical space
                // This must be done before Projection and before Ionization (because of the ionization currents)
                for (unsigned int i = 0; i < size_proj_buffer_Jx; i++)  b_Jx[ibin][i]    = 0.0;
                for (unsigned int i = 0; i < size_proj_buffer_Jy; i++)  b_Jy[ibin][i]    = 0.0;
                for (unsigned int i = 0; i < size_proj_buffer_Jz; i++)  b_Jz[ibin][i]    = 0.0;
                for (unsigned int i = 0; i < size_proj_buffer_rho; i++) b_rho[ibin][i]   = 0.0;
            } else {
                // Reset densities sub-buffers - each of these buffers store a grid density on the ibin physical space
                // This must be done before Projection and before Ionization (because of the ionization currents)
                for (unsigned int i = 0; i < size_proj_buffer_Jl; i++)  b_Jl[ibin][i]    = 0.0;
                for (unsigned int i = 0; i < size_proj_buffer_Jr; i++)  b_Jr[ibin][i]    = 0.0;
                for (unsigned int i = 0; i < size_proj_buffer_Jt; i++)  b_Jt[ibin][i]    = 0.0;
                for (unsigned int i = 0; i < size_proj_buffer_rhoAM; i++) b_rhoAM[ibin][i] = 0.0;
            }

#ifdef  __DETAILED_TIMERS
            ithread = Tools::getOMPThreadNum();
            timer = MPI_Wtime();
#endif


            smpi->traceEventIfDiagTracing(diag_PartEventTracing, Tools::getOMPThreadNum(),0,0);
            // Interpolate the fields at the particle position
            for( int scell = first_cell_of_bin[ibin] ; scell <= last_cell_of_bin[ibin] ; scell++ ){
                Interp->fieldsWrapper( EMfields, *particles, smpi, &( particles->first_index[scell] ),
                                       &( particles->last_index[scell] ),
                                       buffer_id, particles->first_index[0] );
            } // end cell loop for Interpolator
            smpi->traceEventIfDiagTracing(diag_PartEventTracing, Tools::getOMPThreadNum(),1,0);

#ifdef  __DETAILED_TIMERS
            patch->patch_timers_[0*patch->thread_number_ + ithread] += MPI_Wtime() - timer;
#endif
            } //end task Interpolator

        } // end ibin loop for Interpolator

        // Ionization
        if( Ionize ) {
            for( unsigned int ibin = 0 ; ibin < Nbins ; ibin++ ) {
#ifdef  __DETAILED_TIMERS
                #pragma omp task default(shared) firstprivate(ibin) depend(out:bin_has_interpolated[ibin]) private(ithread,timer)
#else
                #pragma omp task default(shared) firstprivate(ibin) depend(out:bin_has_interpolated[ibin])
#endif
                {

#ifdef  __DETAILED_TIMERS
                ithread = Tools::getOMPThreadNum();
                timer = MPI_Wtime();
#endif

                double *bJx, *bJy, *bJz;
                if (params.geometry != "AMcylindrical"){
                    bJx         = b_Jx[ibin];
                    bJy         = b_Jy[ibin];
                    bJz         = b_Jz[ibin];
                } else {
                    bJx         = NULL;
                    bJy         = NULL;
                    bJz         = NULL;
                }

                vector<double> *Epart = &( smpi->dynamics_Epart[buffer_id] );

                // Loop over scell is not performed since ionization operator is not vectorized
                // Instead, it is applied to all particles in the cells pertaining to ibin
                // for( unsigned int scell = first_cell_of_bin[ibin] ; scell <= last_cell_of_bin[ibin] ; scell++ ){
                //     Ionize->ionizationTunnelWithTasks( particles, particles->first_index[scell], particles->last_index[scell], Epart, patch, Proj, ibin, ibin*cluster_width_, bJx, bJy, bJz );
                // } // end cell loop for Interpolator
                smpi->traceEventIfDiagTracing(diag_PartEventTracing, Tools::getOMPThreadNum(),0,5);
                Ionize->ionizationTunnelWithTasks( particles, particles->first_index[first_cell_of_bin[ibin]], particles->last_index[last_cell_of_bin[ibin]], Epart, patch, Proj, ibin, ibin*cluster_width_, bJx, bJy, bJz );
                smpi->traceEventIfDiagTracing(diag_PartEventTracing, Tools::getOMPThreadNum(),1,5);

#ifdef  __DETAILED_TIMERS
                patch->patch_timers_[4*patch->thread_number_ + ithread] += MPI_Wtime() - timer;
#endif

                } // end task Ionize bin
            } // end ibin loop for Ionize
        } // end Ionize

     } // end if moving particle or Ionization

     if( time_dual>time_frozen_ ) {

         // Radiation losses
         if( Radiate ) {
             for( unsigned int ibin = 0 ; ibin < Nbins ; ibin++ ) {
#ifdef  __DETAILED_TIMERS
                 #pragma omp task default(shared) firstprivate(ibin) depend(out:bin_has_interpolated[ibin]) private(ithread,timer)
#else
                 #pragma omp task default(shared) firstprivate(ibin) depend(out:bin_has_interpolated[ibin])
#endif
                 {


#ifdef  __DETAILED_TIMERS
                 ithread = Tools::getOMPThreadNum();
                 timer = MPI_Wtime();
#endif

                 // Loop over scell is not performed since radiation operator is not completely vectorized
                 // Instead, it is applied to all particles in the cells pertaining to ibin
                 // for( unsigned int scell = first_cell_of_bin[ibin] ; scell <= last_cell_of_bin[ibin] ; scell++ ){
                 //     // Radiation process
                 //     ( *Radiate )( *particles, photon_species_, smpi,
                 //                   RadiationTables,
                 //                   radiated_energy_per_bin[ibin],
                 //                   particles->first_index[scell],
                 //                   particles->last_index[scell], buffer_id, ibin );
                 // }


                 smpi->traceEventIfDiagTracing(diag_PartEventTracing, Tools::getOMPThreadNum(),0,6);
                 // Radiation process
                 ( *Radiate )( *particles, radiated_photons_, smpi,
                               RadiationTables,
                               radiated_energy_per_bin[ibin],
                               particles->first_index[first_cell_of_bin[ibin]],
                               particles->last_index[last_cell_of_bin[ibin]], buffer_id, ibin );
                 smpi->traceEventIfDiagTracing(diag_PartEventTracing, Tools::getOMPThreadNum(),1,6);

                 // Update scalar variable for diagnostics
                 // radiated_energy += Radiate->getRadiatedEnergy();

                 // Update the quantum parameter chi
                 // Radiate->computeParticlesChi( *particles,
                 //                               smpi,
                 //                               first_index[ibin],
                 //                               last_index[ibin],
                 //                               ithread );

#ifdef  __DETAILED_TIMERS
                 patch->patch_timers_[5*patch->thread_number_ + ithread] += MPI_Wtime() - timer;
#endif


                 } // end task Radiate bin
             } // end ibin loop for Radiate
        } // end if Radiate

        if( Multiphoton_Breit_Wheeler_process ) {
            for( unsigned int ibin = 0 ; ibin < Nbins ; ibin++ ) {
#ifdef  __DETAILED_TIMERS
                #pragma omp task default(shared) firstprivate(ibin) depend(out:bin_has_interpolated[ibin]) private(ithread,timer)
#else
                #pragma omp task default(shared) firstprivate(ibin) depend(out:bin_has_interpolated[ibin])
#endif
                {

#ifdef  __DETAILED_TIMERS
                ithread = Tools::getOMPThreadNum();
                timer = MPI_Wtime();
#endif
                // for( unsigned int scell = first_cell_of_bin[ibin] ; scell <= last_cell_of_bin[ibin] ; scell++ ){
                // Pair generation process
                smpi->traceEventIfDiagTracing(diag_PartEventTracing, Tools::getOMPThreadNum(),0,7);
                double radiated_energy_bin = 0;

                ( *Multiphoton_Breit_Wheeler_process )( *particles,
                                                        smpi,
                                                        mBW_pair_particles_,
                                                        mBW_pair_species_,
                                                        MultiphotonBreitWheelerTables,
                                                        radiated_energy_bin,
                                                        particles->first_index[first_cell_of_bin[ibin]],
                                                        particles->last_index[last_cell_of_bin[ibin]],
                                                        buffer_id, ibin );

                radiated_energy_per_bin[ibin] = radiated_energy_bin;
                // Update the photon quantum parameter chi of all photons
                Multiphoton_Breit_Wheeler_process->computeThreadPhotonChi( *particles,
                                                        smpi,
                                                        particles->first_index[first_cell_of_bin[ibin]],
                                                        particles->last_index[last_cell_of_bin[ibin]],
                                                        buffer_id );

                // } // end scell
                smpi->traceEventIfDiagTracing(diag_PartEventTracing, Tools::getOMPThreadNum(),1,7);

#ifdef  __DETAILED_TIMERS
                patch->patch_timers_[6*patch->thread_number_ + ithread] += MPI_Wtime() - timer;
#endif
                } // end Multiphoton Breit Wheeler on ibin
            } // end ibin task for Multiphoton Breit Wheeler
            #pragma omp taskwait
#ifdef  __DETAILED_TIMERS
            #pragma omp task default(shared) depend(out:bin_has_interpolated[0:(Nbins-1)]) private(ithread,timer)
#else
            #pragma omp task default(shared) depend(out:bin_has_interpolated[0:(Nbins-1)])
#endif
            {
#ifdef  __DETAILED_TIMERS
            ithread = Tools::getOMPThreadNum();
            timer = MPI_Wtime();
#endif

            smpi->traceEventIfDiagTracing(diag_PartEventTracing, Tools::getOMPThreadNum(),0,7);
            // clean decayed photons from arrays
            // this loop must not be parallelized unless race conditions are prevented
            for( int scell = first_cell_of_bin[0] ; scell <= last_cell_of_bin[Nbins-1] ; scell++ ){
                // Suppression of the decayed photons into pairs
                Multiphoton_Breit_Wheeler_process->removeDecayedPhotons(
                    *particles, smpi, scell, particles->first_index.size(), &particles->first_index[0], &particles->last_index[0], buffer_id );
            } // end scell
            smpi->traceEventIfDiagTracing(diag_PartEventTracing, Tools::getOMPThreadNum(),1,7);

#ifdef  __DETAILED_TIMERS
            patch->patch_timers_[6*patch->thread_number_ + ithread] += MPI_Wtime() - timer;
#endif
            } // end task for photon cleaning for all bins
        }// end if Multiphoton_Breit_Wheeler_process

        for( unsigned int ibin = 0 ; ibin < Nbins ; ibin++ ) {
#ifdef  __DETAILED_TIMERS
            #pragma omp task default(shared) firstprivate(ibin) depend(in:bin_has_interpolated[ibin]) depend(out:bin_has_pushed[ibin]) private(ithread,timer)
#else
            #pragma omp task default(shared) firstprivate(ibin) depend(in:bin_has_interpolated[ibin]) depend(out:bin_has_pushed[ibin])
#endif
            {
#ifdef  __DETAILED_TIMERS
            ithread = Tools::getOMPThreadNum();
            timer = MPI_Wtime();
#endif

            smpi->traceEventIfDiagTracing(diag_PartEventTracing, Tools::getOMPThreadNum(),0,1);
            // Push the particles and the photons
            ( *Push )( *particles, smpi, particles->first_index[first_cell_of_bin[ibin]],
                        particles->last_index[last_cell_of_bin[ibin]],
                        buffer_id, particles->first_index[0] );
            smpi->traceEventIfDiagTracing(diag_PartEventTracing, Tools::getOMPThreadNum(),1,1);

#ifdef  __DETAILED_TIMERS
            patch->patch_timers_[1*patch->thread_number_ + ithread] += MPI_Wtime() - timer;
#endif
            } // end task for Push on ibin
        } // end ibin loop for Push

        // Particles BC and keys
        for( unsigned int ibin = 0 ; ibin < Nbins ; ibin++ ) {
#ifdef  __DETAILED_TIMERS
            #pragma omp task default(shared) firstprivate(ibin) private(ithread,timer) depend(in:bin_has_pushed[ibin]) depend(out:bin_has_done_particles_BC[ibin])
#else
            #pragma omp task default(shared) firstprivate(ibin) depend(in:bin_has_pushed[ibin]) depend(out:bin_has_done_particles_BC[ibin])
#endif
            {
            // double ener_iPart( 0. );

#ifdef  __DETAILED_TIMERS
            ithread = Tools::getOMPThreadNum();
            timer = MPI_Wtime();
#endif
            // Variables to compute cell_keys for the sorting
            unsigned int length[3];
            length[0]=0;
            length[1]=params.n_space[1]+1;
            length[2]=params.n_space[2]+1;



            smpi->traceEventIfDiagTracing(diag_PartEventTracing, Tools::getOMPThreadNum(),0,2);
            double energy_lost( 0. );
            // Apply wall and boundary conditions
            if( mass_>0 ) {
                for( int scell = first_cell_of_bin[ibin] ; scell <= last_cell_of_bin[ibin] ; scell++ ) {
                    for( unsigned int iwall=0; iwall<partWalls->size(); iwall++ ) {
                        ( *partWalls )[iwall]->apply( this, particles->first_index[ipack*packsize_+scell], particles->last_index[ipack*packsize_+scell], smpi->dynamics_invgf[buffer_id], patch->rand_, energy_lost );
                        nrj_lost_per_bin[ibin] += mass_ * energy_lost;
                    }

                    // Boundary Condition may be physical or due to domain decomposition
                    // apply returns 0 if iPart is not in the local domain anymore

                    partBoundCond->apply( this, particles->first_index[ipack*packsize_+scell], particles->last_index[ipack*packsize_+scell], smpi->dynamics_invgf[buffer_id], patch->rand_, energy_lost );
                    nrj_lost_per_bin[ibin] += mass_ * energy_lost;

                } // end scell loop
            } else if( mass_==0 ) {
                for( int scell = first_cell_of_bin[ibin] ; scell <= last_cell_of_bin[ibin] ; scell++ ) {
                    for( unsigned int iwall=0; iwall<partWalls->size(); iwall++ ) {
                        ( *partWalls )[iwall]->apply( this, particles->first_index[ipack*packsize_+scell], particles->last_index[ipack*packsize_+scell], smpi->dynamics_invgf[buffer_id], patch->rand_, energy_lost );
                        nrj_lost_per_bin[ibin] += energy_lost;
                    }

                    // Boundary Condition may be physical or due to domain decomposition
                    // apply returns 0 if iPart is not in the local domain anymore

                    partBoundCond->apply( this, particles->first_index[ipack*packsize_+scell], particles->last_index[ipack*packsize_+scell], smpi->dynamics_invgf[buffer_id], patch->rand_, energy_lost );
                    nrj_lost_per_bin[ibin] += energy_lost;

                } // end scell loop
            } // end if condition on mass
            smpi->traceEventIfDiagTracing(diag_PartEventTracing, Tools::getOMPThreadNum(),1,2);


            smpi->traceEventIfDiagTracing(diag_PartEventTracing, Tools::getOMPThreadNum(),0,11);
            if( mass_>0 ) {
                for( int scell = first_cell_of_bin[ibin] ; scell <= last_cell_of_bin[ibin] ; scell++ ) {
                    for( int iPart=particles->first_index[ipack*packsize_+scell] ; ( int )iPart<particles->last_index[ipack*packsize_+scell]; iPart++ ) {
                        if ( particles->cell_keys[iPart] != -1 ) {
                            //Compute cell_keys of remaining particles
                            for( unsigned int i = 0 ; i<nDim_field; i++ ) {
                                particles->cell_keys[iPart] *= this->length_[i];
                                particles->cell_keys[iPart] += round( ((this)->*(distance[i]))(particles, i, iPart) * dx_inv_[i] );
                            }
                            //First reduction of the count sort algorithm. Lost particles are not included.
                            // count[particles->cell_keys[iPart]] ++;
                        }
                    } // end iPart loop
                } // end scell loop
            } else if( mass_==0 ) {
                for( int scell = first_cell_of_bin[ibin] ; scell <= last_cell_of_bin[ibin] ; scell++ ) {
                    for( int iPart=particles->first_index[scell] ; ( int )iPart<particles->last_index[scell]; iPart++ ) {
                        if ( particles->cell_keys[iPart] != -1 ) {
                            //Compute cell_keys of remaining particles
                            for( unsigned int i = 0 ; i<nDim_field; i++ ) {
                                particles->cell_keys[iPart] *= length[i];
                                particles->cell_keys[iPart] += round( ((this)->*(distance[i]))(particles, i, iPart) * dx_inv_[i] );
                            }
                            // count[particles->cell_keys[iPart]] ++;
                        }
                    } // end iPart loop
                } // end scell loop
            } // end if condition on mass
            smpi->traceEventIfDiagTracing(diag_PartEventTracing, Tools::getOMPThreadNum(),1,11);


#ifdef  __DETAILED_TIMERS
            patch->patch_timers_[3*patch->thread_number_ + ithread] += MPI_Wtime() - timer;
#endif
            } // end task for particles BC and cell_keys on ibin
        } // end ibin loop for particles BC


        // Project currents if not a Test species and charges as well if a diag is needed.
        for( unsigned int ibin = 0 ; ibin < Nbins ; ibin++ ) {
#ifdef  __DETAILED_TIMERS
            #pragma omp task default(shared) firstprivate(ibin,bin_size0) private(ithread,timer) depend(in:bin_has_done_particles_BC[ibin])
#else
            #pragma omp task default(shared) firstprivate(ibin,bin_size0) depend(in:bin_has_done_particles_BC[ibin])
#endif
            {

#ifdef  __DETAILED_TIMERS
            ithread = Tools::getOMPThreadNum();
            timer = MPI_Wtime();
#endif

            smpi->traceEventIfDiagTracing(diag_PartEventTracing, Tools::getOMPThreadNum(),0,3);
            // Project currents if not a Test species and charges as well if a diag is needed.
            // Do not project if a photon
            if( ( !particles->is_test ) && ( mass_ > 0 ) ) {
                if (params.geometry != "AMcylindrical"){
                    for( int scell = first_cell_of_bin[ibin] ; scell <= last_cell_of_bin[ibin] ; scell++ ) {
                        Proj->currentsAndDensityWrapperOnBuffers(
                            b_Jx[ibin], b_Jy[ibin], b_Jz[ibin], b_rho[ibin],
                            ibin*cluster_width_, *particles, smpi,
                            particles->first_index[scell], particles->last_index[scell],
                            buffer_id, diag_flag, params.is_spectral, ispec, scell );
                    } // end scell loop
                } else {
                    // for( unsigned int scell = first_cell_of_bin[ibin] ; scell < last_cell_of_bin[ibin] ; scell++ ) {
                    // Proj->currentsAndDensityWrapperOnAMBuffers( EMfields, b_Jl[ibin], b_Jr[ibin], b_Jt[ibin], b_rhoAM[ibin],
                    //                                             ibin*cluster_width_, bin_size0, *particles, smpi,
                    //                                             particles->first_index[scell], particles->last_index[scell],
                    //                                             buffer_id, diag_flag);
                    // } // end scell loop
                } // end if AM
            } // end condition on test and mass
            smpi->traceEventIfDiagTracing(diag_PartEventTracing, Tools::getOMPThreadNum(),1,3);

#ifdef  __DETAILED_TIMERS
            patch->patch_timers_[2*patch->thread_number_ + ithread] += MPI_Wtime() - timer;
#endif
            }//end task for Proj of ibin
        }// end ibin loop for Proj

//         // reduction of the lost energy in each ibin
//         // the dependency ensures that it is done after the particles BC
// #ifdef  __DETAILED_TIMERS
//         #pragma omp task default(shared) private(ithread,timer) depend(in:bin_has_done_particles_BC[0:(Nbins-1)])
// #else
//         #pragma omp task default(shared) depend(in:bin_has_done_particles_BC[0:(Nbins-1)])
// #endif
//         {
//         // reduce the energy lost with BC per bin
//         for( unsigned int ibin=0 ; ibin < Nbins ; ibin++ ) {
//            nrj_bc_lost += nrj_lost_per_bin[ibin];
//         }
//
//         // sum the radiated energy / energy converted in pairs
//         // The dependencies above ensure that this is done after the Radiation and MultiPhoton Breit Wheeler methods
//         if( Radiate || Multiphoton_Breit_Wheeler_process) {
// #ifdef  __DETAILED_TIMERS
//             timer = MPI_Wtime();
//             ithread = Tools::getOMPThreadNum();
// #endif
//
//             for( unsigned int ibin=0 ; ibin < Nbins ; ibin++ ) {
//                radiated_energy += radiated_energy_per_bin[ibin];
//             }
// #ifdef  __DETAILED_TIMERS
//             patch->patch_timers_[5*patch->thread_number_ + ithread] += MPI_Wtime() - timer;
// #endif
//         } // end if Radiate or Multiphoton_Breit_Wheeler_process
//         } // end task for lost/radiated energy reduction



    } //End if moving particles

    if(time_dual <= time_frozen_ && diag_flag &&( !particles->is_test ) ) { //immobile particle (at the moment only project density)

        if (Ionize){ // a task dependency is needed to project after ionization

            if( params.geometry != "AMcylindrical" ) {
                for( unsigned int ibin = 0 ; ibin < Nbins ; ibin++ ) {
#ifdef  __DETAILED_TIMERS
                    #pragma omp task default(shared) firstprivate(ibin,bin_size0) private(ithread,timer) depend(out:bin_has_interpolated[ibin])
#else
                    #pragma omp task default(shared) firstprivate(ibin,bin_size0) depend(out:bin_has_interpolated[ibin])
#endif
                    {
                    // Reset densities sub-buffers - each of these buffers store a grid density on the ibin physical space
                    // This must be done before Projection
                    for (unsigned int i = 0; i < size_proj_buffer_rho; i++) b_rho[ibin][i]   = 0.0;
                    smpi->traceEventIfDiagTracing(diag_PartEventTracing, Tools::getOMPThreadNum(),0,5);
#ifdef  __DETAILED_TIMERS
                    ithread = Tools::getOMPThreadNum();
                    timer = MPI_Wtime();
#endif
                    // basic projector is not vectorized, no need to make a loop on scell
                    for( int iPart=particles->first_index[first_cell_of_bin[ibin]] ; ( int )iPart<particles->last_index[last_cell_of_bin[ibin]]; iPart++ ) {
                        Proj->basic( b_rho[ibin], ( *particles ), iPart, 0, ibin*cluster_width_ );
                    } //End loop on particles
                    smpi->traceEventIfDiagTracing(diag_PartEventTracing, Tools::getOMPThreadNum(),1,5);

#ifdef  __DETAILED_TIMERS
                    patch->patch_timers_[2*patch->thread_number_ + ithread] += MPI_Wtime() - timer;
#endif

                    } // end task ibin
                } // end ibin

            } else { // AM case, not yet vectorized
                // Reset densities sub-buffers - each of these buffers store a grid density on the ibin physical space
                // This must be done before Projection
                // for (unsigned int i = 0; i < size_proj_buffer_rhoAM; i++) b_rhoAM[ibin][i] = 0.0;
                // ElectroMagnAM *emAM = static_cast<ElectroMagnAM *>( EMfields );
                // int n_species = patch->vecSpecies.size();
                // for( unsigned int imode = 0; imode<params.nmodes; imode++ ) {
                //     int ifield = imode*n_species+ispec;
                //     for( unsigned int scell = 0 ; scell < particles->first_index.size() ; scell ++ ) { //Loop for projection on buffer_proj
                //         for( int iPart=particles->first_index[scell] ; iPart<particles->last_index[scell]; iPart++ ) {
                //             Proj->basicForComplex( b_rhoAM[ibin], ( *particles ), iPart, 0, imode, ibin*cluster_width_ );
                //         }
                //     }
                // }
            } // end if condition on geometry

        } else { // without ionization no dependency is needed to project

            if( params.geometry != "AMcylindrical" ) {
                for( unsigned int ibin = 0 ; ibin < Nbins ; ibin++ ) {
#ifdef  __DETAILED_TIMERS
                    #pragma omp task default(shared) firstprivate(ibin,bin_size0) private(ithread,timer)
#else
                    #pragma omp task default(shared) firstprivate(ibin,bin_size0)
#endif
                    {
                    // Reset densities sub-buffers - each of these buffers store a grid density on the ibin physical space
                    // This must be done before Projection
                    for (unsigned int i = 0; i < size_proj_buffer_rho; i++) b_rho[ibin][i]   = 0.0;

#ifdef  __DETAILED_TIMERS
                    ithread = Tools::getOMPThreadNum();
                    timer = MPI_Wtime();
#endif

                    smpi->traceEventIfDiagTracing(diag_PartEventTracing, Tools::getOMPThreadNum(),0,3);
                    // basic projector is not vectorized, no need to make a loop on scell
                    for( int iPart=particles->first_index[first_cell_of_bin[ibin]] ; ( int )iPart<particles->last_index[last_cell_of_bin[ibin]]; iPart++ ) {
                        Proj->basic( b_rho[ibin], ( *particles ), iPart, 0, ibin*cluster_width_ );
                    } //End loop on particles
                    smpi->traceEventIfDiagTracing(diag_PartEventTracing, Tools::getOMPThreadNum(),1,3);

#ifdef  __DETAILED_TIMERS
                    patch->patch_timers_[2*patch->thread_number_ + ithread] += MPI_Wtime() - timer;
#endif

                    } // end task ibin
                } // end ibin

            } else { // AM case, not yet vectorized
                // Reset densities sub-buffers - each of these buffers store a grid density on the ibin physical space
                // This must be done before Projection
                // for (unsigned int i = 0; i < size_proj_buffer_rhoAM; i++) b_rhoAM[ibin][i] = 0.0;
                // ElectroMagnAM *emAM = static_cast<ElectroMagnAM *>( EMfields );
                // int n_species = patch->vecSpecies.size();
                // for( unsigned int imode = 0; imode<params.nmodes; imode++ ) {
                //     int ifield = imode*n_species+ispec;
                //     for( unsigned int scell = 0 ; scell < particles->first_index.size() ; scell ++ ) { //Loop for projection on buffer_proj
                //         for( int iPart=particles->first_index[scell] ; iPart<particles->last_index[scell]; iPart++ ) {
                //             Proj->basicForComplex( b_rhoAM[ibin], ( *particles ), iPart, 0, imode, ibin*cluster_width_ );
                //         }
                //     }
                // }
            } // end if condition on geometry

        } // end if Ionize


    } // End projection for frozen particles

    } // end taskgroup

    if (time_dual>time_frozen_){

        // reduction of the lost energy in each ibin
        // the dependency ensures that it is done after the particles BC
// #ifdef  __DETAILED_TIMERS
//         #pragma omp task default(shared) private(ithread,timer) depend(in:bin_has_done_particles_BC[0:(Nbins-1)])
// #else
//         #pragma omp task default(shared) depend(in:bin_has_done_particles_BC[0:(Nbins-1)])
// #endif
#ifdef  __DETAILED_TIMERS
        #pragma omp task default(shared) private(ithread,timer)
#else
        #pragma omp task default(shared)
#endif
        {
        // reduce the energy lost with BC per bin
        for( unsigned int ibin=0 ; ibin < Nbins ; ibin++ ) {
           nrj_bc_lost += nrj_lost_per_bin[ibin];
        }

        // sum the radiated energy / energy converted in pairs
        // The dependencies above ensure that this is done after the Radiation and MultiPhoton Breit Wheeler methods
        if( Radiate || Multiphoton_Breit_Wheeler_process) {
#ifdef  __DETAILED_TIMERS
            timer = MPI_Wtime();
            ithread = Tools::getOMPThreadNum();
#endif

            for( unsigned int ibin=0 ; ibin < Nbins ; ibin++ ) {
               nrj_radiated_ += radiated_energy_per_bin[ibin];
            }
#ifdef  __DETAILED_TIMERS
            patch->patch_timers_[5*patch->thread_number_ + ithread] += MPI_Wtime() - timer;
#endif
        } // end if Radiate or Multiphoton_Breit_Wheeler_process
        } // end task for lost/radiated energy reduction
    } // end if moving particle

} // END dynamicsTasks

#endif //endif tasks are used

// ---------------------------------------------------------------------------------------------------------------------
// For all particles of the species
//   - increment the charge (projection)
//   - used at initialisation for Poisson (and diags if required, not for now dynamics )
// ---------------------------------------------------------------------------------------------------------------------
void SpeciesV::computeCharge( unsigned int ispec, ElectroMagn *EMfields, bool old /*=false*/ )
{
    // -------------------------------
    // calculate the particle charge
    // -------------------------------
    if( ( !particles->is_test ) ) {
        if( !dynamic_cast<ElectroMagnAM *>( EMfields ) ) {
            double *b_rho=&( *EMfields->rho_ )( 0 );
            for( unsigned int iPart=particles->first_index[0] ; ( int )iPart<particles->last_index[particles->last_index.size()-1]; iPart++ ) {
                Proj->basic( b_rho, ( *particles ), iPart, 0 );
            }
        } else {
            ElectroMagnAM *emAM = static_cast<ElectroMagnAM *>( EMfields );
            unsigned int Nmode = emAM->rho_AM_.size();
            for( unsigned int imode=0; imode<Nmode; imode++ ) {
                complex<double> *b_rho = old ? &( *emAM->rho_old_AM_[imode] )( 0 ) : &( *emAM->rho_AM_[imode] )( 0 );
                for( unsigned int iPart=particles->first_index[0] ; ( int )iPart<particles->last_index[particles->last_index.size()-1]; iPart++ ) {
                    Proj->basicForComplex( b_rho, ( *particles ), iPart, 0, imode );
                }
             }
       }
   }

}//END computeCharge


// ---------------------------------------------------------------------------------------------------------------------
// Sort particles
// ---------------------------------------------------------------------------------------------------------------------
void SpeciesV::sortParticles( Params &params, Patch *patch )
{
    unsigned int npart, ncell;
    int ip_dest, cell_target;
    vector<int> buf_cell_keys[3][2];
    std::vector<unsigned int> cycle;
    unsigned int ip_src;

    //Number of dual cells
    ncell = ( params.n_space[0]+1 );
    for( unsigned int i=1; i < nDim_field; i++ ) {
        ncell *= length_[i];
    }

    //Number of particles before exchange
    npart = particles->size();

    //Loop over just arrived particles to compute their cell keys and contribution to count
    for( unsigned int idim=0; idim < nDim_field ; idim++ ) {
        for( unsigned int ineighbor=0 ; ineighbor < 2 ; ineighbor++ ) {
            buf_cell_keys[idim][ineighbor].resize( MPI_buffer_.part_index_recv_sz[idim][ineighbor] );

            // #pragma omp simd
            // for( unsigned int ip=0; ip < MPI_buffer_.part_index_recv_sz[idim][ineighbor]; ip++ ) {
            //     for( unsigned int ipos=0; ipos < nDim_field ; ipos++ ) {
            //         double X = ((this)->*(distance[ipos]))(&MPI_buffer_.partRecv[idim][ineighbor], ipos, ip);
            //         int IX = round( X * dx_inv_[ipos] );
            //         buf_cell_keys[idim][ineighbor][ip] = buf_cell_keys[idim][ineighbor][ip] * length_[ipos] + IX;
            //     }
            // }
            // // not vectorizable because random access to count
            // for( unsigned int ip=0; ip < MPI_buffer_.part_index_recv_sz[idim][ineighbor]; ip++ ) {
            //     count[buf_cell_keys[idim][ineighbor][ip]] ++;
            // }

            computeParticleCellKeys( params,
                                     &MPI_buffer_.partRecv[idim][ineighbor],
                                     &buf_cell_keys[idim][ineighbor][0],
                                     &count[0],
                                     0,
                                     MPI_buffer_.part_index_recv_sz[idim][ineighbor] );

        }
    }

    // second loop convert the count array in cumulative sum
    particles->first_index[0]=0;
    for( unsigned int ic=1; ic < ncell; ic++ ) {
        particles->first_index[ic] = particles->first_index[ic-1] + count[ic-1];
        particles->last_index[ic-1]= particles->first_index[ic];
    }

    //New total number of particles is stored as last element of particles->last_index
    particles->last_index[ncell-1] = particles->last_index[ncell-2] + count.back() ;

    //Now proceed to the cycle sort

    if( MPI_buffer_.partRecv[0][0].size() == 0 ) {
        MPI_buffer_.partRecv[0][0].initialize( 0, *particles );    //Is this correct ?
    }

    // Resize the particle vector
    if( ( unsigned int )particles->last_index.back() > npart ) {
        particles->resize( particles->last_index.back(), nDim_particle, params.keep_position_old );
        for (int ip = npart ; ip < particles->last_index.back() ; ip ++) {
            particles->cell_keys[ip] = -1;
        }
    }

    //Copy all particles from MPI buffers back to the writable particles via cycle sort pass.
    for( unsigned int idim=0; idim < nDim_field ; idim++ ) {
        for( unsigned int ineighbor=0 ; ineighbor < 2 ; ineighbor++ ) {
            for( unsigned int ip=0; ip < MPI_buffer_.part_index_recv_sz[idim][ineighbor]; ip++ ) {
                cycle.resize( 1 );
                cell_target = buf_cell_keys[idim][ineighbor][ip];
                ip_dest = particles->first_index[cell_target];
                while( particles->cell_keys[ip_dest] == cell_target ) {
                    ip_dest++;
                }
                particles->first_index[cell_target] = ip_dest + 1 ;
                cycle[0] = ip_dest;
                cell_target = particles->cell_keys[ip_dest];
                //As long as the particle is not erased, we can build up the cycle.
                while( cell_target != -1 ) {
                    ip_dest = particles->first_index[cell_target];
                    while( particles->cell_keys[ip_dest] == cell_target ) {
                        ip_dest++;
                    }
                    particles->first_index[cell_target] = ip_dest + 1 ;
                    cycle.push_back( ip_dest );
                    cell_target = particles->cell_keys[ip_dest];
                }
                //Last target_cell is -1, the particle must be erased:
                particles->translateParticles( cycle );
                //Eventually copy particle from the MPI buffer into the particle vector.
                MPI_buffer_.partRecv[idim][ineighbor].overwriteParticle( ip, *particles, cycle[0] );
            }
        }
    }

    //Copy valid particles siting over particles->last_index.back() back into the real particles array (happens when more particles are lost than received)
    for( unsigned int ip=( unsigned int )particles->last_index.back(); ip < npart; ip++ ) {
        cell_target = particles->cell_keys[ip];

        if( cell_target == -1 ) {
            continue;
        }
        cycle.resize( 0 );
        cycle.push_back( ip );

        //As long as the particle is not erased, we can build up the cycle.
        while( cell_target != -1 ) {

            ip_dest = particles->first_index[cell_target];

            while( particles->cell_keys[ip_dest] == cell_target ) {
                ip_dest++;
            }
            particles->first_index[cell_target] = ip_dest + 1 ;
            cycle.push_back( ip_dest );
            cell_target = particles->cell_keys[ip_dest];
        }
        //Last target_cell is -1, the particle must be erased:
        particles->translateParticles( cycle );
    }

    // Resize the particle vector
    if( ( unsigned int )particles->last_index.back() < npart ) {
        particles->resize( particles->last_index.back(), nDim_particle, params.keep_position_old );
        //particles->cell_keys.resize( particles->last_index.back() ); // Merge this in particles.resize(..) ?
    }

    //Loop over all cells
    for( int icell = 0 ; icell < ( int )ncell; icell++ ) {
        for( unsigned int ip=( unsigned int )particles->first_index[icell]; ip < ( unsigned int )particles->last_index[icell] ; ip++ ) {
            //update value of current cell 'icell' if necessary
            //if particle changes cell, build a cycle of exchange as long as possible. Treats all particles
            if( particles->cell_keys[ip] != icell ) {
                cycle.resize( 1 );
                cycle[0] = ip;
                ip_src = ip;
                //While the destination particle is not going out of the patch or back to the initial cell, keep building the cycle.
                while( particles->cell_keys[ip_src] != icell ) {
                    //Scan the next cell destination
                    ip_dest = particles->first_index[particles->cell_keys[ip_src]];
                    while( particles->cell_keys[ip_dest] == particles->cell_keys[ip_src] ) {
                        ip_dest++;
                    }
                    //In the destination cell, if a particle is going out of this cell, add it to the cycle.
                    particles->first_index[particles->cell_keys[ip_src]] = ip_dest + 1 ;
                    cycle.push_back( ip_dest );
                    ip_src = ip_dest; //Destination becomes source for the next iteration
                }
                //swap parts
                particles->swapParticles( cycle );
            }
        }
    } //end loop on cells
    // Restore particles->first_index initial value
    particles->first_index[0]=0;
    for( unsigned int ic=1; ic < ncell; ic++ ) {
        particles->first_index[ic] = particles->last_index[ic-1];
    }
}

// Compute particle cell_keys from istart to iend
// This function vectorizes well on Intel and ARM architectures
void SpeciesV::computeParticleCellKeys( Params    & params,
                                        Particles * particles,
                                        int       * __restrict__ cell_keys,
                                        int       * __restrict__ count,
                                        unsigned int istart,
                                        unsigned int iend ) {

    unsigned int iPart;

    double * __restrict__ position_x = particles->getPtrPosition(0);
    double * __restrict__ position_y = particles->getPtrPosition(1);
    double * __restrict__ position_z = particles->getPtrPosition(2);

    if (params.geometry == "AMcylindrical"){

        double min_loc_l = std::round(min_loc_vec[0]*dx_inv_[0]);
        double min_loc_r = std::round(min_loc_vec[1]*dx_inv_[1]);

        #pragma omp simd
        for( iPart=istart; iPart < iend ; iPart++ ) {
            if ( cell_keys[iPart] != -1 ) {
                //Compute cell_keys particles
                cell_keys[iPart]  = std::round( position_x[iPart] * dx_inv_[0]) - min_loc_l ;
                cell_keys[iPart] *= length_[1];
                cell_keys[iPart] += std::round( std::sqrt(position_y[iPart]*position_y[iPart]+position_z[iPart]*position_z[iPart]) * dx_inv_[1] ) - min_loc_r;
            }
       }

    } else if (nDim_field == 3) {

        double min_loc_x = std::round (min_loc_vec[0] * dx_inv_[0]);
        double min_loc_y = std::round (min_loc_vec[1] * dx_inv_[1]);
        double min_loc_z = std::round (min_loc_vec[2] * dx_inv_[2]);

        #pragma omp simd
        for( iPart=istart; iPart < iend ; iPart++  ) {
            if ( cell_keys[iPart] != -1 ) {
                //Compute cell_keys of remaining particles
                cell_keys[iPart]  = std::round(position_x[iPart] * dx_inv_[0] )- min_loc_x ;
                cell_keys[iPart] *= length_[1];
                cell_keys[iPart] += std::round(position_y[iPart] * dx_inv_[1] )- min_loc_y ;
                cell_keys[iPart] *= length_[2];
                cell_keys[iPart] += std::round(position_z[iPart] * dx_inv_[2] )- min_loc_z ;
            }
        }

    } else if (nDim_field == 2) {

        double min_loc_x = std::round (min_loc_vec[0] * dx_inv_[0]);
        double min_loc_y = std::round (min_loc_vec[1] * dx_inv_[1]);

        #pragma omp simd
        for( iPart=istart; iPart < iend ; iPart++  ) {
            if ( cell_keys[iPart] != -1 ) {
                //Compute cell_keys of remaining particles
                cell_keys[iPart]  = std::round(position_x[iPart] * dx_inv_[0] )- min_loc_x ;
                cell_keys[iPart] *= length_[1];
                cell_keys[iPart] += std::round(position_y[iPart] * dx_inv_[1] )- min_loc_y ;

            }
        }
    } else if (nDim_field == 1) {

        double min_loc_x = round (min_loc_vec[0] * dx_inv_[0]);

        #pragma omp simd
        for( iPart=istart; iPart < iend ; iPart++  ) {
            if ( cell_keys[iPart] != -1 ) {
                //Compute cell_keys of remaining particles
                cell_keys[iPart]  = round(position_x[iPart] * dx_inv_[0] )- min_loc_x ;
            }
        }

    }

    for( iPart=istart; iPart < iend ; iPart++  ) {
        if ( cell_keys[iPart] != -1 ) {
            count[cell_keys[iPart]] ++;
        }
    }
}

//! Compute part_cell_keys at patch creation.
//! This operation is normally done in the pusher to avoid additional particles pass.
void SpeciesV::computeParticleCellKeys( Params &params )
{

    //unsigned int ip
    unsigned int npart;
    // int IX;
    // double X;

    npart = particles->size(); //Number of particles

    int * __restrict__ cell_keys  = particles->getPtrCellKeys();

    // Reinitialize count to 0
    for( unsigned int ic=0; ic < count.size() ; ic++ ) {
        count[ic] = 0 ;
    }

    // #pragma omp simd
    // for( ip=0; ip < npart ; ip++ ) {
    //     // Counts the # of particles in each cell (or sub_cell) and store it in sparticles->last_index.
    //     for( unsigned int ipos=0; ipos < nDim_field ; ipos++ ) {
    //         X = ((this)->*(distance[ipos]))(particles, ipos, ip);
    //         IX = round( X * dx_inv_[ipos] );
    //         particles->cell_keys[ip] = particles->cell_keys[ip] * this->length_[ipos] + IX;
    //     }
    // }
    // for( ip=0; ip < npart ; ip++ ) {
    //     count[particles->cell_keys[ip]] ++ ;
    // }

    computeParticleCellKeys( params, particles, cell_keys, &count[0], 0, npart );

}

void SpeciesV::importParticles( Params &params, Patch *patch, Particles &source_particles, vector<Diagnostic *> &localDiags )
{

    unsigned int npart = source_particles.size(), ncells=particles->first_index.size();

    // If this species is tracked, set the particle IDs
    if( particles->tracked ) {
        dynamic_cast<DiagnosticTrack *>( localDiags[tracking_diagnostic] )->setIDs( source_particles );
    }

    // compute cell keys of new parts
    vector<int> src_cell_keys( npart, 0 );
    vector<int> src_count( ncells, 0 );

    // for ( unsigned int ip = 0 ; ip < npart ; ip++ ) {
    //     for( unsigned int ipos=0; ipos < nDim_field ; ipos++ ) {
    //         double X = ((this)->*(distance[ipos]))(&source_particles, ipos, ip);
    //         int IX = round( X * dx_inv_[ipos] );
    //         src_cell_keys[ip] = src_cell_keys[ip] * length_[ipos] + IX;
    //     }
    // }
    // for( unsigned int ip=0; ip < npart ; ip++ ) {
    //     src_count[src_cell_keys[ip]] ++;
    // }

    computeParticleCellKeys( params,
                             &source_particles,
                             &src_cell_keys[0],
                             &src_count[0],
                             0,
                             npart );

    // sort new parts per cells
    int istart = 0;
    int istop  = src_count[0];

    for ( int icell = 0 ; icell < (int)ncells ; icell++ ) {
        if (src_count[icell]!=0) {
            for( int ip=istart; ip < istop ; ip++ ) {
                if ( src_cell_keys[ip] == icell )
                    continue;
                else { // rearrange particles
                    int ip_swap = istop;
                    while (( src_cell_keys[ip_swap] != icell ) && (ip_swap<(int)npart))
                        ip_swap++;
                    source_particles.swapParticle(ip, ip_swap);
                    int tmp = src_cell_keys[ip];
                    src_cell_keys[ip] = src_cell_keys[ip_swap];
                    src_cell_keys[ip_swap] = tmp;
                } // rearrange particles
            } // end loop on particles of a cell

            // inject in main data structure per cell
            source_particles.copyParticles( istart, src_count[icell],
                                        *particles,
                                        particles->first_index[icell] );
            particles->last_index[icell] += src_count[icell];
            for ( unsigned int idx=icell+1 ; idx<particles->last_index.size() ; idx++ ) {
                particles->first_index[idx] += src_count[icell];
                particles->last_index[idx]  += src_count[icell];
            }
            count[icell] += src_count[icell];

        }
        // update istart/istop fot the next cell
        istart += src_count[icell];
        if ( icell != (int)ncells-1  )
            istop  += src_count[icell+1];
        else
            istop = npart;

    } // End cell loop
    //source_particles.clear();

    // Set place for new particles in species->particles->cell_keys
    for (unsigned int ip=0;ip<npart ; ip++ )
        addSpaceForOneParticle();

    source_particles.clear();
}

// ---------------------------------------------------------------------------------------------------------------------
//! Particle merging cell by cell
// ---------------------------------------------------------------------------------------------------------------------
void SpeciesV::mergeParticles( double time_dual, unsigned int ispec,
                               Params &params,
                               Patch *patch, SmileiMPI *smpi,
                               std::vector<Diagnostic *> &localDiags )
{
//     int ithread;
// #ifdef _OPENMP
//     ithread = Tools::getOMPThreadNum();
// #else
//     ithread = 0;
// #endif


    // Only for moving particles
    if( time_dual>time_frozen_ ) {

        unsigned int scell ;
        // double weight_before = 0;
        // double weight_after = 0;
        // double energy_before = 0;
        // double energy_after = 0;
        std::vector <int> mask(particles->last_index.back(), 1);

        // Resize the cell_keys
        // particles->cell_keys.resize( particles->last_index.back(), 1 );
        // #pragma omp simd
        // for (unsigned int ip = 0; ip < (unsigned int)(particles->last_index.back()) ; ip++) {
        //         particles->cell_keys[ip] = 1;
        // }

        // for (unsigned int ip = 0; ip < (unsigned int)(particles->last_index.back()) ; ip++) {
        //         weight_before += particles->weight(ip);
        //         energy_before += sqrt(1 + pow(particles->momentum(0,ip),2) + pow(particles->momentum(1,ip),2) + pow(particles->momentum(2,ip),2));
        // }

        // For each cell, we apply independently the merging process
        for( scell = 0 ; scell < particles->first_index.size() ; scell++ ) {

            ( *Merge )( mass_, *particles, mask, smpi, particles->first_index[scell],
                        particles->last_index[scell], count[scell]);

        }

        // We remove empty space in an optimized manner
        particles->eraseParticlesWithMask(0, particles->last_index.back(), mask);

        // Update of first and last cell indexes
        particles->first_index[0] = 0;
        particles->last_index[0] = count[0];
        for( scell = 1 ; scell < particles->first_index.size(); scell++ ) {
            particles->first_index[scell] = particles->last_index[scell-1];
            particles->last_index[scell] = particles->first_index[scell] + count[scell];
        }

        //particles->cell_keys.resize(particles->last_index.back());

        // -------------------------------------------------------------------------------------
        // Checkpoint for debugging

        // for (unsigned int ip = 0; ip < (unsigned int)(particles->last_index.back()) ; ip++) {
        //         weight_after += particles->weight(ip);
        //         energy_after += sqrt(1 + pow(particles->momentum(0,ip),2)
        //                      + pow(particles->momentum(1,ip),2)
        //                      + pow(particles->momentum(2,ip),2));
        // }
        //
        // if (weight_before != weight_after) {
        //     std::cerr
        //     << " Weight before: " << weight_before
        //     << " Weight after: " << weight_after
        //     << " Energy before: " << energy_before
        //     << " Energy after: " << energy_after
        //     << std::endl;
        // }
        // -------------------------------------------------------------------------------------

        // -------------------------------------------------------------------------------------
        // Checkpoint for debugging

        // for( scell = 0 ; scell < particles->first_index.size(); scell++ ) {
        //     for (unsigned int ip = particles->first_index[scell] ; ip  < particles->last_index[scell] ; ip ++) {
        //
        //         double xmin = patch->getDomainLocalMin(0);
        //         double xmax = patch->getDomainLocalMax(0);
        //         double ymin = patch->getDomainLocalMin(1);
        //         double ymax = patch->getDomainLocalMax(1);
        //
        //         double x = particles->position(0,ip);
        //         double y = particles->position(1,ip);
        //         double mx = particles->momentum(0,ip);
        //         double my = particles->momentum(1,ip);
        //         double mz = particles->momentum(2,ip);
        //         double v = sqrt(mx*mx+my*my+mz*mz)/sqrt(1+mx*mx+my*my+mz*mz);
        //         if (particles->cell_keys[ip] < 0 || particles->cell_keys[ip] > particles->last_index.back()) {
        //         std::cerr
        //         << " Npc: " << particles->last_index[scell] - particles->first_index[scell]
        //         << " Cell keys size: " << particles->cell_keys.size()
        //         << " ip: "<< ip
        //         << " cell_keys: " << particles->cell_keys[ip]
        //         << ", x: " << xmin
        //         << " < " << x
        //         << " < " << xmax
        //         << ", y: " << ymin
        //         << " < " << y
        //         << " < " << ymax
        //         << ", mx: " << mx
        //         << ", my: " << my
        //         << ", mz: " << mz
        //         << setprecision(10)
        //         << ", v: " << v
        //         << std::endl;
        //         ERROR("")
        //
        //         if (x <= xmin
        //             || x >= xmax
        //             || y <= ymin
        //             || y >= ymax
        //             || v >= 1) {
        //             ERROR("")
        //         }
        //         }
        //     }
        // }

        // -------------------------------------------------------------------------------------

    }
}


// ---------------------------------------------------------------------------------------------------------------------
// For all particles of the species reacting to laser envelope
//   - interpolate the fields at the particle position
//   - deposit susceptibility
//   - calculate the new momentum
// ---------------------------------------------------------------------------------------------------------------------
void SpeciesV::ponderomotiveUpdateSusceptibilityAndMomentum( double time_dual, unsigned int ispec,
        ElectroMagn *EMfields,
        Params &params, bool diag_flag,
        Patch *patch, SmileiMPI *smpi,
        std::vector<Diagnostic *> &localDiags )
{

    const int ithread = Tools::getOMPThreadNum();

    bool diag_PartEventTracing {false};

# ifdef _PARTEVENTTRACING
    diag_PartEventTracing = smpi->diagPartEventTracing( time_dual, params.timestep);
# endif

#ifdef  __DETAILED_TIMERS
    double timer;
#endif

    if( npack_==0 ) {
        npack_    = 1;
        packsize_ = ( f_dim1-2*oversize[1] );

        //if ( (long int)particles->last_index.back() < (long int)60000 || (Radiate) || (Ionize) || (Multiphoton_Breit_Wheeler_process) )
        packsize_ *= ( f_dim0-2*oversize[0] );
        //else
        //    npack_ *= (f_dim0-2*oversize[0]);

        if( nDim_particle == 3 ) {
            packsize_ *= ( f_dim2-2*oversize[2] );
        }
    }


    // -------------------------------
    // calculate the particle dynamics
    // -------------------------------
    if( time_dual>time_frozen_ || Ionize ) { // advance particle momentum

        // For the moment, npack_ is always equal to 1
        // Notion of pack_ il let for futur optimization
        for( unsigned int ipack = 0 ; ipack < npack_ ; ipack++ ) {

            // ipack start @ particles->first_index [ ipack * packsize_ ]
            // ipack end   @ particles->last_index [ ipack * packsize_ + packsize_ - 1 ]
            //int nparts_in_pack = particles->last_index[ (ipack+1) * packsize_-1 ] - particles->first_index [ ipack * packsize_ ];
            int nparts_in_pack = particles->last_index[( ipack+1 ) * packsize_-1 ];
            smpi->resizeBuffers( ithread, nDim_field, nparts_in_pack, params.geometry=="AMcylindrical" );

#ifdef  __DETAILED_TIMERS
            timer = MPI_Wtime();
#endif

            smpi->traceEventIfDiagTracing(diag_PartEventTracing, ithread,0,0);
            // Interpolate the fields at the particle position
            for( unsigned int scell = 0 ; scell < packsize_ ; scell++ ) {
                Interp->fieldsAndEnvelope( EMfields, *particles, smpi, &( particles->first_index[ipack*packsize_+scell] ), &( particles->last_index[ipack*packsize_+scell] ), ithread, particles->first_index[ipack*packsize_] );
            }
            smpi->traceEventIfDiagTracing(diag_PartEventTracing, ithread,1,0);

#ifdef  __DETAILED_TIMERS
            patch->patch_timers_[7] += MPI_Wtime() - timer;
#endif

            // Ionization
            if( Ionize ) {

#ifdef  __DETAILED_TIMERS
                timer = MPI_Wtime();
#endif
                vector<double> *Epart = &( smpi->dynamics_Epart[ithread] );
                vector<double> *EnvEabs_part  = &( smpi->dynamics_EnvEabs_part[ithread] );
                vector<double> *EnvExabs_part = &( smpi->dynamics_EnvExabs_part[ithread] );
                vector<double> *Phipart = &( smpi->dynamics_PHIpart[ithread] );

                smpi->traceEventIfDiagTracing(diag_PartEventTracing, ithread,0,5);
                for( unsigned int scell = 0 ; scell < packsize_ ; scell++ ) {
                    Interp->envelopeFieldForIonization( EMfields, *particles, smpi, &( particles->first_index[ipack*packsize_+scell] ), &( particles->last_index[ipack*packsize_+scell] ), ithread );
                    Ionize->envelopeIonization( particles, particles->first_index[ipack*packsize_+scell], particles->last_index[ipack*packsize_+scell], Epart, EnvEabs_part, EnvExabs_part, Phipart, patch, Proj );
                }
                smpi->traceEventIfDiagTracing(diag_PartEventTracing, ithread,1,5);

#ifdef  __DETAILED_TIMERS
                patch->patch_timers_[4] += MPI_Wtime() - timer;
#endif
            }

            if( time_dual<=time_frozen_ ) continue; // Do not push nor project frozen particles

            // Project susceptibility, the source term of envelope equation
#ifdef  __DETAILED_TIMERS
            timer = MPI_Wtime();
#endif

            smpi->traceEventIfDiagTracing(diag_PartEventTracing, ithread,0,3);
            for( unsigned int scell = 0 ; scell < packsize_ ; scell++ ) {
                Proj->susceptibility( EMfields, *particles, mass_, smpi, particles->first_index[ipack*packsize_+scell], particles->last_index[ipack*packsize_+scell], ithread, ipack*packsize_+scell, particles->first_index[ipack*packsize_] );
            }
            smpi->traceEventIfDiagTracing(diag_PartEventTracing, ithread,1,3);

#ifdef  __DETAILED_TIMERS
            patch->patch_timers_[8] += MPI_Wtime() - timer;
#endif

            // Push the particles
#ifdef  __DETAILED_TIMERS
            timer = MPI_Wtime();
#endif

            smpi->traceEventIfDiagTracing(diag_PartEventTracing, ithread,0,1);
            ( *Push )( *particles, smpi, particles->first_index[ipack*packsize_], particles->last_index[ipack*packsize_+packsize_-1], ithread, particles->first_index[ipack*packsize_] );
            smpi->traceEventIfDiagTracing(diag_PartEventTracing, ithread,1,1);

#ifdef  __DETAILED_TIMERS
            patch->patch_timers_[9] += MPI_Wtime() - timer;
#endif
        }

    } else { // immobile particle (at the moment only project density)

    }//END if time vs. time_frozen_

} // end ponderomotiveUpdateSusceptibilityAndMomentum

#ifdef _OMPTASKS
void SpeciesV::ponderomotiveUpdateSusceptibilityAndMomentumTasks( double time_dual, unsigned int ispec,
        ElectroMagn *EMfields,
        Params &params, bool diag_flag,
        Patch *patch, SmileiMPI *smpi,
        std::vector<Diagnostic *> &localDiags, int buffer_id )
{
#ifdef  __DETAILED_TIMERS
    double timer;
    int ithread;
#endif

    bool diag_PartEventTracing {false};

# ifdef _PARTEVENTTRACING
    diag_PartEventTracing = smpi->diagPartEventTracing( time_dual, params.timestep);
# endif

    int bin_size0 = b_dim[0];
    // for( unsigned int ibin = 0 ; ibin < Nbins ; ibin++ ) {
    //     nrj_lost_per_bin[ibin] = 0.;
    //     radiated_energy_per_bin[ibin] = 0.;
    // }
    // Init tags for the task dependencies of the particle operations
    int *bin_has_interpolated                   = new int[Nbins]; // the last element is used to manage the Multiphoton Breit Wheeler dependency
    int *bin_has_ionized                        = new int[Nbins];
    int *bin_has_projected_chi                  = new int[Nbins];


    #pragma omp taskgroup
    {

    // -------------------------------
    // calculate the particle updated momentum
    // -------------------------------
    if( time_dual>time_frozen_ || Ionize) { // moving particle

        smpi->resizeBuffers( buffer_id, nDim_field, particles->last_index.back(), params.geometry=="AMcylindrical" );
        for( unsigned int ibin = 0 ; ibin < Nbins ; ibin++ ) { // loop on ibin
#ifdef  __DETAILED_TIMERS
            #pragma omp task default(shared) firstprivate(ibin) depend(out:bin_has_interpolated[ibin]) private(ithread,timer)
#else
            #pragma omp task default(shared) firstprivate(ibin) depend(out:bin_has_interpolated[ibin])
#endif
            {
            if ( params.geometry != "AMcylindrical" ){
                // Reset susceptibility sub-buffer - this buffer stores a grid susceptibility on the ibin physical space
                // This must be done before Projection of susceptibility
                for (unsigned int i = 0; i < size_proj_buffer_rho; i++) b_Chi[ibin][i]   = 0.0;
            } else { // AM geometry is not vectorized with the envelope at the moment
                // Reset susceptibility sub-buffer - this buffer stores a grid susceptibility on the ibin physical space
                // This must be done before Projection of susceptibility
                // for (unsigned int i = 0; i < size_proj_buffer_rhoAM; i++) b_ChiAM[ibin][i] = 0.0;
            }
#ifdef  __DETAILED_TIMERS
            ithread = Tools::getOMPThreadNum();
            timer = MPI_Wtime();
#endif

            smpi->traceEventIfDiagTracing(diag_PartEventTracing, Tools::getOMPThreadNum(),0,0);
            for( int scell = first_cell_of_bin[ibin] ; scell <= last_cell_of_bin[ibin] ; scell++ ){
                // Interpolate the fields and envelope at the particle position
                // Interp->fieldsAndEnvelope( EMfields, *particles, smpi, &( particles->first_index[scell] ), &( particles->last_index[scell] ), buffer_id );
                Interp->fieldsAndEnvelope( EMfields, *particles, smpi, &( particles->first_index[scell] ), &( particles->last_index[scell] ), buffer_id );
            }
            smpi->traceEventIfDiagTracing(diag_PartEventTracing, Tools::getOMPThreadNum(),1,0);


#ifdef  __DETAILED_TIMERS
            patch->patch_timers_[7*patch->thread_number_ + ithread] += MPI_Wtime() - timer;
#endif
            } // end task interp
        } // end ibin

        // Ionization
        if( Ionize ) {
            for( unsigned int ibin = 0 ; ibin < Nbins ; ibin++ ) { // loop on ibin
#ifdef  __DETAILED_TIMERS
                #pragma omp task default(shared) firstprivate(ibin) depend(out:bin_has_interpolated[ibin]) private(ithread,timer)
#else
                #pragma omp task default(shared) firstprivate(ibin) depend(out:bin_has_interpolated[ibin])
#endif
                {

#ifdef  __DETAILED_TIMERS
                ithread = Tools::getOMPThreadNum();
                timer = MPI_Wtime();
#endif
                vector<double> *Epart = &( smpi->dynamics_Epart[buffer_id] );
                vector<double> *EnvEabs_part = &( smpi->dynamics_EnvEabs_part[buffer_id] );
                vector<double> *EnvExabs_part = &( smpi->dynamics_EnvExabs_part[buffer_id] );
                vector<double> *Phipart = &( smpi->dynamics_PHIpart[buffer_id] );

                smpi->traceEventIfDiagTracing(diag_PartEventTracing, Tools::getOMPThreadNum(),0,5);
                Interp->envelopeFieldForIonization( EMfields, *particles, smpi, &( particles->first_index[first_cell_of_bin[ibin]] ), &( particles->last_index[last_cell_of_bin[ibin]] ), buffer_id );
                Ionize->envelopeIonization( particles, particles->first_index[first_cell_of_bin[ibin]] , particles->last_index[last_cell_of_bin[ibin]], Epart, EnvEabs_part, EnvExabs_part, Phipart, patch, Proj, ibin, 0 );
                smpi->traceEventIfDiagTracing(diag_PartEventTracing, Tools::getOMPThreadNum(),1,5);

#ifdef  __DETAILED_TIMERS
                patch->patch_timers_[4*patch->thread_number_ + ithread] += MPI_Wtime() - timer;
#endif
                } // end task ionize
            } // end ibin
        }  // end Ionize

        if( time_dual>time_frozen_) {
            for( unsigned int ibin = 0 ; ibin < Nbins ; ibin++ ) { // loop on ibin
#ifdef  __DETAILED_TIMERS
                #pragma omp task default(shared) firstprivate(ibin) depend(in:bin_has_interpolated[ibin]) depend(out:bin_has_projected_chi[ibin]) private(ithread,timer)
#else
                #pragma omp task default(shared) firstprivate(ibin) depend(in:bin_has_interpolated[ibin]) depend(out:bin_has_projected_chi[ibin])
#endif
                {
                // Project susceptibility, the source term of envelope equation
#ifdef  __DETAILED_TIMERS
                ithread = Tools::getOMPThreadNum();
                timer = MPI_Wtime();
#endif

                smpi->traceEventIfDiagTracing(diag_PartEventTracing, Tools::getOMPThreadNum(),0,3);
                if (params.geometry != "AMcylindrical"){
                    for( int scell = first_cell_of_bin[ibin] ; scell <= last_cell_of_bin[ibin] ; scell++ ){
                        Proj->susceptibilityOnBuffer( EMfields, b_Chi[ibin],
                                                      ibin*cluster_width_, bin_size0,
                                                      *particles, mass_, smpi,
                                                      particles->first_index[scell], particles->last_index[scell] ,
                                                      buffer_id );
                    }
                } else { // AM geometry with envelope is not vectorized for the moment
                    // Proj->susceptibilityOnBuffer( EMfields, b_ChiAM[ibin],
                    //                               ibin*cluster_width_, bin_size0,
                    //                               *particles, mass_, smpi,
                    //                               particles->first_index[first_cell_of_bin[ibin]], particles->last_index[last_cell_of_bin[ibin]] ,
                    //                               buffer_id );
                } // end if geometry
                smpi->traceEventIfDiagTracing(diag_PartEventTracing, Tools::getOMPThreadNum(),1,3);

#ifdef  __DETAILED_TIMERS
                patch->patch_timers_[8*patch->thread_number_ + ithread] += MPI_Wtime() - timer;
#endif
                } // end task susceptibility
            } // end ibin

            for( unsigned int ibin = 0 ; ibin < Nbins ; ibin++ ) { // loop on ibin
#ifdef  __DETAILED_TIMERS
                #pragma omp task default(shared) firstprivate(ibin) depend(in:bin_has_projected_chi[ibin]) private(ithread,timer)
#else
                #pragma omp task default(shared) firstprivate(ibin) depend(in:bin_has_projected_chi[ibin])
#endif
                {
#ifdef  __DETAILED_TIMERS
                ithread = Tools::getOMPThreadNum();
                timer = MPI_Wtime();
#endif

                smpi->traceEventIfDiagTracing(diag_PartEventTracing, Tools::getOMPThreadNum(),0,1);
                // Push only the particle momenta
                ( *Push )( *particles, smpi, particles->first_index[first_cell_of_bin[ibin]], particles->last_index[last_cell_of_bin[ibin]], buffer_id);
                smpi->traceEventIfDiagTracing(diag_PartEventTracing, Tools::getOMPThreadNum(),1,1);

#ifdef  __DETAILED_TIMERS
                patch->patch_timers_[9*patch->thread_number_ + ithread] += MPI_Wtime() - timer;
#endif
                } // end task susceptibility
            } // end ibin
        } // end if moving particle
    } else { // immobile particle
    } //END if time vs. time_frozen_ or Ionize

    } // end taskgroup


} // end ponderomotiveUpdateSusceptibilityAndMomentumTasks
#endif // endif tasks are used

// ---------------------------------------------------------------------------------------------------------------------
// For all particles of the species reacting to laser envelope
//   - interpolate the fields at the particle position
//   - deposit susceptibility
// ---------------------------------------------------------------------------------------------------------------------
void SpeciesV::ponderomotiveProjectSusceptibility( double time_dual, unsigned int ispec,
        ElectroMagn *EMfields,
        Params &params, bool diag_flag,
        Patch *patch, SmileiMPI *smpi,
        std::vector<Diagnostic *> &localDiags )
{

    const int ithread = Tools::getOMPThreadNum();

#ifdef  __DETAILED_TIMERS
    double timer;
#endif

    if( npack_==0 ) {
        npack_    = 1;
        packsize_ = ( f_dim1-2*oversize[1] );

        //if ( (long int)particles->last_index.back() < (long int)60000 || (Radiate) || (Ionize) || (Multiphoton_Breit_Wheeler_process) )
        packsize_ *= ( f_dim0-2*oversize[0] );
        //else
        //    npack_ *= (f_dim0-2*oversize[0]);

        if( nDim_particle == 3 ) {
            packsize_ *= ( f_dim2-2*oversize[2] );
        }
    }


    // -------------------------------
    // calculate the particle dynamics
    // -------------------------------
    if( time_dual>time_frozen_ ) { // advance particle momentum

        for( unsigned int ipack = 0 ; ipack < npack_ ; ipack++ ) {

            // ipack start @ particles->first_index [ ipack * packsize_ ]
            // ipack end   @ particles->last_index [ ipack * packsize_ + packsize_ - 1 ]
            //int nparts_in_pack = particles->last_index[ (ipack+1) * packsize_-1 ] - particles->first_index [ ipack * packsize_ ];
            int nparts_in_pack = particles->last_index[( ipack+1 ) * packsize_-1 ];
            smpi->resizeBuffers( ithread, nDim_field, nparts_in_pack, params.geometry=="AMcylindrical" );

#ifdef  __DETAILED_TIMERS
            timer = MPI_Wtime();
#endif
            // Interpolate the fields at the particle position
            for( unsigned int scell = 0 ; scell < packsize_ ; scell++ ) {
                Interp->fieldsAndEnvelope( EMfields, *particles, smpi, &( particles->first_index[ipack*packsize_+scell] ), &( particles->last_index[ipack*packsize_+scell] ), ithread, particles->first_index[ipack*packsize_] );
            }
#ifdef  __DETAILED_TIMERS
            patch->patch_timers_[4] += MPI_Wtime() - timer;
#endif

            // Project susceptibility, the source term of envelope equation
#ifdef  __DETAILED_TIMERS
            timer = MPI_Wtime();
#endif
            for( unsigned int scell = 0 ; scell < packsize_ ; scell++ ) {
                Proj->susceptibility( EMfields, *particles, mass_, smpi, particles->first_index[ipack*packsize_+scell], particles->last_index[ipack*packsize_+scell], ithread, ipack*packsize_+scell, particles->first_index[ipack*packsize_] );
            }

#ifdef  __DETAILED_TIMERS
            patch->patch_timers_[8] += MPI_Wtime() - timer;
#endif

        }

    } else { // immobile particle (at the moment only project density)

    }//END if time vs. time_frozen_

} // end ponderomotiveProjectSusceptibility

// ---------------------------------------------------------------------------------------------------------------------
// For all particles of the species reacting to laser envelope
//   - interpolate the ponderomotive potential and its gradient at the particle position, for present and previous timestep
//   - calculate the new particle position
//   - particles BC
//   - project charge and current density
// ---------------------------------------------------------------------------------------------------------------------
void SpeciesV::ponderomotiveUpdatePositionAndCurrents( double time_dual, unsigned int ispec,
        ElectroMagn *EMfields,
        Params &params, bool diag_flag, PartWalls *partWalls,
        Patch *patch, SmileiMPI *smpi,
        std::vector<Diagnostic *> &localDiags )
{

    const int ithread = Tools::getOMPThreadNum();

#ifdef  __DETAILED_TIMERS
    double timer;
#endif

    bool diag_PartEventTracing {false};

# ifdef _PARTEVENTTRACING
    diag_PartEventTracing = smpi->diagPartEventTracing( time_dual, params.timestep);
# endif

    unsigned int iPart;

    int tid( 0 );
    std::vector<double> nrj_lost_per_thd( 1, 0. );

    // -------------------------------
    // calculate the particle dynamics
    // -------------------------------
    if( time_dual>time_frozen_ ) { // moving particle

        //Prepare for sorting
        for( unsigned int i=0; i<count.size(); i++ ) {
            count[i] = 0;
        }

        for( unsigned int ipack = 0 ; ipack < npack_ ; ipack++ ) {

            //int nparts_in_pack = particles->last_index[ (ipack+1) * packsize_-1 ] - particles->first_index [ ipack * packsize_ ];
            int nparts_in_pack = particles->last_index[( ipack+1 ) * packsize_-1 ];
            smpi->resizeBuffers( ithread, nDim_field, nparts_in_pack, params.geometry=="AMcylindrical" );

#ifdef  __DETAILED_TIMERS
            timer = MPI_Wtime();
#endif

            smpi->traceEventIfDiagTracing(diag_PartEventTracing, ithread,0,0);
            // Interpolate the fields at the particle position
            for( unsigned int scell = 0 ; scell < packsize_ ; scell++ ) {
                Interp->timeCenteredEnvelope( EMfields, *particles, smpi, &( particles->first_index[ipack*packsize_+scell] ), &( particles->last_index[ipack*packsize_+scell] ), ithread, particles->first_index[ipack*packsize_] );
            }
            smpi->traceEventIfDiagTracing(diag_PartEventTracing, ithread,1,0);

#ifdef  __DETAILED_TIMERS
            patch->patch_timers_[10] += MPI_Wtime() - timer;
#endif

#ifdef  __DETAILED_TIMERS
            timer = MPI_Wtime();
#endif

            smpi->traceEventIfDiagTracing(diag_PartEventTracing, ithread,0,1);
            // Push only the particle position
            ( *Push_ponderomotive_position )( *particles, smpi, particles->first_index[ipack*packsize_], particles->last_index[ipack*packsize_+packsize_-1], ithread, particles->first_index[ipack*packsize_] );
            smpi->traceEventIfDiagTracing(diag_PartEventTracing, ithread,1,1);

#ifdef  __DETAILED_TIMERS
            patch->patch_timers_[11] += MPI_Wtime() - timer;
            timer = MPI_Wtime();
#endif


            smpi->traceEventIfDiagTracing(diag_PartEventTracing, ithread,0,2);
            for( unsigned int scell = 0 ; scell < packsize_ ; scell++ ) {
                double energy_lost( 0. );
                // Apply wall and boundary conditions
                if( mass_>0 ) { // condition mass_>0
                    for( unsigned int iwall=0; iwall<partWalls->size(); iwall++ ) {
                        ( *partWalls )[iwall]->apply( this, particles->first_index[ipack*packsize_+scell], particles->last_index[ipack*packsize_+scell], smpi->dynamics_invgf[ithread], patch->rand_, energy_lost );
                        nrj_lost_per_thd[tid] += mass_ * energy_lost;
                    }

                    // Boundary Condition may be physical or due to domain decomposition
                    // apply returns 0 if iPart is not in the local domain anymore

                    partBoundCond->apply( this, particles->first_index[ipack*packsize_+scell], particles->last_index[ipack*packsize_+scell], smpi->dynamics_invgf[ithread], patch->rand_, energy_lost );
                    nrj_lost_per_thd[tid] += mass_ * energy_lost;

                } else if( mass_==0 ) { // condition mass_=0
                    ERROR( "Particles with zero mass cannot interact with envelope" );
                }
            } // end scell
            smpi->traceEventIfDiagTracing(diag_PartEventTracing, ithread,1,2);


            smpi->traceEventIfDiagTracing(diag_PartEventTracing, ithread,0,11);
            for( unsigned int scell = 0 ; scell < packsize_ ; scell++ ) {
                // Apply wall and boundary conditions
                if( mass_>0 ) { // condition mass_>0

                    for( iPart=particles->first_index[ipack*packsize_+scell] ; ( int )iPart<particles->last_index[ipack*packsize_+scell]; iPart++ ) {
                        if ( particles->cell_keys[iPart] != -1 ) {
                            //First reduction of the count sort algorithm. Lost particles are not included.
                            for( int i = 0 ; i<( int )nDim_field; i++ ) {
                                particles->cell_keys[iPart] *= length_[i];
                                particles->cell_keys[iPart] += round( ((this)->*(distance[i]))(particles, i, iPart) * dx_inv_[i] );
                            }
                            count[particles->cell_keys[iPart]] ++; //First reduction of the count sort algorithm. Lost particles are not included.
                        }
                    }
                } else if( mass_==0 ) { // condition mass_=0
                    ERROR_NAMELIST( "Particles with zero mass cannot interact with envelope",
                    LINK_NAMELIST + std::string("#laser-envelope-model"));
                }
            } // end scell
            smpi->traceEventIfDiagTracing(diag_PartEventTracing, ithread,1,11);

            //START EXCHANGE PARTICLES OF THE CURRENT BIN ?
#ifdef  __DETAILED_TIMERS
            patch->patch_timers_[3] += MPI_Wtime() - timer;
#endif

            // Project currents if not a Test species and charges as well if a diag is needed.
            // Do not project if a photon
#ifdef  __DETAILED_TIMERS
            timer = MPI_Wtime();
#endif

            smpi->traceEventIfDiagTracing(diag_PartEventTracing, ithread,0,3);
            if( ( !particles->is_test ) && ( mass_ > 0 ) )
                for( unsigned int scell = 0 ; scell < packsize_ ; scell++ ) {
                    Proj->currentsAndDensityWrapper( EMfields, *particles, smpi, particles->first_index[ipack*packsize_+scell], particles->last_index[ipack*packsize_+scell], ithread, diag_flag, params.is_spectral, ispec, ipack*packsize_+scell, particles->first_index[ipack*packsize_] );
                }
            smpi->traceEventIfDiagTracing(diag_PartEventTracing, ithread,1,3);


#ifdef  __DETAILED_TIMERS
            patch->patch_timers_[12] += MPI_Wtime() - timer;
#endif
        }

        for( unsigned int ithd=0 ; ithd<nrj_lost_per_thd.size() ; ithd++ ) {
            nrj_bc_lost += nrj_lost_per_thd[tid];
        }

    } else { // immobile particle (at the moment only project density)

        smpi->traceEventIfDiagTracing(diag_PartEventTracing, ithread,0,3);
        if( diag_flag &&( !particles->is_test ) ) {
            if( params.geometry != "AMcylindrical" ) {
                double *b_rho = EMfields->rho_s[ispec] ? &( *EMfields->rho_s[ispec] )( 0 ) : &( *EMfields->rho_ )( 0 ) ;
                for( unsigned int scell = 0 ; scell < particles->first_index.size() ; scell ++ ) { //Loop for projection on buffer_proj
                    for( iPart=particles->first_index[scell] ; ( int )iPart<particles->last_index[scell]; iPart++ ) {
                        Proj->basic( b_rho, ( *particles ), iPart, 0 );
                    } //End loop on particles
                }//End loop on scells

            } else { // AM case
                ElectroMagnAM *emAM = static_cast<ElectroMagnAM *>( EMfields );
                int n_species = patch->vecSpecies.size();
                for( unsigned int imode = 0; imode<params.nmodes; imode++ ) {
                    int ifield = imode*n_species+ispec;
                    complex<double> *b_rho = emAM->rho_AM_s[ifield] ? &( *emAM->rho_AM_s[ifield] )( 0 ) : &( *emAM->rho_AM_[imode] )( 0 ) ;
                    for( unsigned int scell = 0 ; scell < particles->first_index.size() ; scell ++ ) { //Loop for projection on buffer_proj
                        for( int iPart=particles->first_index[scell] ; iPart<particles->last_index[scell]; iPart++ ) {
                            Proj->basicForComplex( b_rho, ( *particles ), iPart, 0, imode );
                        }
                    }
                }
            }
        }
        smpi->traceEventIfDiagTracing(diag_PartEventTracing, ithread,1,3);
    }//END if time vs. time_frozen_

} // end ponderomotiveUpdatePositionAndCurrents

#ifdef _OMPTASKS
void SpeciesV::ponderomotiveUpdatePositionAndCurrentsTasks( double time_dual, unsigned int ispec,
        ElectroMagn *EMfields,
        Params &params, bool diag_flag, PartWalls *partWalls,
        Patch *patch, SmileiMPI *smpi,
        std::vector<Diagnostic *> &localDiags, int buffer_id )
{

#ifdef  __DETAILED_TIMERS
    double timer;
    int ithread;
#endif
    bool diag_PartEventTracing {false};

# ifdef _PARTEVENTTRACING
    diag_PartEventTracing = smpi->diagPartEventTracing( time_dual, params.timestep);
# endif

    //int bin_size0 = b_dim[0];

    for( unsigned int ibin = 0 ; ibin < Nbins ; ibin++ ) {
        nrj_lost_per_bin[ibin] = 0.;
        // radiated_energy_per_bin[ibin] = 0.;
    }
    // Init tags for the task dependencies of the particle operations
    int *bin_has_interpolated               = new int[Nbins]; // the last element is used to manage the Multiphoton Breit Wheeler dependency
    int *bin_has_pushed                     = new int[Nbins];
    int *bin_has_done_particles_BC          = new int[Nbins];

    #pragma omp taskgroup
    {

    // -------------------------------
    // calculate the particle updated momentum
    // -------------------------------
    if( time_dual>time_frozen_ ) {
        //Prepare for sorting
        for( unsigned int i=0; i<count.size(); i++ ) {
            count[i] = 0;
        }

        smpi->resizeBuffers( buffer_id, nDim_field, particles->last_index.back(), params.geometry=="AMcylindrical" );

        for( unsigned int ibin = 0 ; ibin < Nbins ; ibin++ ) {
#ifdef  __DETAILED_TIMERS
            #pragma omp task default(shared) firstprivate(ibin) depend(out:bin_has_interpolated[ibin]) private(ithread,timer)
#else
            #pragma omp task default(shared) firstprivate(ibin) depend(out:bin_has_interpolated[ibin])
#endif
            {
            if ( params.geometry != "AMcylindrical" ){
                // Reset densities sub-buffers - each of these buffers store a grid density on the ibin physical space
                // This must be done before Projection and before Ionization (because of the ionization currents)
                for (unsigned int i = 0; i < size_proj_buffer_Jx; i++)  b_Jx[ibin][i]    = 0.0;
                for (unsigned int i = 0; i < size_proj_buffer_Jy; i++)  b_Jy[ibin][i]    = 0.0;
                for (unsigned int i = 0; i < size_proj_buffer_Jz; i++)  b_Jz[ibin][i]    = 0.0;
                for (unsigned int i = 0; i < size_proj_buffer_rho; i++) b_rho[ibin][i]   = 0.0;
            } else {
                // Reset densities sub-buffers - each of these buffers store a grid density on the ibin physical space
                // This must be done before Projection and before Ionization (because of the ionization currents)
                for (unsigned int i = 0; i < size_proj_buffer_Jl; i++)  b_Jl[ibin][i]    = 0.0;
                for (unsigned int i = 0; i < size_proj_buffer_Jr; i++)  b_Jr[ibin][i]    = 0.0;
                for (unsigned int i = 0; i < size_proj_buffer_Jt; i++)  b_Jt[ibin][i]    = 0.0;
                for (unsigned int i = 0; i < size_proj_buffer_rhoAM; i++) b_rhoAM[ibin][i] = 0.0;
            }
#ifdef  __DETAILED_TIMERS
            ithread = Tools::getOMPThreadNum();
            timer = MPI_Wtime();
#endif

            smpi->traceEventIfDiagTracing(diag_PartEventTracing, Tools::getOMPThreadNum(),0,0);
            for( int scell = first_cell_of_bin[ibin] ; scell <= last_cell_of_bin[ibin] ; scell++ ){
                Interp->timeCenteredEnvelope( EMfields, *particles, smpi, &( particles->first_index[scell] ), &( particles->last_index[scell] ), buffer_id );
            }
            smpi->traceEventIfDiagTracing(diag_PartEventTracing, Tools::getOMPThreadNum(),1,0);

#ifdef  __DETAILED_TIMERS
            patch->patch_timers_[10*patch->thread_number_ + ithread] += MPI_Wtime() - timer;
#endif
            } // end task interpolate
        } // end ibin

        for( unsigned int ibin = 0 ; ibin < Nbins ; ibin++ ) {
#ifdef  __DETAILED_TIMERS
            #pragma omp task default(shared) firstprivate(ibin) depend(in:bin_has_interpolated[ibin]) depend(out:bin_has_pushed[ibin]) private(ithread,timer)
#else
            #pragma omp task default(shared) firstprivate(ibin) depend(in:bin_has_interpolated[ibin]) depend(out:bin_has_pushed[ibin])
#endif
            {
#ifdef  __DETAILED_TIMERS
            ithread = Tools::getOMPThreadNum();
            timer = MPI_Wtime();
#endif

            smpi->traceEventIfDiagTracing(diag_PartEventTracing, Tools::getOMPThreadNum(),0,1);
            // Push only the particle position
            ( *Push_ponderomotive_position )( *particles, smpi, particles->first_index[first_cell_of_bin[ibin]], particles->last_index[last_cell_of_bin[ibin]], buffer_id );
            smpi->traceEventIfDiagTracing(diag_PartEventTracing, Tools::getOMPThreadNum(),1,1);

#ifdef  __DETAILED_TIMERS
            patch->patch_timers_[11*patch->thread_number_ + ithread] += MPI_Wtime() - timer;
#endif
            } // end task
        } // end ibin

        for( unsigned int ibin = 0 ; ibin < Nbins ; ibin++ ) {
#ifdef  __DETAILED_TIMERS
            #pragma omp task default(shared) firstprivate(ibin) depend(in:bin_has_pushed[ibin]) depend(out:bin_has_done_particles_BC[ibin]) private(ithread,timer)
#else
            #pragma omp task default(shared) firstprivate(ibin) depend(in:bin_has_pushed[ibin]) depend(out:bin_has_done_particles_BC[ibin])
#endif
            {
#ifdef  __DETAILED_TIMERS
            ithread = Tools::getOMPThreadNum();
            timer = MPI_Wtime();
#endif
            double energy_lost( 0. );
            // Apply wall and boundary conditions
            if( mass_>0 ) {
                smpi->traceEventIfDiagTracing(diag_PartEventTracing, Tools::getOMPThreadNum(),0,2);
                for( int scell = first_cell_of_bin[ibin] ; scell <= last_cell_of_bin[ibin] ; scell++ ){
                energy_lost = 0;
                for( unsigned int iwall=0; iwall<partWalls->size(); iwall++ ) {
                    ( *partWalls )[iwall]->apply( this, particles->first_index[scell], particles->last_index[scell], smpi->dynamics_invgf[buffer_id], patch->rand_, energy_lost );
                    nrj_lost_per_bin[ibin] += mass_ * energy_lost;
                }
                // Boundary Condition may be physical or due to domain decomposition
                // apply returns 0 if iPart is not in the local domain anymore
                //        if omp, create a list per thread
                partBoundCond->apply( this, particles->first_index[scell], particles->last_index[scell], smpi->dynamics_invgf[buffer_id], patch->rand_, energy_lost );
                nrj_lost_per_bin[ibin] += mass_ * energy_lost;
                smpi->traceEventIfDiagTracing(diag_PartEventTracing, Tools::getOMPThreadNum(),1,2);

                smpi->traceEventIfDiagTracing(diag_PartEventTracing, Tools::getOMPThreadNum(),0,11);
                for( int iPart=particles->first_index[scell] ; iPart<particles->last_index[scell]; iPart++ ) {
                    if ( particles->cell_keys[iPart] != -1 ) {
                        //First reduction of the count sort algorithm. Lost particles are not included.
                        for( int i = 0 ; i<( int )nDim_field; i++ ) {
                            particles->cell_keys[iPart] *= length_[i];
                            particles->cell_keys[iPart] += round( ((this)->*(distance[i]))(particles, i, iPart) * dx_inv_[i] );
                        }
                        // count[particles->cell_keys[iPart]] ++; //First reduction of the count sort algorithm. Lost particles are not included.
                    }
                } // end iPart loop
                smpi->traceEventIfDiagTracing(diag_PartEventTracing, Tools::getOMPThreadNum(),1,11);

                } // end loop on scell
            } else if( mass_==0 ) {
                ERROR( "Particles with zero mass cannot interact with envelope" );

            } // end mass_ = 0? condition
#ifdef  __DETAILED_TIMERS
            patch->patch_timers_[3*patch->thread_number_ + ithread] += MPI_Wtime() - timer;
#endif
            } // end task
        } // end ibin

        for( unsigned int ibin = 0 ; ibin < Nbins ; ibin++ ) {
#ifdef  __DETAILED_TIMERS
            #pragma omp task default(shared) firstprivate(ibin) depend(in:bin_has_done_particles_BC[ibin]) private(ithread,timer)
#else
            #pragma omp task default(shared) firstprivate(ibin) depend(in:bin_has_done_particles_BC[ibin])
#endif
            {
#ifdef  __DETAILED_TIMERS
            ithread = Tools::getOMPThreadNum();
            timer = MPI_Wtime();
#endif

            smpi->traceEventIfDiagTracing(diag_PartEventTracing, Tools::getOMPThreadNum(),0,3);
            // Project currents if not a Test species and charges as well if a diag is needed.
            // Do not project if a photon
            if( ( !particles->is_test ) && ( mass_ > 0 ) ) {
                if (params.geometry != "AMcylindrical"){
                    for( int scell = first_cell_of_bin[ibin] ; scell <= last_cell_of_bin[ibin] ; scell++ ){
                        Proj->currentsAndDensityWrapperOnBuffers( b_Jx[ibin], b_Jy[ibin], b_Jz[ibin], b_rho[ibin],
                                                                  ibin*cluster_width_, *particles, smpi,
                                                                  particles->first_index[scell], particles->last_index[scell],
                                                                  buffer_id, diag_flag, params.is_spectral, ispec );
                    }
                  } else { // vectorized envelope not implemented in AM
                    // Proj->currentsAndDensityWrapperOnAMBuffers( EMfields, b_Jl[ibin], b_Jr[ibin], b_Jt[ibin], b_rhoAM[ibin],
                    //                                             ibin*cluster_width_, bin_size0, *particles, smpi,
                    //                                             particles->first_index[ibin], particles->last_index[ibin],
                    //                                             buffer_id, diag_flag);
                  } // end if AM
            } // end condition on test and mass
            smpi->traceEventIfDiagTracing(diag_PartEventTracing, Tools::getOMPThreadNum(),1,3);

#ifdef  __DETAILED_TIMERS
            patch->patch_timers_[3*patch->thread_number_ + ithread] += MPI_Wtime() - timer;
#endif
            } // end task
        } // end ibin

        // // reduction of the lost energy in each ibin
        // // the dependency ensures that it is done after the particles BC
        // //#pragma omp task default(shared) depend(in:bin_has_done_particles_BC[0:(Nbins-1)])
        // // using depend out on particles BC a segfault is caused - check why this happens
        // #pragma omp task default(shared) depend(in:bin_has_projected[0:(Nbins-1)])
        // {
        // // reduce the energy lost with BC per bin
        // for( unsigned int ibin=0 ; ibin < Nbins ; ibin++ ) {
        //     nrj_bc_lost += nrj_lost_per_bin[ibin];
        // } // end ibin
        // } // end task for lost/radiated energy reduction

    } else { // immobile particle
        if( diag_flag &&( !particles->is_test ) ) {
            if( params.geometry != "AMcylindrical" ) {

                for( unsigned int ibin = 0 ; ibin < Nbins ; ibin ++ ) { //Loop for projection on buffer_proj
#ifdef  __DETAILED_TIMERS
                    #pragma omp task default(shared) firstprivate(ibin) private(ithread,timer)
#else
                    #pragma omp task default(shared) firstprivate(ibin)
#endif
                    {
#ifdef  __DETAILED_TIMERS
                    ithread = Tools::getOMPThreadNum();
                    timer = MPI_Wtime();
#endif

                    smpi->traceEventIfDiagTracing(diag_PartEventTracing, Tools::getOMPThreadNum(),0,3);
                    for (unsigned int i = 0; i < size_proj_buffer_rho; i++) b_rho[ibin][i]   = 0.0;
                    for( int iPart=particles->first_index[first_cell_of_bin[ibin]] ; iPart<particles->last_index[last_cell_of_bin[ibin]]; iPart++ ) {
                        Proj->basic( b_rho[ibin], ( *particles ), iPart, 0, ibin*cluster_width_ );
                    }
                    smpi->traceEventIfDiagTracing(diag_PartEventTracing, Tools::getOMPThreadNum(),1,3);

#ifdef  __DETAILED_TIMERS
                    patch->patch_timers_[3*patch->thread_number_ + ithread] += MPI_Wtime() - timer;
#endif
                    } // end task projection for frozen or test
                } // end ibin
            } else { // vectorized AM geometry not implemented with envelope

//                 for( unsigned int ibin = 0 ; ibin < particles->Nbins ; ibin ++ ) { //Loop for projection on buffer_proj
// #ifdef  __DETAILED_TIMERS
//                     #pragma omp task default(shared) firstprivate(ibin,bin_size0) private(ithread,timer)
// #else
//                     #pragma omp task default(shared) firstprivate(ibin,bin_size0)
// #endif
//                     {
// #ifdef  __DETAILED_TIMERS
//                     ithread = Tools::getOMPThreadNum();
//                     timer = MPI_Wtime();
// #endif
//                     for (unsigned int i = 0; i < size_proj_buffer_rhoAM; i++) b_rhoAM[ibin][i] = 0.0;
//                     int imode = 0; // only mode 0 is used with envelope
//                     for( int iPart=particles->first_index[ibin] ; iPart<particles->last_index[ibin]; iPart++ ) {
//                         Proj->basicForComplexOnBuffer( b_rhoAM[ibin], ( *particles ), iPart, 0, imode, bin_size0, ibin*cluster_width_ );
//                     } // end loop on particles
// #ifdef  __DETAILED_TIMERS
//                     patch->patch_timers_[3*patch->thread_number_ + ithread] += MPI_Wtime() - timer;
// #endif
//                     } // end task projection for frozen or test
//                 } //end ibin
            } // end if on geometry
        } // end condition on diag and not particle test

    } // end if moving particle

    } // end taskgroup

    if (time_dual>time_frozen_){

        // reduction of the lost energy in each ibin
        // the dependency ensures that it is done after the particles BC
        //#pragma omp task default(shared) depend(in:bin_has_done_particles_BC[0:(Nbins-1)])
        // using depend out on particles BC a segfault is caused - check why this happens
        // #pragma omp task default(shared) depend(in:bin_has_projected[0:(Nbins-1)])
        #pragma omp task default(shared)
        {
        // reduce the energy lost with BC per bin
        for( unsigned int ibin=0 ; ibin < Nbins ; ibin++ ) {
            nrj_bc_lost += nrj_lost_per_bin[ibin];
        } // end ibin
        } // end task for lost/radiated energy reduction

    } // end if moving particle

} // end ponderomotiveUpdatePositionAndCurrentsTasks

#endif // endif tasks are used<|MERGE_RESOLUTION|>--- conflicted
+++ resolved
@@ -457,13 +457,8 @@
                 // Concerns as well the smpi buffers
                 // Warining : can not be here if npack_ > 0
                 //            In this case, it should be at the end of dynamics
-<<<<<<< HEAD
                 removeTaggedParticlesPerBin(smpi, ithread, true);
                 
-=======
-                removeParticlesKeepBinFirstIndex(smpi, ithread, true);
-
->>>>>>> c373bd15
                 // Delete the gap between the bins due to photon destruction
                 // Warining : can not be here if npack_ > 0
                 //            In this case, it should be at the end of dynamics
