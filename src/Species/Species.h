--- conflicted
+++ resolved
@@ -240,7 +240,6 @@
 
     //! Boundary condition for the Particles of the considered Species
     PartBoundCond* partBoundCond;
-<<<<<<< HEAD
     
     //! Particles pusher (change momentum & change position, only momentum in case envelope model is used)
     Pusher* Push;
@@ -248,18 +247,13 @@
     //! Particles position pusher (change change position)
     Pusher* Push_ponderomotive_position = NULL;
     
-=======
 
     //! Interpolator (used to push particles and for probes)
     Interpolator* Interp;
 
-    //! Particles pusher (change momentum & change position)
-    Pusher* Push;
-
     //! Projector
     Projector* Proj;
 
->>>>>>> 2e24eda9
     // -----------------------------------------------------------------------------
     //  5. Methods
 
@@ -297,7 +291,6 @@
                           MultiphotonBreitWheelerTables & MultiphotonBreitWheelerTables,
                           std::vector<Diagnostic*>& localDiags);
 
-<<<<<<< HEAD
     //! Method calculating the Particle updated momentum (interpolation, momentum pusher, only particles interacting with envelope)
     virtual void ponderomotive_update_susceptibilty_and_momentum(double time_dual, unsigned int ispec,
                            ElectroMagn* EMfields, Interpolator* Interp_envelope, Projector* Proj_susceptibility,
@@ -312,7 +305,6 @@
                            Params &params, bool diag_flag, PartWalls* partWalls,
                            Patch* patch, SmileiMPI* smpi,
                            std::vector<Diagnostic*>& localDiags);
-=======
     //! Method calculating the Particle dynamics (interpolation, pusher, projection)
     virtual void scalar_dynamics(double time, unsigned int ispec,
                         ElectroMagn* EMfields,
@@ -321,7 +313,6 @@
                         RadiationTables &RadiationTables,
                         MultiphotonBreitWheelerTables & MultiphotonBreitWheelerTables,
                         std::vector<Diagnostic*>& localDiags);
->>>>>>> 2e24eda9
 
     //! Method performing the importation of new particles
     virtual void dynamics_import_particles(double time, unsigned int ispec,
@@ -441,11 +432,7 @@
 
     //! Method to import particles in this species while conserving the sorting among bins
     virtual void importParticles( Params&, Patch*, Particles&, std::vector<Diagnostic*>& );
-<<<<<<< HEAD
-    
-=======
-
->>>>>>> 2e24eda9
+
     //! Moving window boundary conditions managment
     void disableXmax();
     //! Moving window boundary conditions managment
