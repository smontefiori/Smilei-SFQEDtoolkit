// -----------------------------------------------------------------------------
//
//! \file SpeciesFactory.h
//
//! \brief Contains the class SpeciesFactory that manages the
//!        initialization of the species. For the moment,
//!        only one kind of species exist.
//
// -----------------------------------------------------------------------------

#ifndef SPECIESFACTORY_H
#define SPECIESFACTORY_H

#include "Species.h"

#ifdef _VECTO
#include "SpeciesV.h"
#include "SpeciesVAdaptiveMixedSort.h"
#include "SpeciesVAdaptive.h"
#endif

#include "ParticlesFactory.h"
#include "PusherFactory.h"
#include "IonizationFactory.h"
#include "PartBoundCond.h"

#include "Params.h"
#include "Patch.h"

#include "ParticleData.h"

#include "ParticleCreator.h"

#include "Tools.h"
#include "H5.h"
#ifdef SMILEI_USE_NUMPY
#include <numpy/arrayobject.h>
#endif

class SpeciesFactory
{
public:
    static Species *create( Params &params, int ispec, Patch *patch )
    {

        unsigned int tot_species_number = PyTools::nComponents( "Species" );

        std::string species_name;
        if( ! PyTools::extractOrNone( "name", species_name, "Species", ispec ) ) {
            std::ostringstream name( "" );
            name << "species" << std::setfill( '0' ) << std::setw( log10( tot_species_number )+1 ) << ispec;
            species_name = name.str();
        }

        if( patch->isMaster() ) {
            MESSAGE( 1,"");
            MESSAGE( 1, "Creating Species #" << ispec << ": " << species_name );
        }

        if( species_name.size() < 2 ) {
            ERROR_NAMELIST("For species #" << ispec << ", name cannot be only 1 character",
            LINK_NAMELIST + std::string("#name"));
        }

        if( species_name.substr(0,2) == "m_" ) {
            ERROR_NAMELIST("For species #" << ispec << ", name cannot start  with `m_`",
            LINK_NAMELIST + std::string("#name"));
        }

        // Extract type of species dynamics from namelist
        std::string pusher = "boris"; // default value
        PyTools::extract( "pusher", pusher, "Species", ispec );

        // Extract type of species radiation from namelist
        std::string radiation_model = "none"; // default value
        PyTools::extract( "radiation_model", radiation_model, "Species", ispec );
        // Cancelation of the letter case for `radiation_model`
        std::transform( radiation_model.begin(), radiation_model.end(), radiation_model.begin(), ::tolower );
        // Name simplification
        if( radiation_model=="monte-carlo" ) {
            radiation_model="mc";
        }
        if( radiation_model=="landau-lifshitz" ) {
            radiation_model="ll";
        }
        if( radiation_model=="corrected-landau-lifshitz" ) {
            radiation_model="cll";
        }


        // Extract mass from namelist
        double mass;
        PyTools::extract( "mass", mass, "Species", ispec );

        // Create species object
        Species *this_species = NULL;

        // Species type
        if ( params.vectorization_mode == "off" ) {
            this_species = new Species( params, patch );
        } 
        #ifdef _VECTO
        else if( params.vectorization_mode == "on" ) {
            this_species = new SpeciesV( params, patch );
        } else if( params.vectorization_mode == "adaptive_mixed_sort" ) {
            this_species = new SpeciesVAdaptiveMixedSort( params, patch );
        } else if( params.vectorization_mode == "adaptive" ) {
            this_species = new SpeciesVAdaptive( params, patch );
        }
        #endif

        // Particles
        if( mass > 0. ) {
            // Dynamics of the species
            if( pusher == "boris"
                    || pusher == "borisnr"
                    || pusher == "vay"
                    || pusher == "higueracary"
                    || pusher == "ponderomotive_boris" ) {
                // Species with relativistic Boris pusher if  =='boris'
                // Species with nonrelativistic Boris pusher == 'borisnr'
                // Species with J.L. Vay pusher if == "vay"
                // Species with Higuary Cary pusher if == "higueracary"
            } else {
                ERROR_NAMELIST( "For species `" << species_name << "`, pusher must be 'boris', 'borisnr', 'vay', 'higueracary', 'ponderomotive_boris'",
                LINK_NAMELIST + std::string("#pusher") );
            }
            this_species->pusher_name_ = pusher;
            MESSAGE( 2, "> Pusher: " << this_species->pusher_name_ );

            // Radiation model of the species
            // Species with a Monte-Carlo process for the radiation loss
            if( radiation_model=="mc" ) {
                this_species->particles->isQuantumParameter = true;
                this_species->particles->isMonteCarlo = true;
                this_species->radiating_ = true;
            }
            // Species with another radiation loss model
            else if( ( radiation_model=="ll" )
                     || ( radiation_model=="cll" )
                     || ( radiation_model=="niel" ) ) {
                this_species->particles->isQuantumParameter = true;
                this_species->radiating_ = true;
            } else if( radiation_model=="diagradiationspectrum" ) {
                    this_species->particles->isQuantumParameter = true;
                    this_species->radiating_ = true;
            } else if( radiation_model != "none" ) {
                ERROR_NAMELIST( "For species `" << species_name
                       << " radiation_model must be 'none',"
                       << " 'Landau-Lifshitz' ('ll'),"
                       << " 'corrected-Landau-Lifshitz' ('cll'),"
                       << " 'Niel' ('niel') or 'Monte-Carlo' ('mc')",
                       LINK_NAMELIST + std::string("#radiation_model") );
            }

            this_species->radiation_model_ = radiation_model;

            if( radiation_model == "ll" ) {
                MESSAGE( 2, "> Radiating species with the classical Landau-Lifshitz radiating model" );
            } else if( radiation_model == "cll" ) {
                MESSAGE( 2, "> Radiating species with the quantum corrected Landau-Lifshitz radiating model" );
            } else if( radiation_model == "niel" ) {
                MESSAGE( 2, "> Radiating species with the stochastic model of Niel et al." );
            } else if( radiation_model == "mc" ) {
                MESSAGE( 2, "> Radiating species with the stochastic Monte-Carlo model" );
            } else if( radiation_model == "diagradiationspectrum" ) {
                MESSAGE(2,"> Radiating species without backreaction: a `DiagRadiationSpectrum` can be applied to this species");
            } else if( radiation_model != "none" ) {
                MESSAGE( 2, "> Radiating species with model: `" << radiation_model << "`" );
            }

            // Non compatibility
            if( ( pusher=="borisnr" )
                    && ( radiation_model=="mc"
                         || radiation_model=="ll"
                         || radiation_model=="cll"
                         || radiation_model=="niel"
                         || radiation_model=="diagradiationspectrum") ) {
                ERROR_NAMELIST( "For species `" << species_name
                       << "` radiation_model `"
                       << radiation_model
                       << "` is not compatible with pusher "
                       << pusher,
                   LINK_NAMELIST + std::string("#radiation_model") );

            }

            // Non compatibility
            if( ( mass>1 )
                    && ( radiation_model=="mc"
                         || radiation_model=="ll"
                         || radiation_model=="cll"
                         || radiation_model=="niel"
                         || radiation_model=="diagradiationspectrum") ) {
                ERROR_NAMELIST( "For species `" << species_name
                       << "` radiation_model `"
                       << radiation_model
                       << "` is only compatible with electron and positron species (charge <= 1).",
                    LINK_NAMELIST + std::string("#radiation_model"));

            }

        }

        // Photon species
        else if( mass == 0 ) {
            // Photon can not radiate
            this_species->radiation_model_ = "none";
            this_species-> pusher_name_ = "norm";

            MESSAGE( 2, "> " <<species_name <<" is a photon species (mass==0)." );
            //MESSAGE( 2, "> Radiation model set to none." );
            MESSAGE( 2, "> Pusher set to norm." );
        }

        this_species->name_ = species_name;
        this_species->mass_ = mass;
        this_species->species_number_ = ispec;

        // Vectorized operators
        if( params.vectorization_mode == "off" ) {
            this_species->vectorized_operators = false;
        } else if( params.vectorization_mode == "on" || params.vectorization_mode == "adaptive_mixed_sort" || params.vectorization_mode == "adaptive" ) {
            this_species->vectorized_operators = true;
        }

        // Extract various parameters from the namelist

        // Monte-Carlo Photon emission properties
        if( mass > 0. ) {
            if( this_species->radiation_model_ == "mc" ) {
                if( PyTools::extractOrNone( "radiation_photon_species", this_species->radiation_photon_species, "Species", ispec ) ) {

                    MESSAGE( 3, "| Macro-photon emission activated" );

                    // Species that will receive the emitted photons
                    if( !this_species->radiation_photon_species.empty() ) {
                        MESSAGE( 3, "| Emitted photon species set to `" << this_species->radiation_photon_species << "`" );
                    } else {
                        ERROR_NAMELIST( " The radiation photon species (`radiation_photon_species`) is not specified.",
                        LINK_NAMELIST + std::string("#radiation_photon_species"))
                    }

                    // Number of photons emitted per Monte-Carlo event
                    PyTools::extract( "radiation_photon_sampling",
                        this_species->radiation_photon_sampling_, "Species", ispec );
                    if( this_species->radiation_photon_sampling_ < 1 ) {
                        ERROR_NAMELIST( "For species '" << species_name
                               << "' radiation_photon_sampling should be > 1",
                           LINK_NAMELIST + std::string("#radiation_photon_sampling") );
                    }
                    MESSAGE( 3, "| Number of macro-photons emitted per MC event: "
                             << this_species->radiation_photon_sampling_ );

                    // Photon energy threshold
                    PyTools::extract( "radiation_photon_gamma_threshold",
                        this_species->radiation_photon_gamma_threshold_, "Species", ispec );

                    MESSAGE( 3, "| Photon energy threshold for macro-photon emission: "
                             << this_species->radiation_photon_gamma_threshold_ );
                    
                    // Creation of the photon Particles object to receive the emitted photons
                    if( !this_species->radiation_photon_species.empty() ) {
                        this_species->radiated_photons_ = ParticlesFactory::create( params );
<<<<<<< HEAD
                        //this_species->radiated_photons_->initialize( 0, params.nDim_particle, params.keep_position_old);
=======
                        // this_species->radiated_photons_->reserve( 10, params.nDim_particle );
>>>>>>> b969b4bf
                    }
                             
                    
                // else, no emitted macro-photons
                } else {
                    MESSAGE( 3, "| Macro-photon emission not activated" );
                    this_species->radiated_photons_ = NULL;
                    this_species->photon_species_   = NULL;
                }

            }
        }

        // Multiphoton Breit-Wheeler
        if( mass == 0 ) {
            
            //Photons can not radiate
            this_species->radiated_photons_ = NULL;
            this_species->photon_species_   = NULL;
            
            // If this_species->multiphoton_Breit_Wheeler
            if( PyTools::extractV( "multiphoton_Breit_Wheeler", this_species->multiphoton_Breit_Wheeler_, "Species", ispec ) ) {
                // If one of the species is empty
                if( this_species->multiphoton_Breit_Wheeler_[1].empty() || this_species->multiphoton_Breit_Wheeler_[0].empty() ) {
                    ERROR_NAMELIST(  "For species '" << species_name
                            << "' multiphoton_Breit_Wheeler can not be empty,"
                            << " select electron and positron species.",
                            LINK_NAMELIST + std::string("#multiphoton_Breit_Wheeler"));
                } else {
                    // Activation of the additional variables
                    this_species->particles->isQuantumParameter = true;
                    this_species->particles->isMonteCarlo = true;

                    MESSAGE( 2, "> Decay into pair via the multiphoton Breit-Wheeler activated" );
                    MESSAGE( 3, "| Generated electrons and positrons go to species: "
                             << this_species->multiphoton_Breit_Wheeler_[0]
                             << " & " << this_species->multiphoton_Breit_Wheeler_[1] );

                    // Number of emitted particles per MC event
                    this_species->mBW_pair_creation_sampling_.resize( 2 );
                    if( !PyTools::extractV( "multiphoton_Breit_Wheeler_sampling",
                                           this_species->mBW_pair_creation_sampling_, "Species", ispec ) ) {
                        this_species->mBW_pair_creation_sampling_[0] = 1;
                        this_species->mBW_pair_creation_sampling_[1] = 1;
                    }
                    MESSAGE( 3, "| Number of emitted macro-particles per MC event: "
                             << this_species->mBW_pair_creation_sampling_[0]
                             << " & " << this_species->mBW_pair_creation_sampling_[1] );
                }
            }
        }

        // Particle Merging

        // Extract merging method
        this_species->merging_method_ = "none"; // default value
        this_species->has_merging_ = false; // default value
        PyTools::extract( "merging_method", this_species->merging_method_, "Species", ispec );

        // Cancelation of the letter case for `merging_method_`
        std::transform( this_species->merging_method_.begin(),
                        this_species->merging_method_.end(),
                        this_species->merging_method_.begin(), ::tolower );

        if( ( this_species->merging_method_ != "vranic_spherical" ) &&
            ( this_species->merging_method_ != "vranic_cartesian" ) &&
            ( this_species->merging_method_ != "none" ) ) {
            ERROR_NAMELIST( "In Species " << this_species->name_
                            << ": merging method not valid, must be `vranic_spherical`, `vranic_cartesian` or `none`",
                            LINK_NAMELIST + std::string("#particle-merging") );
        }

        // if( params.vectorization_mode == "off" && this_species->merging_method_ != "none" ) {
        //     ERROR_NAMELIST( "In Species " << this_species->name_
        //            << ": particle merging only available with `vectorization_mode` = `on` or `adaptive`" );
        // }

        if ( this_species->merging_method_ != "none" ) {

            // get parameter "every" which describes a timestep selection
            if( !this_species->merging_time_selection_ ) {
                this_species->merging_time_selection_ = new TimeSelection(
                    PyTools::extract_py( "merge_every", "Species", ispec ), "Particle merging"
                );
            }

            // get extra parameters
            // Minimum particle number per packet to merge
            PyTools::extract( "merge_min_packet_size", this_species->merge_min_packet_size_ , "Species", ispec );
            if (this_species->merge_min_packet_size_ < 4 && this_species->mass_ > 0)
            {
                ERROR_NAMELIST( "In Species " << this_species->name_
                       << ": minimum number of particles per merging packet "
                       << "(`merge_min_packet_size`)"
                       << "must be above or equal to 4.",
                       LINK_NAMELIST + std::string("#particle-merging"));
            }
            if (this_species->merge_min_packet_size_ < 4 && this_species->mass_ == 0)
            {
                ERROR_NAMELIST( "In Species " << this_species->name_
                       << " of type photon"
                       << ": minimum number of particles per merging packet "
                       << "(`merge_min_packet_size`)"
                       << "must be above or equal to 4.",
                       LINK_NAMELIST + std::string("#particle-merging"));
            }

            // Maximum particle number per packet to merge
            PyTools::extract( "merge_max_packet_size", this_species->merge_max_packet_size_ , "Species", ispec );
            if (this_species->merge_max_packet_size_ < 4 && this_species->mass_ > 0)
            {
                ERROR_NAMELIST( "In Species " << this_species->name_
                       << ": maximum number of particles per merging packet "
                       << "(`merge_max_packet_size`)"
                       << "must be above or equal to 4.",
                       LINK_NAMELIST + std::string("#particle-merging"));
            }
            if (this_species->merge_max_packet_size_ < 4 && this_species->mass_ == 0)
            {
                ERROR_NAMELIST( "In Species " << this_species->name_
                       << " of type photon"
                       << ": maximum number of particles per merging packet "
                       << "(`merge_max_packet_size`)"
                       << "must be above or equal to 4.",
                       LINK_NAMELIST + std::string("#particle-merging"));
            }
            if (this_species->merge_max_packet_size_ < this_species->merge_min_packet_size_) {
                ERROR_NAMELIST( "In Species " << this_species->name_
                       << ": maximum number of particles per merging packet "
                       << "(`merge_max_packet_size`)"
                       << "must be below or equal to the minimum particle number"
                       << " per merging packet (`merge_min_packet_size`)",
                       LINK_NAMELIST + std::string("#particle-merging"));
            }

            // Minimum momentum cell length for the momentum discretization
            if( PyTools::extractV( "merge_min_momentum_cell_length",
                                  this_species->merge_min_momentum_cell_length_ ,
                                  "Species", ispec ) ) {
                for (unsigned int i = 0 ; i < 3 ; i++) {
                    if (this_species->merge_min_momentum_cell_length_[i] <= 0) {
                        ERROR_NAMELIST( "In Species " << this_species->name_
                                 << ": The minimal momentum cell length "
                                 << "(`merge_min_particles_per_cell`)"
                                 << " must be above 0 ("
                                 << this_species->merge_min_momentum_cell_length_[i]
                                 << ")",
                             LINK_NAMELIST + std::string("#particle-merging"));
                    }
                }
            } else {
                ERROR_NAMELIST(
                    "In Species " << this_species->name_ 
                    << ": merge_min_momentum_cell_length should be a list of floats",
                    LINK_NAMELIST + std::string("#particle-merging")
                );
            }

            // Read and check the threshold on the number of particles per cell
            PyTools::extract( "merge_min_particles_per_cell", this_species->merge_min_particles_per_cell_ , "Species", ispec );
            if (this_species->merge_min_particles_per_cell_ < 4) {
                ERROR_NAMELIST(
                    "In Species " << this_species->name_
                    << ": The threshold on the number of particles per cell "
                    << "(`merge_min_particles_per_cell`)"
                    << "must be above or equal to 4",
                    LINK_NAMELIST + std::string("#particle-merging")
                );
            }

            // Read flag to activate the accumulation correction
            PyTools::extract( "merge_accumulation_correction", this_species->merge_accumulation_correction_ , "Species", ispec );

            // Momentum cell discretization
            if( PyTools::extractV( "merge_momentum_cell_size",
                                  this_species->merge_momentum_cell_size_ ,
                                  "Species", ispec ) ) {
                for (unsigned int i = 0 ; i < 3 ; i++) {
                    if (this_species->merge_momentum_cell_size_[i] <= 0) {
                        ERROR_NAMELIST(
                            "In Species " << this_species->name_
                            << ": The momentum cell discretization can not be equal or below 0 "
                            << "(`merge_momentum_cell_size_`).",
                            LINK_NAMELIST + std::string("#particle-merging")
                        );
                    }
                }
            } else {
                ERROR_NAMELIST( 
                    "In Species " << this_species->name_ 
                    << ": merge_momentum_cell_size should be a list of integers",
                    LINK_NAMELIST + std::string("#particle-merging")
                );
            }


            // Momentum cell discretization
            std::string discretization_scale;
            PyTools::extract( "merge_discretization_scale",
                              discretization_scale, "Species", ispec );
            if (discretization_scale == "linear") {
                this_species->merge_log_scale_ = false;
            } else if (discretization_scale == "log") {
                this_species->merge_log_scale_ = true;
                if (this_species->merge_accumulation_correction_ == true)
                {
                    this_species->merge_accumulation_correction_ = false;
                }
            } else {
                ERROR_NAMELIST(
                    "In Species " << this_species->name_
                    << ": discretization_scale should be `linear` or `log`",
                    LINK_NAMELIST + std::string("#particle-merging")
                );
            }

            // Minimum momentum in log scale
            PyTools::extract( "merge_min_momentum",
                              this_species->merge_min_momentum_log_scale_,
                              "Species", ispec );
            if (this_species->merge_min_momentum_log_scale_ <= 0) {
                ERROR_NAMELIST(
                    "In Species " << this_species->name_
                    << ": merge_min_momentum should be above 0.",
                    LINK_NAMELIST + std::string("#particle-merging")
                );
            }

            // We activate the merging
            this_species->has_merging_ = true;
        }

        // Information about the merging process
        if( this_species->merging_method_ != "none" ) {
            MESSAGE( 2, "> Particle merging with the method: "
                     << this_species->merging_method_ );
            MESSAGE( 3, "| Merging time selection: "
                     << this_species->merging_time_selection_->info() );
            if (this_species->merge_log_scale_) {
                MESSAGE( 3, "| Discretization scale: log");
                MESSAGE( 3, "| Minimum momentum: " << std::scientific << std::setprecision(5)
                << this_species->merge_min_momentum_log_scale_);
            } else {
                MESSAGE( 3, "| Discretization scale: linear");
                if (this_species->merge_accumulation_correction_) {
                    MESSAGE( 3, "| Accumulation correction activated");
                } else {
                    MESSAGE( 3, "| Accumulation correction disabled");
                }
            }
            MESSAGE( 3, "| Momentum cell discretization: "
                     << this_species->merge_momentum_cell_size_[0] << " "
                     << this_species->merge_momentum_cell_size_[1] << " "
                     << this_species->merge_momentum_cell_size_[2] << " ");
            MESSAGE( 3, "| Minimum momentum cell length: "
                    << std::scientific
                    << this_species->merge_min_momentum_cell_length_[0] << " "
                    << this_species->merge_min_momentum_cell_length_[1] << " "
                    << this_species->merge_min_momentum_cell_length_[2] << " ");
            MESSAGE( 3, "| Minimum particle number per cell: "
                     << std::fixed
                     << this_species->merge_min_particles_per_cell_ );
            MESSAGE( 3, "| Minimum particle packet size: "
                     << this_species->merge_min_packet_size_ );
            MESSAGE( 3, "| Maximum particle packet size: "
                     << this_species->merge_max_packet_size_ );
        }

        // Position initialization
        PyObject *py_pos_init = PyTools::extract_py( "position_initialization", "Species", ispec );
        if( PyTools::py2scalar( py_pos_init, this_species->position_initialization_ ) ) {
            if( this_species->position_initialization_.empty() ) {
                ERROR_NAMELIST(
                    "For species '" << species_name << "' empty position_initialization.",
                    LINK_NAMELIST + std::string("#species")
                );
            // Regular, random, centered
            } else if(    this_species->position_initialization_=="centered" and params.geometry == "AMcylindrical"){
                ERROR_NAMELIST(
                    "For species '" << species_name 
                    << "' centered position_initialization is not supported in AM geometry.",
                    LINK_NAMELIST + std::string("#species")
                );
            } else if(    this_species->position_initialization_=="regular"
                       || this_species->position_initialization_=="random"
                       || this_species->position_initialization_=="centered" ) {
            //    ;
            // Copy positions of other species
            } else if( PyTools::isSpecies( this_species->position_initialization_ ) ) {
                // Find the linked species
                bool ok = false;
                for( unsigned int ispec2 = 0; ispec2<patch->vecSpecies.size(); ispec2++ ) {
                    if( patch->vecSpecies[ispec2]->name_ == this_species->position_initialization_ ) {
                        ok = true;
                        this_species->position_initialization_on_species_index = ispec2;
                        break;
                    }
                }
                // std::cerr << this_species->position_initialization_on_species_index
                //           << std::endl;
                // The link species must already exist
                if( ok == false ) {
                    ERROR_NAMELIST( 
                        "For species '" << species_name 
                        << "' cannot initialize positions on a species ('"
                        <<this_species->position_initialization_
                        <<"') defined afterwards",
                        LINK_NAMELIST + std::string("#species")
                    );
                }
                this_species->position_initialization_on_species_ = true;
            // HDF5 file where arrays are stored
            } else {
                H5Read f( this_species->position_initialization_ );
                std::vector<std::string> ax = {"weight", "position/x", "position/y", "position/z"};
                for( unsigned int i=0; i<params.nDim_particle+1; i++ ) {
                    std::vector<hsize_t> shape = f.shape( ax[i] );
                    if( shape.size() == 0 ) {
                        ERROR_NAMELIST(
                            "For species '" << species_name 
                            << "': " << ax[i] 
                            << " not found in file " 
                            << this_species->position_initialization_,
                            LINK_NAMELIST + std::string("#species")
                        );
                    }
                    if( this_species->file_position_npart_ == 0 ) {
                        if( shape[0] == 0 ) {
                            ERROR_NAMELIST( 
                                "For species '" << species_name << "': " 
                                << ax[i] << " is empty in file " 
                                << this_species->position_initialization_ ,
                                LINK_NAMELIST + std::string("#species")
                            );
                        }
                        this_species->file_position_npart_ = shape[0];
                    }
                    if( shape.size() > 1 || shape[0] != this_species->file_position_npart_ ) {
                        ERROR_NAMELIST( 
                            "For species '" << species_name 
                            << "': wrong size for " << ax[i] 
                            << " in file " << this_species->position_initialization_,
                            LINK_NAMELIST + std::string("#species") 
                        );
                    }
                }
            }
        }
#ifdef SMILEI_USE_NUMPY
        else if( PyArray_Check( py_pos_init ) ) {
            //Initialize position from this array
            PyArrayObject *np_ret = reinterpret_cast<PyArrayObject *>( py_pos_init );

            //Check dimensions
            unsigned int ndim_local = PyArray_NDIM( np_ret );
            if( ndim_local != 2 ) {
                ERROR_NAMELIST(
                    "For species '" << species_name 
                    << "' Provide a 2-dimensional array in order to init particle position from a numpy array." ,
                    LINK_NAMELIST + std::string("#species") 
                );
            }

            //Check number of coordinates provided
            ndim_local = PyArray_SHAPE( np_ret )[0];
            if( ndim_local != params.nDim_particle + 1 ) {
                ERROR_NAMELIST(
                    "For species '" << species_name
                    << "' position_initializtion must provide a 2-dimensional array with " 
                    <<  params.nDim_particle + 1 << " columns.",
                    LINK_NAMELIST + std::string("#species")  
                );
            }

            //Get number of particles. Do not initialize any more if this is a restart.
            if( !params.restart ) {
                this_species->n_numpy_particles_ =  PyArray_SHAPE( np_ret )[1];
            }
            this_species->position_initialization_array_ = new double[ndim_local*this_species->n_numpy_particles_] ;
            for( unsigned int idim = 0; idim < ndim_local ; idim++ ) {
                for( unsigned int ipart = 0; ipart < ( unsigned int )this_species->n_numpy_particles_; ipart++ ) {
                    this_species->position_initialization_array_[idim*this_species->n_numpy_particles_+ipart] = *( ( double * )PyArray_GETPTR2( np_ret, idim, ipart ) );
                }
            }
        }
#endif
        else {
            ERROR_NAMELIST(
                "For species '" << species_name 
                << "' non valid position_initialization. It must be either a string or a numpy array.",
                LINK_NAMELIST + std::string("#species") 
            );
        }
        Py_DECREF( py_pos_init );

        if( PyTools::extractV( "regular_number", this_species->regular_number_array_, "Species", ispec )){
            if( this_species->position_initialization_ != "regular" ) {
                ERROR_NAMELIST(
                    "regular_number may not be provided if species position_initialization is not set to 'regular'.",
                    LINK_NAMELIST + std::string("#species") 
                );
            }
            if( this_species->regular_number_array_.size() != this_species->nDim_particle ) {
                ERROR_NAMELIST(
                    "Please provide as many regular numbers of particles as there are particle dimensions in the domain ("
                    << this_species->nDim_particle <<").",
                    LINK_NAMELIST + std::string("#species") 
                );
            }
        }

        // Momentum initialisation types
        PyObject *py_mom_init = PyTools::extract_py( "momentum_initialization", "Species", ispec );
        if( PyTools::py2scalar( py_mom_init, this_species->momentum_initialization_ ) ) {
            if(    this_species->momentum_initialization_=="mj"
                || this_species->momentum_initialization_=="maxj" ) {
                this_species->momentum_initialization_="maxwell-juettner";
            }
            // Cold or rectangular
            if(    this_species->momentum_initialization_=="cold"
                || this_species->momentum_initialization_=="rectangular" ) {
                ;
            // Maxwell-juettner
            } else if( this_species->momentum_initialization_=="maxwell-juettner" ) {
                if( this_species->mass_ == 0 ) {
                    ERROR_NAMELIST(
                        "For photon species '" << species_name
                        << "' momentum_initialization cannot be maxwell-juettner",
                        LINK_NAMELIST + std::string("#species")
                    );
                }
            // HDF5 file where arrays are stored
            } else if( this_species->file_position_npart_ > 0 ) {
                H5Read f( this_species->momentum_initialization_ );
                std::vector<std::string> ax = {"momentum/x", "momentum/y", "momentum/z"};
                for( unsigned int i=0; i<ax.size(); i++ ) {
                    std::vector<hsize_t> shape = f.shape( ax[i] );
                    if( shape.size() == 0 ) {
                        ERROR_NAMELIST(
                            "For species '" << species_name 
                            << "': " << ax[i] << " not found in file " 
                            << this_species->momentum_initialization_,
                            LINK_NAMELIST + std::string("#species")
                        );
                    }
                    if( shape.size() > 1 || shape[0] != this_species->file_position_npart_ ) {
                        ERROR_NAMELIST(
                            "For species '" << species_name 
                            << "': wrong shape for " << ax[i] 
                            << " in file " << this_species->momentum_initialization_,
                            LINK_NAMELIST + std::string("#species")
                        );
                    }
                    this_species->file_momentum_npart_ = shape[0];
                }
            // Otherwise, error
            } else {
                ERROR_NAMELIST( 
                    "For species '" << species_name
                    << "' unknown momentum_initialization: "
                    << this_species->momentum_initialization_,
                    LINK_NAMELIST + std::string("#species")
                );
            }
        }
#ifdef SMILEI_USE_NUMPY
        else if( PyArray_Check( py_mom_init ) ) {

            if( !this_species->position_initialization_array_ ) {
                ERROR_NAMELIST( 
                    "For species '" << species_name 
                    << "'. Momentum initialization by a numpy array is only possible if positions are initialized with a numpy array as well. ",
                    LINK_NAMELIST + std::string("#species")
                );
            }

            PyArrayObject *np_ret_mom = reinterpret_cast<PyArrayObject *>( py_mom_init );
            //Check dimensions
            unsigned int ndim_local = PyArray_NDIM( np_ret_mom ) ; //Ok
            if( ndim_local != 2 ) {
                ERROR_NAMELIST(
                    "For species '" << species_name 
                    << "' Provide a 2-dimensional array in order to init particle momentum from a numpy array.",
                    LINK_NAMELIST + std::string("#species")
                );
            }

            //Check number of coordinates provided
            ndim_local =  PyArray_SHAPE( np_ret_mom )[0]; // ok
            if( ndim_local != 3 ) {
                ERROR_NAMELIST( 
                    "For species '" << species_name 
                    << "' momentum_initialization must provide a 2-dimensional array with " 
                    <<  3 << " columns.",
                    LINK_NAMELIST + std::string("#species")
                );
            }

            //Get number of particles
            if( !params.restart && this_species->n_numpy_particles_ != PyArray_SHAPE( np_ret_mom )[1] ) {
                ERROR_NAMELIST(
                    "For species '" << species_name 
                    << "' momentum_initialization must provide as many particles as position_initialization.",
                    LINK_NAMELIST + std::string("#species") 
                );
            }
            this_species->momentum_initialization_array_ = new double[ndim_local*this_species->n_numpy_particles_] ;
            for( unsigned int idim = 0; idim < ndim_local ; idim++ ) {
                for( unsigned int ipart = 0; ipart < ( unsigned int )this_species->n_numpy_particles_; ipart++ ) {
                    this_species->momentum_initialization_array_[idim*this_species->n_numpy_particles_+ipart] = *( ( double * )PyArray_GETPTR2( np_ret_mom, idim, ipart ) );
                }
            }
        }
#endif
        else {
            ERROR_NAMELIST( 
                "For species '" << species_name 
                << "' invalid momentum_initialization. It must be either a string or a numpy array." ,
                LINK_NAMELIST + std::string("#species")
            );
        }
        Py_DECREF( py_mom_init );

        PyTools::extract( "c_part_max", this_species->c_part_max_, "Species", ispec );

        PyTools::extract( "time_frozen", this_species->time_frozen_, "Species", ispec );
        if( this_species->time_frozen_ > 0 && this_species->momentum_initialization_!="cold" ) {
            if( patch->isMaster() ) {
                WARNING( "For species '" << species_name << "' possible conflict between time-frozen & not cold initialization" );
            }
        }
        if (this_species->time_frozen_ > 0) {
            MESSAGE( 2, "> Species frozen until time: " << this_species->time_frozen_ );
        }

        // iteration when the relativistic field initialization is applied, if enabled
        this_species->iter_relativistic_initialization_ = ( int )( this_species->time_frozen_/params.timestep );

        if( !PyTools::extractVV( "boundary_conditions", this_species->boundary_conditions_, "Species", ispec ) ) {
            ERROR_NAMELIST(
                "For species '" << species_name 
                << "', boundary_conditions not defined",
                LINK_NAMELIST + std::string("#species")
            );
        }

        unsigned int number_of_boundaries = (params.geometry=="AMcylindrical") ? 2 : params.nDim_particle;

        if( this_species->boundary_conditions_.size() == 0 ) {
            ERROR_NAMELIST(
                "For species '" << species_name 
                << "', boundary_conditions cannot be empty" ,
                LINK_NAMELIST + std::string("#species")
            );
        } else if( this_species->boundary_conditions_.size() == 1 ) {
            while( this_species->boundary_conditions_.size() < number_of_boundaries ) {
                this_species->boundary_conditions_.push_back( this_species->boundary_conditions_[0] );
            }
        } else if( this_species->boundary_conditions_.size() != number_of_boundaries ) {
            ERROR_NAMELIST( 
                "For species '" << species_name 
                << "', boundary_conditions must be of size "
                << number_of_boundaries <<"." ,
                LINK_NAMELIST + std::string("#species")
            );
        }


        bool has_thermalize = false;
        std::ostringstream t;
        for( unsigned int iDim=0; iDim<number_of_boundaries; iDim++ ) {
            if( this_species->boundary_conditions_[iDim].size() == 1 ) {
                this_species->boundary_conditions_[iDim].push_back( this_species->boundary_conditions_[iDim][0] );
            }
            if( this_species->boundary_conditions_[iDim].size() != 2 ) {
                ERROR_NAMELIST( 
                    "For species '" << species_name 
                    << "', boundary_conditions["<<iDim
                    <<"] must have one or two arguments" ,
                    LINK_NAMELIST + std::string("#species")
                );
            }
            for( unsigned int ii=0; ii<2; ii++ ) {
                if( this_species->boundary_conditions_[iDim][ii] == "thermalize" ) {
                    has_thermalize = true;
                    if( this_species->mass_ == 0 ) {
                        ERROR_NAMELIST( 
                            "For photon species '" << species_name 
                            << "' Thermalizing BCs are not available." ,
                            LINK_NAMELIST + std::string("#species")
                        );
                    }
                } else if( this_species->boundary_conditions_[iDim][ii] == "stop" ) {
                    if( this_species->mass_ == 0 ) {
                        ERROR_NAMELIST( 
                            "For photon species '" << species_name
                             << "' stop BCs are not physical.",
                             LINK_NAMELIST + std::string("#species") 
                         );
                    }
                } else if( this_species->boundary_conditions_[iDim][ii] == "periodic" && params.EM_BCs[iDim][ii] != "periodic" ) {
                    ERROR_NAMELIST( 
                        "For species '" << species_name 
                        << "',  boundary_conditions["<<iDim
                        <<"] cannot be periodic as the EM boundary conditions are not periodic",
                        LINK_NAMELIST + std::string("#species")  
                    );
                }
                t << " " << this_species->boundary_conditions_[iDim][ii];
            }
        }
        if( (params.geometry=="AMcylindrical") && ( this_species->boundary_conditions_[1][1] != "remove" ) && ( this_species->boundary_conditions_[1][1] != "stop" ) ) {
            ERROR_NAMELIST(
                " In AM geometry particle boundary conditions supported in Rmax are 'remove' and 'stop' ",
                LINK_NAMELIST + std::string("#species") 
            );
        }
        if( (params.hasWindow) && (( this_species->boundary_conditions_[0][1] != "remove" ) || ( this_species->boundary_conditions_[0][0] != "remove" ) )) {
            ERROR_NAMELIST(
                " When MovingWindow is activated 'remove' boundary conditions along x is mandatory for all species. ",
                LINK_NAMELIST + std::string("#species")
            );
        }
        MESSAGE( 2, "> Boundary conditions:" << t.str() );

        // for thermalizing BCs on particles check if thermal_boundary_temperature is correctly defined
        bool has_temperature = PyTools::extractV( "thermal_boundary_temperature", this_species->thermal_boundary_temperature_, "Species", ispec ) > 0;
        bool has_velocity    = PyTools::extractV( "thermal_boundary_velocity", this_species->thermal_boundary_velocity_, "Species", ispec ) > 0;
        if( has_thermalize ) {
            if( !has_temperature ) {
                ERROR_NAMELIST( 
                    "For species '" << species_name 
                    << "' thermal_boundary_temperature (thermalizing BC) should be a list of floats",
                    LINK_NAMELIST + std::string("#species") 
                );
            }
            if( !has_velocity ) {
                ERROR_NAMELIST( 
                    "For species '" << species_name 
                    << "' thermal_boundary_velocity (thermalizing BC) should be a list of floats",
                    LINK_NAMELIST + std::string("#species") 
                );
            }
            if( this_species->thermal_boundary_velocity_.size()!=3 ) {
                ERROR_NAMELIST( 
                    "For species '" << species_name 
                    << "' thermal_boundary_velocity (thermalizing BC) should have 3 components",
                    LINK_NAMELIST + std::string("#species") 
                );
            }
            if( this_species->thermal_boundary_temperature_.size()==1 ) {
                WARNING( "For species '" << species_name << "' Using thermal_boundary_temperature[0] in all directions" );
                this_species->thermal_boundary_temperature_.resize( 3 );
                this_species->thermal_boundary_temperature_[1] = this_species->thermal_boundary_temperature_[0];
                this_species->thermal_boundary_temperature_[2] = this_species->thermal_boundary_temperature_[0];
            }

            // Compute the thermal_velocity_ & Momentum for thermalizing bcs
            this_species->thermal_velocity_.resize( 3 );
            this_species->thermal_momentum_.resize( 3 );
            for( unsigned int i=0; i<3; i++ ) {
                this_species->thermal_velocity_[i] = sqrt( 2.*this_species->thermal_boundary_temperature_[i]/this_species->mass_ );
                this_species->thermal_momentum_[i] = this_species->thermal_velocity_[i];
                // Caution: momentum in SMILEI actually correspond to p/m
                if( this_species->thermal_velocity_[i]>0.3 ) {
                    ERROR_NAMELIST(
                        "For species '" << species_name 
                        << "' Thermalizing BCs require non-relativistic thermal_boundary_temperature",
                        LINK_NAMELIST + std::string("#species") 
                    );
                }
            }
        }

        // Manage the ionization parameters
        if( this_species->mass_ > 0 ) {
            this_species->atomic_number_ = 0;
            PyTools::extractOrNone( "atomic_number", this_species->atomic_number_, "Species", ispec );

            this_species->maximum_charge_state_ = 0;
            PyTools::extract( "maximum_charge_state", this_species->maximum_charge_state_, "Species", ispec);

            std::string model;
            PyTools::extract( "ionization_model", model, "Species", ispec );
            if( model!="none" ) {

                this_species->ionization_model = model;

                if( this_species->particles->is_test ) {
                    ERROR_NAMELIST( 
                        "For species '" << species_name 
                        << ": cannot ionize test species",
                        LINK_NAMELIST + std::string("#species") );
                }

                if( ( this_species->atomic_number_==0 )&&( this_species->maximum_charge_state_==0 ) ) {
                    ERROR_NAMELIST( 
                        "For species '" << species_name 
                        << ": undefined atomic_number & maximum_charge_state (required for ionization)",
                        LINK_NAMELIST + std::string("#species") );
                }

                if( model == "tunnel" ){
                    if (params.Laser_Envelope_model){
                        ERROR_NAMELIST("An envelope is present, so tunnel_envelope or tunnel_envelope_averaged ionization model should be selected for species "<<species_name,
                        LINK_NAMELIST + std::string("#species"));
                    }
                }else if ( model == "tunnel_envelope_averaged" ){

                    if (!params.Laser_Envelope_model) {
                        ERROR_NAMELIST("An envelope ionization model has been selected but no envelope is present",
                        LINK_NAMELIST + std::string("#laser-envelope-model"));
                    }

                }else if( model == "from_rate" ) {

                    if( this_species->maximum_charge_state_ == 0 ) {
                        this_species->maximum_charge_state_ = this_species->atomic_number_;
                        WARNING( "For species '" << species_name << ": ionization 'from_rate' is used with maximum_charge_state = "<<this_species->maximum_charge_state_ << " taken from atomic_number" );
                    }
                    this_species->ionization_rate_ = PyTools::extract_py( "ionization_rate", "Species", ispec );
                    if( this_species->ionization_rate_ == Py_None ) {
                        ERROR_NAMELIST( "For species '" << species_name << " ionization 'from_rate' requires 'ionization_rate' ",
                        LINK_NAMELIST + std::string("#species") );
                    } else {
#ifdef SMILEI_USE_NUMPY
                        // Test the ionization_rate function with temporary, "fake" particles
                        std::ostringstream name( "" );
                        name << " ionization_rate:";
                        double *dummy = NULL;
                        ParticleData test( params.nDim_particle, this_species->ionization_rate_, name.str(), dummy );
#else
                        ERROR_NAMELIST( "For species '" << species_name << " ionization 'from_rate' requires Numpy",
                        LINK_NAMELIST + std::string("#species") );
#endif
                    }

                } else if( model != "none" ) {
                    ERROR_NAMELIST( "For species " << species_name << ": unknown ionization model `" << model,
                    LINK_NAMELIST + std::string("#species") );
                }

                if( params.vectorization_mode != "off" ) {
                    WARNING( "Performances of advanced physical processes which generates new particles could be degraded for the moment!" );
                    WARNING( "\t The improvement of their integration in vectorized algorithms is in progress." );
                }

                PyTools::extract( "ionization_electrons", this_species->ionization_electrons, "Species", ispec );

            }

        }

        // Extract if the species is relativistic and needs ad hoc fields initialization
        bool relativistic_field_initialization = false;
        PyTools::extract( "relativistic_field_initialization", relativistic_field_initialization, "Species", ispec );
        this_species->relativistic_field_initialization_ = relativistic_field_initialization;



        // Species geometry
        // ----------------

        // Density
        bool ok1, ok2;
        PyObject * profile1 = nullptr;
        if( this_species->position_initialization_array_ == NULL
         && this_species->file_position_npart_ == 0 ) {
            //These quantities are disregarded if positioning of the species is directly specified by the user
            // Matter particles
            ok1 = PyTools::extract_pyProfile( "number_density", profile1, "Species", ispec );
            ok2 = PyTools::extract_pyProfile( "charge_density", profile1, "Species", ispec );
            if( this_species->mass_ > 0 ) {
                if( ok1 &&  ok2 ) {
                    ERROR_NAMELIST( "For species '" << species_name << "', cannot define both `number_density ` and `charge_density`.",
                    LINK_NAMELIST + std::string("#species") );
                }
                if( !ok1 && !ok2 ) {
                    ERROR_NAMELIST( "For species '" << species_name << "', must define `number_density ` or `charge_density`.",
                    LINK_NAMELIST + std::string("#species") );
                }
                if( ok1 ) {
                    this_species->density_profile_type_ = "nb";
                }
                if( ok2 ) {
                    this_species->density_profile_type_ = "charge";
                }
                //MESSAGE(this_species->density_profile_type_);
            }
            // Photons
            else if( this_species->mass_ == 0 ) {
                if( ok2 ) {
                    ERROR_NAMELIST( "For photon species '" << species_name << "', `charge_density` has no meaning."
                            << "You must use `number_density`.",
                            LINK_NAMELIST + std::string("#species") );
                }
                if( !ok1 ) {
                    ERROR_NAMELIST( "For photon species '" << species_name << "', must define `number_density`.",
                    LINK_NAMELIST + std::string("#species") );
                }
                this_species->density_profile_type_ = "nb";
            }

            this_species->density_profile_ = new Profile( profile1, params.nDim_field, Tools::merge( this_species->density_profile_type_, "_density ", species_name ), params, true, true );
            MESSAGE(2, "> Density profile: " << this_species->density_profile_->getInfo());

            // Number of particles per cell
            if( !PyTools::extract_pyProfile( "particles_per_cell", profile1, "Species", ispec ) ) {
                ERROR_NAMELIST( "For species '" << species_name << "', particles_per_cell not found or not understood",
                LINK_NAMELIST + std::string("#species") );
            }
            this_species->particles_per_cell_profile_ = new Profile( profile1, params.nDim_field, Tools::merge( "particles_per_cell ", species_name ), params, true, true );
        } else {
            if( PyTools::extract_pyProfile( "particles_per_cell", profile1, "Species", ispec ) ) {
                ERROR_NAMELIST( "For species '" << species_name << "', cannot define both `particles_per_cell` and  `position_initialization` array.",
                LINK_NAMELIST + std::string("#species") );
            }
            ok1 = PyTools::extract_pyProfile( "number_density", profile1, "Species", ispec );
            ok2 = PyTools::extract_pyProfile( "charge_density", profile1, "Species", ispec );
            if( ok1 ||  ok2 ) {
                ERROR_NAMELIST( "For species '" << species_name << "', cannot define both `density` and `position_initialization` array.",
                LINK_NAMELIST + std::string("#species") );
            }
        }

        // Charge
        if( !PyTools::extract_pyProfile( "charge", profile1, "Species", ispec ) ) {
            ERROR_NAMELIST( "For species '" << species_name << "', charge not found or not understood",
            LINK_NAMELIST + std::string("#species") );
        }
        this_species->charge_profile_ = new Profile( profile1, params.nDim_field, Tools::merge( "charge ", species_name ), params, true, true );

        std::vector<PyObject *> prof;
        if( this_species->momentum_initialization_array_ == NULL
         && this_species->file_momentum_npart_ == 0 ) {
            // Mean velocity
            if( PyTools::extract_1or3Profiles( "mean_velocity", "Species", ispec, prof ) ) {
                this_species->velocity_profile_[0] = new Profile( prof[0], params.nDim_field, Tools::merge( "mean_velocity[0] ", species_name ), params, true, true );
                this_species->velocity_profile_[1] = new Profile( prof[1], params.nDim_field, Tools::merge( "mean_velocity[1] ", species_name ), params, true, true );
                this_species->velocity_profile_[2] = new Profile( prof[2], params.nDim_field, Tools::merge( "mean_velocity[2] ", species_name ), params, true, true );
            }
            // Temperature
            if( PyTools::extract_1or3Profiles( "temperature", "Species", ispec, prof ) ) {
                this_species->temperature_profile_[0] = new Profile( prof[0], params.nDim_field, Tools::merge( "temperature[0] ", species_name ), params, true, true );
                this_species->temperature_profile_[1] = new Profile( prof[1], params.nDim_field, Tools::merge( "temperature[1] ", species_name ), params, true, true );
                this_species->temperature_profile_[2] = new Profile( prof[2], params.nDim_field, Tools::merge( "temperature[2] ", species_name ), params, true, true );
            }
        } else {
            ok1 = PyTools::extract_1or3Profiles( "mean_velocity", "Species", ispec, prof ) ;
            ok2 = PyTools::extract_1or3Profiles( "temperature", "Species", ispec, prof ) ;
            if( ok1 ) {
                ERROR_NAMELIST( "For species '" << species_name << "', cannot define both `mean_velocity` and `momentum_initialization` array.",
                LINK_NAMELIST + std::string("#species") );
            }
            if( ok2 ) {
                ERROR_NAMELIST( "For species '" << species_name << "', cannot define both `temperature` and `momentum_initialization` array.",
                LINK_NAMELIST + std::string("#species") );
            }
        }


        // Get info about tracking
        unsigned int ntrack = PyTools::nComponents( "DiagTrackParticles" );
        this_species->particles->tracked = false;
        for( unsigned int itrack=0; itrack<ntrack; itrack++ ) {
            std::string track_species;
            PyTools::extract( "species", track_species, "DiagTrackParticles", itrack );
            if( track_species==species_name ) {
                if( this_species->particles->tracked ) {
                    ERROR_NAMELIST( "In this version, species '" << species_name << "' cannot be tracked by two DiagTrackParticles",
                    LINK_NAMELIST + std::string("#species") );
                }
                this_species->particles->tracked  = true;
            }
        }

        // Extract test Species flag
        PyTools::extract( "is_test", this_species->particles->is_test, "Species", ispec );

        // Verify they don't ionize
        if( this_species->ionization_model!="none" && this_species->particles->is_test ) {
            ERROR_NAMELIST( "For species '" << species_name << "' test & ionized is currently impossible",
            LINK_NAMELIST + std::string("#species") );
        }

        return this_species;
    } // End Species* create()


    // Method to clone a species from an existing one
    // Note that this must be only called from cloneVector, because additional init is needed
    static Species *clone( Species *species, Params &params, Patch *patch )
    {

        // Create new species object
        Species *new_species = NULL;


        // Type of species
        if ( params.vectorization_mode == "off" ) {
            new_species = new Species( params, patch );
        }
#ifdef _VECTO
        else if( params.vectorization_mode == "on" ) {
            new_species = new SpeciesV( params, patch );
        } else if( params.vectorization_mode == "adaptive" ) {
            new_species = new SpeciesVAdaptive( params, patch );
        } else if( params.vectorization_mode == "adaptive_mixed_sort" ) {
            new_species = new SpeciesVAdaptiveMixedSort( params, patch );
        }
#endif

        // Copy members
        new_species->name_                                     = species->name_;
        new_species->pusher_name_                              = species->pusher_name_;
        new_species->radiation_model_                          = species->radiation_model_;
        new_species->radiation_photon_species                  = species->radiation_photon_species;
        new_species->radiation_photon_sampling_                = species->radiation_photon_sampling_;
        new_species->radiation_photon_gamma_threshold_         = species->radiation_photon_gamma_threshold_;
        new_species->photon_species_                           = species->photon_species_;
        new_species->species_number_                           = species->species_number_;
        new_species->position_initialization_on_species_       = species->position_initialization_on_species_;
        new_species->position_initialization_on_species_index  = species->position_initialization_on_species_index;
        new_species->position_initialization_                  = species->position_initialization_;
        new_species->position_initialization_array_            = species->position_initialization_array_;
        new_species->file_position_npart_                      = species->file_position_npart_;
        new_species->file_momentum_npart_                      = species->file_momentum_npart_;
        new_species->regular_number_array_                     = species->regular_number_array_;
        new_species->n_numpy_particles_                        = species->n_numpy_particles_            ;
        new_species->momentum_initialization_                  = species->momentum_initialization_;
        new_species->momentum_initialization_array_            = species->momentum_initialization_array_;
        new_species->c_part_max_                               = species->c_part_max_;
        new_species->mass_                                     = species->mass_;
        new_species->time_frozen_                              = species->time_frozen_;
        new_species->radiating_                                = species->radiating_;
        new_species->relativistic_field_initialization_        = species->relativistic_field_initialization_;
        new_species->iter_relativistic_initialization_         = species->iter_relativistic_initialization_;
        new_species->boundary_conditions_                      = species->boundary_conditions_;
        new_species->thermal_boundary_temperature_             = species->thermal_boundary_temperature_;
        new_species->thermal_boundary_velocity_                = species->thermal_boundary_velocity_;
        new_species->thermal_velocity_                          = species->thermal_velocity_;
        new_species->thermal_momentum_                          = species->thermal_momentum_;
        new_species->atomic_number_                            = species->atomic_number_;
        new_species->maximum_charge_state_                     = species->maximum_charge_state_;
        new_species->ionization_rate_                          = species->ionization_rate_;
        if( new_species->ionization_rate_!=Py_None ) {
            Py_INCREF( new_species->ionization_rate_ );
        }
        new_species->ionization_model                         = species->ionization_model;
        new_species->density_profile_type_                       = species->density_profile_type_;
        new_species->vectorized_operators                     = species->vectorized_operators;
        new_species->merging_method_                          = species->merging_method_;
        new_species->has_merging_                             = species->has_merging_;
        new_species->merging_time_selection_                  = species->merging_time_selection_;
        new_species->merge_log_scale_                         = species->merge_log_scale_;
        new_species->merge_min_momentum_log_scale_            = species->merge_min_momentum_log_scale_;
        new_species->merge_min_particles_per_cell_            = species->merge_min_particles_per_cell_;
        new_species->merge_min_packet_size_                   = species->merge_min_packet_size_;
        new_species->merge_max_packet_size_                   = species->merge_max_packet_size_;
        new_species->merge_accumulation_correction_           = species->merge_accumulation_correction_;
        new_species->merge_momentum_cell_size_[0]             = species->merge_momentum_cell_size_[0];
        new_species->merge_momentum_cell_size_[1]             = species->merge_momentum_cell_size_[1];
        new_species->merge_momentum_cell_size_[2]             = species->merge_momentum_cell_size_[2];
        new_species->merge_min_momentum_cell_length_[0]       = species->merge_min_momentum_cell_length_[0];
        new_species->merge_min_momentum_cell_length_[1]       = species->merge_min_momentum_cell_length_[1];
        new_species->merge_min_momentum_cell_length_[2]       = species->merge_min_momentum_cell_length_[2];


        new_species->charge_profile_                            = new Profile( species->charge_profile_ );
        if( species->density_profile_ ) {
            new_species->density_profile_                     = new Profile( species->density_profile_ );
            new_species->particles_per_cell_profile_          = new Profile( species->particles_per_cell_profile_ );
        }
        new_species->velocity_profile_.resize( 3 );
        new_species->temperature_profile_.resize( 3 );

        if( species->velocity_profile_[0] ) {
            new_species->velocity_profile_[0]                 = new Profile( species->velocity_profile_[0] );
            new_species->velocity_profile_[1]                 = new Profile( species->velocity_profile_[1] );
            new_species->velocity_profile_[2]                 = new Profile( species->velocity_profile_[2] );
        }
        if( species->temperature_profile_[0] ) {
            new_species->temperature_profile_[0]              = new Profile( species->temperature_profile_[0] );
            new_species->temperature_profile_[1]              = new Profile( species->temperature_profile_[1] );
            new_species->temperature_profile_[2]              = new Profile( species->temperature_profile_[2] );
        }
        new_species->max_charge_                               = species->max_charge_;
        new_species->tracking_diagnostic                      = species->tracking_diagnostic;

        if( new_species->mass_==0 ) {
            new_species->multiphoton_Breit_Wheeler_[0]         = species->multiphoton_Breit_Wheeler_[0];
            new_species->multiphoton_Breit_Wheeler_[1]         = species->multiphoton_Breit_Wheeler_[1];
            new_species->mBW_pair_creation_sampling_[0]        = species->mBW_pair_creation_sampling_[0];
            new_species->mBW_pair_creation_sampling_[1]        = species->mBW_pair_creation_sampling_[1];
        }

        new_species->particles->is_test                       = species->particles->is_test;
        new_species->particles->tracked                       = species->particles->tracked;
        new_species->particles->isQuantumParameter            = species->particles->isQuantumParameter;
        new_species->particles->isMonteCarlo                  = species->particles->isMonteCarlo;

        return new_species;
    } // End Species* clone()


    static void createVector( Params &params, Patch *patch )
    {
        // read number of species from python namelist
        unsigned int tot_species_number = PyTools::nComponents( "Species" );
        if (tot_species_number > 0) {
            TITLE("Initializing species");
        }

        // Create all species
        for( unsigned int ispec = 0; ispec < tot_species_number; ispec++ ) {
            Species *this_species = SpeciesFactory::create( params, ispec, patch );
            // Verify the new species does not have the same name as a previous one
            for( unsigned int i = 0; i < ispec; i++ ) {
                if( this_species->name_ == patch->vecSpecies[i]->name_ ) {
                    ERROR_NAMELIST("Two species cannot have the same name `"<<this_species->name_<<"`",
                    LINK_NAMELIST + std::string("#species"));
                }
            }
            // Put the newly created species in the vector of species
            patch->vecSpecies.push_back( this_species );
        }

        // Initialize particles & operators
        for( unsigned int ispec = 0; ispec < tot_species_number; ispec++ ) {
            patch->vecSpecies[ispec]->initParticles( params, patch );
            patch->vecSpecies[ispec]->initOperators( params, patch );
        }

        // Loop species to find related species
        for( unsigned int ispec1 = 0; ispec1<patch->vecSpecies.size(); ispec1++ ) {

            // Ionizable species
            if( patch->vecSpecies[ispec1]->Ionize ) {
                // Loop all other species
                for( unsigned int ispec2 = 0; ispec2<patch->vecSpecies.size(); ispec2++ ) {
                    if( patch->vecSpecies[ispec1]->ionization_electrons == patch->vecSpecies[ispec2]->name_ ) {
                        if( ispec1==ispec2 ) {
                            ERROR_NAMELIST( "For species '"<<patch->vecSpecies[ispec1]->name_<<"' ionization_electrons must be a distinct species",
                            LINK_NAMELIST + std::string("#species") );
                        }
                        if( patch->vecSpecies[ispec2]->mass_!=1 ) {
                            ERROR_NAMELIST( "For species '"<<patch->vecSpecies[ispec1]->name_<<"' ionization_electrons must be a species with mass==1",
                            LINK_NAMELIST + std::string("#species") );
                        }
                        patch->vecSpecies[ispec1]->electron_species_index = ispec2;
                        patch->vecSpecies[ispec1]->electron_species = patch->vecSpecies[ispec2];

                        int max_eon_number =
                            patch->vecSpecies[ispec1]->getNbrOfParticles()
                            * ( patch->vecSpecies[ispec1]->atomic_number_ || patch->vecSpecies[ispec1]->maximum_charge_state_ );
                        patch->vecSpecies[ispec1]->Ionize->new_electrons.initializeReserve(
                            max_eon_number, *patch->vecSpecies[ispec1]->electron_species->particles
                        );
                        break;
                    }
                }
                if( patch->vecSpecies[ispec1]->electron_species_index==-1 ) {
                    ERROR_NAMELIST( "For species '"<<patch->vecSpecies[ispec1]->name_
                    <<"' ionization_electrons named " << patch->vecSpecies[ispec1]->ionization_electrons 
                    << " could not be found",
                    LINK_NAMELIST + std::string("#species") );
                }
            }

            // Radiating species
            if( patch->vecSpecies[ispec1]->Radiate ) {
                // No emission of discrete photon, only scalar diagnostics are updated
                if( patch->vecSpecies[ispec1]->radiation_photon_species.empty() ) {
                    patch->vecSpecies[ispec1]->photon_species_index = -1;
                    patch->vecSpecies[ispec1]->photon_species_ = NULL;
                    patch->vecSpecies[ispec1]->radiated_photons_ = NULL;
                }
                // Else, there will be emission of macro-photons.
                else {
                    unsigned int ispec2 = 0;
                    for( ispec2 = 0; ispec2<patch->vecSpecies.size(); ispec2++ ) {
                        if( patch->vecSpecies[ispec1]->radiation_photon_species == patch->vecSpecies[ispec2]->name_ ) {
                            if( ispec1==ispec2 ) {
                                ERROR_NAMELIST( "For species '"<<patch->vecSpecies[ispec1]->name_
                                <<"' radiation_photon_species must be a distinct photon species",
                                LINK_NAMELIST + std::string("#species") );
                            }
                            if( patch->vecSpecies[ispec2]->mass_!=0 ) {
                                ERROR_NAMELIST( "For species '"<<patch->vecSpecies[ispec1]->name_
                                <<"' radiation_photon_species must be a photon species with mass==0",
                                LINK_NAMELIST + std::string("#species") );
                            }
                            patch->vecSpecies[ispec1]->photon_species_index = ispec2;
                            patch->vecSpecies[ispec1]->photon_species_ = patch->vecSpecies[ispec2];
                            patch->vecSpecies[ispec1]->radiated_photons_->initializeReserve(
                                patch->vecSpecies[ispec1]->getNbrOfParticles(),
                                *patch->vecSpecies[ispec1]->photon_species_->particles
                            );
                            // patch->vecSpecies[ispec1]->radiated_photons_->reserve( 10, params.nDim_particle );
                            break;
                        }
                    }
                    if( ispec2 == patch->vecSpecies.size() ) {
                        ERROR_NAMELIST( "Species '" << patch->vecSpecies[ispec1]->radiation_photon_species 
                        << "' does not exist.",
                        LINK_NAMELIST + std::string("#species") )
                    }
                }
            }

            // Breit-Wheeler species
            if( patch->vecSpecies[ispec1]->Multiphoton_Breit_Wheeler_process ) {
                unsigned int ispec2;
                for( int k=0; k<2; k++ ) {
                    ispec2 = 0;
                    while( ispec2<patch->vecSpecies.size()) {
                        // We look for the pair species multiphoton_Breit_Wheeler_[k]
                        if( patch->vecSpecies[ispec1]->multiphoton_Breit_Wheeler_[k] == patch->vecSpecies[ispec2]->name_ ) {
                            if( ispec1==ispec2 ) {
                                ERROR_NAMELIST( "For species '" << patch->vecSpecies[ispec1]->name_
                                       << "' pair species must be a distinct particle species",
                                       LINK_NAMELIST + std::string("#species") );
                            }
                            if( patch->vecSpecies[ispec2]->mass_ != 1 ) {
                                ERROR_NAMELIST( "For species '"<<patch->vecSpecies[ispec1]->name_
                                  <<"' pair species must be an electron and positron species (mass = 1)",
                                  LINK_NAMELIST + std::string("#species") );
                            }
                            patch->vecSpecies[ispec1]->mBW_pair_species_index[k] = ispec2;
                            patch->vecSpecies[ispec1]->mBW_pair_species[k] = patch->vecSpecies[ispec2];
                            patch->vecSpecies[ispec1]->Multiphoton_Breit_Wheeler_process->new_pair[k].initializeReserve(
                                patch->vecSpecies[ispec1]->getNbrOfParticles(),
                                *patch->vecSpecies[ispec1]->mBW_pair_species[k]->particles
                            );
                            ispec2 = patch->vecSpecies.size() + 1;
                        }
                        ispec2++ ;
                    }
                    // This means that one of the pair species has not been fould
                    if( ispec2 == patch->vecSpecies.size() ) {
                        ERROR_NAMELIST( "In Species `" << patch->vecSpecies[ispec1]->name_ << "`"
                           << " the pair species `" << patch->vecSpecies[ispec1]->multiphoton_Breit_Wheeler_[k]
                           << "` does not exist.",
                           LINK_NAMELIST + std::string("#species") )
                    }
                }
            }
        }
    }

    // -----------------------------------------------------------------------------------------------------------------
    //! Method to clone the whole vector of species
    // -----------------------------------------------------------------------------------------------------------------
    static void cloneVector( std::vector<Species *> vector_species, Params &params, Patch *patch, bool with_particles = true )
    {
        patch->vecSpecies.resize( 0 );

        // Clone all species
        for( unsigned int i = 0; i < vector_species.size(); i++ ) {
            Species *new_species = SpeciesFactory::clone( vector_species[i], params, patch );
            patch->vecSpecies.push_back( new_species );
        }

        // Initialize particles & operators
        for( unsigned int i = 0; i < vector_species.size(); i++ ) {
            patch->vecSpecies[i]->initParticles( params, patch, with_particles, vector_species[i]->particles );
            patch->vecSpecies[i]->initOperators( params, patch );
        }

        // Ionization
        for( unsigned int i=0; i<patch->vecSpecies.size(); i++ ) {
            if( patch->vecSpecies[i]->Ionize ) {
                patch->vecSpecies[i]->electron_species_index = vector_species[i]->electron_species_index;
                patch->vecSpecies[i]->electron_species = patch->vecSpecies[patch->vecSpecies[i]->electron_species_index];
                patch->vecSpecies[i]->Ionize->new_electrons.tracked = patch->vecSpecies[i]->electron_species->particles->tracked;
                patch->vecSpecies[i]->Ionize->new_electrons.isQuantumParameter = patch->vecSpecies[i]->electron_species->particles->isQuantumParameter;
                patch->vecSpecies[i]->Ionize->new_electrons.isMonteCarlo = patch->vecSpecies[i]->electron_species->particles->isMonteCarlo;
                patch->vecSpecies[i]->Ionize->new_electrons.initialize( 0, params.nDim_particle, params.keep_position_old );
            }
        }

        // Synchrotron-like radiation
        for( unsigned int i=0; i<patch->vecSpecies.size(); i++ ) {
            if( patch->vecSpecies[i]->Radiate ) {
                patch->vecSpecies[i]->radiation_photon_species = vector_species[i]->radiation_photon_species;
                patch->vecSpecies[i]->photon_species_index = vector_species[i]->photon_species_index;
                // Photon emission activated:
                if( vector_species[i]->photon_species_ ) {
                    patch->vecSpecies[i]->photon_species_ = patch->vecSpecies[patch->vecSpecies[i]->photon_species_index];
                    //patch->vecSpecies[i]->Radiate->new_photons_.initialize(patch->vecSpecies[i]->getNbrOfParticles(),
                    //                                               params.nDim_particle );
                    patch->vecSpecies[i]->radiated_photons_ = ParticlesFactory::create( params );
                    patch->vecSpecies[i]->radiated_photons_->tracked = patch->vecSpecies[i]->photon_species_->particles->tracked;
                    patch->vecSpecies[i]->radiated_photons_->isQuantumParameter = patch->vecSpecies[i]->photon_species_->particles->isQuantumParameter;
                    patch->vecSpecies[i]->radiated_photons_->isMonteCarlo = patch->vecSpecies[i]->photon_species_->particles->isMonteCarlo;
                    patch->vecSpecies[i]->radiated_photons_->initialize( 0, params.nDim_particle, params.keep_position_old );
                    // patch->vecSpecies[i]->radiated_photons_->initializeReserve( 0, *patch->vecSpecies[i]->photon_species_->particles );
                } else {
                    patch->vecSpecies[i]->photon_species_ = NULL;
                    patch->vecSpecies[i]->radiated_photons_ = NULL;
                }
            }
        }

        // multiphoton Breit-Wheeler
        for( unsigned int i=0; i<patch->vecSpecies.size(); i++ ) {
            if( patch->vecSpecies[i]->Multiphoton_Breit_Wheeler_process ) {
                // Loop on pairs
                for( int k=0; k<2; k++ ) {
                    patch->vecSpecies[i]->multiphoton_Breit_Wheeler_[k] = vector_species[i]->multiphoton_Breit_Wheeler_[k];
                    patch->vecSpecies[i]->mBW_pair_species_index[k] = vector_species[i]->mBW_pair_species_index[k];
                    patch->vecSpecies[i]->mBW_pair_species[k] = patch->vecSpecies[patch->vecSpecies[i]->mBW_pair_species_index[k]];
                    patch->vecSpecies[i]->Multiphoton_Breit_Wheeler_process->new_pair[k].tracked = patch->vecSpecies[i]->mBW_pair_species[k]->particles->tracked;
                    patch->vecSpecies[i]->Multiphoton_Breit_Wheeler_process->new_pair[k].isQuantumParameter = patch->vecSpecies[i]->mBW_pair_species[k]->particles->isQuantumParameter;
                    patch->vecSpecies[i]->Multiphoton_Breit_Wheeler_process->new_pair[k].isMonteCarlo = patch->vecSpecies[i]->mBW_pair_species[k]->particles->isMonteCarlo;
                    patch->vecSpecies[i]->Multiphoton_Breit_Wheeler_process->new_pair[k].initialize(
                        0, params.nDim_particle, params.keep_position_old );
                }
            } else {
                patch->vecSpecies[i]->mBW_pair_species[0] = NULL;
                patch->vecSpecies[i]->mBW_pair_species[1] = NULL;
            }
        }
    }

};

#endif<|MERGE_RESOLUTION|>--- conflicted
+++ resolved
@@ -262,11 +262,7 @@
                     // Creation of the photon Particles object to receive the emitted photons
                     if( !this_species->radiation_photon_species.empty() ) {
                         this_species->radiated_photons_ = ParticlesFactory::create( params );
-<<<<<<< HEAD
                         //this_species->radiated_photons_->initialize( 0, params.nDim_particle, params.keep_position_old);
-=======
-                        // this_species->radiated_photons_->reserve( 10, params.nDim_particle );
->>>>>>> b969b4bf
                     }
                              
                     
