// -----------------------------------------------------------------------------
//
//! \file SpeciesFactory.h
//
//! \brief Contains the class SpeciesFactory that manages the
//!        initialization of the species. For the moment,
//!        only one kind of species exist.
//
// -----------------------------------------------------------------------------

#ifndef SPECIESFACTORY_H
#define SPECIESFACTORY_H

#include "Species.h"
#include "SpeciesNorm.h"

#include "PusherFactory.h"
#include "IonizationFactory.h"
#include "PartBoundCond.h"

#include "Params.h"
#include "Patch.h"

#include "Tools.h"


class SpeciesFactory {
public:
    static Species* create(Params& params, int ispec, Patch* patch) {

        std::string species_type("");

        PyTools::extract("species_type",species_type,"Species",ispec);

        if (patch->isMaster()) MESSAGE(1, "Creating Species : " << species_type );

        unsigned int tot_species_number = PyTools::nComponents("Species");
        if(species_type.empty()) {
            std::ostringstream name("");
            name << "species" << std::setfill('0') << std::setw(log10(tot_species_number)+1) << ispec;
            species_type=name.str();
            if (patch->isMaster() ) MESSAGE("For species #" << ispec << ", parameter species_type will be " << species_type);
        }

        // Extract type of species dynamics from namelist
        std::string dynamics_type = "norm"; // default value
        if (!PyTools::extract("dynamics_type", dynamics_type ,"Species",ispec) )
            if ( patch->isMaster() ) WARNING("For species '" << species_type << "' dynamics_type not defined: assumed = 'norm'.");


        // Extract type of species radiation from namelist
        std::string radiation_model = "none"; // default value
        if (!PyTools::extract("radiation_model", radiation_model ,"Species",ispec) )
            if ( patch->isMaster() ) WARNING("For species '" << species_type << "' radiation_model not defined: assumed = 'none'.");

        // Extract mass from namelist
        double mass;
        if (!PyTools::extract("mass", mass ,"Species",ispec) )
        {
            if ( patch->isMaster() ) ERROR("For species '" << species_type << "` mass is not defined.");
        }

        // Create species object
<<<<<<< HEAD
        Species * thisSpecies=NULL;

        // Particles of matter
        if (mass > 0.)
        {
            // No radiation model
            if (radiation_model == "none")
            {
                if (dynamics_type=="norm"
                 || dynamics_type == "borisnr"
                 || dynamics_type == "vay"
                 || dynamics_type=="higueracary") {
                     // Species with relativistic Boris dynamics if  =='norm'
                     // Species with nonrelativistic Boris dynamics == 'borisnr'
                     // Species with J.L. Vay dynamics if == "vay"
                     // Species with Higuary Cary dynamics if == "higueracary"
                     thisSpecies = new Species_norm(params, patch);
                } else if (dynamics_type=="rrll") {
                     // Species with Boris dynamics + Radiation Back-Reaction (using the Landau-Lifshitz formula)
                     ERROR("Creating a RRLL species: this is a work in progress and is still not working. Exiting");
                     thisSpecies = new Species_rrll(params, patch);
                } else {
                    ERROR("For species `" << species_type << "` dynamics_type must be 'norm', 'borisnr', 'vay', 'higueracary' or 'rrll'");
                }
            }
            // Specific for the Monte-Carlo
            else if (radiation_model=="Monte-Carlo") {
                 // Species with MC parameters for the discontinuous radiation loss
                 // (nonlinear inverse Compton scattering)
                 thisSpecies = new Species_nlics(params, patch);
            }
            // For all other radiation models
            else if (radiation_model=="Landau-Lifshitz"
                 ||  radiation_model=="corrected-Landau-Lifshitz"
                 ||  radiation_model=="Niel")
            {
                // Species with specific parameters for the continuous radiation loss
                thisSpecies = new Species_rrll(params, patch);
            }
            // Wrong radiation model
            else
            {
                ERROR("For species `" << species_type
                                      << " radiation_model must be 'none',"
                                      << " 'Landau-Lifshitz',"
                                      << " 'corrected-Landau-Lifshitz',"
                                      << " 'Niel' or 'Monte-Carlo'");
            }

            // Non compatibility
            if (dynamics_type=="rrll"
            && (radiation_model=="Monte-Carlo"
            || radiation_model=="Landau-Lifshitz"
            || radiation_model=="corrected-Landau-Lifshitz"
            || radiation_model=="Niel"))
            {
                ERROR("For species `" << species_type
                                      << "` radiation_model `"
                                      << radiation_model
                                      << "` is not compatible with dynamics_type "
                                      << dynamics_type);
            }
=======
        Species * thisSpecies = NULL;

        // Dynamics of the species
        if (dynamics_type=="norm"
         || dynamics_type == "borisnr"
         || dynamics_type == "vay"
         || dynamics_type=="higueracary") {
             // Species with relativistic Boris dynamics if  =='norm'
             // Species with nonrelativistic Boris dynamics == 'borisnr'
             // Species with J.L. Vay dynamics if == "vay"
             // Species with Higuary Cary dynamics if == "higueracary"
             thisSpecies = new SpeciesNorm(params, patch);
        } else {
            ERROR("For species `" << species_type << "` dynamics_type must be 'norm', 'borisnr', 'vay', 'higueracary'");
        }
        thisSpecies->dynamics_type = dynamics_type;

        // Radiation model of the species
        // Species with a Monte-Carlo process for the radiation loss
        if (radiation_model=="Monte-Carlo") {
             thisSpecies->particles->isQuantumParameter = true;
             thisSpecies->particles->isMonteCarlo = true;
             thisSpecies->radiating = true;
        }
        // Species with another radiation loss model
        else if (radiation_model=="Landau-Lifshitz"
             ||  radiation_model=="corrected-Landau-Lifshitz"
             ||  radiation_model=="Niel")
        {
             thisSpecies->particles->isQuantumParameter = true;
             thisSpecies->radiating = true;
        }
        else if (radiation_model != "none")
        {
            ERROR("For species `" << species_type
                                  << " radiation_model must be 'none',"
                                  << " 'Landau-Lifshitz',"
                                  << " 'corrected-Landau-Lifshitz',"
                                  << " 'Niel' or 'Monte-Carlo'");
>>>>>>> fec0cdad
        }
        thisSpecies->radiation_model = radiation_model;

<<<<<<< HEAD
        // Photons
        if (mass == 0.)
=======
        // Non compatibility
        if ((dynamics_type=="borisnr")
        && (radiation_model=="Monte-Carlo"
        || radiation_model=="Landau-Lifshitz"
        || radiation_model=="corrected-Landau-Lifshitz"
        || radiation_model=="Niel"))
>>>>>>> fec0cdad
        {
            // Photon can not radiate
            radiation_model == "none";
            dynamics_type=="norm";
            thisSpecies = new Species_norm(params, patch);
        }

        thisSpecies->species_type = species_type;
<<<<<<< HEAD
        thisSpecies->dynamics_type = dynamics_type;
        thisSpecies->radiation_model = radiation_model;
        thisSpecies->mass = mass
=======
>>>>>>> fec0cdad
        thisSpecies->speciesNumber = ispec;

        // Extract various parameters from the namelist

        PyTools::extract("initPosition_type",thisSpecies->initPosition_type ,"Species",ispec);
        if (thisSpecies->initPosition_type.empty()) {
            ERROR("For species '" << species_type << "' empty initPosition_type");
        } else if ( (thisSpecies->initPosition_type!="regular" )
                  &&(thisSpecies->initPosition_type!="random"  )
                  &&(thisSpecies->initPosition_type!="centered") ) {
            ERROR("For species '" << species_type << "' unknown initPosition_type: " << thisSpecies->initPosition_type);
        }

        PyTools::extract("initMomentum_type",thisSpecies->initMomentum_type ,"Species",ispec);
        if ( (thisSpecies->initMomentum_type=="mj") || (thisSpecies->initMomentum_type=="maxj") ) {
            thisSpecies->initMomentum_type="maxwell-juettner";
        }
        if (   (thisSpecies->initMomentum_type!="cold")
               && (thisSpecies->initMomentum_type!="maxwell-juettner")
                && (thisSpecies->initMomentum_type!="rectangular") ) {
            ERROR("For species '" << species_type << "' unknown initMomentum_type: "<<thisSpecies->initMomentum_type);
        }

        PyTools::extract("c_part_max",thisSpecies->c_part_max,"Species",ispec);

        PyTools::extract("time_frozen",thisSpecies->time_frozen ,"Species",ispec);
        if (thisSpecies->time_frozen > 0 && thisSpecies->initMomentum_type!="cold") {
            if ( patch->isMaster() ) WARNING("For species '" << species_type << "' possible conflict between time-frozen & not cold initialization");
        }

        if (!PyTools::extract("bc_part_type_xmin",thisSpecies->bc_part_type_xmin,"Species",ispec) )
            ERROR("For species '" << species_type << "', bc_part_type_xmin not defined");
        if (!PyTools::extract("bc_part_type_xmax",thisSpecies->bc_part_type_xmax,"Species",ispec) )
            ERROR("For species '" << species_type << "', bc_part_type_xmax not defined");

        if (params.nDim_particle>1) {
            if (!PyTools::extract("bc_part_type_ymin",thisSpecies->bc_part_type_ymin,"Species",ispec) )
                ERROR("For species '" << species_type << "', bc_part_type_ymin not defined");
            if (!PyTools::extract("bc_part_type_ymax",thisSpecies->bc_part_type_ymax,"Species",ispec) )
                ERROR("For species '" << species_type << "', bc_part_type_ymax not defined");
        }

        if (params.nDim_particle>2) {
            if (!PyTools::extract("bc_part_type_zmin",thisSpecies->bc_part_type_zmin,"Species",ispec) )
                ERROR("For species '" << species_type << "', bc_part_type_zmin not defined");
            if (!PyTools::extract("bc_part_type_zmax",thisSpecies->bc_part_type_zmax,"Species",ispec) )
                ERROR("For species '" << species_type << "', bc_part_type_zmax not defined");
        }

        // for thermalizing BCs on particles check if thermT is correctly defined
        bool thermTisDefined=false;
        bool thermVisDefined=false;
        if ( (thisSpecies->bc_part_type_xmin=="thermalize") || (thisSpecies->bc_part_type_xmax=="thermalize") ){
            thermTisDefined=PyTools::extract("thermT",thisSpecies->thermT,"Species",ispec);
            if (!thermTisDefined) ERROR("For species '" << species_type << "' thermT needs to be defined due to x-BC thermalize");
            thermVisDefined=PyTools::extract("thermVelocity",thisSpecies->thermVelocity,"Species",ispec);
            if (!thermVisDefined) ERROR("For species '" << species_type << "' thermVelocity needs to be defined due to x-BC thermalize");
        }
        if ( (params.nDim_particle==2) && (!thermTisDefined) && (!thermVisDefined) &&
             (thisSpecies->bc_part_type_ymin=="thermalize" || thisSpecies->bc_part_type_ymax=="thermalize") ) {
            thermTisDefined=PyTools::extract("thermT",thisSpecies->thermT,"Species",ispec);
            if (!thermTisDefined) ERROR("For species '" << species_type << "' thermT needs to be defined due to y-BC thermalize");
            thermVisDefined=PyTools::extract("thermVelocity",thisSpecies->thermVelocity,"Species",ispec);
            if (!thermTisDefined) ERROR("For species '" << species_type << "' thermVelocity needs to be defined due to y-BC thermalize");
        }
        if (thermTisDefined) {
            if (thisSpecies->thermT.size()==1) {
                WARNING("For species '" << species_type << "' Using thermT[0] in all directions");
                thisSpecies->thermT.resize(3);
                for (unsigned int i=1; i<3;i++)
                    thisSpecies->thermT[i]=thisSpecies->thermT[0];
            }
        } else {
            thisSpecies->thermT.resize(3);
            for (unsigned int i=0; i<3;i++)
                thisSpecies->thermT[i]=0.0;
            thisSpecies->thermVelocity.resize(3);
            for (unsigned int i=0; i<3;i++)
                thisSpecies->thermVelocity[i]=0.0;
        }

        // Compute the thermalVelocity & Momentum for thermalizing bcs
        thisSpecies->thermalVelocity.resize(3);
        thisSpecies->thermalMomentum.resize(3);

        for (unsigned int i=0; i<3; i++) {
            thisSpecies->thermalVelocity[i] = sqrt(2.*thisSpecies->thermT[i]/thisSpecies->mass);
            thisSpecies->thermalMomentum[i] = thisSpecies->thermalVelocity[i];
            // Caution: momentum in SMILEI actually correspond to p/m
            if (thisSpecies->thermalVelocity[i]>0.3) ERROR("For species '" << species_type << "' Thermalizing BCs require non-relativistic thermT");
        }



        // Manage the ionization parameters
        thisSpecies->atomic_number = 0;
        PyTools::extract("atomic_number", thisSpecies->atomic_number, "Species",ispec);

        std::string model;
        if( PyTools::extract("ionization_model", model, "Species",ispec) && model!="none" ) {

            thisSpecies->ionization_model = model;

            if( ! PyTools::extract("ionization_electrons", thisSpecies->ionization_electrons, "Species",ispec) ) {
                ERROR("For species '" << species_type << "' undefined ionization_electrons (required for ionization)");
            }

            if( thisSpecies->atomic_number==0 ) {
                ERROR("For species '" << species_type << "' undefined atomic_number (required for ionization)");
            }
        }

        // Species geometry
        // ----------------

        // Density
        bool ok1, ok2;
        PyObject *profile1, *profile2, *profile3;
        ok1 = PyTools::extract_pyProfile("nb_density"    , profile1, "Species", ispec);
        ok2 = PyTools::extract_pyProfile("charge_density", profile1, "Species", ispec);
        if(  ok1 &&  ok2 ) ERROR("For species '" << species_type << "', cannot define both `nb_density` and `charge_density`.");
        if( !ok1 && !ok2 ) ERROR("For species '" << species_type << "', must define `nb_density` or `charge_density`.");
        if( ok1 ) thisSpecies->densityProfileType = "nb";
        if( ok2 ) thisSpecies->densityProfileType = "charge";

        thisSpecies->densityProfile = new Profile(profile1, params.nDim_particle, thisSpecies->densityProfileType+"_density "+species_type, true);

        // Number of particles per cell
        if( !PyTools::extract_pyProfile("n_part_per_cell", profile1, "Species", ispec))
            ERROR("For species '" << species_type << "', n_part_per_cell not found or not understood");
        thisSpecies->ppcProfile = new Profile(profile1, params.nDim_particle, "n_part_per_cell "+species_type, true);

        // Charge
        if( !PyTools::extract_pyProfile("charge", profile1, "Species", ispec))
            ERROR("For species '" << species_type << "', charge not found or not understood");
        thisSpecies->chargeProfile = new Profile(profile1, params.nDim_particle, "charge "+species_type, true);

        // Mean velocity
        PyTools::extract3Profiles("mean_velocity", ispec, profile1, profile2, profile3);
        thisSpecies->velocityProfile[0] = new Profile(profile1, params.nDim_particle, "mean_velocity[0] "+species_type, true);
        thisSpecies->velocityProfile[1] = new Profile(profile2, params.nDim_particle, "mean_velocity[1] "+species_type, true);
        thisSpecies->velocityProfile[2] = new Profile(profile3, params.nDim_particle, "mean_velocity[2] "+species_type, true);

        // Temperature
        PyTools::extract3Profiles("temperature", ispec, profile1, profile2, profile3);
        thisSpecies->temperatureProfile[0] = new Profile(profile1, params.nDim_particle, "temperature[0] "+species_type, true);
        thisSpecies->temperatureProfile[1] = new Profile(profile2, params.nDim_particle, "temperature[1] "+species_type, true);
        thisSpecies->temperatureProfile[2] = new Profile(profile3, params.nDim_particle, "temperature[2] "+species_type, true);


        // CALCULATE USEFUL VALUES

        /*        double gamma=1.+thisSpecies->thermT[0]/thisSpecies->mass;

                  for (unsigned int i=0; i<3; i++) {
                  thisSpecies->thermalVelocity[i] = sqrt( 1.-1./gamma*gamma );
                  thisSpecies->thermalMomentum[i] = gamma*thisSpecies->thermalVelocity[i];
                  }

                  double gamma=1.+thisSpecies->thermT[0]/thisSpecies->mass;
        */

        thisSpecies->thermalVelocity.resize(3);
        thisSpecies->thermalMomentum.resize(3);

        if (thermTisDefined) {
            if ( patch->isMaster() ) WARNING("\tFor species '" << species_type << "' Using thermT[0] in all directions");
            if (thisSpecies->thermalVelocity[0]>0.3) {
                ERROR("For species '" << species_type << "' thermalising BCs require ThermT[0]="<<thisSpecies->thermT[0]<<"<<"<<thisSpecies->mass);
            }
            for (unsigned int i=0; i<3; i++) {
                thisSpecies->thermalVelocity[i] = sqrt(2.*thisSpecies->thermT[0]/thisSpecies->mass);
                thisSpecies->thermalMomentum[i] = thisSpecies->thermalVelocity[i];
            }
        }


        // Extract test Species flag
        PyTools::extract("isTest", thisSpecies->particles->isTest, "Species", ispec);

        // Verify they don't ionize
        if (thisSpecies->ionization_model!="none" && thisSpecies->particles->isTest) {
            ERROR("For species '" << species_type << "' test & ionized is currently impossible");
        }

        // Find out whether this species is tracked
        TimeSelection track_timeSelection( PyTools::extract_py("track_every", "Species", ispec), "Track" );
        thisSpecies->particles->tracked = ! track_timeSelection.isEmpty();

        // Create the particles
        if (!params.restart) {
            // does a loop over all cells in the simulation
            // considering a 3d volume with size n_space[0]*n_space[1]*n_space[2]
            thisSpecies->createParticles(params.n_space, params, patch, 0 );

        }
        else
            thisSpecies->particles->initialize( 0, params.nDim_particle );

        thisSpecies->initOperators(params, patch);

        return thisSpecies;
    } // End Species* create()


    // Method to clone a species from an existing one
    // Note that this must be only called from cloneVector, because additional init is needed
    static Species* clone(Species* species, Params &params, Patch* patch, bool with_particles = true) {

        // Create new species object
        Species * newSpecies = NULL;

        if (species->dynamics_type=="norm"
        || species->dynamics_type=="higueracary"
        || species->dynamics_type=="vay"
        || species->dynamics_type=="borisnr")
        {
            // Boris, Vay or Higuera-Cary
            newSpecies = new SpeciesNorm(params, patch);
        }

        // Copy members
        newSpecies->species_type          = species->species_type;
        newSpecies->dynamics_type         = species->dynamics_type;
        newSpecies->radiation_model       = species->radiation_model;
        newSpecies->speciesNumber         = species->speciesNumber;
        newSpecies->initPosition_type     = species->initPosition_type;
        newSpecies->initMomentum_type     = species->initMomentum_type;
        newSpecies->c_part_max            = species->c_part_max;
        newSpecies->mass                  = species->mass;
        newSpecies->time_frozen           = species->time_frozen;
        newSpecies->radiating             = species->radiating;
        newSpecies->bc_part_type_xmin     = species->bc_part_type_xmin;
        newSpecies->bc_part_type_xmax     = species->bc_part_type_xmax;
        newSpecies->bc_part_type_ymin    = species->bc_part_type_ymin;
        newSpecies->bc_part_type_ymax    = species->bc_part_type_ymax;
        newSpecies->bc_part_type_zmin   = species->bc_part_type_zmin;
        newSpecies->bc_part_type_zmax       = species->bc_part_type_zmax;
        newSpecies->thermT                = species->thermT;
        newSpecies->thermVelocity         = species->thermVelocity;
        newSpecies->thermalVelocity       = species->thermalVelocity;
        newSpecies->thermalMomentum       = species->thermalMomentum;
        newSpecies->atomic_number         = species->atomic_number;
        newSpecies->ionization_model      = species->ionization_model;
        newSpecies->densityProfileType    = species->densityProfileType;
        newSpecies->densityProfile        = new Profile(species->densityProfile);
        newSpecies->ppcProfile            = new Profile(species->ppcProfile);
        newSpecies->chargeProfile         = new Profile(species->chargeProfile);
        newSpecies->velocityProfile.resize(3);
        newSpecies->velocityProfile[0]    = new Profile(species->velocityProfile[0]);
        newSpecies->velocityProfile[1]    = new Profile(species->velocityProfile[1]);
        newSpecies->velocityProfile[2]    = new Profile(species->velocityProfile[2]);
        newSpecies->temperatureProfile.resize(3);
        newSpecies->temperatureProfile[0] = new Profile(species->temperatureProfile[0]);
        newSpecies->temperatureProfile[1] = new Profile(species->temperatureProfile[1]);
        newSpecies->temperatureProfile[2] = new Profile(species->temperatureProfile[2]);
        newSpecies->max_charge            = species->max_charge;
        newSpecies->tracking_diagnostic   = species->tracking_diagnostic;

        newSpecies->particles->isTest              = species->particles->isTest;
        newSpecies->particles->tracked             = species->particles->tracked;
        newSpecies->particles->isQuantumParameter  = species->particles->isQuantumParameter;
        newSpecies->particles->isMonteCarlo        = species->particles->isMonteCarlo;

        // \todo : NOT SURE HOW THIS BEHAVES WITH RESTART
        if ( (!params.restart) && (with_particles) ) {
            newSpecies->createParticles(params.n_space, params, patch, 0 );
        }
        else
            newSpecies->particles->initialize( 0, (*species->particles) );

        newSpecies->initOperators(params, patch);

        return newSpecies;
    } // End Species* clone()


    static std::vector<Species*> createVector(Params& params, Patch* patch) {
        // this will be returned
        std::vector<Species*> retSpecies;
        retSpecies.resize(0);

        // read from python namelist
        unsigned int tot_species_number = PyTools::nComponents("Species");
        for (unsigned int ispec = 0; ispec < tot_species_number; ispec++) {
            Species* thisSpecies = SpeciesFactory::create(params, ispec, patch);

            // Put the newly created species in the vector of species
            retSpecies.push_back(thisSpecies);

        }

        // Loop species to find the electron species for ionizable species
        for (unsigned int ispec1 = 0; ispec1<retSpecies.size(); ispec1++) {
            if( ! retSpecies[ispec1]->Ionize ) continue;

            // Loop all other species
            for (unsigned int ispec2 = 0; ispec2<retSpecies.size(); ispec2++) {
                if( retSpecies[ispec1]->ionization_electrons == retSpecies[ispec2]->species_type) {
                    if( ispec1==ispec2 )
                        ERROR("For species '"<<retSpecies[ispec1]->species_type<<"' ionization_electrons must be a distinct species");
                    if (retSpecies[ispec2]->mass!=1)
                        ERROR("For species '"<<retSpecies[ispec1]->species_type<<"' ionization_electrons must be a species with mass==1");
                    retSpecies[ispec1]->electron_species_index = ispec2;
                    retSpecies[ispec1]->electron_species = retSpecies[ispec2];
                    retSpecies[ispec1]->Ionize->new_electrons.tracked = retSpecies[ispec1]->electron_species->particles->tracked;
                    retSpecies[ispec1]->Ionize->new_electrons.initialize(0, params.nDim_particle );
                    if ( ( !retSpecies[ispec1]->getNbrOfParticles() ) && ( !retSpecies[ispec2]->getNbrOfParticles() ) ) {
                        int max_eon_number = retSpecies[ispec1]->getNbrOfParticles() * retSpecies[ispec1]->atomic_number;
                        retSpecies[ispec2]->particles->reserve( max_eon_number, retSpecies[ispec2]->particles->dimension() );
                    }
                    break;
                }
            }
            if (retSpecies[ispec1]->electron_species_index==-1) {
                ERROR("For species '"<<retSpecies[ispec1]->species_type<<"' ionization_electrons named " << retSpecies[ispec1]->ionization_electrons << " could not be found");
            }
        }

        return retSpecies;
    }

    // Method to clone the whole vector of species
    static std::vector<Species*> cloneVector(std::vector<Species*> vecSpecies, Params& params, Patch* patch, bool with_particles = true)
    {
        std::vector<Species*> retSpecies;
        retSpecies.resize(0);

        for (unsigned int ispec = 0; ispec < vecSpecies.size(); ispec++) {
            Species* newSpecies = SpeciesFactory::clone(vecSpecies[ispec], params, patch, with_particles);
            retSpecies.push_back( newSpecies );
        }

        for (unsigned int i=0; i<retSpecies.size(); i++) {
            if (retSpecies[i]->Ionize) {
                retSpecies[i]->electron_species_index = vecSpecies[i]->electron_species_index;
                retSpecies[i]->electron_species = retSpecies[retSpecies[i]->electron_species_index];
                retSpecies[i]->Ionize->new_electrons.tracked = retSpecies[i]->electron_species->particles->tracked;
                retSpecies[i]->Ionize->new_electrons.initialize(0, params.nDim_particle );
            }
        }

        return retSpecies;
    }

};

#endif<|MERGE_RESOLUTION|>--- conflicted
+++ resolved
@@ -61,48 +61,42 @@
         }
 
         // Create species object
-<<<<<<< HEAD
-        Species * thisSpecies=NULL;
-
-        // Particles of matter
+        Species * thisSpecies = NULL;
+
+        // Particles
         if (mass > 0.)
         {
-            // No radiation model
-            if (radiation_model == "none")
-            {
-                if (dynamics_type=="norm"
-                 || dynamics_type == "borisnr"
-                 || dynamics_type == "vay"
-                 || dynamics_type=="higueracary") {
-                     // Species with relativistic Boris dynamics if  =='norm'
-                     // Species with nonrelativistic Boris dynamics == 'borisnr'
-                     // Species with J.L. Vay dynamics if == "vay"
-                     // Species with Higuary Cary dynamics if == "higueracary"
-                     thisSpecies = new Species_norm(params, patch);
-                } else if (dynamics_type=="rrll") {
-                     // Species with Boris dynamics + Radiation Back-Reaction (using the Landau-Lifshitz formula)
-                     ERROR("Creating a RRLL species: this is a work in progress and is still not working. Exiting");
-                     thisSpecies = new Species_rrll(params, patch);
-                } else {
-                    ERROR("For species `" << species_type << "` dynamics_type must be 'norm', 'borisnr', 'vay', 'higueracary' or 'rrll'");
-                }
-            }
-            // Specific for the Monte-Carlo
-            else if (radiation_model=="Monte-Carlo") {
-                 // Species with MC parameters for the discontinuous radiation loss
-                 // (nonlinear inverse Compton scattering)
-                 thisSpecies = new Species_nlics(params, patch);
-            }
-            // For all other radiation models
+            // Dynamics of the species
+            if (dynamics_type=="norm"
+             || dynamics_type == "borisnr"
+             || dynamics_type == "vay"
+             || dynamics_type=="higueracary") {
+                 // Species with relativistic Boris dynamics if  =='norm'
+                 // Species with nonrelativistic Boris dynamics == 'borisnr'
+                 // Species with J.L. Vay dynamics if == "vay"
+                 // Species with Higuary Cary dynamics if == "higueracary"
+                 thisSpecies = new SpeciesNorm(params, patch);
+            } else {
+                ERROR("For species `" << species_type << "` dynamics_type must be 'norm', 'borisnr', 'vay', 'higueracary'");
+            }
+            thisSpecies->dynamics_type = dynamics_type;
+
+            // Radiation model of the species
+            // Species with a Monte-Carlo process for the radiation loss
+            if (radiation_model=="Monte-Carlo") {
+                 thisSpecies->particles->isQuantumParameter = true;
+                 thisSpecies->particles->isMonteCarlo = true;
+                 thisSpecies->radiating = true;
+            }
+            // Species with another radiation loss model
             else if (radiation_model=="Landau-Lifshitz"
                  ||  radiation_model=="corrected-Landau-Lifshitz"
                  ||  radiation_model=="Niel")
             {
-                // Species with specific parameters for the continuous radiation loss
-                thisSpecies = new Species_rrll(params, patch);
-            }
-            // Wrong radiation model
-            else
+                 thisSpecies->particles->isQuantumParameter = true;
+                 thisSpecies->radiating = true;
+            }
+            else if (radiation_model != "none")
             {
                 ERROR("For species `" << species_type
                                       << " radiation_model must be 'none',"
@@ -110,89 +104,35 @@
                                       << " 'corrected-Landau-Lifshitz',"
                                       << " 'Niel' or 'Monte-Carlo'");
             }
+            thisSpecies->radiation_model = radiation_model;
 
             // Non compatibility
-            if (dynamics_type=="rrll"
+            if ((dynamics_type=="borisnr")
             && (radiation_model=="Monte-Carlo"
             || radiation_model=="Landau-Lifshitz"
             || radiation_model=="corrected-Landau-Lifshitz"
             || radiation_model=="Niel"))
             {
                 ERROR("For species `" << species_type
-                                      << "` radiation_model `"
-                                      << radiation_model
-                                      << "` is not compatible with dynamics_type "
-                                      << dynamics_type);
-            }
-=======
-        Species * thisSpecies = NULL;
-
-        // Dynamics of the species
-        if (dynamics_type=="norm"
-         || dynamics_type == "borisnr"
-         || dynamics_type == "vay"
-         || dynamics_type=="higueracary") {
-             // Species with relativistic Boris dynamics if  =='norm'
-             // Species with nonrelativistic Boris dynamics == 'borisnr'
-             // Species with J.L. Vay dynamics if == "vay"
-             // Species with Higuary Cary dynamics if == "higueracary"
-             thisSpecies = new SpeciesNorm(params, patch);
-        } else {
-            ERROR("For species `" << species_type << "` dynamics_type must be 'norm', 'borisnr', 'vay', 'higueracary'");
-        }
-        thisSpecies->dynamics_type = dynamics_type;
-
-        // Radiation model of the species
-        // Species with a Monte-Carlo process for the radiation loss
-        if (radiation_model=="Monte-Carlo") {
-             thisSpecies->particles->isQuantumParameter = true;
-             thisSpecies->particles->isMonteCarlo = true;
-             thisSpecies->radiating = true;
-        }
-        // Species with another radiation loss model
-        else if (radiation_model=="Landau-Lifshitz"
-             ||  radiation_model=="corrected-Landau-Lifshitz"
-             ||  radiation_model=="Niel")
-        {
-             thisSpecies->particles->isQuantumParameter = true;
-             thisSpecies->radiating = true;
-        }
-        else if (radiation_model != "none")
-        {
-            ERROR("For species `" << species_type
-                                  << " radiation_model must be 'none',"
-                                  << " 'Landau-Lifshitz',"
-                                  << " 'corrected-Landau-Lifshitz',"
-                                  << " 'Niel' or 'Monte-Carlo'");
->>>>>>> fec0cdad
-        }
-        thisSpecies->radiation_model = radiation_model;
-
-<<<<<<< HEAD
-        // Photons
-        if (mass == 0.)
-=======
-        // Non compatibility
-        if ((dynamics_type=="borisnr")
-        && (radiation_model=="Monte-Carlo"
-        || radiation_model=="Landau-Lifshitz"
-        || radiation_model=="corrected-Landau-Lifshitz"
-        || radiation_model=="Niel"))
->>>>>>> fec0cdad
+                                       << "` radiation_model `"
+                                       << radiation_model
+                                       << "` is not compatible with dynamics_type "
+                                       << dynamics_type);
+
+            }
+
+        }
+        // Photon species
+        else if (mass == 0.)
         {
             // Photon can not radiate
             radiation_model == "none";
             dynamics_type=="norm";
-            thisSpecies = new Species_norm(params, patch);
+            thisSpecies = new SpeciesNorm(params, patch);
         }
 
         thisSpecies->species_type = species_type;
-<<<<<<< HEAD
-        thisSpecies->dynamics_type = dynamics_type;
-        thisSpecies->radiation_model = radiation_model;
-        thisSpecies->mass = mass
-=======
->>>>>>> fec0cdad
+        thisSpecies->mass = mass;
         thisSpecies->speciesNumber = ispec;
 
         // Extract various parameters from the namelist
