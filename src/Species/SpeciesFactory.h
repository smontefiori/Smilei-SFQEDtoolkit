// -----------------------------------------------------------------------------
//
//! \file SpeciesFactory.h
//
//! \brief Contains the class SpeciesFactory that manages the
//!        initialization of the species. For the moment,
//!        only one kind of species exist.
//
// -----------------------------------------------------------------------------

#ifndef SPECIESFACTORY_H
#define SPECIESFACTORY_H

#include "Species.h"

#include "SpeciesV.h"
#include "SpeciesVAdaptiveMixedSort.h"
#include "SpeciesVAdaptive.h"

#include "ParticlesFactory.h"
#include "PusherFactory.h"
#include "IonizationFactory.h"
#include "PartBoundCond.h"

#include "Params.h"
#include "Patch.h"

#include "ParticleData.h"

#include "ParticleCreator.h"

#include "Tools.h"
#include "H5.h"
#ifdef SMILEI_USE_NUMPY
#include <numpy/arrayobject.h>
#endif

class SpeciesFactory
{
public:
    static Species *create( Params &params, int ispec, Patch *patch )
    {

        unsigned int tot_species_number = PyTools::nComponents( "Species" );

        std::string species_name;
        if( ! PyTools::extractOrNone( "name", species_name, "Species", ispec ) ) {
            std::ostringstream name( "" );
            name << "species" << std::setfill( '0' ) << std::setw( log10( tot_species_number )+1 ) << ispec;
            species_name = name.str();
        }

        if( patch->isMaster() ) {
            MESSAGE( 1,"");
            MESSAGE( 1, "Creating Species #" << ispec << ": " << species_name );
        }

        if( species_name.size() < 2 ) {
            ERROR_NAMELIST("For species #" << ispec << ", name cannot be only 1 character",
            LINK_NAMELIST + std::string("#name"));
        }

        if( species_name.substr(0,2) == "m_" ) {
            ERROR_NAMELIST("For species #" << ispec << ", name cannot start  with `m_`",
            LINK_NAMELIST + std::string("#name"));
        }

        // Extract type of species dynamics from namelist
        std::string pusher = "boris"; // default value
        PyTools::extract( "pusher", pusher, "Species", ispec );

        // Extract type of species radiation from namelist
        std::string radiation_model = "none"; // default value
        PyTools::extract( "radiation_model", radiation_model, "Species", ispec );
        // Cancelation of the letter case for `radiation_model`
        std::transform( radiation_model.begin(), radiation_model.end(), radiation_model.begin(), ::tolower );
        // Name simplification
        if( radiation_model=="monte-carlo" ) {
            radiation_model="mc";
        }
        if( radiation_model=="landau-lifshitz" ) {
            radiation_model="ll";
        }
        if( radiation_model=="corrected-landau-lifshitz" ) {
            radiation_model="cll";
        }


        // Extract mass from namelist
        double mass;
        PyTools::extract( "mass", mass, "Species", ispec );

        // Create species object
        Species *this_species = NULL;

        // Species type
        if ( params.vectorization_mode == "off" ) {
            this_species = new Species( params, patch );
        }
        else if( params.vectorization_mode == "on" ) {
            this_species = new SpeciesV( params, patch );
        } else if( params.vectorization_mode == "adaptive_mixed_sort" ) {
            this_species = new SpeciesVAdaptiveMixedSort( params, patch );
        } else if( params.vectorization_mode == "adaptive" ) {
            this_species = new SpeciesVAdaptive( params, patch );
        }

        // Particles
        if( mass > 0. ) {
            // Dynamics of the species
            if( pusher == "boris"
                    || pusher == "borisnr"
                    || pusher == "vay"
                    || pusher == "higueracary"
                    || pusher == "ponderomotive_boris" ) {
                // Species with relativistic Boris pusher if  =='boris'
                // Species with nonrelativistic Boris pusher == 'borisnr'
                // Species with J.L. Vay pusher if == "vay"
                // Species with Higuary Cary pusher if == "higueracary"
            } else {
                ERROR_NAMELIST( "For species `" << species_name << "`, pusher must be 'boris', 'borisnr', 'vay', 'higueracary', 'ponderomotive_boris'",
                LINK_NAMELIST + std::string("#pusher") );
            }
            this_species->pusher_name_ = pusher;
            MESSAGE( 2, "> Pusher: " << this_species->pusher_name_ );

            // Radiation model of the species
            // Species with a Monte-Carlo process for the radiation loss
            if( radiation_model=="mc" ) {
                this_species->particles->isQuantumParameter = true;
                this_species->particles->isMonteCarlo = true;
                this_species->radiating_ = true;
            }
            // Species with another radiation loss model
            else if( ( radiation_model=="ll" )
                     || ( radiation_model=="cll" )
                     || ( radiation_model=="niel" ) ) {
                this_species->particles->isQuantumParameter = true;
                this_species->radiating_ = true;
            } else if( radiation_model=="diagradiationspectrum" ) {
                    this_species->particles->isQuantumParameter = true;
                    this_species->radiating_ = true;
            } else if( radiation_model != "none" ) {
                ERROR_NAMELIST( "For species `" << species_name
                       << " radiation_model must be 'none',"
                       << " 'Landau-Lifshitz' ('ll'),"
                       << " 'corrected-Landau-Lifshitz' ('cll'),"
                       << " 'Niel' ('niel') or 'Monte-Carlo' ('mc')",
                       LINK_NAMELIST + std::string("#radiation_model") );
            }

            this_species->radiation_model_ = radiation_model;

            if( radiation_model == "ll" ) {
                MESSAGE( 2, "> Radiating species with the classical Landau-Lifshitz radiating model" );
            } else if( radiation_model == "cll" ) {
                MESSAGE( 2, "> Radiating species with the quantum corrected Landau-Lifshitz radiating model" );
            } else if( radiation_model == "niel" ) {
                MESSAGE( 2, "> Radiating species with the stochastic model of Niel et al." );
            } else if( radiation_model == "mc" ) {
                MESSAGE( 2, "> Radiating species with the stochastic Monte-Carlo model" );
            } else if( radiation_model == "diagradiationspectrum" ) {
                MESSAGE(2,"> Radiating species without backreaction: a `DiagRadiationSpectrum` can be applied to this species");
            } else if( radiation_model != "none" ) {
                MESSAGE( 2, "> Radiating species with model: `" << radiation_model << "`" );
            }

            // Non compatibility
            if( ( pusher=="borisnr" )
                    && ( radiation_model=="mc"
                         || radiation_model=="ll"
                         || radiation_model=="cll"
                         || radiation_model=="niel"
                         || radiation_model=="diagradiationspectrum") ) {
                ERROR_NAMELIST( "For species `" << species_name
                       << "` radiation_model `"
                       << radiation_model
                       << "` is not compatible with pusher "
                       << pusher,
                   LINK_NAMELIST + std::string("#radiation_model") );

            }

            // Non compatibility
            if( ( mass>1 )
                    && ( radiation_model=="mc"
                         || radiation_model=="ll"
                         || radiation_model=="cll"
                         || radiation_model=="niel"
                         || radiation_model=="diagradiationspectrum") ) {
                ERROR_NAMELIST( "For species `" << species_name
                       << "` radiation_model `"
                       << radiation_model
                       << "` is only compatible with electron and positron species (mass of 1, charge of 1 or -1).",
                    LINK_NAMELIST + std::string("#radiation_model"));

            }

        }

        // Photon species
        else if( mass == 0 ) {
            // Photon can not radiate
            this_species->radiation_model_ = "none";
            this_species-> pusher_name_ = "norm";

            MESSAGE( 2, "> " <<species_name <<" is a photon species (mass==0)." );
            //MESSAGE( 2, "> Radiation model set to none." );
            MESSAGE( 2, "> Pusher set to norm." );
        }

        this_species->name_ = species_name;
        this_species->mass_ = mass;
        this_species->species_number_ = ispec;

        // Vectorized operators
        if( params.vectorization_mode == "off" ) {
            this_species->vectorized_operators = false;
        } else if( params.vectorization_mode == "on" || params.vectorization_mode == "adaptive_mixed_sort" || params.vectorization_mode == "adaptive" ) {
            this_species->vectorized_operators = true;
        }

        // Extract various parameters from the namelist

        // Monte-Carlo Photon emission properties
        if( mass > 0. ) {
            if( this_species->radiation_model_ == "mc" ) {
                if( PyTools::extractOrNone( "radiation_photon_species", this_species->radiation_photon_species, "Species", ispec ) ) {

                    MESSAGE( 3, "| Macro-photon emission activated" );

                    // Species that will receive the emitted photons
                    if( !this_species->radiation_photon_species.empty() ) {
                        MESSAGE( 3, "| Emitted photon species set to `" << this_species->radiation_photon_species << "`" );
                    } else {
                        ERROR_NAMELIST( " The radiation photon species (`radiation_photon_species`) is not specified.",
                        LINK_NAMELIST + std::string("#radiation_photon_species"))
                    }

                    // Number of photons emitted per Monte-Carlo event
                    PyTools::extract( "radiation_photon_sampling",
                        this_species->radiation_photon_sampling_, "Species", ispec );
                    if( this_species->radiation_photon_sampling_ < 1 ) {
                        ERROR_NAMELIST( "For species '" << species_name
                               << "' radiation_photon_sampling should be > 1",
                           LINK_NAMELIST + std::string("#radiation_photon_sampling") );
                    }
                    MESSAGE( 3, "| Number of macro-photons emitted per MC event: "
                             << this_species->radiation_photon_sampling_ );

                    // Number of photons emitted per Monte-Carlo event
                    PyTools::extract( "radiation_max_emissions",
                        this_species->radiation_max_emissions_, "Species", ispec );
                    if( this_species->radiation_max_emissions_ < 1 ) {
                        ERROR_NAMELIST( "For species '" << species_name
                               << "' radiation_max_emissions should be > 1",
                           LINK_NAMELIST + std::string("#radiation_max_emissions") );
                    }
                    MESSAGE( 3, "| Maximum number of emissions per MC event: "
                             << this_species->radiation_max_emissions_ );

                    // Photon energy threshold
                    PyTools::extract( "radiation_photon_gamma_threshold",
                        this_species->radiation_photon_gamma_threshold_, "Species", ispec );

                    MESSAGE( 3, "| Photon energy threshold for macro-photon emission: "
                             << this_species->radiation_photon_gamma_threshold_ );

                    // Creation of the photon particles object to receive the emitted photons
                    // if( !this_species->radiation_photon_species.empty() ) {
                    //     this_species->radiated_photons_ = ParticlesFactory::create( params );
                    //     //this_species->radiated_photons_->initialize( 0, params.nDim_particle, params.keep_position_old);
                    // }


                // else, no emitted macro-photons
                } else {
                    MESSAGE( 3, "| Macro-photon emission not activated" );
                    this_species->radiated_photons_ = nullptr;
                    this_species->photon_species_   = nullptr;
                }

            }
        }

        // Multiphoton Breit-Wheeler
        if( mass == 0 ) {

            //Photons can not radiate
            this_species->radiated_photons_ = nullptr;
            this_species->photon_species_   = nullptr;

            // If this_species->multiphoton_Breit_Wheeler
            if( PyTools::extractV( "multiphoton_Breit_Wheeler", this_species->mBW_pair_species_names_, "Species", ispec ) ) {
                // If one of the species is empty
                if( this_species->mBW_pair_species_names_[1].empty() || this_species->mBW_pair_species_names_[0].empty() ) {
                    ERROR_NAMELIST(  "For species '" << species_name
                            << "' multiphoton_Breit_Wheeler can not be empty,"
                            << " select electron and positron species.",
                            LINK_NAMELIST + std::string("#multiphoton_Breit_Wheeler"));
                } else {
                    // Activation of the additional variables
                    this_species->particles->isQuantumParameter = true;
                    this_species->particles->isMonteCarlo = true;

                    MESSAGE( 2, "> Decay into pair via the multiphoton Breit-Wheeler activated" );
                    MESSAGE( 3, "| Generated electrons and positrons go to species: "
                             << this_species->mBW_pair_species_names_[0]
                             << " & " << this_species->mBW_pair_species_names_[1] );

                    // Number of emitted particles per MC event
                    std::vector<double> temp(2,1);
                    if( !PyTools::extractV( "multiphoton_Breit_Wheeler_sampling",
                                           temp, "Species", ispec ) ) {
                    }
                    this_species->mBW_pair_creation_sampling_[0] = temp[0];
                    this_species->mBW_pair_creation_sampling_[1] = temp[1];
                    MESSAGE( 3, "| Number of emitted macro-particles per MC event: "
                             << this_species->mBW_pair_creation_sampling_[0]
                             << " & " << this_species->mBW_pair_creation_sampling_[1] );
                }
            }
        }

        // Particle Merging

        // Extract merging method
        this_species->merging_method_ = "none"; // default value
        this_species->has_merging_ = false; // default value
        PyTools::extract( "merging_method", this_species->merging_method_, "Species", ispec );

        // Cancelation of the letter case for `merging_method_`
        std::transform( this_species->merging_method_.begin(),
                        this_species->merging_method_.end(),
                        this_species->merging_method_.begin(), ::tolower );

        if( ( this_species->merging_method_ != "vranic_spherical" ) &&
            ( this_species->merging_method_ != "vranic_cartesian" ) &&
            ( this_species->merging_method_ != "none" ) ) {
            ERROR_NAMELIST( "In Species " << this_species->name_
                            << ": merging method not valid, must be `vranic_spherical`, `vranic_cartesian` or `none`",
                            LINK_NAMELIST + std::string("#particle-merging") );
        }

        // if( params.vectorization_mode == "off" && this_species->merging_method_ != "none" ) {
        //     ERROR_NAMELIST( "In Species " << this_species->name_
        //            << ": particle merging only available with `vectorization_mode` = `on` or `adaptive`" );
        // }

        if ( this_species->merging_method_ != "none" ) {

            // get parameter "every" which describes a timestep selection
            if( !this_species->merging_time_selection_ ) {
                this_species->merging_time_selection_ = new TimeSelection(
                    PyTools::extract_py( "merge_every", "Species", ispec ), "Particle merging"
                );
            }

            // get extra parameters
            // Minimum particle number per packet to merge
            PyTools::extract( "merge_min_packet_size", this_species->merge_min_packet_size_ , "Species", ispec );
            if (this_species->merge_min_packet_size_ < 4 && this_species->mass_ > 0)
            {
                ERROR_NAMELIST( "In Species " << this_species->name_
                       << ": minimum number of particles per merging packet "
                       << "(`merge_min_packet_size`)"
                       << "must be above or equal to 4.",
                       LINK_NAMELIST + std::string("#particle-merging"));
            }
            if (this_species->merge_min_packet_size_ < 4 && this_species->mass_ == 0)
            {
                ERROR_NAMELIST( "In Species " << this_species->name_
                       << " of type photon"
                       << ": minimum number of particles per merging packet "
                       << "(`merge_min_packet_size`)"
                       << "must be above or equal to 4.",
                       LINK_NAMELIST + std::string("#particle-merging"));
            }

            // Maximum particle number per packet to merge
            PyTools::extract( "merge_max_packet_size", this_species->merge_max_packet_size_ , "Species", ispec );
            if (this_species->merge_max_packet_size_ < 4 && this_species->mass_ > 0)
            {
                ERROR_NAMELIST( "In Species " << this_species->name_
                       << ": maximum number of particles per merging packet "
                       << "(`merge_max_packet_size`)"
                       << "must be above or equal to 4.",
                       LINK_NAMELIST + std::string("#particle-merging"));
            }
            if (this_species->merge_max_packet_size_ < 4 && this_species->mass_ == 0)
            {
                ERROR_NAMELIST( "In Species " << this_species->name_
                       << " of type photon"
                       << ": maximum number of particles per merging packet "
                       << "(`merge_max_packet_size`)"
                       << "must be above or equal to 4.",
                       LINK_NAMELIST + std::string("#particle-merging"));
            }
            if (this_species->merge_max_packet_size_ < this_species->merge_min_packet_size_) {
                ERROR_NAMELIST( "In Species " << this_species->name_
                       << ": maximum number of particles per merging packet "
                       << "(`merge_max_packet_size`)"
                       << "must be below or equal to the minimum particle number"
                       << " per merging packet (`merge_min_packet_size`)",
                       LINK_NAMELIST + std::string("#particle-merging"));
            }

            // Minimum momentum cell length for the momentum discretization
            if( PyTools::extractV( "merge_min_momentum_cell_length",
                                  this_species->merge_min_momentum_cell_length_ ,
                                  "Species", ispec ) ) {
                for (unsigned int i = 0 ; i < 3 ; i++) {
                    if (this_species->merge_min_momentum_cell_length_[i] <= 0) {
                        ERROR_NAMELIST( "In Species " << this_species->name_
                                 << ": The minimal momentum cell length "
                                 << "(`merge_min_particles_per_cell`)"
                                 << " must be above 0 ("
                                 << this_species->merge_min_momentum_cell_length_[i]
                                 << ")",
                             LINK_NAMELIST + std::string("#particle-merging"));
                    }
                }
            } else {
                ERROR_NAMELIST(
                    "In Species " << this_species->name_
                    << ": merge_min_momentum_cell_length should be a list of floats",
                    LINK_NAMELIST + std::string("#particle-merging")
                );
            }

            // Read and check the threshold on the number of particles per cell
            PyTools::extract( "merge_min_particles_per_cell", this_species->merge_min_particles_per_cell_ , "Species", ispec );
            if (this_species->merge_min_particles_per_cell_ < 4) {
                ERROR_NAMELIST(
                    "In Species " << this_species->name_
                    << ": The threshold on the number of particles per cell "
                    << "(`merge_min_particles_per_cell`)"
                    << "must be above or equal to 4",
                    LINK_NAMELIST + std::string("#particle-merging")
                );
            }

            // Read flag to activate the accumulation correction
            PyTools::extract( "merge_accumulation_correction", this_species->merge_accumulation_correction_ , "Species", ispec );

            // Momentum cell discretization
            if( PyTools::extractV( "merge_momentum_cell_size",
                                  this_species->merge_momentum_cell_size_ ,
                                  "Species", ispec ) ) {
                for (unsigned int i = 0 ; i < 3 ; i++) {
                    if (this_species->merge_momentum_cell_size_[i] <= 0) {
                        ERROR_NAMELIST(
                            "In Species " << this_species->name_
                            << ": The momentum cell discretization can not be equal or below 0 "
                            << "(`merge_momentum_cell_size_`).",
                            LINK_NAMELIST + std::string("#particle-merging")
                        );
                    }
                }
            } else {
                ERROR_NAMELIST(
                    "In Species " << this_species->name_
                    << ": merge_momentum_cell_size should be a list of integers",
                    LINK_NAMELIST + std::string("#particle-merging")
                );
            }


            // Momentum cell discretization
            std::string discretization_scale;
            PyTools::extract( "merge_discretization_scale",
                              discretization_scale, "Species", ispec );
            if (discretization_scale == "linear") {
                this_species->merge_log_scale_ = false;
            } else if (discretization_scale == "log") {
                this_species->merge_log_scale_ = true;
                if (this_species->merge_accumulation_correction_ == true)
                {
                    this_species->merge_accumulation_correction_ = false;
                }
            } else {
                ERROR_NAMELIST(
                    "In Species " << this_species->name_
                    << ": discretization_scale should be `linear` or `log`",
                    LINK_NAMELIST + std::string("#particle-merging")
                );
            }

            // Minimum momentum in log scale
            PyTools::extract( "merge_min_momentum",
                              this_species->merge_min_momentum_log_scale_,
                              "Species", ispec );
            if (this_species->merge_min_momentum_log_scale_ <= 0) {
                ERROR_NAMELIST(
                    "In Species " << this_species->name_
                    << ": merge_min_momentum should be above 0.",
                    LINK_NAMELIST + std::string("#particle-merging")
                );
            }

            // We activate the merging
            this_species->has_merging_ = true;
        }

        // Information about the merging process
        if( this_species->merging_method_ != "none" ) {
            MESSAGE( 2, "> Particle merging with the method: "
                     << this_species->merging_method_ );
            MESSAGE( 3, "| Merging time selection: "
                     << this_species->merging_time_selection_->info() );
            if (this_species->merge_log_scale_) {
                MESSAGE( 3, "| Discretization scale: log");
                MESSAGE( 3, "| Minimum momentum: " << std::scientific << std::setprecision(5)
                << this_species->merge_min_momentum_log_scale_);
            } else {
                MESSAGE( 3, "| Discretization scale: linear");
                if (this_species->merge_accumulation_correction_) {
                    MESSAGE( 3, "| Accumulation correction activated");
                } else {
                    MESSAGE( 3, "| Accumulation correction disabled");
                }
            }
            MESSAGE( 3, "| Momentum cell discretization: "
                     << this_species->merge_momentum_cell_size_[0] << " "
                     << this_species->merge_momentum_cell_size_[1] << " "
                     << this_species->merge_momentum_cell_size_[2] << " ");
            MESSAGE( 3, "| Minimum momentum cell length: "
                    << std::scientific
                    << this_species->merge_min_momentum_cell_length_[0] << " "
                    << this_species->merge_min_momentum_cell_length_[1] << " "
                    << this_species->merge_min_momentum_cell_length_[2] << " ");
            MESSAGE( 3, "| Minimum particle number per cell: "
                     << std::fixed
                     << this_species->merge_min_particles_per_cell_ );
            MESSAGE( 3, "| Minimum particle packet size: "
                     << this_species->merge_min_packet_size_ );
            MESSAGE( 3, "| Maximum particle packet size: "
                     << this_species->merge_max_packet_size_ );
        }

        // Position initialization
        PyObject *py_pos_init = PyTools::extract_py( "position_initialization", "Species", ispec );
        if( PyTools::py2scalar( py_pos_init, this_species->position_initialization_ ) ) {
            if( this_species->position_initialization_.empty() ) {
                ERROR_NAMELIST(
                    "For species '" << species_name << "' empty position_initialization.",
                    LINK_NAMELIST + std::string("#species")
                );
            // Regular, random, centered
            } else if(    this_species->position_initialization_=="centered" and params.geometry == "AMcylindrical"){
                ERROR_NAMELIST(
                    "For species '" << species_name
                    << "' centered position_initialization is not supported in AM geometry.",
                    LINK_NAMELIST + std::string("#species")
                );
            } else if(    this_species->position_initialization_=="regular"
                       || this_species->position_initialization_=="random"
                       || this_species->position_initialization_=="centered" ) {
            //    ;
            // Copy positions of other species
            } else if( PyTools::isSpecies( this_species->position_initialization_ ) ) {
                // Find the linked species
                bool ok = false;
                for( unsigned int ispec2 = 0; ispec2<patch->vecSpecies.size(); ispec2++ ) {
                    if( patch->vecSpecies[ispec2]->name_ == this_species->position_initialization_ ) {
                        ok = true;
                        this_species->position_initialization_on_species_index = ispec2;
                        break;
                    }
                }
                // std::cerr << this_species->position_initialization_on_species_index
                //           << std::endl;
                // The link species must already exist
                if( ok == false ) {
                    ERROR_NAMELIST(
                        "For species '" << species_name
                        << "' cannot initialize positions on a species ('"
                        <<this_species->position_initialization_
                        <<"') defined afterwards",
                        LINK_NAMELIST + std::string("#species")
                    );
                }
                this_species->position_initialization_on_species_ = true;
            // HDF5 file where arrays are stored
            } else {
                H5Read f( this_species->position_initialization_ );
                std::vector<std::string> ax = {"weight", "position/x", "position/y", "position/z"};
                for( unsigned int i=0; i<params.nDim_particle+1; i++ ) {
                    std::vector<hsize_t> shape = f.shape( ax[i] );
                    if( shape.size() == 0 ) {
                        ERROR_NAMELIST(
                            "For species '" << species_name
                            << "': " << ax[i]
                            << " not found in file "
                            << this_species->position_initialization_,
                            LINK_NAMELIST + std::string("#species")
                        );
                    }
                    if( this_species->file_position_npart_ == 0 ) {
                        if( shape[0] == 0 ) {
                            ERROR_NAMELIST(
                                "For species '" << species_name << "': "
                                << ax[i] << " is empty in file "
                                << this_species->position_initialization_ ,
                                LINK_NAMELIST + std::string("#species")
                            );
                        }
                        this_species->file_position_npart_ = shape[0];
                    }
                    if( shape.size() > 1 || shape[0] != this_species->file_position_npart_ ) {
                        ERROR_NAMELIST(
                            "For species '" << species_name
                            << "': wrong size for " << ax[i]
                            << " in file " << this_species->position_initialization_,
                            LINK_NAMELIST + std::string("#species")
                        );
                    }
                }
            }
        }
#ifdef SMILEI_USE_NUMPY
        else if( PyArray_Check( py_pos_init ) ) {
            //Initialize position from this array
            PyArrayObject * A = PyArray_GETCONTIGUOUS( ( PyArrayObject* ) py_pos_init );
            this_species->position_initialization_array_ = A;
            Py_INCREF( A );

            //Check dimensions
            unsigned int ndim_local = PyArray_NDIM( A );
            if( ndim_local != 2 ) {
                ERROR_NAMELIST(
                    "For species '" << species_name
                    << "' Provide a 2-dimensional array in order to init particle position from a numpy array." ,
                    LINK_NAMELIST + std::string("#species")
                );
            }

            //Check number of coordinates provided
            ndim_local = PyArray_SHAPE( A )[0];
            if( ndim_local != params.nDim_particle + 1 ) {
                ERROR_NAMELIST(
                    "For species '" << species_name
                    << "' position_initializtion must provide a 2-dimensional array with "
                    <<  params.nDim_particle + 1 << " columns.",
                    LINK_NAMELIST + std::string("#species")
                );
            }

            //Get number of particles. Do not initialize any more if this is a restart.
            if( !params.restart ) {
                this_species->n_numpy_particles_ =  PyArray_SHAPE( A )[1];
            }
        }
#endif
        else {
            ERROR_NAMELIST(
                "For species '" << species_name
                << "' non valid position_initialization. It must be either a string or a numpy array.",
                LINK_NAMELIST + std::string("#species")
            );
        }
        Py_DECREF( py_pos_init );

        if( PyTools::extractV( "regular_number", this_species->regular_number_array_, "Species", ispec )){
            if( this_species->position_initialization_ != "regular" ) {
                ERROR_NAMELIST(
                    "regular_number may not be provided if species position_initialization is not set to 'regular'.",
                    LINK_NAMELIST + std::string("#species")
                );
            }
            if( this_species->regular_number_array_.size() != this_species->nDim_particle ) {
                ERROR_NAMELIST(
                    "Please provide as many regular numbers of particles as there are particle dimensions in the domain ("
                    << this_species->nDim_particle <<").",
                    LINK_NAMELIST + std::string("#species")
                );
            }
        }

        // Momentum initialisation types
        PyObject *py_mom_init = PyTools::extract_py( "momentum_initialization", "Species", ispec );
        if( PyTools::py2scalar( py_mom_init, this_species->momentum_initialization_ ) ) {
            if(    this_species->momentum_initialization_=="mj"
                || this_species->momentum_initialization_=="maxj" ) {
                this_species->momentum_initialization_="maxwell-juettner";
            }
            // Cold or rectangular
            if(    this_species->momentum_initialization_=="cold"
                || this_species->momentum_initialization_=="rectangular" ) {
                ;
            // Maxwell-juettner
            } else if( this_species->momentum_initialization_=="maxwell-juettner" ) {
                if( this_species->mass_ == 0 ) {
                    ERROR_NAMELIST(
                        "For photon species '" << species_name
                        << "' momentum_initialization cannot be maxwell-juettner",
                        LINK_NAMELIST + std::string("#species")
                    );
                }
            // HDF5 file where arrays are stored
            } else if( this_species->file_position_npart_ > 0 ) {
                H5Read f( this_species->momentum_initialization_ );
                std::vector<std::string> ax = {"momentum/x", "momentum/y", "momentum/z"};
                for( unsigned int i=0; i<ax.size(); i++ ) {
                    std::vector<hsize_t> shape = f.shape( ax[i] );
                    if( shape.size() == 0 ) {
                        ERROR_NAMELIST(
                            "For species '" << species_name
                            << "': " << ax[i] << " not found in file "
                            << this_species->momentum_initialization_,
                            LINK_NAMELIST + std::string("#species")
                        );
                    }
                    if( shape.size() > 1 || shape[0] != this_species->file_position_npart_ ) {
                        ERROR_NAMELIST(
                            "For species '" << species_name
                            << "': wrong shape for " << ax[i]
                            << " in file " << this_species->momentum_initialization_,
                            LINK_NAMELIST + std::string("#species")
                        );
                    }
                    this_species->file_momentum_npart_ = shape[0];
                }
            // Otherwise, error
            } else {
                ERROR_NAMELIST(
                    "For species '" << species_name
                    << "' unknown momentum_initialization: "
                    << this_species->momentum_initialization_,
                    LINK_NAMELIST + std::string("#species")
                );
            }
        }
#ifdef SMILEI_USE_NUMPY
        else if( PyArray_Check( py_mom_init ) ) {

            if( !this_species->position_initialization_array_ ) {
                ERROR_NAMELIST(
                    "For species '" << species_name
                    << "'. Momentum initialization by a numpy array is only possible if positions are initialized with a numpy array as well. ",
                    LINK_NAMELIST + std::string("#species")
                );
            }

            PyArrayObject * A = PyArray_GETCONTIGUOUS( ( PyArrayObject* ) py_mom_init );
            this_species->momentum_initialization_array_ = A;
            Py_INCREF( A );

            //Check dimensions
            unsigned int ndim_local = PyArray_NDIM( A ) ; //Ok
            if( ndim_local != 2 ) {
                ERROR_NAMELIST(
                    "For species '" << species_name
                    << "' Provide a 2-dimensional array in order to init particle momentum from a numpy array. Provided array has "<<ndim_local<<" dims.",
                    LINK_NAMELIST + std::string("#species")
                );
            }

            //Check number of coordinates provided
            ndim_local =  PyArray_SHAPE( A )[0]; // ok
            if( ndim_local != 3 ) {
                ERROR_NAMELIST(
                    "For species '" << species_name
                    << "' momentum_initialization must provide a 2-dimensional array with "
                    <<  3 << " columns.",
                    LINK_NAMELIST + std::string("#species")
                );
            }

            //Get number of particles
            if( !params.restart && this_species->n_numpy_particles_ != PyArray_SHAPE( A )[1] ) {
                ERROR_NAMELIST(
                    "For species '" << species_name
                    << "' momentum_initialization must provide as many particles as position_initialization.",
                    LINK_NAMELIST + std::string("#species")
                );
            }
        }
#endif
        else {
            ERROR_NAMELIST(
                "For species '" << species_name
                << "' invalid momentum_initialization. It must be either a string or a numpy array." ,
                LINK_NAMELIST + std::string("#species")
            );
        }
        Py_DECREF( py_mom_init );

        PyTools::extract( "c_part_max", this_species->c_part_max_, "Species", ispec );

        PyTools::extract( "time_frozen", this_species->time_frozen_, "Species", ispec );
        if( this_species->time_frozen_ > 0 && this_species->momentum_initialization_!="cold" ) {
            if( patch->isMaster() ) {
                WARNING( "For species '" << species_name << "' possible conflict between time-frozen & not cold initialization" );
            }
        }
        if (this_species->time_frozen_ > 0) {
            MESSAGE( 2, "> Species frozen until time: " << this_species->time_frozen_ );
        }

        // iteration when the relativistic field initialization is applied, if enabled
        this_species->iter_relativistic_initialization_ = ( int )( this_species->time_frozen_/params.timestep );

        if( !PyTools::extractVV( "boundary_conditions", this_species->boundary_conditions_, "Species", ispec ) ) {
            ERROR_NAMELIST(
                "For species '" << species_name
                << "', boundary_conditions not defined",
                LINK_NAMELIST + std::string("#species")
            );
        }

        unsigned int number_of_boundaries = (params.geometry=="AMcylindrical") ? 2 : params.nDim_particle;

        if( this_species->boundary_conditions_.size() == 0 ) {
            ERROR_NAMELIST(
                "For species '" << species_name
                << "', boundary_conditions cannot be empty" ,
                LINK_NAMELIST + std::string("#species")
            );
        } else if( this_species->boundary_conditions_.size() == 1 ) {
            while( this_species->boundary_conditions_.size() < number_of_boundaries ) {
                this_species->boundary_conditions_.push_back( this_species->boundary_conditions_[0] );
            }
        } else if( this_species->boundary_conditions_.size() != number_of_boundaries ) {
            ERROR_NAMELIST(
                "For species '" << species_name
                << "', boundary_conditions must be of size "
                << number_of_boundaries <<"." ,
                LINK_NAMELIST + std::string("#species")
            );
        }


        bool has_thermalize = false;
        std::ostringstream t;
        for( unsigned int iDim=0; iDim<number_of_boundaries; iDim++ ) {
            if( this_species->boundary_conditions_[iDim].size() == 1 ) {
                this_species->boundary_conditions_[iDim].push_back( this_species->boundary_conditions_[iDim][0] );
            }
            if( this_species->boundary_conditions_[iDim].size() != 2 ) {
                ERROR_NAMELIST(
                    "For species '" << species_name
                    << "', boundary_conditions["<<iDim
                    <<"] must have one or two arguments" ,
                    LINK_NAMELIST + std::string("#species")
                );
            }
            for( unsigned int ii=0; ii<2; ii++ ) {
                if( this_species->boundary_conditions_[iDim][ii] == "thermalize" ) {
                    has_thermalize = true;
                    if( this_species->mass_ == 0 ) {
                        ERROR_NAMELIST(
                            "For photon species '" << species_name
                            << "' Thermalizing BCs are not available." ,
                            LINK_NAMELIST + std::string("#species")
                        );
                    }
                } else if( this_species->boundary_conditions_[iDim][ii] == "stop" ) {
                    if( this_species->mass_ == 0 ) {
                        ERROR_NAMELIST(
                            "For photon species '" << species_name
                             << "' stop BCs are not physical.",
                             LINK_NAMELIST + std::string("#species")
                         );
                    }
                } else if( this_species->boundary_conditions_[iDim][ii] == "periodic" && params.EM_BCs[iDim][ii] != "periodic" ) {
                    ERROR_NAMELIST(
                        "For species '" << species_name
                        << "',  boundary_conditions["<<iDim
                        <<"] cannot be periodic as the EM boundary conditions are not periodic",
                        LINK_NAMELIST + std::string("#species")
                    );
                }
                t << " " << this_species->boundary_conditions_[iDim][ii];
            }
        }
        if( (params.geometry=="AMcylindrical") && ( this_species->boundary_conditions_[1][1] != "remove" ) && ( this_species->boundary_conditions_[1][1] != "stop" ) ) {
            ERROR_NAMELIST(
                " In AM geometry particle boundary conditions supported in Rmax are 'remove' and 'stop' ",
                LINK_NAMELIST + std::string("#species")
            );
        }
        if( (params.hasWindow) && (( this_species->boundary_conditions_[0][1] != "remove" ) || ( this_species->boundary_conditions_[0][0] != "remove" ) )) {
            ERROR_NAMELIST(
                " When MovingWindow is activated 'remove' boundary conditions along x is mandatory for all species. ",
                LINK_NAMELIST + std::string("#species")
            );
        }
        MESSAGE( 2, "> Boundary conditions:" << t.str() );

        // for thermalizing BCs on particles check if thermal_boundary_temperature is correctly defined
        bool has_temperature = PyTools::extractV( "thermal_boundary_temperature", this_species->thermal_boundary_temperature_, "Species", ispec ) > 0;
        bool has_velocity    = PyTools::extractV( "thermal_boundary_velocity", this_species->thermal_boundary_velocity_, "Species", ispec ) > 0;
        if( has_thermalize ) {
            if( !has_temperature ) {
                ERROR_NAMELIST(
                    "For species '" << species_name
                    << "' thermal_boundary_temperature (thermalizing BC) should be a list of floats",
                    LINK_NAMELIST + std::string("#species")
                );
            }
            if( !has_velocity ) {
                ERROR_NAMELIST(
                    "For species '" << species_name
                    << "' thermal_boundary_velocity (thermalizing BC) should be a list of floats",
                    LINK_NAMELIST + std::string("#species")
                );
            }
            if( this_species->thermal_boundary_velocity_.size()!=3 ) {
                ERROR_NAMELIST(
                    "For species '" << species_name
                    << "' thermal_boundary_velocity (thermalizing BC) should have 3 components",
                    LINK_NAMELIST + std::string("#species")
                );
            }
            if( this_species->thermal_boundary_temperature_.size()==1 ) {
                WARNING( "For species '" << species_name << "' Using thermal_boundary_temperature[0] in all directions" );
                this_species->thermal_boundary_temperature_.resize( 3 );
                this_species->thermal_boundary_temperature_[1] = this_species->thermal_boundary_temperature_[0];
                this_species->thermal_boundary_temperature_[2] = this_species->thermal_boundary_temperature_[0];
            }

            // Compute the thermal_velocity_ & Momentum for thermalizing bcs
            this_species->thermal_velocity_.resize( 3 );
            this_species->thermal_momentum_.resize( 3 );
            for( unsigned int i=0; i<3; i++ ) {
                this_species->thermal_velocity_[i] = sqrt( 2.*this_species->thermal_boundary_temperature_[i]/this_species->mass_ );
                this_species->thermal_momentum_[i] = this_species->thermal_velocity_[i];
                // Caution: momentum in SMILEI actually correspond to p/m
                if( this_species->thermal_velocity_[i]>0.3 ) {
                    ERROR_NAMELIST(
                        "For species '" << species_name
                        << "' Thermalizing BCs require non-relativistic thermal_boundary_temperature",
                        LINK_NAMELIST + std::string("#species")
                    );
                }
            }
        }

        // Manage the ionization parameters
        if( this_species->mass_ > 0 ) {
            this_species->atomic_number_ = 0;
            PyTools::extractOrNone( "atomic_number", this_species->atomic_number_, "Species", ispec );

            this_species->maximum_charge_state_ = 0;
            PyTools::extract( "maximum_charge_state", this_species->maximum_charge_state_, "Species", ispec);

            std::string model;
            PyTools::extract( "ionization_model", model, "Species", ispec );
            if( model!="none" ) {

                this_species->ionization_model = model;

                if( this_species->particles->is_test ) {
                    ERROR_NAMELIST(
                        "For species '" << species_name
                        << ": cannot ionize test species",
                        LINK_NAMELIST + std::string("#species") );
                }

                if( ( this_species->atomic_number_==0 )&&( this_species->maximum_charge_state_==0 ) ) {
                    ERROR_NAMELIST(
                        "For species '" << species_name
                        << ": undefined atomic_number & maximum_charge_state (required for ionization)",
                        LINK_NAMELIST + std::string("#species") );
                }

                if( model == "tunnel" ){
                    if (params.Laser_Envelope_model){
                        ERROR_NAMELIST("An envelope is present, so tunnel_envelope or tunnel_envelope_averaged ionization model should be selected for species "<<species_name,
                        LINK_NAMELIST + std::string("#species"));
                    }
                }else if ( model == "tunnel_envelope_averaged" ){

                    if (!params.Laser_Envelope_model) {
                        ERROR_NAMELIST("An envelope ionization model has been selected but no envelope is present",
                        LINK_NAMELIST + std::string("#laser-envelope-model"));
                    }

                }else if( model == "from_rate" ) {

                    if( this_species->maximum_charge_state_ == 0 ) {
                        this_species->maximum_charge_state_ = this_species->atomic_number_;
                        WARNING( "For species '" << species_name << ": ionization 'from_rate' is used with maximum_charge_state = "<<this_species->maximum_charge_state_ << " taken from atomic_number" );
                    }
                    this_species->ionization_rate_ = PyTools::extract_py( "ionization_rate", "Species", ispec );
                    if( this_species->ionization_rate_ == Py_None ) {
                        ERROR_NAMELIST( "For species '" << species_name << " ionization 'from_rate' requires 'ionization_rate' ",
                        LINK_NAMELIST + std::string("#species") );
                    } else {
#ifdef SMILEI_USE_NUMPY
                        // Test the ionization_rate function with temporary, "fake" particles
                        std::ostringstream name( "" );
                        name << " ionization_rate:";
                        double *dummy = NULL;
                        ParticleData test( params.nDim_particle, this_species->ionization_rate_, name.str(), dummy );
#else
                        ERROR_NAMELIST( "For species '" << species_name << " ionization 'from_rate' requires Numpy",
                        LINK_NAMELIST + std::string("#species") );
#endif
                    }

                } else if( model != "none" ) {
                    ERROR_NAMELIST( "For species " << species_name << ": unknown ionization model `" << model,
                    LINK_NAMELIST + std::string("#species") );
                }

                if( params.vectorization_mode != "off" ) {
                    WARNING( "Performances of advanced physical processes which generates new particles could be degraded for the moment!" );
                    WARNING( "\t The improvement of their integration in vectorized algorithms is in progress." );
                }

                PyTools::extract( "ionization_electrons", this_species->ionization_electrons, "Species", ispec );

            }

        }

        // Extract if the species is relativistic and needs ad hoc fields initialization
        bool relativistic_field_initialization = false;
        PyTools::extract( "relativistic_field_initialization", relativistic_field_initialization, "Species", ispec );
        this_species->relativistic_field_initialization_ = relativistic_field_initialization;



        // Species geometry
        // ----------------

        // Density
        bool ok1, ok2;
        PyObject * profile1 = nullptr;
        if( this_species->position_initialization_array_ == NULL
         && this_species->file_position_npart_ == 0 ) {
            //These quantities are disregarded if positioning of the species is directly specified by the user
            // Matter particles
            ok1 = PyTools::extract_pyProfile( "number_density", profile1, "Species", ispec );
            ok2 = PyTools::extract_pyProfile( "charge_density", profile1, "Species", ispec );
            if( this_species->mass_ > 0 ) {
                if( ok1 &&  ok2 ) {
                    ERROR_NAMELIST( "For species '" << species_name << "', cannot define both `number_density ` and `charge_density`.",
                    LINK_NAMELIST + std::string("#species") );
                }
                if( !ok1 && !ok2 ) {
                    ERROR_NAMELIST( "For species '" << species_name << "', must define `number_density ` or `charge_density`.",
                    LINK_NAMELIST + std::string("#species") );
                }
                if( ok1 ) {
                    this_species->density_profile_type_ = "nb";
                }
                if( ok2 ) {
                    this_species->density_profile_type_ = "charge";
                }
                //MESSAGE(this_species->density_profile_type_);
            }
            // Photons
            else if( this_species->mass_ == 0 ) {
                if( ok2 ) {
                    ERROR_NAMELIST( "For photon species '" << species_name << "', `charge_density` has no meaning."
                            << "You must use `number_density`.",
                            LINK_NAMELIST + std::string("#species") );
                }
                if( !ok1 ) {
                    ERROR_NAMELIST( "For photon species '" << species_name << "', must define `number_density`.",
                    LINK_NAMELIST + std::string("#species") );
                }
                this_species->density_profile_type_ = "nb";
            }

            this_species->density_profile_ = new Profile( profile1, params.nDim_field, Tools::merge( this_species->density_profile_type_, "_density ", species_name ), params, true, true );
            MESSAGE(2, "> Density profile: " << this_species->density_profile_->getInfo());

            // Number of particles per cell
            if( !PyTools::extract_pyProfile( "particles_per_cell", profile1, "Species", ispec ) ) {
                ERROR_NAMELIST( "For species '" << species_name << "', particles_per_cell not found or not understood",
                LINK_NAMELIST + std::string("#species") );
            }
            this_species->particles_per_cell_profile_ = new Profile( profile1, params.nDim_field, Tools::merge( "particles_per_cell ", species_name ), params, true, true );
        } else {
            if( PyTools::extract_pyProfile( "particles_per_cell", profile1, "Species", ispec ) ) {
                ERROR_NAMELIST( "For species '" << species_name << "', cannot define both `particles_per_cell` and  `position_initialization` array.",
                LINK_NAMELIST + std::string("#species") );
            }
            ok1 = PyTools::extract_pyProfile( "number_density", profile1, "Species", ispec );
            ok2 = PyTools::extract_pyProfile( "charge_density", profile1, "Species", ispec );
            if( ok1 ||  ok2 ) {
                ERROR_NAMELIST( "For species '" << species_name << "', cannot define both `density` and `position_initialization` array.",
                LINK_NAMELIST + std::string("#species") );
            }
        }

        // Charge
        if( !PyTools::extract_pyProfile( "charge", profile1, "Species", ispec ) ) {
            ERROR_NAMELIST( "For species '" << species_name << "', charge not found or not understood",
            LINK_NAMELIST + std::string("#species") );
        }
        this_species->charge_profile_ = new Profile( profile1, params.nDim_field, Tools::merge( "charge ", species_name ), params, true, true );

        std::vector<PyObject *> prof;
        if( this_species->momentum_initialization_array_ == NULL
         && this_species->file_momentum_npart_ == 0 ) {
            // Mean velocity
            if( PyTools::extract_1or3Profiles( "mean_velocity", "Species", ispec, prof ) ) {
                this_species->velocity_profile_[0] = new Profile( prof[0], params.nDim_field, Tools::merge( "mean_velocity[0] ", species_name ), params, true, true );
                this_species->velocity_profile_[1] = new Profile( prof[1], params.nDim_field, Tools::merge( "mean_velocity[1] ", species_name ), params, true, true );
                this_species->velocity_profile_[2] = new Profile( prof[2], params.nDim_field, Tools::merge( "mean_velocity[2] ", species_name ), params, true, true );
            }
            // Temperature
            if( PyTools::extract_1or3Profiles( "temperature", "Species", ispec, prof ) ) {
                this_species->temperature_profile_[0] = new Profile( prof[0], params.nDim_field, Tools::merge( "temperature[0] ", species_name ), params, true, true );
                this_species->temperature_profile_[1] = new Profile( prof[1], params.nDim_field, Tools::merge( "temperature[1] ", species_name ), params, true, true );
                this_species->temperature_profile_[2] = new Profile( prof[2], params.nDim_field, Tools::merge( "temperature[2] ", species_name ), params, true, true );
            }
        } else {
            ok1 = PyTools::extract_1or3Profiles( "mean_velocity", "Species", ispec, prof ) ;
            ok2 = PyTools::extract_1or3Profiles( "temperature", "Species", ispec, prof ) ;
            if( ok1 ) {
                ERROR_NAMELIST( "For species '" << species_name << "', cannot define both `mean_velocity` and `momentum_initialization` array.",
                LINK_NAMELIST + std::string("#species") );
            }
            if( ok2 ) {
                ERROR_NAMELIST( "For species '" << species_name << "', cannot define both `temperature` and `momentum_initialization` array.",
                LINK_NAMELIST + std::string("#species") );
            }
        }


        // Get info about tracking
        unsigned int ntrack = PyTools::nComponents( "DiagTrackParticles" );
        this_species->particles->tracked = false;
        for( unsigned int itrack=0; itrack<ntrack; itrack++ ) {
            std::string track_species;
            PyTools::extract( "species", track_species, "DiagTrackParticles", itrack );
            if( track_species==species_name ) {
                if( this_species->particles->tracked ) {
                    ERROR_NAMELIST( "In this version, species '" << species_name << "' cannot be tracked by two DiagTrackParticles",
                    LINK_NAMELIST + std::string("#species") );
                }
                this_species->particles->tracked  = true;
            }
        }

        // Extract test Species flag
        PyTools::extract( "is_test", this_species->particles->is_test, "Species", ispec );

        // Verify they don't ionize
        if( this_species->ionization_model!="none" && this_species->particles->is_test ) {
            ERROR_NAMELIST( "For species '" << species_name << "' test & ionized is currently impossible",
            LINK_NAMELIST + std::string("#species") );
        }

        return this_species;
    } // End Species* create()


    // Method to clone a species from an existing one
    // Note that this must be only called from cloneVector, because additional init is needed
    static Species *clone( Species *species, Params &params, Patch *patch )
    {

        // Create new species object
        Species *new_species = NULL;


        // Type of species
        if ( params.vectorization_mode == "off" ) {
            new_species = new Species( params, patch );
        }
        else if( params.vectorization_mode == "on" ) {
            new_species = new SpeciesV( params, patch );
        } else if( params.vectorization_mode == "adaptive" ) {
            new_species = new SpeciesVAdaptive( params, patch );
        } else if( params.vectorization_mode == "adaptive_mixed_sort" ) {
            new_species = new SpeciesVAdaptiveMixedSort( params, patch );
        }

        // Copy members
        new_species->name_                                     = species->name_;
        new_species->pusher_name_                              = species->pusher_name_;
        new_species->radiation_model_                          = species->radiation_model_;
        new_species->radiation_photon_species                  = species->radiation_photon_species;
        new_species->radiation_photon_sampling_                = species->radiation_photon_sampling_;
        new_species->radiation_max_emissions_                  = species->radiation_max_emissions_;
        new_species->radiation_photon_gamma_threshold_         = species->radiation_photon_gamma_threshold_;
        new_species->photon_species_                           = species->photon_species_;
        new_species->species_number_                           = species->species_number_;
        new_species->position_initialization_on_species_       = species->position_initialization_on_species_;
        new_species->position_initialization_on_species_index  = species->position_initialization_on_species_index;
        new_species->position_initialization_                  = species->position_initialization_;
        new_species->position_initialization_array_            = species->position_initialization_array_;
        new_species->file_position_npart_                      = species->file_position_npart_;
        new_species->file_momentum_npart_                      = species->file_momentum_npart_;
        new_species->regular_number_array_                     = species->regular_number_array_;
        new_species->n_numpy_particles_                        = species->n_numpy_particles_;
        new_species->momentum_initialization_                  = species->momentum_initialization_;
        new_species->momentum_initialization_array_            = species->momentum_initialization_array_;
        new_species->c_part_max_                               = species->c_part_max_;
        new_species->mass_                                     = species->mass_;
        new_species->time_frozen_                              = species->time_frozen_;
        new_species->radiating_                                = species->radiating_;
        new_species->relativistic_field_initialization_        = species->relativistic_field_initialization_;
        new_species->iter_relativistic_initialization_         = species->iter_relativistic_initialization_;
        new_species->boundary_conditions_                      = species->boundary_conditions_;
        new_species->thermal_boundary_temperature_             = species->thermal_boundary_temperature_;
        new_species->thermal_boundary_velocity_                = species->thermal_boundary_velocity_;
        new_species->thermal_velocity_                          = species->thermal_velocity_;
        new_species->thermal_momentum_                          = species->thermal_momentum_;
        new_species->atomic_number_                            = species->atomic_number_;
        new_species->maximum_charge_state_                     = species->maximum_charge_state_;
        new_species->ionization_rate_                          = species->ionization_rate_;
        if( new_species->ionization_rate_!=Py_None ) {
            Py_INCREF( new_species->ionization_rate_ );
        }
        new_species->ionization_model                         = species->ionization_model;
        new_species->geometry                                 = species->geometry;
        new_species->Nbins                                    = species->Nbins;
        new_species->size_proj_buffer_Jx                      = species->size_proj_buffer_Jx;
        new_species->size_proj_buffer_Jy                      = species->size_proj_buffer_Jy;
        new_species->size_proj_buffer_Jz                      = species->size_proj_buffer_Jz;
        new_species->size_proj_buffer_rho                     = species->size_proj_buffer_rho;
        new_species->size_proj_buffer_Jl                      = species->size_proj_buffer_Jl;
        new_species->size_proj_buffer_Jr                      = species->size_proj_buffer_Jr;
        new_species->size_proj_buffer_Jt                      = species->size_proj_buffer_Jt;
        new_species->size_proj_buffer_rhoAM                   = species->size_proj_buffer_rhoAM;
        new_species->density_profile_type_                       = species->density_profile_type_;
        new_species->vectorized_operators                     = species->vectorized_operators;
        new_species->merging_method_                          = species->merging_method_;
        new_species->has_merging_                             = species->has_merging_;
        new_species->merging_time_selection_                  = species->merging_time_selection_;
        new_species->merge_log_scale_                         = species->merge_log_scale_;
        new_species->merge_min_momentum_log_scale_            = species->merge_min_momentum_log_scale_;
        new_species->merge_min_particles_per_cell_            = species->merge_min_particles_per_cell_;
        new_species->merge_min_packet_size_                   = species->merge_min_packet_size_;
        new_species->merge_max_packet_size_                   = species->merge_max_packet_size_;
        new_species->merge_accumulation_correction_           = species->merge_accumulation_correction_;
        new_species->merge_momentum_cell_size_[0]             = species->merge_momentum_cell_size_[0];
        new_species->merge_momentum_cell_size_[1]             = species->merge_momentum_cell_size_[1];
        new_species->merge_momentum_cell_size_[2]             = species->merge_momentum_cell_size_[2];
        new_species->merge_min_momentum_cell_length_[0]       = species->merge_min_momentum_cell_length_[0];
        new_species->merge_min_momentum_cell_length_[1]       = species->merge_min_momentum_cell_length_[1];
        new_species->merge_min_momentum_cell_length_[2]       = species->merge_min_momentum_cell_length_[2];


        new_species->charge_profile_                            = new Profile( species->charge_profile_ );
        if( species->density_profile_ ) {
            new_species->density_profile_                     = new Profile( species->density_profile_ );
            new_species->particles_per_cell_profile_          = new Profile( species->particles_per_cell_profile_ );
        }
        new_species->velocity_profile_.resize( 3 );
        new_species->temperature_profile_.resize( 3 );

        if( species->velocity_profile_[0] ) {
            new_species->velocity_profile_[0]                 = new Profile( species->velocity_profile_[0] );
            new_species->velocity_profile_[1]                 = new Profile( species->velocity_profile_[1] );
            new_species->velocity_profile_[2]                 = new Profile( species->velocity_profile_[2] );
        }
        if( species->temperature_profile_[0] ) {
            new_species->temperature_profile_[0]              = new Profile( species->temperature_profile_[0] );
            new_species->temperature_profile_[1]              = new Profile( species->temperature_profile_[1] );
            new_species->temperature_profile_[2]              = new Profile( species->temperature_profile_[2] );
        }
        new_species->max_charge_                               = species->max_charge_;
        new_species->tracking_diagnostic                      = species->tracking_diagnostic;

        if( new_species->mass_==0 ) {
            new_species->mBW_pair_species_names_[0]         = species->mBW_pair_species_names_[0];
            new_species->mBW_pair_species_names_[1]         = species->mBW_pair_species_names_[1];
            new_species->mBW_pair_creation_sampling_[0]        = species->mBW_pair_creation_sampling_[0];
            new_species->mBW_pair_creation_sampling_[1]        = species->mBW_pair_creation_sampling_[1];
        }

        new_species->particles->is_test                       = species->particles->is_test;
        new_species->particles->tracked                       = species->particles->tracked;
        new_species->particles->isQuantumParameter            = species->particles->isQuantumParameter;
        new_species->particles->isMonteCarlo                  = species->particles->isMonteCarlo;

        return new_species;
    } // End Species* clone()


    static void createVector( Params &params, Patch *patch )
    {
        // read number of species from python namelist
        unsigned int tot_species_number = PyTools::nComponents( "Species" );
        if (tot_species_number > 0) {
            TITLE("Initializing species");
        }

        // Create all species
        for( unsigned int ispec = 0; ispec < tot_species_number; ispec++ ) {
            Species *this_species = SpeciesFactory::create( params, ispec, patch );
            // Verify the new species does not have the same name as a previous one
            for( unsigned int i = 0; i < ispec; i++ ) {
                if( this_species->name_ == patch->vecSpecies[i]->name_ ) {
                    ERROR_NAMELIST("Two species cannot have the same name `"<<this_species->name_<<"`",
                    LINK_NAMELIST + std::string("#species"));
                }
            }
            // Put the newly created species in the vector of species
            patch->vecSpecies.push_back( this_species );
        }

        // Initialize particles & operators
        for( unsigned int ispec = 0; ispec < tot_species_number; ispec++ ) {
            patch->vecSpecies[ispec]->initParticles( params, patch );
            patch->vecSpecies[ispec]->initOperators( params, patch );
        }

        // Loop species to find related species
        for( unsigned int ispec1 = 0; ispec1 < tot_species_number; ispec1++ ) {

            // Ionizable species
            if( patch->vecSpecies[ispec1]->Ionize ) {
                // Loop all other species
                for( unsigned int ispec2 = 0; ispec2<patch->vecSpecies.size(); ispec2++ ) {
                    if( patch->vecSpecies[ispec1]->ionization_electrons == patch->vecSpecies[ispec2]->name_ ) {
                        if( ispec1==ispec2 ) {
                            ERROR_NAMELIST( "For species '"<<patch->vecSpecies[ispec1]->name_<<"' ionization_electrons must be a distinct species",
                            LINK_NAMELIST + std::string("#species") );
                        }
                        if( patch->vecSpecies[ispec2]->mass_!=1 ) {
                            ERROR_NAMELIST( "For species '"<<patch->vecSpecies[ispec1]->name_<<"' ionization_electrons must be a species with mass==1",
                            LINK_NAMELIST + std::string("#species") );
                        }
                        patch->vecSpecies[ispec1]->electron_species_index = ispec2;
                        patch->vecSpecies[ispec1]->electron_species = patch->vecSpecies[ispec2];

                        // int max_eon_number =
                        //     patch->vecSpecies[ispec1]->getNbrOfParticles()
                        //     * ( patch->vecSpecies[ispec1]->atomic_number_ || patch->vecSpecies[ispec1]->maximum_charge_state_ );
                        // patch->vecSpecies[ispec1]->Ionize->new_electrons.initializeReserve(
                        //     max_eon_number, *patch->vecSpecies[ispec1]->electron_species->particles
                        patch->vecSpecies[ispec1]->Ionize->new_electrons.initialize(
                            0, *patch->vecSpecies[ispec1]->electron_species->particles
                        );
#ifdef _OMPTASKS
                        unsigned int Nbins = patch->vecSpecies[ispec1]->Nbins;
                        for (unsigned int ibin = 0 ; ibin < Nbins ; ibin++){
                            patch->vecSpecies[ispec1]->Ionize->new_electrons_per_bin[ibin].initializeReserve(0, *patch->vecSpecies[ispec1]->electron_species->particles);
                        }
#endif
                        break;
                    }
                }
                if( patch->vecSpecies[ispec1]->electron_species_index==-1 ) {
                    ERROR_NAMELIST( "For species '"<<patch->vecSpecies[ispec1]->name_
                    <<"' ionization_electrons named " << patch->vecSpecies[ispec1]->ionization_electrons
                    << " could not be found",
                    LINK_NAMELIST + std::string("#species") );
                }
            }

            // Radiating species
            if( patch->vecSpecies[ispec1]->Radiate ) {
                // No emission of discrete photon, only scalar diagnostics are updated
                if( patch->vecSpecies[ispec1]->radiation_photon_species.empty() ) {
                    patch->vecSpecies[ispec1]->photon_species_index = -1;
                    patch->vecSpecies[ispec1]->photon_species_ = nullptr;
                    patch->vecSpecies[ispec1]->radiated_photons_ = nullptr;
                }
                // Else, there will be emission of macro-photons.
                else {
                    unsigned int ispec2 = 0;
                    for( ispec2 = 0; ispec2<patch->vecSpecies.size(); ispec2++ ) {
                        if( patch->vecSpecies[ispec1]->radiation_photon_species == patch->vecSpecies[ispec2]->name_ ) {
                            if( ispec1==ispec2 ) {
                                ERROR_NAMELIST( "For species '"<<patch->vecSpecies[ispec1]->name_
                                <<"' radiation_photon_species must be a distinct photon species",
                                LINK_NAMELIST + std::string("#species") );
                            }
                            if( patch->vecSpecies[ispec2]->mass_!=0 ) {
                                ERROR_NAMELIST( "For species '"<<patch->vecSpecies[ispec1]->name_
                                <<"' radiation_photon_species must be a photon species with mass==0",
                                LINK_NAMELIST + std::string("#species") );
                            }
                            patch->vecSpecies[ispec1]->photon_species_index = ispec2;
                            patch->vecSpecies[ispec1]->photon_species_ = patch->vecSpecies[ispec2];
                            patch->vecSpecies[ispec1]->radiated_photons_ = ParticlesFactory::create( params, *patch );
                            // patch->vecSpecies[ispec1]->radiated_photons_->initializeReserve(
                            //     patch->vecSpecies[ispec1]->getNbrOfParticles(),
                            //     *patch->vecSpecies[ispec1]->photon_species_->particles
                            // );
                            patch->vecSpecies[ispec1]->radiated_photons_->initialize(
                                0,
                                *patch->vecSpecies[ispec1]->photon_species_->particles
                            );
#ifdef _OMPTASKS
                            unsigned int Nbins = patch->vecSpecies[ispec1]->Nbins;
                            for (unsigned int ibin = 0 ; ibin < Nbins ; ibin++){
                                patch->vecSpecies[ispec1]->Radiate->new_photons_per_bin_[ibin].initializeReserve(
                                    patch->vecSpecies[ispec1]->getNbrOfParticles(),
                                    *patch->vecSpecies[ispec1]->photon_species_->particles
                                );
                            }
#endif
                            break;
                        }
                    }
                    if( ispec2 == patch->vecSpecies.size() ) {
                        ERROR_NAMELIST( "Species '" << patch->vecSpecies[ispec1]->radiation_photon_species
                        << "' does not exist.",
                        LINK_NAMELIST + std::string("#species") )
                    }
                }
            }

            // Breit-Wheeler species
            if( patch->vecSpecies[ispec1]->Multiphoton_Breit_Wheeler_process ) {
                unsigned int ispec2;
                for( int k=0; k<2; k++ ) {
                    ispec2 = 0;
                    while( ispec2<patch->vecSpecies.size()) {
                        // We look for the pair species mBW_pair_species_names_[k]
                        if( patch->vecSpecies[ispec1]->mBW_pair_species_names_[k] == patch->vecSpecies[ispec2]->name_ ) {
                            if( ispec1==ispec2 ) {
                                ERROR_NAMELIST( "For species '" << patch->vecSpecies[ispec1]->name_
                                       << "' pair species must be a distinct particle species",
                                       LINK_NAMELIST + std::string("#species") );
                            }
                            if( patch->vecSpecies[ispec2]->mass_ != 1 ) {
                                ERROR_NAMELIST( "For species '"<<patch->vecSpecies[ispec1]->name_
                                  <<"' pair species must be an electron and positron species (mass = 1). The detected mass is not correct.",
                                  LINK_NAMELIST + std::string("#species") );
                            }

                            if (patch->vecSpecies[ispec2]->charge_profile_->getProfileName() != "constant") {
                                ERROR_NAMELIST( "For species '"<<patch->vecSpecies[ispec1]->name_
                                  <<"' pair species must be an electron and positron species of constant charge profile. The detected charge profile is not `constant`.",
                                  LINK_NAMELIST + std::string("#species") );
                            }

                            if (std::abs(patch->vecSpecies[ispec2]->max_charge_) != 1) {
                                ERROR_NAMELIST( "For species ``"<<patch->vecSpecies[ispec1]->name_
                                  <<"`, pair species must be an electron (charge -1) and positron species (charge = 1). The detected charge (" << patch->vecSpecies[ispec2]->max_charge_
                                  << ") is not correct.",
                                  LINK_NAMELIST + std::string("#species") );
                            }

                            patch->vecSpecies[ispec1]->mBW_pair_species_index_[k] = ispec2;
                            patch->vecSpecies[ispec1]->mBW_pair_species_[k] = patch->vecSpecies[ispec2];
<<<<<<< HEAD
                            
                            patch->vecSpecies[ispec1]->mBW_pair_particles_[k] = ParticlesFactory::create( params, *patch );
                            
=======

                            patch->vecSpecies[ispec1]->mBW_pair_particles_[k] = ParticlesFactory::create( params );


>>>>>>> c373bd15
                            // patch->vecSpecies[ispec1]->mBW_pair_particles_[k]->initializeReserve(
                            //     patch->vecSpecies[ispec1]->getNbrOfParticles(),
                            //     *patch->vecSpecies[ispec1]->mBW_pair_species_[k]->particles
                            // );
                            patch->vecSpecies[ispec1]->mBW_pair_particles_[k]->initialize(
                                0,
                                *patch->vecSpecies[ispec1]->mBW_pair_species_[k]->particles
                            );
#ifdef _OMPTASKS
                            unsigned int Nbins = patch->vecSpecies[ispec1]->Nbins;
                            for (unsigned int ibin = 0; ibin < Nbins; ibin++){
                                patch->vecSpecies[ispec1]->Multiphoton_Breit_Wheeler_process->new_pair_per_bin[ibin][k].initializeReserve(
                                        patch->vecSpecies[ispec1]->getNbrOfParticles(),
                                        *patch->vecSpecies[ispec1]->mBW_pair_species_[k]->particles
                                );
                            }
#endif
                            ispec2 = patch->vecSpecies.size() + 1;

                        }
                        ispec2++ ;
                    }
                    // This means that one of the pair species has not been found
                    if( ispec2 == patch->vecSpecies.size() ) {
                        ERROR_NAMELIST( "In Species `" << patch->vecSpecies[ispec1]->name_ << "`,"
                           << " the pair species `" << patch->vecSpecies[ispec1]->mBW_pair_species_names_[k]
                           << "` does not exist.",
                           LINK_NAMELIST + std::string("#species") )
                    }
                }
            }
        }
    }

    // -----------------------------------------------------------------------------------------------------------------
    //! Method to clone the whole vector of species
    // -----------------------------------------------------------------------------------------------------------------
    static void cloneVector( std::vector<Species *> vector_species, Params &params, Patch *patch, bool with_particles = true )
    {
        patch->vecSpecies.resize( 0 );

        // Clone all species
        for( unsigned int i = 0; i < vector_species.size(); i++ ) {
            Species *new_species = SpeciesFactory::clone( vector_species[i], params, patch );
            patch->vecSpecies.push_back( new_species );
        }

        // Initialize particles & operators
        for( unsigned int i = 0; i < vector_species.size(); i++ ) {
            patch->vecSpecies[i]->initParticles( params, patch, with_particles, vector_species[i]->particles );
            patch->vecSpecies[i]->initOperators( params, patch );
        }

        // Ionization
        for( unsigned int i=0; i<patch->vecSpecies.size(); i++ ) {
            if( patch->vecSpecies[i]->Ionize ) {
                patch->vecSpecies[i]->electron_species_index = vector_species[i]->electron_species_index;
                patch->vecSpecies[i]->electron_species = patch->vecSpecies[patch->vecSpecies[i]->electron_species_index];
                patch->vecSpecies[i]->Ionize->new_electrons.tracked = patch->vecSpecies[i]->electron_species->particles->tracked;
                patch->vecSpecies[i]->Ionize->new_electrons.isQuantumParameter = patch->vecSpecies[i]->electron_species->particles->isQuantumParameter;
                patch->vecSpecies[i]->Ionize->new_electrons.isMonteCarlo = patch->vecSpecies[i]->electron_species->particles->isMonteCarlo;
                patch->vecSpecies[i]->Ionize->new_electrons.initialize( 0, params.nDim_particle, params.keep_position_old );
#ifdef _OMPTASKS
                unsigned int Nbins = patch->vecSpecies[i]->Nbins;
                for (unsigned int ibin = 0 ; ibin < Nbins ; ibin++){
                    patch->vecSpecies[i]->Ionize->new_electrons_per_bin[ibin].tracked = patch->vecSpecies[i]->electron_species->particles->tracked;
                    patch->vecSpecies[i]->Ionize->new_electrons_per_bin[ibin].isQuantumParameter = patch->vecSpecies[i]->electron_species->particles->isQuantumParameter;
                    patch->vecSpecies[i]->Ionize->new_electrons_per_bin[ibin].isMonteCarlo = patch->vecSpecies[i]->electron_species->particles->isMonteCarlo;
                    patch->vecSpecies[i]->Ionize->new_electrons_per_bin[ibin].initialize( 0, params.nDim_particle, params.keep_position_old );
                }
#endif
            }
        }

        // Synchrotron-like radiation
        for( unsigned int i=0; i<patch->vecSpecies.size(); i++ ) {
            if( patch->vecSpecies[i]->Radiate ) {
                patch->vecSpecies[i]->radiation_photon_species = vector_species[i]->radiation_photon_species;
                patch->vecSpecies[i]->photon_species_index = vector_species[i]->photon_species_index;
                // Photon emission activated:
                if( vector_species[i]->photon_species_ ) {
                    patch->vecSpecies[i]->photon_species_ = patch->vecSpecies[patch->vecSpecies[i]->photon_species_index];
                    //patch->vecSpecies[i]->Radiate->new_photons_.initialize(patch->vecSpecies[i]->getNbrOfParticles(),
                    //                                               params.nDim_particle );
                    patch->vecSpecies[i]->radiated_photons_ = ParticlesFactory::create( params, *patch );
                    patch->vecSpecies[i]->radiated_photons_->tracked = patch->vecSpecies[i]->photon_species_->particles->tracked;
                    patch->vecSpecies[i]->radiated_photons_->isQuantumParameter = patch->vecSpecies[i]->photon_species_->particles->isQuantumParameter;
                    patch->vecSpecies[i]->radiated_photons_->isMonteCarlo = patch->vecSpecies[i]->photon_species_->particles->isMonteCarlo;
                    patch->vecSpecies[i]->radiated_photons_->initialize( 0, params.nDim_particle, params.keep_position_old );
#ifdef _OMPTASKS
                    unsigned int Nbins = patch->vecSpecies[i]->Nbins;
                    for (unsigned int ibin = 0 ; ibin < Nbins ; ibin++){
                        patch->vecSpecies[i]->Radiate->new_photons_per_bin_[ibin].tracked = patch->vecSpecies[i]->photon_species_->particles->tracked;
                        patch->vecSpecies[i]->Radiate->new_photons_per_bin_[ibin].isQuantumParameter = patch->vecSpecies[i]->photon_species_->particles->isQuantumParameter;
                        patch->vecSpecies[i]->Radiate->new_photons_per_bin_[ibin].isMonteCarlo = patch->vecSpecies[i]->photon_species_->particles->isMonteCarlo;
                        patch->vecSpecies[i]->Radiate->new_photons_per_bin_[ibin].initialize( 0, params.nDim_particle, params.keep_position_old );
                    }
#endif
                } else {
                    patch->vecSpecies[i]->photon_species_ = nullptr;
                    patch->vecSpecies[i]->radiated_photons_ = nullptr;
                }
            }
        }

        // multiphoton Breit-Wheeler
        for( unsigned int i=0; i<patch->vecSpecies.size(); i++ ) {
            if( patch->vecSpecies[i]->Multiphoton_Breit_Wheeler_process ) {
                // Loop on pairs
                for( int k=0; k<2; k++ ) {
                    patch->vecSpecies[i]->mBW_pair_species_names_[k] = vector_species[i]->mBW_pair_species_names_[k];
                    patch->vecSpecies[i]->mBW_pair_species_index_[k] = vector_species[i]->mBW_pair_species_index_[k];
                    patch->vecSpecies[i]->mBW_pair_species_[k] = patch->vecSpecies[patch->vecSpecies[i]->mBW_pair_species_index_[k]];
<<<<<<< HEAD
                    
                    patch->vecSpecies[i]->mBW_pair_particles_[k] = ParticlesFactory::create( params, *patch );
                    
=======
                    patch->vecSpecies[i]->mBW_pair_particles_[k] = ParticlesFactory::create( params );

>>>>>>> c373bd15
                    patch->vecSpecies[i]->mBW_pair_particles_[k]->tracked = patch->vecSpecies[i]->mBW_pair_species_[k]->particles->tracked;
                    patch->vecSpecies[i]->mBW_pair_particles_[k]->isQuantumParameter = patch->vecSpecies[i]->mBW_pair_species_[k]->particles->isQuantumParameter;
                    patch->vecSpecies[i]->mBW_pair_particles_[k]->isMonteCarlo = patch->vecSpecies[i]->mBW_pair_species_[k]->particles->isMonteCarlo;
                    patch->vecSpecies[i]->mBW_pair_particles_[k]->initialize(
                        0, params.nDim_particle, params.keep_position_old );
#ifdef _OMPTASKS
                    unsigned int Nbins = patch->vecSpecies[i]->Nbins;
                    for (unsigned int ibin = 0 ; ibin < Nbins ; ibin++){
                        patch->vecSpecies[i]->Multiphoton_Breit_Wheeler_process->new_pair_per_bin[ibin][k].tracked = patch->vecSpecies[i]->mBW_pair_species_[k]->particles->tracked;
                        patch->vecSpecies[i]->Multiphoton_Breit_Wheeler_process->new_pair_per_bin[ibin][k].isQuantumParameter = patch->vecSpecies[i]->mBW_pair_species_[k]->particles->isQuantumParameter;
                        patch->vecSpecies[i]->Multiphoton_Breit_Wheeler_process->new_pair_per_bin[ibin][k].isMonteCarlo = patch->vecSpecies[i]->mBW_pair_species_[k]->particles->isMonteCarlo;
                        patch->vecSpecies[i]->Multiphoton_Breit_Wheeler_process->new_pair_per_bin[ibin][k].initialize(
                            0, params.nDim_particle, params.keep_position_old );
                    }
#endif
                }
            } else {
                patch->vecSpecies[i]->mBW_pair_species_[0] = nullptr;
                patch->vecSpecies[i]->mBW_pair_species_[1] = nullptr;
                patch->vecSpecies[i]->mBW_pair_particles_[0] = nullptr;
                patch->vecSpecies[i]->mBW_pair_particles_[1] = nullptr;
                patch->vecSpecies[i]->mBW_pair_species_index_[0] = -1;
                patch->vecSpecies[i]->mBW_pair_species_index_[1] = -1;
            }
        }
    }

};

#endif<|MERGE_RESOLUTION|>--- conflicted
+++ resolved
@@ -1437,16 +1437,9 @@
 
                             patch->vecSpecies[ispec1]->mBW_pair_species_index_[k] = ispec2;
                             patch->vecSpecies[ispec1]->mBW_pair_species_[k] = patch->vecSpecies[ispec2];
-<<<<<<< HEAD
                             
                             patch->vecSpecies[ispec1]->mBW_pair_particles_[k] = ParticlesFactory::create( params, *patch );
                             
-=======
-
-                            patch->vecSpecies[ispec1]->mBW_pair_particles_[k] = ParticlesFactory::create( params );
-
-
->>>>>>> c373bd15
                             // patch->vecSpecies[ispec1]->mBW_pair_particles_[k]->initializeReserve(
                             //     patch->vecSpecies[ispec1]->getNbrOfParticles(),
                             //     *patch->vecSpecies[ispec1]->mBW_pair_species_[k]->particles
@@ -1560,14 +1553,9 @@
                     patch->vecSpecies[i]->mBW_pair_species_names_[k] = vector_species[i]->mBW_pair_species_names_[k];
                     patch->vecSpecies[i]->mBW_pair_species_index_[k] = vector_species[i]->mBW_pair_species_index_[k];
                     patch->vecSpecies[i]->mBW_pair_species_[k] = patch->vecSpecies[patch->vecSpecies[i]->mBW_pair_species_index_[k]];
-<<<<<<< HEAD
                     
                     patch->vecSpecies[i]->mBW_pair_particles_[k] = ParticlesFactory::create( params, *patch );
                     
-=======
-                    patch->vecSpecies[i]->mBW_pair_particles_[k] = ParticlesFactory::create( params );
-
->>>>>>> c373bd15
                     patch->vecSpecies[i]->mBW_pair_particles_[k]->tracked = patch->vecSpecies[i]->mBW_pair_species_[k]->particles->tracked;
                     patch->vecSpecies[i]->mBW_pair_particles_[k]->isQuantumParameter = patch->vecSpecies[i]->mBW_pair_species_[k]->particles->isQuantumParameter;
                     patch->vecSpecies[i]->mBW_pair_particles_[k]->isMonteCarlo = patch->vecSpecies[i]->mBW_pair_species_[k]->particles->isMonteCarlo;
