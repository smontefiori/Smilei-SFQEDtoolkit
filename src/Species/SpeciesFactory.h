#ifndef SPECIESFACTORY_H
#define SPECIESFACTORY_H

#include "Species.h"
#include "Species_norm.h"
#include "Species_rrll.h"

#include "PusherFactory.h"
#include "IonizationFactory.h"
#include "PartBoundCond.h"

#include "Params.h"
#include "Patch.h"

#include "Tools.h"


class SpeciesFactory {
public:
    static Species* create(Params& params, int ispec, Patch* patch) {

        std::string species_type("");

        PyTools::extract("species_type",species_type,"Species",ispec);

        unsigned int tot_species_number = PyTools::nComponents("Species");
        if(species_type.empty()) {
            std::ostringstream name("");
            name << "species" << std::setfill('0') << std::setw(log10(tot_species_number)+1) << ispec;
            species_type=name.str();
            if (patch->isMaster() ) MESSAGE("For species #" << ispec << ", parameter species_type will be " << species_type);
        }

        // Extract type of species dynamics from namelist
        std::string dynamics_type = "norm"; // default value
        if (!PyTools::extract("dynamics_type", dynamics_type ,"Species",ispec) )
            if ( patch->isMaster() ) WARNING("For species '" << species_type << "' dynamics_type not defined: assumed = 'norm'.");

        // Create species object
        Species * thisSpecies=NULL;
        if (dynamics_type=="norm" || dynamics_type == "borisnr") {
             // Species with Boris (relativistic =='norm', nonrelativistic=='borisnr') dynamics
             thisSpecies = new Species_norm(params, patch);
        } else if (dynamics_type=="rrll") {
            // Species with Boris dynamics + Radiation Back-Reaction (using the Landau-Lifshitz formula)
            thisSpecies = new Species_rrll(params, patch);
        } else {
            ERROR("For species #" << ispec << ", dynamics_type must be either 'norm' or 'rrll'")
        }

        thisSpecies->species_type = species_type;
        thisSpecies->dynamics_type = dynamics_type;
        thisSpecies->speciesNumber = ispec;

        // Extract various parameters from the namelist


        PyTools::extract("initPosition_type",thisSpecies->initPosition_type ,"Species",ispec);
        if (thisSpecies->initPosition_type.empty()) {
            ERROR("For species '" << species_type << "' empty initPosition_type");
        } else if ( (thisSpecies->initPosition_type!="regular")&&(thisSpecies->initPosition_type!="random") ) {
            ERROR("For species '" << species_type << "' bad definition of initPosition_type " << thisSpecies->initPosition_type);
        }

        PyTools::extract("initMomentum_type",thisSpecies->initMomentum_type ,"Species",ispec);
        if ( (thisSpecies->initMomentum_type=="mj") || (thisSpecies->initMomentum_type=="maxj") ) {
            thisSpecies->initMomentum_type="maxwell-juettner";
        }
        if (   (thisSpecies->initMomentum_type!="cold")
               && (thisSpecies->initMomentum_type!="maxwell-juettner")
               && (thisSpecies->initMomentum_type!="rectangular") ) {
            ERROR("For species '" << species_type << "' bad definition of initMomentum_type");
        }

        PyTools::extract("c_part_max",thisSpecies->c_part_max,"Species",ispec);

        if( !PyTools::extract("mass",thisSpecies->mass ,"Species",ispec) ) {
            ERROR("For species '" << species_type << "' mass not defined.");
        }

        PyTools::extract("time_frozen",thisSpecies->time_frozen ,"Species",ispec);
        if (thisSpecies->time_frozen > 0 && thisSpecies->initMomentum_type!="cold") {
            if ( patch->isMaster() ) WARNING("For species '" << species_type << "' possible conflict between time-frozen & not cold initialization");
        }

        PyTools::extract("radiating",thisSpecies->radiating ,"Species",ispec);
        if (thisSpecies->dynamics_type=="rrll" && (!thisSpecies->radiating)) {
            if ( patch->isMaster() ) WARNING("For species '" << species_type << "', dynamics_type='rrll' forcing radiating=True");
            thisSpecies->radiating=true;
        }

        if (!PyTools::extract("bc_part_type_west",thisSpecies->bc_part_type_west,"Species",ispec) )
            ERROR("For species '" << species_type << "', bc_part_type_west not defined");
        if (!PyTools::extract("bc_part_type_east",thisSpecies->bc_part_type_east,"Species",ispec) )
            ERROR("For species '" << species_type << "', bc_part_type_east not defined");

        if (params.nDim_particle>1) {
            if (!PyTools::extract("bc_part_type_south",thisSpecies->bc_part_type_south,"Species",ispec) )
                ERROR("For species '" << species_type << "', bc_part_type_south not defined");
            if (!PyTools::extract("bc_part_type_north",thisSpecies->bc_part_type_north,"Species",ispec) )
                ERROR("For species '" << species_type << "', bc_part_type_north not defined");
        }

        // for thermalizing BCs on particles check if thermT is correctly defined
        bool thermTisDefined=false;
        bool thermVisDefined=false;
        if ( (thisSpecies->bc_part_type_west=="thermalize") || (thisSpecies->bc_part_type_east=="thermalize") ){
            thermTisDefined=PyTools::extract("thermT",thisSpecies->thermT,"Species",ispec);
            if (!thermTisDefined) ERROR("thermT needs to be defined for species " <<ispec<< " due to x-BC thermalize");
            thermVisDefined=PyTools::extract("thermVelocity",thisSpecies->thermVelocity,"Species",ispec);
            if (!thermVisDefined) ERROR("thermVelocity needs to be defined for species " <<ispec<< " due to x-BC thermalize");
        }
        if ( (params.nDim_particle==2) && (!thermTisDefined) && (!thermVisDefined) &&
             (thisSpecies->bc_part_type_south=="thermalize" || thisSpecies->bc_part_type_north=="thermalize") ) {
            thermTisDefined=PyTools::extract("thermT",thisSpecies->thermT,"Species",ispec);
            if (!thermTisDefined) ERROR("thermT needs to be defined for species " <<ispec<< " due to y-BC thermalize");
            thermVisDefined=PyTools::extract("thermVelocity",thisSpecies->thermVelocity,"Species",ispec);
            if (!thermTisDefined) ERROR("thermVelocity needs to be defined for species " <<ispec<< " due to y-BC thermalize");
        }
        if (thermTisDefined) {
            if (thisSpecies->thermT.size()==1) {
                WARNING("Using thermT[0] for species " << species_type << " in all directions");
                thisSpecies->thermT.resize(3);
                for (unsigned int i=1; i<3;i++)
                    thisSpecies->thermT[i]=thisSpecies->thermT[0];
            }
        } else {
            thisSpecies->thermT.resize(3);
            for (unsigned int i=0; i<3;i++)
                thisSpecies->thermT[i]=0.0;
            thisSpecies->thermVelocity.resize(3);
            for (unsigned int i=0; i<3;i++)
                thisSpecies->thermVelocity[i]=0.0;
        }

        // Compute the thermalVelocity & Momentum for thermalizing bcs
        thisSpecies->thermalVelocity.resize(3);
        thisSpecies->thermalMomentum.resize(3);

        for (unsigned int i=0; i<3; i++) {
            thisSpecies->thermalVelocity[i] = sqrt(2.*thisSpecies->thermT[i]/thisSpecies->mass);
            thisSpecies->thermalMomentum[i] = thisSpecies->thermalVelocity[i];
            // Caution: momentum in SMILEI actually correspond to p/m
            if (thisSpecies->thermalVelocity[i]>0.3) ERROR("Thermalizing BCs for species " << species_type << " require non-relativistic thermT");
        }




        thisSpecies->atomic_number = 0;
        PyTools::extract("atomic_number", thisSpecies->atomic_number, "Species",ispec);

        PyTools::extract("ionization_model", thisSpecies->ionization_model, "Species",ispec);

        if (thisSpecies->ionization_model != "none" && thisSpecies->atomic_number==0) {
            ERROR("For species '" << species_type << "', `atomic_number` not found => required for the ionization model .");
        }

        // Species geometry
        // ----------------

        // Density
        bool ok1, ok2;
        PyObject *profile1, *profile2, *profile3;
        ok1 = PyTools::extract_pyProfile("nb_density"    , profile1, "Species", ispec);
        ok2 = PyTools::extract_pyProfile("charge_density", profile1, "Species", ispec);
        if(  ok1 &&  ok2 ) ERROR("For species '" << species_type << "', cannot define both `nb_density` and `charge_density`.");
        if( !ok1 && !ok2 ) ERROR("For species '" << species_type << "', must define `nb_density` or `charge_density`.");
        if( ok1 ) thisSpecies->densityProfileType = "nb";
        if( ok2 ) thisSpecies->densityProfileType = "charge";

        thisSpecies->densityProfile = new Profile(profile1, params.nDim_particle, thisSpecies->densityProfileType+"_density "+species_type);

        // Number of particles per cell
        if( !PyTools::extract_pyProfile("n_part_per_cell", profile1, "Species", ispec))
            ERROR("For species '" << species_type << "', n_part_per_cell not found or not understood");
        thisSpecies->ppcProfile = new Profile(profile1, params.nDim_particle, "n_part_per_cell "+species_type);

        // Charge
        if( !PyTools::extract_pyProfile("charge", profile1, "Species", ispec))
            ERROR("For species '" << species_type << "', charge not found or not understood");
        thisSpecies->chargeProfile = new Profile(profile1, params.nDim_particle, "charge "+species_type);

        // Mean velocity
        PyTools::extract3Profiles("mean_velocity", ispec, profile1, profile2, profile3);
        thisSpecies->velocityProfile[0] = new Profile(profile1, params.nDim_particle, "mean_velocity[0] "+species_type);
        thisSpecies->velocityProfile[1] = new Profile(profile2, params.nDim_particle, "mean_velocity[1] "+species_type);
        thisSpecies->velocityProfile[2] = new Profile(profile3, params.nDim_particle, "mean_velocity[2] "+species_type);

        // Temperature
        PyTools::extract3Profiles("temperature", ispec, profile1, profile2, profile3);
        thisSpecies->temperatureProfile[0] = new Profile(profile1, params.nDim_particle, "temperature[0] "+species_type);
        thisSpecies->temperatureProfile[1] = new Profile(profile2, params.nDim_particle, "temperature[1] "+species_type);
        thisSpecies->temperatureProfile[2] = new Profile(profile3, params.nDim_particle, "temperature[2] "+species_type);


        // CALCULATE USEFUL VALUES

        /*        double gamma=1.+thisSpecies->thermT[0]/thisSpecies->mass;

                  for (unsigned int i=0; i<3; i++) {
                  thisSpecies->thermalVelocity[i] = sqrt( 1.-1./gamma*gamma );
                  thisSpecies->thermalMomentum[i] = gamma*thisSpecies->thermalVelocity[i];
                  }

                  double gamma=1.+thisSpecies->thermT[0]/thisSpecies->mass;
        */

        thisSpecies->thermalVelocity.resize(3);
        thisSpecies->thermalMomentum.resize(3);

        if (thermTisDefined) {
            if ( patch->isMaster() ) WARNING("\tUsing thermT[0] for species " << species_type << " in all directions");
            if (thisSpecies->thermalVelocity[0]>0.3) {
                ERROR("for Species#"<<ispec<<" thermalising BCs require ThermT[0]="<<thisSpecies->thermT[0]<<"<<"<<thisSpecies->mass);
            }
            for (unsigned int i=0; i<3; i++) {
                thisSpecies->thermalVelocity[i] = sqrt(2.*thisSpecies->thermT[0]/thisSpecies->mass);
                thisSpecies->thermalMomentum[i] = thisSpecies->thermalVelocity[i];
            }
        }


        // Extract test Species flag
        PyTools::extract("isTest", thisSpecies->particles->isTest, "Species", ispec);


        // get parameter "track_every" which describes a timestep selection
        std::ostringstream name("");
        name << "Tracking species '" << species_type << "'";
        thisSpecies->particles->track_timeSelection = new TimeSelection(
            PyTools::extract_py("track_every", "Species", ispec),
            name.str()
        );
        thisSpecies->particles->tracked = ! thisSpecies->particles->track_timeSelection->isEmpty();

        // Verify they don't ionize
        if (thisSpecies->ionization_model!="none" && thisSpecies->particles->isTest) {
            ERROR("For species '" << species_type << "', disabled for now : test & ionized");
        }

        // Create the particles
        if (!params.restart) {
            // does a loop over all cells in the simulation
            // considering a 3d volume with size n_space[0]*n_space[1]*n_space[2]
            thisSpecies->createParticles(params.n_space, params, patch, 0 );

        }

        thisSpecies->initOperators(params, patch);

        return thisSpecies;
    }

    // Method to clone a species from an existing one
    // Note that this must be only called from cloneVector, because additional init is needed
    static Species* clone(Species* species, Params &params, Patch* patch) {
        // Create new species object
        Species * newSpecies = NULL;
        if (species->dynamics_type=="norm") {
            newSpecies = new Species_norm(params, patch); // Boris
        } else if (species->dynamics_type=="rrll") {
            newSpecies = new Species_rrll(params, patch); // Boris + Radiation Reaction
        }
        // Copy members
<<<<<<< HEAD
        newSpecies->species_type          = species->species_type;
        newSpecies->dynamics_type         = species->dynamics_type;
        newSpecies->speciesNumber         = species->speciesNumber;
        newSpecies->initPosition_type     = species->initPosition_type;
        newSpecies->initMomentum_type     = species->initMomentum_type;
        newSpecies->c_part_max            = species->c_part_max;
        newSpecies->mass                  = species->mass;
        newSpecies->time_frozen           = species->time_frozen;
        newSpecies->radiating             = species->radiating;
        newSpecies->bc_part_type_west     = species->bc_part_type_west;
        newSpecies->bc_part_type_east     = species->bc_part_type_east;
        newSpecies->bc_part_type_south    = species->bc_part_type_south;
        newSpecies->bc_part_type_north    = species->bc_part_type_north;
        newSpecies->bc_part_type_bottom   = species->bc_part_type_bottom;
        newSpecies->bc_part_type_up       = species->bc_part_type_up;
        newSpecies->thermT                = species->thermT;
        newSpecies->thermVelocity         = species->thermVelocity;
        newSpecies->thermalVelocity       = species->thermalVelocity;
        newSpecies->thermalMomentum       = species->thermalMomentum;
        newSpecies->atomic_number         = species->atomic_number;
        newSpecies->ionization_model      = species->ionization_model;
        newSpecies->densityProfileType    = species->densityProfileType;
        newSpecies->densityProfile        = new Profile(species->densityProfile);
        newSpecies->ppcProfile            = new Profile(species->ppcProfile);
        newSpecies->chargeProfile         = new Profile(species->chargeProfile);
        newSpecies->velocityProfile.resize(3);
        newSpecies->velocityProfile[0]    = new Profile(species->velocityProfile[0]);
        newSpecies->velocityProfile[1]    = new Profile(species->velocityProfile[1]);
        newSpecies->velocityProfile[2]    = new Profile(species->velocityProfile[2]);
        newSpecies->temperatureProfile.resize(3);
        newSpecies->temperatureProfile[0] = new Profile(species->temperatureProfile[0]);
        newSpecies->temperatureProfile[1] = new Profile(species->temperatureProfile[1]);
        newSpecies->temperatureProfile[2] = new Profile(species->temperatureProfile[2]);
        newSpecies->particles->isTest     = species->particles->isTest;
        newSpecies->max_charge            = species->max_charge;
        newSpecies->particles->tracked    = species->particles->tracked;
        
=======
        newSpecies->species_type        = species->species_type;
        newSpecies->speciesNumber       = species->speciesNumber;
        newSpecies->initPosition_type   = species->initPosition_type;
        newSpecies->initMomentum_type   = species->initMomentum_type;
        newSpecies->c_part_max          = species->c_part_max;
        newSpecies->mass                = species->mass;
        newSpecies->time_frozen         = species->time_frozen;
        newSpecies->radiating           = species->radiating;
        newSpecies->bc_part_type_west   = species->bc_part_type_west;
        newSpecies->bc_part_type_east   = species->bc_part_type_east;
        newSpecies->bc_part_type_south  = species->bc_part_type_south;
        newSpecies->bc_part_type_north  = species->bc_part_type_north;
        newSpecies->bc_part_type_bottom = species->bc_part_type_bottom;
        newSpecies->bc_part_type_up     = species->bc_part_type_up;
        newSpecies->thermT              = species->thermT;
        newSpecies->thermVelocity       = species->thermVelocity;
        newSpecies->thermalVelocity     = species->thermalVelocity;
        newSpecies->thermalMomentum     = species->thermalMomentum;
        newSpecies->atomic_number       = species->atomic_number;
        newSpecies->ionization_model    = species->ionization_model;
        newSpecies->densityProfileType  = species->densityProfileType;
        newSpecies->densityProfile      = species->densityProfile;
        newSpecies->ppcProfile          = species->ppcProfile;
        newSpecies->chargeProfile       = species->chargeProfile;
        newSpecies->velocityProfile     = species->velocityProfile;
        newSpecies->temperatureProfile  = species->temperatureProfile;
        newSpecies->particles->isTest   = species->particles->isTest;
        newSpecies->max_charge          = species->max_charge;
        newSpecies->particles           = species->particles;
        newSpecies->particles->tracked  = species->particles->tracked;

>>>>>>> 4758a1db
        newSpecies->particles->track_timeSelection = new TimeSelection(species->particles->track_timeSelection);

        // \todo : NOT SURE HOW THIS BEHAVES WITH RESTART
        if (!params.restart) {
            newSpecies->createParticles(params.n_space, params, patch, 0 );
        }

        newSpecies->initOperators(params, patch);
        
        return newSpecies;
    }


    static std::vector<Species*> createVector(Params& params, Patch* patch) {
        // this will be returned
        std::vector<Species*> retSpecies;
        retSpecies.resize(0);

        if (patch->isMaster()) MESSAGE(1, "Creating Species :" );

        // read from python namelist
        unsigned int tot_species_number = PyTools::nComponents("Species");
        bool ionization = false;
        for (unsigned int ispec = 0; ispec < tot_species_number; ispec++) {

            Species* thisSpecies = SpeciesFactory::create(params, ispec, patch);
<<<<<<< HEAD
            if (thisSpecies->Ionize) ionization = true;
            
=======

>>>>>>> 4758a1db
            // Put the newly created species in the vector of species
            retSpecies.push_back(thisSpecies);

            // Print info
            if (patch->isMaster()) MESSAGE(2, "Species " << ispec << " (" << thisSpecies->species_type << ") created,\t check for scalars for the number of particles" );
        }
<<<<<<< HEAD
        
        // we cycle species to fix electron species for ionizable species
        if( ionization ) {
            int electron_species_index = 0;
            for (unsigned int ispec=0; ispec<retSpecies.size(); ispec++) {
                if (retSpecies[ispec]->species_type=="electron") {
                    if (electron_species_index) {
                        if ( patch->isMaster() ) WARNING("Two species named electron : " << retSpecies[ispec]->speciesNumber << " and " << retSpecies[electron_species_index]->speciesNumber);
                    } else {
                        electron_species_index=ispec;
                    }
                }
            }
            if (!electron_species_index) {
                for (unsigned int ispec=0; ispec<retSpecies.size(); ispec++) {
                    double charge=0;
                    PyTools::extract("charge",charge ,"Species",ispec);
                    if (retSpecies[ispec]->mass==1 && charge==-1) {
                        if (electron_species_index) {
                            if ( patch->isMaster() )WARNING("Two electron species: " << retSpecies[ispec]->species_type << " and " << retSpecies[electron_species_index]->species_type);
                        } else {
                            electron_species_index=ispec;
                        }
                    }
                }
            }
            for (unsigned int i=0; i<retSpecies.size(); i++) {
                if (retSpecies[i]->Ionize)  {
                    if (electron_species_index) {
                        retSpecies[i]->electron_species = retSpecies[electron_species_index];
                        retSpecies[i]->electron_species_index = electron_species_index;
                        if (patch->isMaster() ) MESSAGE(1,"Ionization: Added " << retSpecies[i]->electron_species->species_type << " species to species " << retSpecies[i]->species_type);
                    } else {
                        if (patch->isMaster() ) ERROR("Ionization needs a species called \"electron\" to be defined");
                    }
                }
            }
        }
                
=======

        chooseElectronSpecies(retSpecies, patch);

>>>>>>> 4758a1db
        return retSpecies;
    }

    // Method to clone the whole vector of species
    static std::vector<Species*> cloneVector(std::vector<Species*> vecSpecies, Params& params, Patch* patch)
    {
        std::vector<Species*> retSpecies;
        retSpecies.resize(0);

        for (unsigned int ispec = 0; ispec < vecSpecies.size(); ispec++) {
            Species* newSpecies = SpeciesFactory::clone(vecSpecies[ispec], params, patch);
            retSpecies.push_back( newSpecies );
        }
<<<<<<< HEAD
        
        for (unsigned int i=0; i<retSpecies.size(); i++) {
            if (retSpecies[i]->Ionize) {
                retSpecies[i]->electron_species_index = vecSpecies[i]->electron_species_index;
                retSpecies[i]->electron_species = retSpecies[retSpecies[i]->electron_species_index];
=======

        chooseElectronSpecies(retSpecies, patch);

        return retSpecies;
    }

    // Method to loop through species and find the electron species for ionization
    static void chooseElectronSpecies(std::vector<Species*> vecSpecies, Patch* patch)
    {
        // we cycle species to fix electron species for ionizable species
        for (unsigned int i=0; i<vecSpecies.size(); i++) {
            if (vecSpecies[i]->Ionize)  {
                Species *electron_species=NULL;
                for (unsigned int ispec=0; ispec<vecSpecies.size(); ispec++) {
                    if (vecSpecies[ispec]->species_type=="electron") {
                        if (electron_species) {
                            if ( patch->isMaster() ) WARNING("Two species named electron : " << vecSpecies[ispec]->speciesNumber << " and " << electron_species->speciesNumber);
                        } else {
                            electron_species=vecSpecies[ispec];
                        }
                    }
                }
                if (!electron_species) {
                    for (unsigned int ispec=0; ispec<vecSpecies.size(); ispec++) {
                        double charge=0;
                        PyTools::extract("charge",charge ,"Species",ispec);
                        if (vecSpecies[ispec]->mass==1 && charge==-1) {
                            if (electron_species) {
                                if ( patch->isMaster() )WARNING("Two electron species: " << vecSpecies[ispec]->species_type << " and " << electron_species->species_type);
                            } else {
                                electron_species=vecSpecies[ispec];
                            }
                        }
                    }
                }
                if (electron_species) {
                    vecSpecies[i]->electron_species=electron_species;
                    if (patch->isMaster() ) MESSAGE(1,"Ionization: Added " << electron_species->species_type << " species to species " << vecSpecies[i]->species_type);
                } else {
                    if (patch->isMaster() ) ERROR("Ionization needs a species called \"electron\" to be defined");
                }
>>>>>>> 4758a1db
            }
        }
        
        return retSpecies;
    }

};

#endif<|MERGE_RESOLUTION|>--- conflicted
+++ resolved
@@ -18,11 +18,11 @@
 class SpeciesFactory {
 public:
     static Species* create(Params& params, int ispec, Patch* patch) {
-
+        
         std::string species_type("");
-
+        
         PyTools::extract("species_type",species_type,"Species",ispec);
-
+        
         unsigned int tot_species_number = PyTools::nComponents("Species");
         if(species_type.empty()) {
             std::ostringstream name("");
@@ -30,12 +30,12 @@
             species_type=name.str();
             if (patch->isMaster() ) MESSAGE("For species #" << ispec << ", parameter species_type will be " << species_type);
         }
-
+        
         // Extract type of species dynamics from namelist
         std::string dynamics_type = "norm"; // default value
         if (!PyTools::extract("dynamics_type", dynamics_type ,"Species",ispec) )
             if ( patch->isMaster() ) WARNING("For species '" << species_type << "' dynamics_type not defined: assumed = 'norm'.");
-
+        
         // Create species object
         Species * thisSpecies=NULL;
         if (dynamics_type=="norm" || dynamics_type == "borisnr") {
@@ -47,21 +47,21 @@
         } else {
             ERROR("For species #" << ispec << ", dynamics_type must be either 'norm' or 'rrll'")
         }
-
+        
         thisSpecies->species_type = species_type;
         thisSpecies->dynamics_type = dynamics_type;
         thisSpecies->speciesNumber = ispec;
-
+        
         // Extract various parameters from the namelist
-
-
+        
+        
         PyTools::extract("initPosition_type",thisSpecies->initPosition_type ,"Species",ispec);
         if (thisSpecies->initPosition_type.empty()) {
             ERROR("For species '" << species_type << "' empty initPosition_type");
         } else if ( (thisSpecies->initPosition_type!="regular")&&(thisSpecies->initPosition_type!="random") ) {
             ERROR("For species '" << species_type << "' bad definition of initPosition_type " << thisSpecies->initPosition_type);
         }
-
+        
         PyTools::extract("initMomentum_type",thisSpecies->initMomentum_type ,"Species",ispec);
         if ( (thisSpecies->initMomentum_type=="mj") || (thisSpecies->initMomentum_type=="maxj") ) {
             thisSpecies->initMomentum_type="maxwell-juettner";
@@ -71,36 +71,36 @@
                && (thisSpecies->initMomentum_type!="rectangular") ) {
             ERROR("For species '" << species_type << "' bad definition of initMomentum_type");
         }
-
+        
         PyTools::extract("c_part_max",thisSpecies->c_part_max,"Species",ispec);
-
+        
         if( !PyTools::extract("mass",thisSpecies->mass ,"Species",ispec) ) {
             ERROR("For species '" << species_type << "' mass not defined.");
         }
-
+        
         PyTools::extract("time_frozen",thisSpecies->time_frozen ,"Species",ispec);
         if (thisSpecies->time_frozen > 0 && thisSpecies->initMomentum_type!="cold") {
             if ( patch->isMaster() ) WARNING("For species '" << species_type << "' possible conflict between time-frozen & not cold initialization");
         }
-
+        
         PyTools::extract("radiating",thisSpecies->radiating ,"Species",ispec);
         if (thisSpecies->dynamics_type=="rrll" && (!thisSpecies->radiating)) {
             if ( patch->isMaster() ) WARNING("For species '" << species_type << "', dynamics_type='rrll' forcing radiating=True");
             thisSpecies->radiating=true;
         }
-
+        
         if (!PyTools::extract("bc_part_type_west",thisSpecies->bc_part_type_west,"Species",ispec) )
             ERROR("For species '" << species_type << "', bc_part_type_west not defined");
         if (!PyTools::extract("bc_part_type_east",thisSpecies->bc_part_type_east,"Species",ispec) )
             ERROR("For species '" << species_type << "', bc_part_type_east not defined");
-
+        
         if (params.nDim_particle>1) {
             if (!PyTools::extract("bc_part_type_south",thisSpecies->bc_part_type_south,"Species",ispec) )
                 ERROR("For species '" << species_type << "', bc_part_type_south not defined");
             if (!PyTools::extract("bc_part_type_north",thisSpecies->bc_part_type_north,"Species",ispec) )
                 ERROR("For species '" << species_type << "', bc_part_type_north not defined");
         }
-
+        
         // for thermalizing BCs on particles check if thermT is correctly defined
         bool thermTisDefined=false;
         bool thermVisDefined=false;
@@ -132,33 +132,33 @@
             for (unsigned int i=0; i<3;i++)
                 thisSpecies->thermVelocity[i]=0.0;
         }
-
+        
         // Compute the thermalVelocity & Momentum for thermalizing bcs
         thisSpecies->thermalVelocity.resize(3);
         thisSpecies->thermalMomentum.resize(3);
-
+        
         for (unsigned int i=0; i<3; i++) {
             thisSpecies->thermalVelocity[i] = sqrt(2.*thisSpecies->thermT[i]/thisSpecies->mass);
             thisSpecies->thermalMomentum[i] = thisSpecies->thermalVelocity[i];
             // Caution: momentum in SMILEI actually correspond to p/m
             if (thisSpecies->thermalVelocity[i]>0.3) ERROR("Thermalizing BCs for species " << species_type << " require non-relativistic thermT");
         }
-
-
-
-
+        
+        
+        
+        
         thisSpecies->atomic_number = 0;
         PyTools::extract("atomic_number", thisSpecies->atomic_number, "Species",ispec);
-
+        
         PyTools::extract("ionization_model", thisSpecies->ionization_model, "Species",ispec);
-
+        
         if (thisSpecies->ionization_model != "none" && thisSpecies->atomic_number==0) {
             ERROR("For species '" << species_type << "', `atomic_number` not found => required for the ionization model .");
         }
-
+        
         // Species geometry
         // ----------------
-
+        
         // Density
         bool ok1, ok2;
         PyObject *profile1, *profile2, *profile3;
@@ -168,47 +168,47 @@
         if( !ok1 && !ok2 ) ERROR("For species '" << species_type << "', must define `nb_density` or `charge_density`.");
         if( ok1 ) thisSpecies->densityProfileType = "nb";
         if( ok2 ) thisSpecies->densityProfileType = "charge";
-
+        
         thisSpecies->densityProfile = new Profile(profile1, params.nDim_particle, thisSpecies->densityProfileType+"_density "+species_type);
-
+        
         // Number of particles per cell
         if( !PyTools::extract_pyProfile("n_part_per_cell", profile1, "Species", ispec))
             ERROR("For species '" << species_type << "', n_part_per_cell not found or not understood");
         thisSpecies->ppcProfile = new Profile(profile1, params.nDim_particle, "n_part_per_cell "+species_type);
-
+        
         // Charge
         if( !PyTools::extract_pyProfile("charge", profile1, "Species", ispec))
             ERROR("For species '" << species_type << "', charge not found or not understood");
         thisSpecies->chargeProfile = new Profile(profile1, params.nDim_particle, "charge "+species_type);
-
+        
         // Mean velocity
         PyTools::extract3Profiles("mean_velocity", ispec, profile1, profile2, profile3);
         thisSpecies->velocityProfile[0] = new Profile(profile1, params.nDim_particle, "mean_velocity[0] "+species_type);
         thisSpecies->velocityProfile[1] = new Profile(profile2, params.nDim_particle, "mean_velocity[1] "+species_type);
         thisSpecies->velocityProfile[2] = new Profile(profile3, params.nDim_particle, "mean_velocity[2] "+species_type);
-
+        
         // Temperature
         PyTools::extract3Profiles("temperature", ispec, profile1, profile2, profile3);
         thisSpecies->temperatureProfile[0] = new Profile(profile1, params.nDim_particle, "temperature[0] "+species_type);
         thisSpecies->temperatureProfile[1] = new Profile(profile2, params.nDim_particle, "temperature[1] "+species_type);
         thisSpecies->temperatureProfile[2] = new Profile(profile3, params.nDim_particle, "temperature[2] "+species_type);
-
-
+        
+        
         // CALCULATE USEFUL VALUES
-
+        
         /*        double gamma=1.+thisSpecies->thermT[0]/thisSpecies->mass;
-
+            
                   for (unsigned int i=0; i<3; i++) {
                   thisSpecies->thermalVelocity[i] = sqrt( 1.-1./gamma*gamma );
                   thisSpecies->thermalMomentum[i] = gamma*thisSpecies->thermalVelocity[i];
                   }
-
+            
                   double gamma=1.+thisSpecies->thermT[0]/thisSpecies->mass;
         */
-
+        
         thisSpecies->thermalVelocity.resize(3);
         thisSpecies->thermalMomentum.resize(3);
-
+        
         if (thermTisDefined) {
             if ( patch->isMaster() ) WARNING("\tUsing thermT[0] for species " << species_type << " in all directions");
             if (thisSpecies->thermalVelocity[0]>0.3) {
@@ -219,12 +219,12 @@
                 thisSpecies->thermalMomentum[i] = thisSpecies->thermalVelocity[i];
             }
         }
-
-
+        
+        
         // Extract test Species flag
         PyTools::extract("isTest", thisSpecies->particles->isTest, "Species", ispec);
-
-
+        
+        
         // get parameter "track_every" which describes a timestep selection
         std::ostringstream name("");
         name << "Tracking species '" << species_type << "'";
@@ -233,25 +233,25 @@
             name.str()
         );
         thisSpecies->particles->tracked = ! thisSpecies->particles->track_timeSelection->isEmpty();
-
+        
         // Verify they don't ionize
         if (thisSpecies->ionization_model!="none" && thisSpecies->particles->isTest) {
             ERROR("For species '" << species_type << "', disabled for now : test & ionized");
         }
-
+        
         // Create the particles
         if (!params.restart) {
             // does a loop over all cells in the simulation
             // considering a 3d volume with size n_space[0]*n_space[1]*n_space[2]
             thisSpecies->createParticles(params.n_space, params, patch, 0 );
-
-        }
-
+            
+        }
+        
         thisSpecies->initOperators(params, patch);
-
+        
         return thisSpecies;
     }
-
+    
     // Method to clone a species from an existing one
     // Note that this must be only called from cloneVector, because additional init is needed
     static Species* clone(Species* species, Params &params, Patch* patch) {
@@ -263,7 +263,6 @@
             newSpecies = new Species_rrll(params, patch); // Boris + Radiation Reaction
         }
         // Copy members
-<<<<<<< HEAD
         newSpecies->species_type          = species->species_type;
         newSpecies->dynamics_type         = species->dynamics_type;
         newSpecies->speciesNumber         = species->speciesNumber;
@@ -301,78 +300,40 @@
         newSpecies->max_charge            = species->max_charge;
         newSpecies->particles->tracked    = species->particles->tracked;
         
-=======
-        newSpecies->species_type        = species->species_type;
-        newSpecies->speciesNumber       = species->speciesNumber;
-        newSpecies->initPosition_type   = species->initPosition_type;
-        newSpecies->initMomentum_type   = species->initMomentum_type;
-        newSpecies->c_part_max          = species->c_part_max;
-        newSpecies->mass                = species->mass;
-        newSpecies->time_frozen         = species->time_frozen;
-        newSpecies->radiating           = species->radiating;
-        newSpecies->bc_part_type_west   = species->bc_part_type_west;
-        newSpecies->bc_part_type_east   = species->bc_part_type_east;
-        newSpecies->bc_part_type_south  = species->bc_part_type_south;
-        newSpecies->bc_part_type_north  = species->bc_part_type_north;
-        newSpecies->bc_part_type_bottom = species->bc_part_type_bottom;
-        newSpecies->bc_part_type_up     = species->bc_part_type_up;
-        newSpecies->thermT              = species->thermT;
-        newSpecies->thermVelocity       = species->thermVelocity;
-        newSpecies->thermalVelocity     = species->thermalVelocity;
-        newSpecies->thermalMomentum     = species->thermalMomentum;
-        newSpecies->atomic_number       = species->atomic_number;
-        newSpecies->ionization_model    = species->ionization_model;
-        newSpecies->densityProfileType  = species->densityProfileType;
-        newSpecies->densityProfile      = species->densityProfile;
-        newSpecies->ppcProfile          = species->ppcProfile;
-        newSpecies->chargeProfile       = species->chargeProfile;
-        newSpecies->velocityProfile     = species->velocityProfile;
-        newSpecies->temperatureProfile  = species->temperatureProfile;
-        newSpecies->particles->isTest   = species->particles->isTest;
-        newSpecies->max_charge          = species->max_charge;
-        newSpecies->particles           = species->particles;
-        newSpecies->particles->tracked  = species->particles->tracked;
-
->>>>>>> 4758a1db
         newSpecies->particles->track_timeSelection = new TimeSelection(species->particles->track_timeSelection);
-
+        
         // \todo : NOT SURE HOW THIS BEHAVES WITH RESTART
         if (!params.restart) {
             newSpecies->createParticles(params.n_space, params, patch, 0 );
         }
-
+        
         newSpecies->initOperators(params, patch);
         
         return newSpecies;
     }
-
-
+    
+    
     static std::vector<Species*> createVector(Params& params, Patch* patch) {
         // this will be returned
         std::vector<Species*> retSpecies;
         retSpecies.resize(0);
-
+        
         if (patch->isMaster()) MESSAGE(1, "Creating Species :" );
-
+        
         // read from python namelist
         unsigned int tot_species_number = PyTools::nComponents("Species");
         bool ionization = false;
         for (unsigned int ispec = 0; ispec < tot_species_number; ispec++) {
-
+            
             Species* thisSpecies = SpeciesFactory::create(params, ispec, patch);
-<<<<<<< HEAD
             if (thisSpecies->Ionize) ionization = true;
             
-=======
-
->>>>>>> 4758a1db
             // Put the newly created species in the vector of species
             retSpecies.push_back(thisSpecies);
-
+            
             // Print info
             if (patch->isMaster()) MESSAGE(2, "Species " << ispec << " (" << thisSpecies->species_type << ") created,\t check for scalars for the number of particles" );
         }
-<<<<<<< HEAD
         
         // we cycle species to fix electron species for ionizable species
         if( ionization ) {
@@ -412,79 +373,30 @@
             }
         }
                 
-=======
-
-        chooseElectronSpecies(retSpecies, patch);
-
->>>>>>> 4758a1db
         return retSpecies;
     }
-
+    
     // Method to clone the whole vector of species
     static std::vector<Species*> cloneVector(std::vector<Species*> vecSpecies, Params& params, Patch* patch)
     {
         std::vector<Species*> retSpecies;
         retSpecies.resize(0);
-
+        
         for (unsigned int ispec = 0; ispec < vecSpecies.size(); ispec++) {
             Species* newSpecies = SpeciesFactory::clone(vecSpecies[ispec], params, patch);
             retSpecies.push_back( newSpecies );
         }
-<<<<<<< HEAD
         
         for (unsigned int i=0; i<retSpecies.size(); i++) {
             if (retSpecies[i]->Ionize) {
                 retSpecies[i]->electron_species_index = vecSpecies[i]->electron_species_index;
                 retSpecies[i]->electron_species = retSpecies[retSpecies[i]->electron_species_index];
-=======
-
-        chooseElectronSpecies(retSpecies, patch);
-
+            }
+        }
+        
         return retSpecies;
     }
 
-    // Method to loop through species and find the electron species for ionization
-    static void chooseElectronSpecies(std::vector<Species*> vecSpecies, Patch* patch)
-    {
-        // we cycle species to fix electron species for ionizable species
-        for (unsigned int i=0; i<vecSpecies.size(); i++) {
-            if (vecSpecies[i]->Ionize)  {
-                Species *electron_species=NULL;
-                for (unsigned int ispec=0; ispec<vecSpecies.size(); ispec++) {
-                    if (vecSpecies[ispec]->species_type=="electron") {
-                        if (electron_species) {
-                            if ( patch->isMaster() ) WARNING("Two species named electron : " << vecSpecies[ispec]->speciesNumber << " and " << electron_species->speciesNumber);
-                        } else {
-                            electron_species=vecSpecies[ispec];
-                        }
-                    }
-                }
-                if (!electron_species) {
-                    for (unsigned int ispec=0; ispec<vecSpecies.size(); ispec++) {
-                        double charge=0;
-                        PyTools::extract("charge",charge ,"Species",ispec);
-                        if (vecSpecies[ispec]->mass==1 && charge==-1) {
-                            if (electron_species) {
-                                if ( patch->isMaster() )WARNING("Two electron species: " << vecSpecies[ispec]->species_type << " and " << electron_species->species_type);
-                            } else {
-                                electron_species=vecSpecies[ispec];
-                            }
-                        }
-                    }
-                }
-                if (electron_species) {
-                    vecSpecies[i]->electron_species=electron_species;
-                    if (patch->isMaster() ) MESSAGE(1,"Ionization: Added " << electron_species->species_type << " species to species " << vecSpecies[i]->species_type);
-                } else {
-                    if (patch->isMaster() ) ERROR("Ionization needs a species called \"electron\" to be defined");
-                }
->>>>>>> 4758a1db
-            }
-        }
-        
-        return retSpecies;
-    }
-
 };
 
 #endif