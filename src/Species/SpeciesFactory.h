// -----------------------------------------------------------------------------
//
//! \file SpeciesFactory.h
//
//! \brief Contains the class SpeciesFactory that manages the
//!        initialization of the species. For the moment,
//!        only one kind of species exist.
//
// -----------------------------------------------------------------------------

#ifndef SPECIESFACTORY_H
#define SPECIESFACTORY_H

#include "Species.h"
#include "SpeciesNorm.h"

<<<<<<< HEAD
#include "SpeciesV.h"
#include "SpeciesNormV.h"
=======
#ifdef _VECTO
#include "SpeciesV.h"
#endif
>>>>>>> 917036b4

#include "PusherFactory.h"
#include "IonizationFactory.h"
#include "PartBoundCond.h"

#include "Params.h"
#include "Patch.h"

#include "Tools.h"


class SpeciesFactory {
public:
    static Species* create(Params& params, int ispec, Patch* patch) {

        std::string species_name("");

        PyTools::extract("name",species_name,"Species",ispec);
        if (patch->isMaster()) MESSAGE(1, "Creating Species : " << species_name );

        unsigned int tot_species_number = PyTools::nComponents("Species");
        if(species_name.empty()) {
            std::ostringstream name("");
            name << "species" << std::setfill('0') << std::setw(log10(tot_species_number)+1) << ispec;
            species_name=name.str();
            if (patch->isMaster() ) MESSAGE("For species #" << ispec << ", name will be " << species_name);
        }

        // Extract type of species dynamics from namelist
        std::string pusher = "boris"; // default value
        if (!PyTools::extract("pusher", pusher ,"Species",ispec) )
            if ( patch->isMaster() ) WARNING("For species '" << species_name << "', pusher not defined: assumed = 'boris'.");


        // Extract type of species radiation from namelist
        std::string radiation_model = "none"; // default value
        if (!PyTools::extract("radiation_model", radiation_model ,"Species",ispec) )
        {
            if ( patch->isMaster() )
                WARNING("For species '" << species_name << "', radiation_model not defined: assumed = 'none'.");
        }
        else
        {
            // Cancelation of the letter case for `radiation_model`
            std::transform(radiation_model.begin(), radiation_model.end(), radiation_model.begin(), tolower);

            // Name simplification
            if (radiation_model=="monte-carlo") radiation_model="mc";
            if (radiation_model=="landau-lifshitz") radiation_model="ll";
            if (radiation_model=="corrected-landau-lifshitz") radiation_model="cll";
        }

        // Extract mass from namelist
        double mass;
        if (!PyTools::extract("mass", mass ,"Species",ispec) )
        {
            if ( patch->isMaster() ) ERROR("For species '" << species_name << "`, mass is not defined.");
        }

        // Create species object
        Species * thisSpecies = NULL;

        // Particles
        if (mass > 0.)
        {
            // Dynamics of the species
            if (pusher == "boris"
             || pusher == "borisnr"
             || pusher == "vay"
             || pusher == "higueracary") {
                 // Species with relativistic Boris pusher if  =='boris'
                 // Species with nonrelativistic Boris pusher == 'borisnr'
                 // Species with J.L. Vay pusher if == "vay"
                 // Species with Higuary Cary pusher if == "higueracary"
<<<<<<< HEAD
                if ( (params.vecto) )
                    thisSpecies = new SpeciesNormV(params, patch);
                else
                    thisSpecies = new SpeciesNorm(params, patch);
=======
                if ( (!params.vecto) || (pusher != "boris") )
                    thisSpecies = new SpeciesNorm(params, patch);
#ifdef _VECTO
                else
                    thisSpecies = new SpeciesV(params, patch);
#endif
>>>>>>> 917036b4
            } else {
                ERROR("For species `" << species_name << "`, pusher must be 'boris', 'borisnr', 'vay', 'higueracary'");
            }
            thisSpecies->pusher = pusher;

            // Radiation model of the species
            // Species with a Monte-Carlo process for the radiation loss
            if (radiation_model=="mc") {
                thisSpecies->particles->isQuantumParameter = true;
                thisSpecies->particles->isMonteCarlo = true;
                thisSpecies->radiating = true;
            }
            // Species with another radiation loss model
            else if ((radiation_model=="ll")
                 ||  (radiation_model=="cll")
                 ||  (radiation_model=="niel"))
            {
                 thisSpecies->particles->isQuantumParameter = true;
                 thisSpecies->radiating = true;
            }
            else if (radiation_model != "none")
            {
                ERROR("For species `" << species_name
                                      << " radiation_model must be 'none',"
                                      << " 'Landau-Lifshitz' ('ll'),"
                                      << " 'corrected-Landau-Lifshitz' ('cll'),"
                                      << " 'Niel' ('niel') or 'Monte-Carlo' ('mc')");
            }

            thisSpecies->radiation_model = radiation_model;

            if (radiation_model == "ll")
            {
                MESSAGE(2,"> Radiating species with the classical Landau-Lifshitz radiating model");
            }
            else if (radiation_model == "cll")
            {
                MESSAGE(2,"> Radiating species with the quantum corrected Landau-Lifshitz radiating model");
            }
            else if (radiation_model == "niel")
            {
                MESSAGE(2,"> Radiating species with the stochastic model of Niel et al.");
            }
            else if (radiation_model == "mc")
            {
                MESSAGE(2,"> Radiating species with the stochastic Monte-Carlo model");
            }
            else if (radiation_model != "none")
            {
                MESSAGE(2,"> Radiating species with model: `" << radiation_model << "`");
            }

            // Non compatibility
            if ((pusher=="borisnr")
            && (radiation_model=="mc"
             || radiation_model=="ll"
             || radiation_model=="cll"
             || radiation_model=="niel"))
            {
                ERROR("For species `" << species_name
                                       << "` radiation_model `"
                                       << radiation_model
                                       << "` is not compatible with pusher "
                                       << pusher);

            }

        }
        // Photon species
        else if (mass == 0)
        {
            if ( (params.vecto) )
                thisSpecies = new SpeciesNormV(params, patch);
            else 
                thisSpecies = new SpeciesNorm(params, patch);
            // Photon can not radiate
            thisSpecies->radiation_model = "none";
            thisSpecies-> pusher = "norm";

            MESSAGE(2,"> " <<species_name <<" is a photon species (mass==0).");
            MESSAGE(2,"> Radiation model set to none.");
            MESSAGE(2,"> Pusher set to norm.");
        }

        thisSpecies->name = species_name;
        thisSpecies->mass = mass;
        thisSpecies->speciesNumber = ispec;

        // Extract various parameters from the namelist

        // Monte-Carlo Photon emission properties
        if (mass > 0.)
        {
            if (thisSpecies->radiation_model == "mc")
            {
                if (PyTools::extract("radiation_photon_species", thisSpecies->radiation_photon_species, "Species",ispec))
                {

                    MESSAGE(2,"> Macro-photon emission activated");

                    // Species that will receive the emitted photons
                    if (!thisSpecies->radiation_photon_species.empty())
                    {
                        MESSAGE(2,"> Emitted photon species set to `" << thisSpecies->radiation_photon_species << "`");
                    }
                    else
                    {
                        ERROR(" The radiation photon species is not specified.")
                    }

                    // Number of photons emitted per Monte-Carlo event
                    if (PyTools::extract("radiation_photon_sampling",
                                     thisSpecies->radiation_photon_sampling, "Species",ispec))
                    {
                        if (thisSpecies->radiation_photon_sampling < 1)
                        {
                            ERROR("For species '" << species_name
                            << "' radiation_photon_sampling should be > 1");
                        }
                    }
                    else
                    {
                        thisSpecies->radiation_photon_sampling = 1;
                    }
                    MESSAGE(2,"> Number of macro-photons emitted per MC event: "
                            << thisSpecies->radiation_photon_sampling);

                    // Photon energy threshold
                    if (!PyTools::extract("radiation_photon_gamma_threshold",
                                     thisSpecies->radiation_photon_gamma_threshold, "Species",ispec))
                    {
                        thisSpecies->radiation_photon_gamma_threshold = 2.;
                    }
                    MESSAGE(2,"> Photon energy threshold for macro-photon emission: "
                            << thisSpecies->radiation_photon_gamma_threshold);
                }
                else
                {
                    MESSAGE(2,"> Macro-photon emission not activated");
                }

            }
        }

        // Multiphoton Breit-Wheeler
        if (mass == 0)
        {
            // If thisSpecies->multiphoton_Breit_Wheeler
            if (PyTools::extract("multiphoton_Breit_Wheeler", thisSpecies->multiphoton_Breit_Wheeler, "Species",ispec))
            {
                // If one of the species is empty
                if (thisSpecies->multiphoton_Breit_Wheeler[1].empty() || thisSpecies->multiphoton_Breit_Wheeler[0].empty())
                {
                    ERROR("For species '" << species_name
                    << "' multiphoton_Breit_Wheeler can not be empty,"
                    << " select electron and positron species.");
                }
                else
                {
                    // Activation of the additional variables
                    thisSpecies->particles->isQuantumParameter = true;
                    thisSpecies->particles->isMonteCarlo = true;

                    MESSAGE(2,"> Decay into pair via the multiphoton Breit-Wheeler activated");
                    MESSAGE(2,"> Generated electrons and positrons go to species: "
                    << thisSpecies->multiphoton_Breit_Wheeler[0]
                    << " & " << thisSpecies->multiphoton_Breit_Wheeler[1]);

                    // Number of emitted particles per MC event
                    thisSpecies->mBW_pair_creation_sampling.resize(2);
                    if(!PyTools::extract("multiphoton_Breit_Wheeler_sampling",
                                     thisSpecies->mBW_pair_creation_sampling, "Species",ispec))
                    {
                        thisSpecies->mBW_pair_creation_sampling[0] = 1;
                        thisSpecies->mBW_pair_creation_sampling[1] = 1;
                    }
                    MESSAGE(2,"> Number of emitted macro-particles per MC event: "
                    << thisSpecies->mBW_pair_creation_sampling[0]
                    << " & " << thisSpecies->mBW_pair_creation_sampling[1]);
                }
            }
        }

        PyTools::extract("position_initialization",thisSpecies->position_initialization ,"Species",ispec);
        thisSpecies->position_initialization_on_species=false;
        thisSpecies->position_initialization_on_species_index=-1;
        if (thisSpecies->position_initialization.empty()) {
            ERROR("For species '" << species_name << "' empty position_initialization");
        } else if ( (thisSpecies->position_initialization!="regular"  )
                  &&(thisSpecies->position_initialization!="random"   )
                  &&(thisSpecies->position_initialization!="centered" )) {
              thisSpecies->position_initialization_on_species=true;
        }

        PyTools::extract("momentum_initialization",thisSpecies->momentum_initialization ,"Species",ispec);
        if ( (thisSpecies->momentum_initialization=="mj") || (thisSpecies->momentum_initialization=="maxj") ) {
            thisSpecies->momentum_initialization="maxwell-juettner";
        }
        // Matter particles
        if (thisSpecies->mass > 0) {
            if (   (thisSpecies->momentum_initialization!="cold")
                && (thisSpecies->momentum_initialization!="maxwell-juettner")
                && (thisSpecies->momentum_initialization!="rectangular") ) {
                    ERROR("For particle species '" << species_name
                                                << "' unknown momentum_initialization: "
                                                <<thisSpecies->momentum_initialization);
            }
        }
        // Photons
        else if (thisSpecies->mass == 0)
        {
            if (   (thisSpecies->momentum_initialization!="cold")
                && (thisSpecies->momentum_initialization!="rectangular") ) {
                    ERROR("For photon species '" << species_name
                                                << "' unknown momentum_initialization: "
                                                <<thisSpecies->momentum_initialization);
            }
        }

        PyTools::extract("c_part_max",thisSpecies->c_part_max,"Species",ispec);

        PyTools::extract("time_frozen",thisSpecies->time_frozen ,"Species",ispec);
        if (thisSpecies->time_frozen > 0 && thisSpecies->momentum_initialization!="cold") {
            if ( patch->isMaster() ) WARNING("For species '" << species_name << "' possible conflict between time-frozen & not cold initialization");
        }

        if( !PyTools::extract("boundary_conditions", thisSpecies->boundary_conditions, "Species", ispec)  )
            ERROR("For species '" << species_name << "', boundary_conditions not defined" );

        if( thisSpecies->boundary_conditions.size() == 0 ) {
            ERROR("For species '" << species_name << "', boundary_conditions cannot be empty");
        } else if( thisSpecies->boundary_conditions.size() == 1 ) {
            while( thisSpecies->boundary_conditions.size() < params.nDim_particle )
                thisSpecies->boundary_conditions.push_back( thisSpecies->boundary_conditions[0] );
        } else if( thisSpecies->boundary_conditions.size() != params.nDim_particle ) {
            ERROR("For species '" << species_name << "', boundary_conditions must be the same size as the number of dimensions");
        }

        bool has_thermalize = false;
        for( unsigned int iDim=0; iDim<params.nDim_particle; iDim++ ) {
            if( thisSpecies->boundary_conditions[iDim].size() == 1 )
                thisSpecies->boundary_conditions[iDim].push_back( thisSpecies->boundary_conditions[iDim][0] );
            if( thisSpecies->boundary_conditions[iDim].size() != 2 )
                ERROR("For species '" << species_name << "', boundary_conditions["<<iDim<<"] must have one or two arguments")
            if( thisSpecies->boundary_conditions[iDim][0] == "thermalize"
             || thisSpecies->boundary_conditions[iDim][1] == "thermalize" ) {
                has_thermalize = true;
                if (thisSpecies->mass == 0)
                    ERROR("For photon species '" << species_name << "' Thermalizing BCs are not available.");
            }
            if( thisSpecies->boundary_conditions[iDim][0] == "stop"
             || thisSpecies->boundary_conditions[iDim][1] == "stop" ) {
                if (thisSpecies->mass == 0)
                    ERROR("For photon species '" << species_name << "' stop BCs are not physical.");
            }
        }

        // for thermalizing BCs on particles check if thermal_boundary_temperature is correctly defined
        bool has_temperature = PyTools::extract("thermal_boundary_temperature",thisSpecies->thermal_boundary_temperature,"Species",ispec);
        bool has_velocity    = PyTools::extract("thermal_boundary_velocity",thisSpecies->thermal_boundary_velocity,"Species",ispec);
        if ( has_thermalize ) {
            if (!has_temperature)
                ERROR("For species '" << species_name << "' thermal_boundary_temperature (thermalizing BC) should be a list of floats");
            if (!has_velocity)
                ERROR("For species '" << species_name << "' thermal_boundary_velocity (thermalizing BC) should be a list of floats");
            if (thisSpecies->thermal_boundary_velocity.size()!=3)
                ERROR("For species '" << species_name << "' thermal_boundary_velocity (thermalizing BC) should have 3 components");
            if (thisSpecies->thermal_boundary_temperature.size()==1) {
                WARNING("For species '" << species_name << "' Using thermal_boundary_temperature[0] in all directions");
                thisSpecies->thermal_boundary_temperature.resize(3);
                thisSpecies->thermal_boundary_temperature[1] = thisSpecies->thermal_boundary_temperature[0];
                thisSpecies->thermal_boundary_temperature[2] = thisSpecies->thermal_boundary_temperature[0];
            }

            // Compute the thermalVelocity & Momentum for thermalizing bcs
            thisSpecies->thermalVelocity.resize(3);
            thisSpecies->thermalMomentum.resize(3);
            for (unsigned int i=0; i<3; i++) {
                thisSpecies->thermalVelocity[i] = sqrt(2.*thisSpecies->thermal_boundary_temperature[i]/thisSpecies->mass);
                thisSpecies->thermalMomentum[i] = thisSpecies->thermalVelocity[i];
                // Caution: momentum in SMILEI actually correspond to p/m
                if (thisSpecies->thermalVelocity[i]>0.3)
                    ERROR("For species '" << species_name << "' Thermalizing BCs require non-relativistic thermal_boundary_temperature");
            }
        }

        // Manage the ionization parameters
        if (thisSpecies->mass > 0)
        {
            thisSpecies->atomic_number = 0;
            PyTools::extract("atomic_number", thisSpecies->atomic_number, "Species",ispec);

            std::string model;
            if( PyTools::extract("ionization_model", model, "Species",ispec) && model!="none" ) {

                thisSpecies->ionization_model = model;

                if( ! PyTools::extract("ionization_electrons", thisSpecies->ionization_electrons, "Species",ispec) ) {
                    ERROR("For species '" << species_name << "' undefined ionization_electrons (required for ionization)");
                }

                if( thisSpecies->atomic_number==0 ) {
                    ERROR("For species '" << species_name << "' undefined atomic_number (required for ionization)");
                }
            }
        }

        // Species geometry
        // ----------------

        // Density
        bool ok1, ok2;
        PyObject *profile1, *profile2, *profile3;
        // Matter particles
        if (thisSpecies->mass > 0)
        {
            ok1 = PyTools::extract_pyProfile("number_density", profile1, "Species", ispec);
            ok2 = PyTools::extract_pyProfile("charge_density", profile1, "Species", ispec);
            if(  ok1 &&  ok2 ) ERROR("For species '" << species_name << "', cannot define both `number_density ` and `charge_density`.");
            if( !ok1 && !ok2 ) ERROR("For species '" << species_name << "', must define `number_density ` or `charge_density`.");
            if( ok1 ) thisSpecies->densityProfileType = "nb";
            if( ok2 ) thisSpecies->densityProfileType = "charge";
        }
        // Photons
        else if (thisSpecies->mass == 0)
        {
            ok1 = PyTools::extract_pyProfile("number_density", profile1, "Species", ispec);
            ok2 = PyTools::extract_pyProfile("charge_density", profile1, "Species", ispec);
            if( ok2 ) ERROR("For photon species '" << species_name << "', charge_density has no meaning.");
            if( !ok1) ERROR("For photon species '" << species_name << "', must define `number_density`.");
            thisSpecies->densityProfileType = "nb";
        }

        thisSpecies->densityProfile = new Profile(profile1, params.nDim_particle, Tools::merge(thisSpecies->densityProfileType,"_density ",species_name), true);

        // Number of particles per cell
        if( !PyTools::extract_pyProfile("particles_per_cell", profile1, "Species", ispec))
            ERROR("For species '" << species_name << "', particles_per_cell not found or not understood");
        thisSpecies->ppcProfile = new Profile(profile1, params.nDim_particle, Tools::merge("particles_per_cell ",species_name), true);

        // Charge
        if( !PyTools::extract_pyProfile("charge", profile1, "Species", ispec))
            ERROR("For species '" << species_name << "', charge not found or not understood");
        thisSpecies->chargeProfile = new Profile(profile1, params.nDim_particle, Tools::merge("charge ",species_name), true);

        // Mean velocity
        PyTools::extract3Profiles("mean_velocity", ispec, profile1, profile2, profile3);
        thisSpecies->velocityProfile[0] = new Profile(profile1, params.nDim_particle, Tools::merge("mean_velocity[0] ",species_name), true);
        thisSpecies->velocityProfile[1] = new Profile(profile2, params.nDim_particle, Tools::merge("mean_velocity[1] ",species_name), true);
        thisSpecies->velocityProfile[2] = new Profile(profile3, params.nDim_particle, Tools::merge("mean_velocity[2] ",species_name), true);

        // Temperature
        PyTools::extract3Profiles("temperature", ispec, profile1, profile2, profile3);
        thisSpecies->temperatureProfile[0] = new Profile(profile1, params.nDim_particle, Tools::merge("temperature[0] ",species_name), true);
        thisSpecies->temperatureProfile[1] = new Profile(profile2, params.nDim_particle, Tools::merge("temperature[1] ",species_name), true);
        thisSpecies->temperatureProfile[2] = new Profile(profile3, params.nDim_particle, Tools::merge("temperature[2] ",species_name), true);

        // Get info about tracking
        unsigned int ntrack = PyTools::nComponents("DiagTrackParticles");
        thisSpecies->particles->tracked = false;
        for( unsigned int itrack=0; itrack<ntrack; itrack++ ) {
            std::string track_species;
            if( PyTools::extract("species", track_species, "DiagTrackParticles", itrack) && track_species==species_name ) {
                if( thisSpecies->particles->tracked )
                    ERROR("In this version, species '" << species_name << "' cannot be tracked by two DiagTrackParticles");
                thisSpecies->particles->tracked  = true;
            }
        }

        // Extract test Species flag
        PyTools::extract("is_test", thisSpecies->particles->is_test, "Species", ispec);

        // Verify they don't ionize
        if (thisSpecies->ionization_model!="none" && thisSpecies->particles->is_test) {
            ERROR("For species '" << species_name << "' test & ionized is currently impossible");
        }

        // Create the particles
        if (!params.restart) {
            // does a loop over all cells in the simulation
            // considering a 3d volume with size n_space[0]*n_space[1]*n_space[2]
            thisSpecies->createParticles(params.n_space, params, patch, 0 );

        }
        else
        {
            thisSpecies->particles->initialize( 0, params.nDim_particle );
        }

        thisSpecies->initOperators(params, patch);

        return thisSpecies;
    } // End Species* create()


    // Method to clone a species from an existing one
    // Note that this must be only called from cloneVector, because additional init is needed
    static Species* clone(Species* species, Params &params, Patch* patch, bool with_particles = true) {

        // Create new species object
        Species * newSpecies = NULL;

        if ( (params.vecto) )
            newSpecies = new SpeciesNormV(params, patch);
        else
        {
            // Boris, Vay or Higuera-Cary
            if ( (!params.vecto) || (species->pusher != "boris") )
                newSpecies = new SpeciesNorm(params, patch);
#ifdef _VECTO
            else
                newSpecies = new SpeciesV(params, patch);
#endif
        }

        // Copy members
        newSpecies->name                                     = species->name;
        newSpecies->pusher                                   = species->pusher;
        newSpecies->radiation_model                          = species->radiation_model;
        newSpecies->radiation_photon_species                 = species->radiation_photon_species;
        newSpecies->radiation_photon_sampling                = species->radiation_photon_sampling;
        newSpecies->radiation_photon_gamma_threshold         = species->radiation_photon_gamma_threshold;
        newSpecies->photon_species                           = species->photon_species;
        newSpecies->speciesNumber                            = species->speciesNumber;
        newSpecies->position_initialization_on_species       = species->position_initialization_on_species;
        newSpecies->position_initialization_on_species_index = species->position_initialization_on_species_index;
        newSpecies->position_initialization                  = species->position_initialization;
        newSpecies->momentum_initialization                  = species->momentum_initialization;
        newSpecies->c_part_max                               = species->c_part_max;
        newSpecies->mass                                     = species->mass;
        newSpecies->time_frozen                              = species->time_frozen;
        newSpecies->radiating                                = species->radiating;
        newSpecies->boundary_conditions                      = species->boundary_conditions;
        newSpecies->thermal_boundary_temperature             = species->thermal_boundary_temperature;
        newSpecies->thermal_boundary_velocity                = species->thermal_boundary_velocity;
        newSpecies->thermalVelocity                          = species->thermalVelocity;
        newSpecies->thermalMomentum                          = species->thermalMomentum;
        newSpecies->atomic_number                            = species->atomic_number;
        newSpecies->ionization_model                         = species->ionization_model;
        newSpecies->densityProfileType                       = species->densityProfileType;
        newSpecies->densityProfile                           = new Profile(species->densityProfile);
        newSpecies->ppcProfile                               = new Profile(species->ppcProfile);
        newSpecies->chargeProfile                            = new Profile(species->chargeProfile);
        newSpecies->velocityProfile.resize(3);
        newSpecies->velocityProfile[0]                       = new Profile(species->velocityProfile[0]);
        newSpecies->velocityProfile[1]                       = new Profile(species->velocityProfile[1]);
        newSpecies->velocityProfile[2]                       = new Profile(species->velocityProfile[2]);
        newSpecies->temperatureProfile.resize(3);
        newSpecies->temperatureProfile[0]                    = new Profile(species->temperatureProfile[0]);
        newSpecies->temperatureProfile[1]                    = new Profile(species->temperatureProfile[1]);
        newSpecies->temperatureProfile[2]                    = new Profile(species->temperatureProfile[2]);
        newSpecies->max_charge                               = species->max_charge;
        newSpecies->tracking_diagnostic                      = species->tracking_diagnostic;
        if (newSpecies->mass==0) {
            newSpecies->multiphoton_Breit_Wheeler[0]         = species->multiphoton_Breit_Wheeler[0];
            newSpecies->multiphoton_Breit_Wheeler[1]         = species->multiphoton_Breit_Wheeler[1];
            newSpecies->mBW_pair_creation_sampling[0]        = species->mBW_pair_creation_sampling[0];
            newSpecies->mBW_pair_creation_sampling[1]        = species->mBW_pair_creation_sampling[1];
        }

        newSpecies->particles->is_test                       = species->particles->is_test;
        newSpecies->particles->tracked                       = species->particles->tracked;
        newSpecies->particles->isQuantumParameter            = species->particles->isQuantumParameter;
        newSpecies->particles->isMonteCarlo                  = species->particles->isMonteCarlo;

        // \todo : NOT SURE HOW THIS BEHAVES WITH RESTART
        if ( (!params.restart) && (with_particles) ) {
            newSpecies->createParticles(params.n_space, params, patch, 0 );
        }
        else
        {
            newSpecies->particles->initialize( 0, (*species->particles) );
        }

        newSpecies->initOperators(params, patch);

        return newSpecies;
    } // End Species* clone()


    static std::vector<Species*> createVector(Params& params, Patch* patch) {
        // this will be returned
        std::vector<Species*> retSpecies;
        retSpecies.resize(0);

        // read from python namelist
        unsigned int tot_species_number = PyTools::nComponents("Species");
        for (unsigned int ispec = 0; ispec < tot_species_number; ispec++) {
            Species* thisSpecies = SpeciesFactory::create(params, ispec, patch);

            // Put the newly created species in the vector of species
            retSpecies.push_back(thisSpecies);

        }

        // Loop species to find species which their particles positions is on another species
        for (unsigned int ispec1 = 0; ispec1<retSpecies.size(); ispec1++) {
            if( retSpecies[ispec1]->position_initialization_on_species==true ) {
                // If true then position_initialization of spec1 is not 'centered', 'regular' or 'random'
                // So we have to check if :
                // - 'position_initialization' of spec1 is another already created specie name;
                // - 'position_initialization' of spec1 is not the spec1 name;
                // - 'position_initialization' of spec2 is centered,regular,random;
                // - The number of particle of spec1 is equal to spec2

                // Loop all other species
                for (unsigned int ispec2 = 0; ispec2<retSpecies.size(); ispec2++) {
                    if( retSpecies[ispec1]->position_initialization == retSpecies[ispec2]->name ) {
                        if ( retSpecies[ispec1]->position_initialization==retSpecies[ispec1]->name ) {
                            ERROR("For species '"<<retSpecies[ispec1]->name<<"' position_initialization must be different from '"<<retSpecies[ispec1]->name<<"'.");
                        }
                        if ( retSpecies[ispec2]->position_initialization_on_species==true ) {
                            ERROR("For species '"<<retSpecies[ispec2]->name<<"' position_initialization must be 'centered', 'regular' or 'random' (pre-defined position) in order to attach '"<<retSpecies[ispec1]->name<<"' to its initial position.");
                        }
                        if ( retSpecies[ispec1]->getNbrOfParticles() != retSpecies[ispec2]->getNbrOfParticles() ) {
                            ERROR("Number of particles in species '"<<retSpecies[ispec1]->name<<"' is not equal to the number of particles in species '"<<retSpecies[ispec2]->name<<"'.");
                        }
                        // We copy ispec2 which is the index of the species, already created, on which initialize particle of the new created species
                        retSpecies[ispec1]->position_initialization_on_species_index=ispec2;
                        // We copy position of species 2 (index ispec2), for position on species 1 (index ispec1)
                        retSpecies[ispec1]->particles->Position=retSpecies[ispec2]->particles->Position;
                    }
                }
                if (retSpecies[ispec1]->position_initialization_on_species_index==-1) {
                    ERROR("Specie '"<<retSpecies[ispec1]->position_initialization<<"' doesn't exist. We can't initialize position on this species. Choose an already created specie or 'centered', 'regular', 'random'.")
                }
            }
        }

        // Loop species to find the electron species for ionizable species
        for (unsigned int ispec1 = 0; ispec1<retSpecies.size(); ispec1++) {
            if( ! retSpecies[ispec1]->Ionize ) continue;

            // Loop all other species
            for (unsigned int ispec2 = 0; ispec2<retSpecies.size(); ispec2++) {
                if( retSpecies[ispec1]->ionization_electrons == retSpecies[ispec2]->name) {
                    if( ispec1==ispec2 )
                        ERROR("For species '"<<retSpecies[ispec1]->name<<"' ionization_electrons must be a distinct species");
                    if (retSpecies[ispec2]->mass!=1)
                        ERROR("For species '"<<retSpecies[ispec1]->name<<"' ionization_electrons must be a species with mass==1");
                    retSpecies[ispec1]->electron_species_index = ispec2;
                    retSpecies[ispec1]->electron_species = retSpecies[ispec2];
                    retSpecies[ispec1]->Ionize->new_electrons.tracked = retSpecies[ispec1]->electron_species->particles->tracked;
                    retSpecies[ispec1]->Ionize->new_electrons.initialize(0, params.nDim_particle );
                    if ( ( !retSpecies[ispec1]->getNbrOfParticles() ) && ( !retSpecies[ispec2]->getNbrOfParticles() ) ) {
                        int max_eon_number = retSpecies[ispec1]->getNbrOfParticles() * retSpecies[ispec1]->atomic_number;
                        retSpecies[ispec2]->particles->reserve( max_eon_number, retSpecies[ispec2]->particles->dimension() );
                    }
                    break;
                }
            }
            if (retSpecies[ispec1]->electron_species_index==-1) {
                ERROR("For species '"<<retSpecies[ispec1]->name<<"' ionization_electrons named " << retSpecies[ispec1]->ionization_electrons << " could not be found");
            }
        }

        // Loop species to find the photon species for radiation species
        for (unsigned int ispec1 = 0; ispec1<retSpecies.size(); ispec1++) {
            if( ! retSpecies[ispec1]->Radiate )
            {
                continue;
            }

            // No emission of discrete photon, only scalar diagnostics are updated
            if(retSpecies[ispec1]->radiation_photon_species.empty())
            {
                retSpecies[ispec1]->photon_species_index = -1;
                retSpecies[ispec1]->photon_species = NULL;
            }
            // Else, there will be emission of macro-photons.
            else
            {
                unsigned int ispec2 = 0;
                for (ispec2 = 0;ispec2<retSpecies.size();ispec2++) {
                    if( retSpecies[ispec1]->radiation_photon_species == retSpecies[ispec2]->name) {
                        if( ispec1==ispec2 )
                            ERROR("For species '"<<retSpecies[ispec1]->name<<"' radiation_photon_species must be a distinct photon species");
                        if (retSpecies[ispec2]->mass!=0)
                        {
                            ERROR("For species '"<<retSpecies[ispec1]->name<<"' radiation_photon_species must be a photon species with mass==0");
                        }
                        retSpecies[ispec1]->photon_species_index = ispec2;
                        retSpecies[ispec1]->photon_species = retSpecies[ispec2];
                        retSpecies[ispec1]->Radiate->new_photons.tracked = retSpecies[ispec1]->photon_species->particles->tracked;
                        retSpecies[ispec1]->Radiate->new_photons.isQuantumParameter = retSpecies[ispec1]->photon_species->particles->isQuantumParameter;
                        retSpecies[ispec1]->Radiate->new_photons.isMonteCarlo = retSpecies[ispec1]->photon_species->particles->isMonteCarlo;
                        retSpecies[ispec1]->Radiate->new_photons.initialize(0,
                                                                            params.nDim_particle );
                        //retSpecies[ispec1]->Radiate->new_photons.initialize(retSpecies[ispec1]->getNbrOfParticles(),
                        //                                                    params.nDim_particle );
                        retSpecies[ispec2]->particles->reserve(retSpecies[ispec1]->getNbrOfParticles(),
                                                               retSpecies[ispec2]->particles->dimension() );
                        break;
                    }
                }
                if (ispec2 == retSpecies.size())
                {
                    ERROR("Species '" << retSpecies[ispec1]->radiation_photon_species << "' does not exist.")
                }
            }
        }

        // Loop species to find the electron and positron
        // species for multiphoton Breit-wheeler
        for (unsigned int ispec1 = 0; ispec1<retSpecies.size(); ispec1++) {
            if(!retSpecies[ispec1]->Multiphoton_Breit_Wheeler_process)
            {
                continue;
            }
            else
            {
                for (unsigned int ispec2 = 0; ispec2<retSpecies.size(); ispec2++)
                {
                    for (int k=0;k<2;k++)
                    {
                        if( retSpecies[ispec1]->multiphoton_Breit_Wheeler[k] == retSpecies[ispec2]->name)
                        {
                            if( ispec1==ispec2 )
                            {
                                ERROR("For species '" << retSpecies[ispec1]->name
                                                      << "' pair species must be a distinct particle species");
                            }
                            if (retSpecies[ispec2]->mass != 1)
                            {
                                ERROR("For species '"<<retSpecies[ispec1]->name<<"' pair species must be an electron and positron species");
                            }
                            retSpecies[ispec1]->mBW_pair_species_index[k] = ispec2;
                            retSpecies[ispec1]->mBW_pair_species[k] = retSpecies[ispec2];
                            retSpecies[ispec1]->Multiphoton_Breit_Wheeler_process->new_pair[k].tracked = retSpecies[ispec1]->mBW_pair_species[k]->particles->tracked;
                            retSpecies[ispec1]->Multiphoton_Breit_Wheeler_process->new_pair[k].isQuantumParameter = retSpecies[ispec1]->mBW_pair_species[k]->particles->isQuantumParameter;
                            retSpecies[ispec1]->Multiphoton_Breit_Wheeler_process->new_pair[k].isMonteCarlo = retSpecies[ispec1]->mBW_pair_species[k]->particles->isMonteCarlo;
                            retSpecies[ispec1]->Multiphoton_Breit_Wheeler_process->new_pair[k].initialize(0,
                                                                                params.nDim_particle );
                            retSpecies[ispec2]->particles->reserve(retSpecies[ispec1]->getNbrOfParticles(),
                                                                   retSpecies[ispec2]->particles->dimension() );
                        }
                    }
                }
            }
        }

        return retSpecies;
    }

    // Method to clone the whole vector of species
    static std::vector<Species*> cloneVector(std::vector<Species*> vecSpecies, Params& params, Patch* patch, bool with_particles = true)
    {
        std::vector<Species*> retSpecies;
        retSpecies.resize(0);

        for (unsigned int ispec = 0; ispec < vecSpecies.size(); ispec++) {
            Species* newSpecies = SpeciesFactory::clone(vecSpecies[ispec], params, patch, with_particles);
            retSpecies.push_back( newSpecies );
        }

        // Init position on another specie
        for (unsigned int i=0; i<retSpecies.size(); i++) {
            if ( retSpecies[i]->position_initialization_on_species==true ) {
                unsigned int pos_init_index = retSpecies[i]->position_initialization_on_species_index;
                if ( retSpecies[i]->getNbrOfParticles() != retSpecies[pos_init_index]->getNbrOfParticles() ){
                    ERROR("Number of particles in species '"<<retSpecies[i]->name<<"' is not equal to the number of particles in species '"<<retSpecies[pos_init_index]->name<<"'.");
                }
                // We copy ispec2 which is the index of the species, already created, on which initialize particles of the new created species
                retSpecies[i]->particles->Position=retSpecies[pos_init_index]->particles->Position;
            }
        }

        // Ionization
        for (unsigned int i=0; i<retSpecies.size(); i++) {
            if (retSpecies[i]->Ionize) {
                retSpecies[i]->electron_species_index = vecSpecies[i]->electron_species_index;
                retSpecies[i]->electron_species = retSpecies[retSpecies[i]->electron_species_index];
                retSpecies[i]->Ionize->new_electrons.tracked = retSpecies[i]->electron_species->particles->tracked;
                retSpecies[i]->Ionize->new_electrons.initialize(0, params.nDim_particle );
            }
        }

        // Synchrotron-like radiation
        for (unsigned int i=0; i<retSpecies.size(); i++) {
            if (retSpecies[i]->Radiate) {
                retSpecies[i]->radiation_photon_species = vecSpecies[i]->radiation_photon_species;
                retSpecies[i]->photon_species_index = vecSpecies[i]->photon_species_index;
                if (vecSpecies[i]->photon_species)
                {
                    retSpecies[i]->photon_species = retSpecies[retSpecies[i]->photon_species_index];
                    retSpecies[i]->Radiate->new_photons.tracked = retSpecies[i]->photon_species->particles->tracked;
                    retSpecies[i]->Radiate->new_photons.isQuantumParameter = retSpecies[i]->photon_species->particles->isQuantumParameter;
                    retSpecies[i]->Radiate->new_photons.isMonteCarlo = retSpecies[i]->photon_species->particles->isMonteCarlo;
                    //retSpecies[i]->Radiate->new_photons.initialize(retSpecies[i]->getNbrOfParticles(),
                    //                                               params.nDim_particle );
                    retSpecies[i]->Radiate->new_photons.initialize(0,
                                                                  params.nDim_particle );
                }
                else
                {
                    retSpecies[i]->photon_species = NULL;
                }
            }
        }

        // multiphoton Breit-Wheeler
        for (unsigned int i=0; i<retSpecies.size(); i++)
        {
            if (retSpecies[i]->Multiphoton_Breit_Wheeler_process) {
                // Loop on pairs
                for (int k=0;k<2;k++)
                {
                    retSpecies[i]->multiphoton_Breit_Wheeler[k] = vecSpecies[i]->multiphoton_Breit_Wheeler[k];
                    retSpecies[i]->mBW_pair_species_index[k] = vecSpecies[i]->mBW_pair_species_index[k];
                    retSpecies[i]->mBW_pair_species[k] = retSpecies[retSpecies[i]->mBW_pair_species_index[k]];
                    retSpecies[i]->Multiphoton_Breit_Wheeler_process->new_pair[k].tracked = retSpecies[i]->mBW_pair_species[k]->particles->tracked;
                    retSpecies[i]->Multiphoton_Breit_Wheeler_process->new_pair[k].isQuantumParameter = retSpecies[i]->mBW_pair_species[k]->particles->isQuantumParameter;
                    retSpecies[i]->Multiphoton_Breit_Wheeler_process->new_pair[k].isMonteCarlo = retSpecies[i]->mBW_pair_species[k]->particles->isMonteCarlo;
                    retSpecies[i]->Multiphoton_Breit_Wheeler_process->new_pair[k].initialize(
                                        0,params.nDim_particle );
                }
            }
            else
            {
                retSpecies[i]->mBW_pair_species[0] = NULL;
                retSpecies[i]->mBW_pair_species[1] = NULL;
            }
        }

        return retSpecies;
    }

};

#endif<|MERGE_RESOLUTION|>--- conflicted
+++ resolved
@@ -14,14 +14,10 @@
 #include "Species.h"
 #include "SpeciesNorm.h"
 
-<<<<<<< HEAD
+#ifdef _VECTO
 #include "SpeciesV.h"
 #include "SpeciesNormV.h"
-=======
-#ifdef _VECTO
-#include "SpeciesV.h"
 #endif
->>>>>>> 917036b4
 
 #include "PusherFactory.h"
 #include "IonizationFactory.h"
@@ -96,19 +92,12 @@
                  // Species with nonrelativistic Boris pusher == 'borisnr'
                  // Species with J.L. Vay pusher if == "vay"
                  // Species with Higuary Cary pusher if == "higueracary"
-<<<<<<< HEAD
-                if ( (params.vecto) )
-                    thisSpecies = new SpeciesNormV(params, patch);
-                else
-                    thisSpecies = new SpeciesNorm(params, patch);
-=======
-                if ( (!params.vecto) || (pusher != "boris") )
+                if ( !params.vecto )
                     thisSpecies = new SpeciesNorm(params, patch);
 #ifdef _VECTO
                 else
-                    thisSpecies = new SpeciesV(params, patch);
+                    thisSpecies = new SpeciesNormV(params, patch);
 #endif
->>>>>>> 917036b4
             } else {
                 ERROR("For species `" << species_name << "`, pusher must be 'boris', 'borisnr', 'vay', 'higueracary'");
             }
@@ -180,10 +169,12 @@
         // Photon species
         else if (mass == 0)
         {
-            if ( (params.vecto) )
+            if ( !params.vecto )
+                thisSpecies = new SpeciesNorm(params, patch);
+#ifdef _VECTO
+            else 
                 thisSpecies = new SpeciesNormV(params, patch);
-            else 
-                thisSpecies = new SpeciesNorm(params, patch);
+#endif
             // Photon can not radiate
             thisSpecies->radiation_model = "none";
             thisSpecies-> pusher = "norm";
@@ -511,18 +502,14 @@
         // Create new species object
         Species * newSpecies = NULL;
 
-        if ( (params.vecto) )
+        // Boris, Vay or Higuera-Cary
+        if ( !params.vecto )
+            newSpecies = new SpeciesNorm(params, patch);
+#ifdef _VECTO
+        else
             newSpecies = new SpeciesNormV(params, patch);
-        else
-        {
-            // Boris, Vay or Higuera-Cary
-            if ( (!params.vecto) || (species->pusher != "boris") )
-                newSpecies = new SpeciesNorm(params, patch);
-#ifdef _VECTO
-            else
-                newSpecies = new SpeciesV(params, patch);
 #endif
-        }
+
 
         // Copy members
         newSpecies->name                                     = species->name;
