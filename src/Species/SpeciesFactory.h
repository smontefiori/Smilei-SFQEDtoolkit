--- conflicted
+++ resolved
@@ -270,19 +270,11 @@
                     MESSAGE( 3, "| Photon energy threshold for macro-photon emission: "
                              << this_species->radiation_photon_gamma_threshold_ );
                     
-<<<<<<< HEAD
-                    // Creation of the photon Particles object to receive the emitted photons
-                    if( !this_species->radiation_photon_species.empty() ) {
-                        this_species->radiated_photons_ = ParticlesFactory::create( params );
-                        //this_species->radiated_photons_->initialize( 0, params.nDim_particle, params.keep_position_old);
-                    }
-=======
                     // Creation of the photon particles object to receive the emitted photons
                     // if( !this_species->radiation_photon_species.empty() ) {
                     //     this_species->radiated_photons_ = ParticlesFactory::create( params );
                     //     //this_species->radiated_photons_->initialize( 0, params.nDim_particle, params.keep_position_old);
                     // }
->>>>>>> 330dd55e
                              
                     
                 // else, no emitted macro-photons
