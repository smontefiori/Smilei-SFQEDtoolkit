#include "PartBoundCond.h"

#include <cstdlib>

#include <iostream>
#include <string>

#include <cmath>

#include "Particles.h"
#include "BoundaryConditionType.h"
#include "Patch.h"
#include "Tools.h"

using namespace std;

PartBoundCond::PartBoundCond( Params& params, Species *species, Patch* patch ) :
    isRZ( params.geometry == "3drz" )
{
    // number of dimensions for the particle
    //!\todo (MG to JD) isn't it always 3?
    nDim_particle = params.nDim_particle;

    // Absolute global values
    double x_min_global = 0;
    double x_max_global = params.cell_length[0]*(params.n_space_global[0]);
    double y_min_global = 0;
    double y_max_global = params.cell_length[1]*(params.n_space_global[1]);
    double z_min_global = 0;
    double z_max_global = params.cell_length[2]*(params.n_space_global[2]);

    // by default apply no bcs
    bc_xmin  = NULL;
    bc_xmax  = NULL;
    bc_ymin  = NULL;
    bc_ymax  = NULL;
    bc_zmin  = NULL;
    bc_zmax  = NULL;

    // -----------------------------
    // Define limits of local domain
    if (params.EM_BCs[0][0]=="periodic" || params.hasWindow) {
        x_min = patch->getDomainLocalMin(0);
        x_max = patch->getDomainLocalMax(0);
    }
    else {
        x_min = max( x_min_global, patch->getDomainLocalMin(0) );
        x_max = min( x_max_global, patch->getDomainLocalMax(0) );
    }

    if ( nDim_particle > 1 ) {
        if (params.EM_BCs[1][0]=="periodic") {
            y_min = patch->getDomainLocalMin(1);
            y_max = patch->getDomainLocalMax(1);
        }
        else {
            y_min = max( y_min_global, patch->getDomainLocalMin(1) );
            y_max = min( y_max_global, patch->getDomainLocalMax(1) );
        }
<<<<<<< HEAD
        
        if ( ( nDim_particle > 2 ) && (!isRZ) ) {
            if (params.bc_em_type_z[0]=="periodic") {
=======

        if ( nDim_particle > 2 ) {
            if (params.EM_BCs[2][0]=="periodic") {
>>>>>>> 148101b8
                z_min = patch->getDomainLocalMin(2);
                z_max = patch->getDomainLocalMax(2);
            }
            else {
                z_min = max( z_min_global, patch->getDomainLocalMin(2) );
                z_max = min( z_max_global, patch->getDomainLocalMax(2) );
            }
        }
    }


    // Can be done after parsing

    // Check for inconsistencies between EM and particle BCs
    if (! species->particles->tracked) {
        for( unsigned int iDim=0; iDim<(unsigned int)nDim_particle; iDim++ ) {
            if ( ((params.EM_BCs[iDim][0]=="periodic")&&(species->boundary_conditions[iDim][0]!="periodic"))  
             ||  ((params.EM_BCs[iDim][1]=="periodic")&&(species->boundary_conditions[iDim][1]!="periodic")) ) {
                ERROR("For species " << species->name << ", periodic EM "<<"xyz"[iDim]<<"-boundary conditions require particle BCs to be periodic.");
            }
        }
    }
    
    // ----------------------------------------------
    // Define the kind of applied boundary conditions
    // ----------------------------------------------
    
    int (*remove)  ( Particles &, int , int , double , Species *, double &);
    if( species->mass == 0 ) {
        remove = &remove_photon;
    } else {
        remove = &remove_particle;
    }
    
    // Xmin
    if ( species->boundary_conditions[0][0] == "reflective" ) {
        if (patch->isXmin()) bc_xmin = &reflect_particle;
    }
    else if ( species->boundary_conditions[0][0] == "remove" ) {
        if (patch->isXmin()) bc_xmin = remove;
    }
    else if ( species->boundary_conditions[0][0] == "stop" ) {
        if (patch->isXmin()) bc_xmin = &stop_particle;
    }
    else if ( species->boundary_conditions[0][0] == "thermalize" ) {
        if (patch->isXmin()) bc_xmin = &thermalize_particle;
    }
    else if ( species->boundary_conditions[0][0] == "periodic" ) {
    }
    else {
        ERROR("Xmin boundary condition `"<<species->boundary_conditions[0][0]<<"` unknown" );
    }
    
    // Xmax
    if ( species->boundary_conditions[0][1] == "reflective" ) {
        if (patch->isXmax()) bc_xmax = &reflect_particle;
    }
    else if ( species->boundary_conditions[0][1] == "remove" ) {
        if (patch->isXmax()) bc_xmax = remove;
    }
    else if ( species->boundary_conditions[0][1] == "stop" ) {
        if (patch->isXmax()) bc_xmax = &stop_particle;
    }
    else if ( species->boundary_conditions[0][1] == "thermalize" ) {
        if (patch->isXmax()) bc_xmax = &thermalize_particle;
    }
    else if ( species->boundary_conditions[0][1] == "periodic" ) {
    }
    else {
        ERROR( "Xmax boundary condition `"<<species->boundary_conditions[0][1]<<"`  unknown" );
    }
    
    
    if ( ( nDim_particle > 1 ) && (!isRZ) ) {
        // Ymin
        if ( species->boundary_conditions[1][0] == "reflective" ) {
            if (patch->isYmin()) bc_ymin = &reflect_particle;
        }
        else if ( species->boundary_conditions[1][0] == "remove" ) {
            if (patch->isYmin()) bc_ymin = remove;
        }
        else if ( species->boundary_conditions[1][0] == "stop" ) {
            if (patch->isYmin()) bc_ymin = &stop_particle;
        }
        else if ( species->boundary_conditions[1][0] == "thermalize" ) {
            if (patch->isYmin()) bc_ymin = &thermalize_particle;
        }
        else if ( species->boundary_conditions[1][0] == "periodic" ) {
        }
        else {
            ERROR( "Ymin boundary condition `"<< species->boundary_conditions[1][0] << "` unknown"  );
        }

        // Ymax
        if ( species->boundary_conditions[1][1] == "reflective" ) {
            if (patch->isYmax()) bc_ymax = &reflect_particle;
        }
        else if ( species->boundary_conditions[1][1] == "remove" ) {
            if (patch->isYmax()) bc_ymax = remove;
        }
        else if ( species->boundary_conditions[1][1] == "stop" ) {
            if (patch->isYmax()) bc_ymax = &stop_particle;
        }
        else if ( species->boundary_conditions[1][1] == "thermalize" ) {
            if (patch->isYmax()) bc_ymax = &thermalize_particle;
        }
        else if ( species->boundary_conditions[1][1] == "periodic" ) {
        }
        else {
            ERROR( "Ymax boundary condition `"<< species->boundary_conditions[1][1] <<"` undefined" );
        }
        
        
        if ( nDim_particle > 2 ) {
            if ( species->boundary_conditions[2][0] == "reflective" ) {
                if (patch->isZmin()) bc_zmin = &reflect_particle;
            }
            else if ( species->boundary_conditions[2][0] == "remove" ) {
                if (patch->isZmin()) bc_zmin = remove;
            }
            else if ( species->boundary_conditions[2][0] == "stop" ) {
                if (patch->isZmin()) bc_zmin = &stop_particle;
            }
            else if ( species->boundary_conditions[2][0] == "periodic" ) {
            }
            else {
                ERROR( "Zmin boundary condition `"<< species->boundary_conditions[2][0] << "` unknown"  );
            }
            
            if ( species->boundary_conditions[2][1] == "reflective" ) {
                if (patch->isZmax()) bc_zmax = &reflect_particle;
            }
            else if ( species->boundary_conditions[2][1] == "remove" )  {
                if (patch->isZmax()) bc_zmax = remove;
            }
            else if ( species->boundary_conditions[2][1] == "stop" ) {
                if (patch->isZmax()) bc_zmax = &stop_particle;
            }
            else if ( species->boundary_conditions[2][1] == "periodic" ) {
            }
            else {
                ERROR( "Zmax boundary condition `"<< species->boundary_conditions[2][1] << "` unknown"  );
            }
            
        }//nDim_particle>2
        
    }//nDim_particle>1
    else if (isRZ) {
        #ifdef _TODO_RZ
        // rmin !!!
        §§ none !!!
        #endif
        // Ymin
        if ( species->bc_part_type_ymin == "refl" ) {
            if (patch->isYmin()) bc_ymin = &refl_particle_rz;
        }
        else if ( species->bc_part_type_ymin == "supp" ) {
            if (patch->isYmin()) bc_ymin = &supp_particle;
        }
        else if ( species->bc_part_type_ymin == "stop" ) {
            if (patch->isYmin()) bc_ymin = &stop_particle_rz;
        }
        else if ( species->bc_part_type_ymin == "none" ) {
            if (patch->isMaster()) MESSAGE(2,"Ymin boundary condition for species " << species->species_type << " is 'none', which means the same as fields");
        }
        else {
            ERROR( "Ymin boundary condition undefined : " << species->bc_part_type_ymin  );
        }
        
        // Ymax
        if ( species->bc_part_type_ymax == "refl" ) {
            if (patch->isYmax()) bc_ymax = &refl_particle_rz;
        }
        else if ( species->bc_part_type_ymax == "supp" ) {
            if (patch->isYmax()) bc_ymax = &supp_particle;
        }
        else if ( species->bc_part_type_ymax == "stop" ) {
            if (patch->isYmax()) bc_ymax = &stop_particle_rz;
        }
        else if ( species->bc_part_type_ymax == "none" ) {
            if (patch->isMaster()) MESSAGE(2,"Ymax boundary condition for species " << species->species_type << " is 'none', which means the same as fields");
        }
        else {
            ERROR( "Ymax boundary condition undefined : " << species->bc_part_type_ymax  );
        }
    }
    
    
}


PartBoundCond::~PartBoundCond()
{
}
<|MERGE_RESOLUTION|>--- conflicted
+++ resolved
@@ -57,15 +57,9 @@
             y_min = max( y_min_global, patch->getDomainLocalMin(1) );
             y_max = min( y_max_global, patch->getDomainLocalMax(1) );
         }
-<<<<<<< HEAD
         
         if ( ( nDim_particle > 2 ) && (!isRZ) ) {
-            if (params.bc_em_type_z[0]=="periodic") {
-=======
-
-        if ( nDim_particle > 2 ) {
             if (params.EM_BCs[2][0]=="periodic") {
->>>>>>> 148101b8
                 z_min = patch->getDomainLocalMin(2);
                 z_max = patch->getDomainLocalMax(2);
             }
