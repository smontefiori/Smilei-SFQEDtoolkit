--- conflicted
+++ resolved
@@ -17,13 +17,9 @@
 #include "PusherHigueraCary.h"
 #include "PusherPhoton.h"
 
-<<<<<<< HEAD
-#include "PusherBorisV.h"
-=======
 #ifdef _VECTO
 #include "PusherBorisV.h"
 #endif
->>>>>>> 917036b4
 
 #include "Params.h"
 #include "Species.h"
@@ -52,15 +48,10 @@
             {
                 if (!params.vecto)
                     Push = new PusherBoris( params, species );
-<<<<<<< HEAD
-                else
-                    Push = new PusherBorisV( params, species );
-=======
 #ifdef _VECTO
                 else
                     Push = new PusherBorisV( params, species );
 #endif
->>>>>>> 917036b4
             }
             else if ( species->pusher == "borisnr" )
             {
