
#include "Species_taskomp.h"

#include <cmath>
#include <ctime>
#include <cstdlib>

#include <iostream>

#include <omp.h>

// IDRIS
#include <cstring>
// IDRIS
#include "PusherFactory.h"
#include "IonizationFactory.h"
#include "RadiationFactory.h"
#include "MultiphotonBreitWheelerFactory.h"
#include "MergingFactory.h"
#include "PartBoundCond.h"
#include "PartWall.h"
#include "BoundaryConditionType.h"

#include "ElectroMagn.h"
#include "Interpolator.h"
#include "InterpolatorFactory.h"
#include "ProjectorFactory.h"
#include "Profile.h"
#include "ElectroMagnAM.h"
#include "Projector.h"
#include "ProjectorFactory.h"
#include "ParticleCreator.h"

#include "SimWindow.h"
#include "Patch.h"

// #include "Field.h"
#include "Field1D.h"
#include "Field2D.h"
#include "Field3D.h"
#include "Tools.h"

#include "DiagnosticTrack.h"

// necessary for the static_cast
#include "ElectroMagn2D.h"
#include "Projector2D2Order.h"
#include "ElectroMagn3D.h"
#include "Projector3D2Order.h"

using namespace std;


// ---------------------------------------------------------------------------------------------------------------------
// Constructor for Species_taskomp
// input: simulation parameters & Species index
// ---------------------------------------------------------------------------------------------------------------------
Species_taskomp::Species_taskomp( Params &params, Patch *patch )
    : Species( params, patch )
{
    int Nbins = particles->first_index.size();
    // Init tags for the task dependencies of the particle operations
<<<<<<< HEAD
    bin_has_interpolated                   = new int[particles->first_index.size()];
    bin_has_ionized                        = new int[particles->first_index.size()];
    bin_has_radiated                       = new int[particles->first_index.size()];
    bin_has_done_Multiphoton_Breit_Wheeler = new int[particles->first_index.size()];
    bin_has_pushed                         = new int[particles->first_index.size()];
    bin_has_done_particles_BC              = new int[particles->first_index.size()];
    bin_has_projected                      = new int[particles->first_index.size()];
=======
    bin_has_interpolated      = new int[Nbins+1]; // the last element is used to manage the Multiphoton Breit Wheeler dependency
    bin_has_ionized           = new int[Nbins];
    bin_has_radiated          = new int[Nbins];
    bin_has_pushed            = new int[Nbins];
    bin_has_done_particles_BC = new int[Nbins];
    bin_has_projected         = new int[Nbins];
>>>>>>> 0d1e3b6c

    //! buffers for currents and charge
    b_Jx.resize(Nbins);
    b_Jy.resize(Nbins);
    b_Jz.resize(Nbins);
    b_rho.resize(Nbins);


    for( unsigned int ibin = 0 ; ibin < Nbins ; ibin++ ) {
        // allocate current-buffers, then put to zero their content
        b_Jx[ibin]  = new double[size_proj_buffer_Jx ];
        b_Jy[ibin]  = new double[size_proj_buffer_Jy ];
        b_Jz[ibin]  = new double[size_proj_buffer_Jz ];
        b_rho[ibin] = new double[size_proj_buffer_rho];
    }

}//END Species creator



// ---------------------------------------------------------------------------------------------------------------------
// Destructor for Species
// ---------------------------------------------------------------------------------------------------------------------
Species_taskomp::~Species_taskomp()
{
    // delete Push;
    // delete Interp;
    // delete Proj;
    //
    //
    // if( partBoundCond ) {
    //     delete partBoundCond;
    // }
    // if( particles_per_cell_profile_ ) {
    //     delete particles_per_cell_profile_;
    // }
    // if( charge_profile_ ) {
    //     delete charge_profile_;
    // }
    // if( density_profile_ ) {
    //     delete density_profile_;
    // }
    // for( unsigned int i=0; i<velocity_profile_.size(); i++ ) {
    //     delete velocity_profile_[i];
    // }
    // for( unsigned int i=0; i<temperature_profile_.size(); i++ ) {
    //     delete temperature_profile_[i];
    // }
    // if( ionization_rate_!=Py_None ) {
    //     Py_DECREF( ionization_rate_ );
    // }

    if (bin_has_pushed != NULL){
        delete bin_has_interpolated;
        delete bin_has_ionized;
        delete bin_has_radiated;
        delete bin_has_done_Multiphoton_Breit_Wheeler;
        delete bin_has_pushed;
        delete bin_has_done_particles_BC;
        delete bin_has_projected;
    }

    for( unsigned int ibin = 0 ; ibin < particles->first_index.size() ; ibin++ ) {
        // delete buffers
        delete[] b_Jx[ibin];
        delete[] b_Jy[ibin];
        delete[] b_Jz[ibin];
        delete[] b_rho[ibin];
    }

}

void Species_taskomp::dynamics( double time_dual, unsigned int ispec,
                        ElectroMagn *EMfields,
                        Params &params, bool diag_flag,
                        PartWalls *partWalls,
                        Patch *patch, SmileiMPI *smpi,
                        RadiationTables &RadiationTables,
                        MultiphotonBreitWheelerTables &MultiphotonBreitWheelerTables,
                        vector<Diagnostic *> &localDiags )
{
}

void Species_taskomp::dynamicsWithTasks( double time_dual, unsigned int ispec,
                        ElectroMagn *EMfields,
                        Params &params, bool diag_flag,
                        PartWalls *partWalls,
                        Patch *patch, SmileiMPI *smpi,
                        RadiationTables &RadiationTables,
                        MultiphotonBreitWheelerTables &MultiphotonBreitWheelerTables,
                        vector<Diagnostic *> &localDiags, int buffer_id )
{
    int tid( 0 );

    

#ifdef  __DETAILED_TIMERS
    double timer;
    int ithread;
#endif

    unsigned int iPart;

    int Nbins = particles->first_index.size();
    std::vector<double> nrj_lost_per_bin( Nbins, 0. );
    std::vector<double> nrj_radiation_per_bin( Nbins, 0. );
    int *bin_can_radiate;
    int *bin_can_push;

    if (Radiate){ // if Radiation True ... 
        if (!Ionize) { 
            // ... radiate only after ionization if present ...
            bin_can_radiate = bin_has_interpolated;
        } else { 
            // ... radiate directly after interpolation if ionization is not present ...
            bin_can_radiate = bin_has_ionized;
        }
        // ... and push only after radiation 
        bin_can_push = bin_has_radiated;
    } else { // if Radiation False ...
        if (Ionize){ 
            // ... push after ionization if present
            bin_can_push = bin_has_ionized;
        } else { 
            // ... push directly after interpolation if ionization is not present
            // A Species with mass = 0 cannot Ionize or Radiate, thus this this is the used dependency array.
            // Remember that the element ibin = Nbins of bin_has_interpolated 
            // is used to manage the pusher dependency on the photon cleaning
            bin_can_push = bin_has_interpolated;       
        }
    }

    #pragma omp taskgroup
    {
    // -------------------------------
    // calculate the particle dynamics
    // -------------------------------
    if( time_dual>time_frozen_  || Ionize ) { // if moving particle or it can be ionized
        // resize the dynamics buffers to treat all the particles in this Patch ipatch and Species ispec
        //smpi->dynamics_resize( buffer_id, nDim_field, particles->last_index.back(), params.geometry=="AMcylindrical" );
        smpi->dynamics_resize( buffer_id, nDim_field, particles->size(), params.geometry=="AMcylindrical" );

        for( unsigned int ibin = 0 ; ibin < Nbins ; ibin++ ) {
#ifdef  __DETAILED_TIMERS
            #pragma omp task default(shared) firstprivate(ibin) depend(out:bin_has_interpolated[ibin]) private(ithread,timer)
#else
            #pragma omp task default(shared) firstprivate(ibin) depend(out:bin_has_interpolated[ibin])
#endif
            {
            
            // Reset densities sub-buffers - each of these buffers stores a grid density on the ibin physical space
            // This must be done before Projection and before Ionization (because of the ionization currents)
            for (int i = 0; i < size_proj_buffer_Jx; i++)  b_Jx[ibin][i]  = 0.0;
            for (int i = 0; i < size_proj_buffer_Jy; i++)  b_Jy[ibin][i]  = 0.0;
            for (int i = 0; i < size_proj_buffer_Jz; i++)  b_Jz[ibin][i]  = 0.0;
            for (int i = 0; i < size_proj_buffer_rho; i++) b_rho[ibin][i] = 0.0;
                
#ifdef  __DETAILED_TIMERS
            ithread = omp_get_thread_num();
            timer = MPI_Wtime();
#endif

            // Interpolate the fields at the particle position
            Interp->fieldsWrapper( EMfields, *particles, smpi, &( particles->first_index[ibin] ), &( particles->last_index[ibin] ), buffer_id );

#ifdef  __DETAILED_TIMERS
            patch->patch_timers_[0*patch->thread_number_ + ithread] += MPI_Wtime() - timer;
#endif
            } //end task Interpolator
        } // end ibin loop for Interpolator

<<<<<<< HEAD
        for( unsigned int ibin = 0 ; ibin < Nbins ; ibin++ ) {
#ifdef  __DETAILED_TIMERS
            //#pragma omp task default(shared) firstprivate(ibin) depend(in:bin_has_interpolated[ibin]) depend(out:bin_has_ionized[ibin]) private(ithread,timer)
#else
            //#pragma omp task default(shared) firstprivate(ibin) depend(in:bin_has_interpolated[ibin]) depend(out:bin_has_ionized[ibin])
=======
        // Ionization
        if( Ionize ) {        
            for( unsigned int ibin = 0 ; ibin < Nbins ; ibin++ ) {
#ifdef  __DETAILED_TIMERS
                #pragma omp task default(shared) firstprivate(ibin) depend(in:bin_has_interpolated[ibin]) depend(out:bin_has_ionized[ibin]) private(ithread,timer)
#else
                #pragma omp task default(shared) firstprivate(ibin) depend(in:bin_has_interpolated[ibin]) depend(out:bin_has_ionized[ibin])
>>>>>>> 0d1e3b6c
#endif
                {
    
#ifdef  __DETAILED_TIMERS
                ithread = omp_get_thread_num();
                timer = MPI_Wtime();
#endif
                vector<double> *Epart = &( smpi->dynamics_Epart[buffer_id] );
                Ionize->ionizationTunnelWithTasks( particles, particles->first_index[ibin], particles->last_index[ibin], Epart, patch, Proj, ibin, ibin*clrw, b_Jx [ibin], b_Jy [ibin], b_Jz [ibin] );

#ifdef  __DETAILED_TIMERS
                patch->patch_timers_[4*patch->thread_number_ + ithread] += MPI_Wtime() - timer;
#endif
            
                } // end task Ionize bin
            } // end ibin loop for Ionize
        } // end Ionize

<<<<<<< HEAD
        if( time_dual>time_frozen_ ){ // if moving particle push
            for( unsigned int ibin = 0 ; ibin < Nbins ; ibin++ ) {
#ifdef  __DETAILED_TIMERS
                //#pragma omp task default(shared) firstprivate(ibin) depend(in:bin_has_ionized[ibin]) depend(out:bin_has_radiated[ibin]) private(ithread,timer)
#else
                //#pragma omp task default(shared) firstprivate(ibin) depend(in:bin_has_ionized[ibin]) depend(out:bin_has_radiated[ibin])
#endif
                {
                // Radiation losses
                if( Radiate ) {
=======
            if( time_dual>time_frozen_ ){ // if moving particle push

                // Radiation losses
                if( Radiate ) {
                    for( unsigned int ibin = 0 ; ibin < Nbins ; ibin++ ) {
#ifdef  __DETAILED_TIMERS
                        #pragma omp task default(shared) firstprivate(ibin) depend(in:bin_can_radiate[ibin]) depend(out:bin_has_radiated[ibin]) private(ithread,timer)
#else
                        #pragma omp task default(shared) firstprivate(ibin) depend(in:bin_can_radiate[ibin]) depend(out:bin_has_radiated[ibin])
#endif
                        {
                    
>>>>>>> 0d1e3b6c

#ifdef  __DETAILED_TIMERS
                    ithread = omp_get_thread_num();
                    timer = MPI_Wtime();
#endif

                    // Radiation process
                    ( *Radiate )( *particles, photon_species_, smpi,
                                  RadiationTables,
                                  nrj_radiation_per_bin[ibin],
                                  particles->first_index[ibin],
                                  particles->last_index[ibin], buffer_id, ibin );

                    // Update scalar variable for diagnostics
                    // nrj_radiation += Radiate->getRadiatedEnergy();

                    // Update the quantum parameter chi
                    // Radiate->computeParticlesChi( *particles,
                    //                               smpi,
                    //                               first_index[ibin],
                    //                               last_index[ibin],
                    //                               ithread );

#ifdef  __DETAILED_TIMERS
                    patch->patch_timers_[5*patch->thread_number_ + ithread] += MPI_Wtime() - timer;
#endif

<<<<<<< HEAD
                } // end if Radiate
                } // end task Radiate 
            } // end ibin loop for Radiate

            for( unsigned int ibin = 0 ; ibin < Nbins ; ibin++ ) {
#ifdef  __DETAILED_TIMERS
                //#pragma omp task default(shared) firstprivate(ibin) depend(in:bin_has_radiated[ibin]) depend(out:bin_has_done_Multiphoton_Breit_Wheeler[ibin]) private(ithread,timer)
#else
                //#pragma omp task default(shared) firstprivate(ibin) depend(in:bin_has_radiated[ibin]) depend(out:bin_has_done_Multiphoton_Breit_Wheeler[ibin])
=======
                    
                        } // end task Radiate bin
                    } // end ibin loop for Radiate
                } // end if Radiate

                if( Multiphoton_Breit_Wheeler_process ) {
                    for( unsigned int ibin = 0 ; ibin < Nbins ; ibin++ ) {
#ifdef  __DETAILED_TIMERS
                        #pragma omp task default(shared) firstprivate(ibin) depend(in:bin_has_interpolated[ibin]) depend(out:bin_has_done_Multiphoton_Breit_Wheeler[ibin]) private(ithread,timer)
#else
                        #pragma omp task default(shared) firstprivate(ibin) depend(in:bin_has_interpolated[ibin]) depend(out:bin_has_done_Multiphoton_Breit_Wheeler[ibin])
#endif
                        {

#ifdef  __DETAILED_TIMERS
                        ithread = omp_get_thread_num();
                        timer = MPI_Wtime();
#endif
                        // Pair generation process
                        ( *Multiphoton_Breit_Wheeler_process )( *particles,
                                                        smpi,
                                                        MultiphotonBreitWheelerTables,
                                                        particles->first_index[ibin], particles->last_index[ibin], 
                                                        buffer_id, ibin );

                        // // Update scalar variable for diagnostics
                        // // We reuse nrj_radiation for the pairs
                        nrj_radiation_per_bin[ibin] += Multiphoton_Breit_Wheeler_process->getPairEnergyOfBin(ibin);

                        // Update the photon quantum parameter chi of all photons
                        Multiphoton_Breit_Wheeler_process->compute_thread_chiph( *particles,
                                smpi,
                                particles->first_index[ibin],
                                particles->last_index[ibin],
                                buffer_id );    

#ifdef  __DETAILED_TIMERS
                    patch->patch_timers_[6*patch->thread_number_ + ithread] += MPI_Wtime() - timer;
#endif
                        } // end Multiphoton Breit Wheeler on ibin
                    } // end ibin task for Multiphoton Breit Wheeler
                    #pragma omp taskwait
#ifdef  __DETAILED_TIMERS
                    #pragma omp task default(shared) depend(in:bin_has_done_Multiphoton_Breit_Wheeler[0:(Nbins-1)]) private(ithread,timer) depend(out:bin_has_interpolated[Nbins]) 
#else
                    #pragma omp task default(shared) depend(in:bin_has_done_Multiphoton_Breit_Wheeler[0:(Nbins-1)]) depend(out:bin_has_interpolated[Nbins]) 
#endif
                    {
#ifdef  __DETAILED_TIMERS
                    ithread = omp_get_thread_num();
                    timer = MPI_Wtime();
#endif
                    // clean decayed photons from arrays 
                    // this loop must not be parallelized unless race conditions are prevented
                    for( unsigned int ibin = 0 ; ibin < Nbins ; ibin++ ) {
                        Multiphoton_Breit_Wheeler_process->decayed_photon_cleaning(
                            *particles, smpi, ibin, particles->first_index.size(), &particles->first_index[0], &particles->last_index[0], buffer_id );              
                    } // end ibin loop to clean decayed photons
#ifdef  __DETAILED_TIMERS
                    patch->patch_timers_[6*patch->thread_number_ + ithread] += MPI_Wtime() - timer;
#endif
                    } // end task for photon cleaning for all bins
                } else {
                  // empty task for the pusher dependency
                    #pragma omp task default(shared) depend(out:bin_has_interpolated[Nbins])
                    {
                    // Remember that bin_has_interpolated[Nbins] 
                    // is used to manage the pusher dependency on the photon cleaning 
                    } 
                }// end if Multiphoton_Breit_Wheeler_process

                for( unsigned int ibin = 0 ; ibin < Nbins ; ibin++ ) {
#ifdef  __DETAILED_TIMERS
                    #pragma omp task default(shared) firstprivate(ibin) depend(in:bin_can_push[ibin],bin_can_push[Nbins]) depend(out:bin_has_pushed[ibin]) private(ithread,timer)
#else
                    #pragma omp task default(shared) firstprivate(ibin) depend(in:bin_can_push[ibin],bin_can_push[Nbins]) depend(out:bin_has_pushed[ibin])
>>>>>>> 0d1e3b6c
#endif
                {

                if( Multiphoton_Breit_Wheeler_process ) {
#ifdef  __DETAILED_TIMERS
                    ithread = omp_get_thread_num();
                    timer = MPI_Wtime();
#endif

                    // Pair generation process
                    ( *Multiphoton_Breit_Wheeler_process )( *particles,
                                                            smpi,
                                                            MultiphotonBreitWheelerTables,
                                                            particles->first_index[ibin], particles->last_index[ibin], 
                                                            buffer_id, ibin );
                    
                    // // Update scalar variable for diagnostics
                    // // We reuse nrj_radiation for the pairs
                    nrj_radiation_per_bin[ibin] += Multiphoton_Breit_Wheeler_process->getPairEnergyOfBin(ibin);
                        
                    // Update the photon quantum parameter chi of all photons
                    Multiphoton_Breit_Wheeler_process->compute_thread_chiph( *particles,
                            smpi,
                            particles->first_index[ibin],
                            particles->last_index[ibin],
                            buffer_id );    

#ifdef  __DETAILED_TIMERS
                    patch->patch_timers_[6*patch->thread_number_ + ithread] += MPI_Wtime() - timer;
#endif
                } // end Multiphoton_Breit_Wheeler_process
                } // end task for Multiphoton Breit Wheeler on ibin
            } // end ibin loop for Multiphoton Breit Wheeler

#ifdef  __DETAILED_TIMERS
            //#pragma omp task default(shared) depend(in:bin_has_done_Multiphoton_Breit_Wheeler[0:(Nbins-1)]) depend(out:bin_has_cleaned_decayed_photons) private(ithread,timer)
#else
            //#pragma omp task default(shared) depend(in:bin_has_done_Multiphoton_Breit_Wheeler[0:(Nbins-1)]) depend(out:bin_has_cleaned_decayed_photons)
#endif
            {
#ifdef  __DETAILED_TIMERS
            ithread = omp_get_thread_num();
            timer = MPI_Wtime();
#endif
            // clean decayed photons from arrays 
            // this loop must not be parallelized unless race conditions are prevented
            for( unsigned int ibin = 0 ; ibin < particles->first_index.size() ; ibin++ ) {
                Multiphoton_Breit_Wheeler_process->decayed_photon_cleaning(
                    *particles, smpi, ibin, particles->first_index.size(), &particles->first_index[0], &particles->last_index[0], buffer_id );              
            } // end ibin loop to clean decayed photons
#ifdef  __DETAILED_TIMERS
            patch->patch_timers_[6*patch->thread_number_ + ithread] += MPI_Wtime() - timer;
#endif
            } // end task for cleaning decayed photons



            for( unsigned int ibin = 0 ; ibin < particles->first_index.size() ; ibin++ ) {
#ifdef  __DETAILED_TIMERS
                //#pragma omp task default(shared) firstprivate(ibin) depend(in:bin_has_cleaned_decayed_photons) depend(out:bin_has_pushed[ibin]) private(ithread,timer)
#else
                //#pragma omp task default(shared) firstprivate(ibin) depend(in:bin_has_cleaned_decayed_photons) depend(out:bin_has_pushed[ibin])
#endif
                {
#ifdef  __DETAILED_TIMERS
                ithread = omp_get_thread_num();
                timer = MPI_Wtime();
#endif

                // Push the particles and the photons
                ( *Push )( *particles, smpi, particles->first_index[ibin], particles->last_index[ibin], buffer_id );
                //particles->testMove( particles->first_index[ibin], particles->last_index[ibin], params );

#ifdef  __DETAILED_TIMERS
                patch->patch_timers_[1*patch->thread_number_ + ithread] += MPI_Wtime() - timer;
#endif
                } // end task for Push on ibin
            } // end ibin loop for Push
        } // end if moving particle, radiate and push
    } // end if moving particle or it can be ionized 

    if( time_dual>time_frozen_){ // do not apply particles BC nor projection on frozen particles     
        
        for( unsigned int ibin = 0 ; ibin < Nbins ; ibin++ ) {
#ifdef  __DETAILED_TIMERS
            //#pragma omp task default(shared) firstprivate(ibin) private(ithread,timer) depend(in:bin_has_pushed[ibin]) depend(out:bin_has_done_particles_BC[ibin])
#else
            //#pragma omp task default(shared) firstprivate(ibin) depend(in:bin_has_pushed[ibin]) depend(out:bin_has_done_particles_BC[ibin])
#endif

            {
            double ener_iPart( 0. );

#ifdef  __DETAILED_TIMERS
            ithread = omp_get_thread_num();
            timer = MPI_Wtime();
#endif

            // Apply wall and boundary conditions
            if( mass_>0 ) {
                for( unsigned int iwall=0; iwall<partWalls->size(); iwall++ ) {
                    (*partWalls)[iwall]->apply( *particles, smpi, particles->first_index[ibin], particles->last_index[ibin], this, buffer_id, ener_iPart );
                    nrj_lost_per_bin[ibin] += mass_ * ener_iPart;
                }
                // Boundary Condition may be physical or due to domain decomposition
                // apply returns 0 if iPart is not in the local domain anymore
                //        if omp, create a list per thread
                partBoundCond->apply( *particles, smpi, particles->first_index[ibin], particles->last_index[ibin], this, buffer_id, ener_iPart );
                nrj_lost_per_bin[ibin] += mass_ * ener_iPart;
                
            } else if( mass_==0 ) {
                for( unsigned int iwall=0; iwall<partWalls->size(); iwall++ ) {
                    (*partWalls)[iwall]->apply( *particles, smpi, particles->first_index[ibin], particles->last_index[ibin], this, buffer_id, ener_iPart );
                    nrj_lost_per_bin[ibin] += ener_iPart;
                }
                
                // Boundary Condition may be physical or due to domain decomposition
                // apply returns 0 if iPart is not in the local domain anymore
                //        if omp, create a list per thread
                partBoundCond->apply( *particles, smpi, particles->first_index[ibin], particles->last_index[ibin], this, buffer_id, ener_iPart );
                nrj_lost_per_bin[ibin] += ener_iPart;
                
            }

#ifdef  __DETAILED_TIMERS
            patch->patch_timers_[3*patch->thread_number_ + ithread] += MPI_Wtime() - timer;
#endif
            } // end task for particles BC on ibin
        } // end ibin loop for particles BC

        for( unsigned int ibin = 0 ; ibin < Nbins ; ibin++ ) {
#ifdef  __DETAILED_TIMERS
            //#pragma omp task default(shared) firstprivate(ibin) private(ithread,timer) depend(in:bin_has_done_particles_BC[ibin]) depend(out:bin_has_projected[ibin])
#else
            //#pragma omp task default(shared) firstprivate(ibin) depend(in:bin_has_done_particles_BC[ibin]) depend(out:bin_has_projected[ibin])
#endif
            {
                
#ifdef  __DETAILED_TIMERS
            ithread = omp_get_thread_num();
            timer = MPI_Wtime();
#endif    
            // Project currents if not a Test species and charges as well if a diag is needed.
            // Do not project if a photon
            if( ( !particles->is_test ) && ( mass_ > 0 ) ) {
                Proj->currentsAndDensityWrapperOnBuffers( b_Jx[ibin], b_Jy[ibin], b_Jz[ibin], b_rho[ibin], 
                                                          ibin*clrw, *particles, smpi, 
                                                          particles->first_index[ibin], particles->last_index[ibin], 
                                                          buffer_id, diag_flag, params.is_spectral, ispec );
            } // end condition on test and mass

#ifdef  __DETAILED_TIMERS
            patch->patch_timers_[2*patch->thread_number_ + ithread] += MPI_Wtime() - timer;
#endif
            }//end task for Proj of ibin
         }// end ibin loop for Proj
     } // end if moving particle

     }// end taskgroup for all the Interp, Push, Particles BC and Projector tasks
  
     // reduction of the lost energy in each ibin 
     // the taskgroup before ensures that it is done after the particles BC
#ifdef  __DETAILED_TIMERS
     #pragma omp task default(shared) private(ithread,timer) 
#else
     #pragma omp task default(shared)
#endif
     {
     // reduce the energy lost with BC per bin
     for( unsigned int ibin=0 ; ibin<nrj_lost_per_bin.size() ; ibin++ ) {
        nrj_bc_lost += nrj_lost_per_bin[ibin];
     }

     // sum the radiated energy
     // The taskgroup above ensures that this is done after the radiation method
     if( Radiate ) {
#ifdef  __DETAILED_TIMERS
         timer = MPI_Wtime();
         ithread = omp_get_thread_num();
#endif

         for( unsigned int ibin=0 ; ibin<nrj_radiation_per_bin.size() ; ibin++ ) {
            nrj_radiation += nrj_radiation_per_bin[ibin];
         }
#ifdef  __DETAILED_TIMERS
         patch->patch_timers_[5*patch->thread_number_ + ithread] += MPI_Wtime() - timer;
#endif
     } // end if Radiate
     } // end task for lost/radiated energy reduction

     // smpi->reduce_dynamics_buffer_size( buffer_id, params.geometry=="AMcylindrical" );

} // end dynamicsWithTasks<|MERGE_RESOLUTION|>--- conflicted
+++ resolved
@@ -60,22 +60,13 @@
 {
     int Nbins = particles->first_index.size();
     // Init tags for the task dependencies of the particle operations
-<<<<<<< HEAD
-    bin_has_interpolated                   = new int[particles->first_index.size()];
-    bin_has_ionized                        = new int[particles->first_index.size()];
-    bin_has_radiated                       = new int[particles->first_index.size()];
-    bin_has_done_Multiphoton_Breit_Wheeler = new int[particles->first_index.size()];
-    bin_has_pushed                         = new int[particles->first_index.size()];
-    bin_has_done_particles_BC              = new int[particles->first_index.size()];
-    bin_has_projected                      = new int[particles->first_index.size()];
-=======
     bin_has_interpolated      = new int[Nbins+1]; // the last element is used to manage the Multiphoton Breit Wheeler dependency
     bin_has_ionized           = new int[Nbins];
     bin_has_radiated          = new int[Nbins];
+    bin_has_done_Multiphoton_Breit_Wheeler = new int[Nbins];
     bin_has_pushed            = new int[Nbins];
     bin_has_done_particles_BC = new int[Nbins];
     bin_has_projected         = new int[Nbins];
->>>>>>> 0d1e3b6c
 
     //! buffers for currents and charge
     b_Jx.resize(Nbins);
@@ -185,26 +176,26 @@
     int *bin_can_radiate;
     int *bin_can_push;
 
-    if (Radiate){ // if Radiation True ... 
-        if (!Ionize) { 
+    if (Radiate){ // if Radiation True ...
+        if (!Ionize) {
             // ... radiate only after ionization if present ...
             bin_can_radiate = bin_has_interpolated;
-        } else { 
+        } else {
             // ... radiate directly after interpolation if ionization is not present ...
             bin_can_radiate = bin_has_ionized;
         }
-        // ... and push only after radiation 
+        // ... and push only after radiation
         bin_can_push = bin_has_radiated;
     } else { // if Radiation False ...
-        if (Ionize){ 
+        if (Ionize){
             // ... push after ionization if present
             bin_can_push = bin_has_ionized;
-        } else { 
+        } else {
             // ... push directly after interpolation if ionization is not present
             // A Species with mass = 0 cannot Ionize or Radiate, thus this this is the used dependency array.
-            // Remember that the element ibin = Nbins of bin_has_interpolated 
+            // Remember that the element ibin = Nbins of bin_has_interpolated
             // is used to manage the pusher dependency on the photon cleaning
-            bin_can_push = bin_has_interpolated;       
+            bin_can_push = bin_has_interpolated;
         }
     }
 
@@ -247,24 +238,16 @@
             } //end task Interpolator
         } // end ibin loop for Interpolator
 
-<<<<<<< HEAD
-        for( unsigned int ibin = 0 ; ibin < Nbins ; ibin++ ) {
-#ifdef  __DETAILED_TIMERS
-            //#pragma omp task default(shared) firstprivate(ibin) depend(in:bin_has_interpolated[ibin]) depend(out:bin_has_ionized[ibin]) private(ithread,timer)
-#else
-            //#pragma omp task default(shared) firstprivate(ibin) depend(in:bin_has_interpolated[ibin]) depend(out:bin_has_ionized[ibin])
-=======
         // Ionization
-        if( Ionize ) {        
+        if( Ionize ) {
             for( unsigned int ibin = 0 ; ibin < Nbins ; ibin++ ) {
 #ifdef  __DETAILED_TIMERS
                 #pragma omp task default(shared) firstprivate(ibin) depend(in:bin_has_interpolated[ibin]) depend(out:bin_has_ionized[ibin]) private(ithread,timer)
 #else
                 #pragma omp task default(shared) firstprivate(ibin) depend(in:bin_has_interpolated[ibin]) depend(out:bin_has_ionized[ibin])
->>>>>>> 0d1e3b6c
 #endif
                 {
-    
+
 #ifdef  __DETAILED_TIMERS
                 ithread = omp_get_thread_num();
                 timer = MPI_Wtime();
@@ -275,23 +258,11 @@
 #ifdef  __DETAILED_TIMERS
                 patch->patch_timers_[4*patch->thread_number_ + ithread] += MPI_Wtime() - timer;
 #endif
-            
+
                 } // end task Ionize bin
             } // end ibin loop for Ionize
         } // end Ionize
 
-<<<<<<< HEAD
-        if( time_dual>time_frozen_ ){ // if moving particle push
-            for( unsigned int ibin = 0 ; ibin < Nbins ; ibin++ ) {
-#ifdef  __DETAILED_TIMERS
-                //#pragma omp task default(shared) firstprivate(ibin) depend(in:bin_has_ionized[ibin]) depend(out:bin_has_radiated[ibin]) private(ithread,timer)
-#else
-                //#pragma omp task default(shared) firstprivate(ibin) depend(in:bin_has_ionized[ibin]) depend(out:bin_has_radiated[ibin])
-#endif
-                {
-                // Radiation losses
-                if( Radiate ) {
-=======
             if( time_dual>time_frozen_ ){ // if moving particle push
 
                 // Radiation losses
@@ -303,8 +274,7 @@
                         #pragma omp task default(shared) firstprivate(ibin) depend(in:bin_can_radiate[ibin]) depend(out:bin_has_radiated[ibin])
 #endif
                         {
-                    
->>>>>>> 0d1e3b6c
+
 
 #ifdef  __DETAILED_TIMERS
                     ithread = omp_get_thread_num();
@@ -332,18 +302,7 @@
                     patch->patch_timers_[5*patch->thread_number_ + ithread] += MPI_Wtime() - timer;
 #endif
 
-<<<<<<< HEAD
-                } // end if Radiate
-                } // end task Radiate 
-            } // end ibin loop for Radiate
-
-            for( unsigned int ibin = 0 ; ibin < Nbins ; ibin++ ) {
-#ifdef  __DETAILED_TIMERS
-                //#pragma omp task default(shared) firstprivate(ibin) depend(in:bin_has_radiated[ibin]) depend(out:bin_has_done_Multiphoton_Breit_Wheeler[ibin]) private(ithread,timer)
-#else
-                //#pragma omp task default(shared) firstprivate(ibin) depend(in:bin_has_radiated[ibin]) depend(out:bin_has_done_Multiphoton_Breit_Wheeler[ibin])
-=======
-                    
+
                         } // end task Radiate bin
                     } // end ibin loop for Radiate
                 } // end if Radiate
@@ -365,7 +324,7 @@
                         ( *Multiphoton_Breit_Wheeler_process )( *particles,
                                                         smpi,
                                                         MultiphotonBreitWheelerTables,
-                                                        particles->first_index[ibin], particles->last_index[ibin], 
+                                                        particles->first_index[ibin], particles->last_index[ibin],
                                                         buffer_id, ibin );
 
                         // // Update scalar variable for diagnostics
@@ -377,7 +336,7 @@
                                 smpi,
                                 particles->first_index[ibin],
                                 particles->last_index[ibin],
-                                buffer_id );    
+                                buffer_id );
 
 #ifdef  __DETAILED_TIMERS
                     patch->patch_timers_[6*patch->thread_number_ + ithread] += MPI_Wtime() - timer;
@@ -386,20 +345,20 @@
                     } // end ibin task for Multiphoton Breit Wheeler
                     #pragma omp taskwait
 #ifdef  __DETAILED_TIMERS
-                    #pragma omp task default(shared) depend(in:bin_has_done_Multiphoton_Breit_Wheeler[0:(Nbins-1)]) private(ithread,timer) depend(out:bin_has_interpolated[Nbins]) 
-#else
-                    #pragma omp task default(shared) depend(in:bin_has_done_Multiphoton_Breit_Wheeler[0:(Nbins-1)]) depend(out:bin_has_interpolated[Nbins]) 
+                    #pragma omp task default(shared) depend(in:bin_has_done_Multiphoton_Breit_Wheeler[0:(Nbins-1)]) private(ithread,timer) depend(out:bin_has_interpolated[Nbins])
+#else
+                    #pragma omp task default(shared) depend(in:bin_has_done_Multiphoton_Breit_Wheeler[0:(Nbins-1)]) depend(out:bin_has_interpolated[Nbins])
 #endif
                     {
 #ifdef  __DETAILED_TIMERS
                     ithread = omp_get_thread_num();
                     timer = MPI_Wtime();
 #endif
-                    // clean decayed photons from arrays 
+                    // clean decayed photons from arrays
                     // this loop must not be parallelized unless race conditions are prevented
                     for( unsigned int ibin = 0 ; ibin < Nbins ; ibin++ ) {
                         Multiphoton_Breit_Wheeler_process->decayed_photon_cleaning(
-                            *particles, smpi, ibin, particles->first_index.size(), &particles->first_index[0], &particles->last_index[0], buffer_id );              
+                            *particles, smpi, ibin, particles->first_index.size(), &particles->first_index[0], &particles->last_index[0], buffer_id );
                     } // end ibin loop to clean decayed photons
 #ifdef  __DETAILED_TIMERS
                     patch->patch_timers_[6*patch->thread_number_ + ithread] += MPI_Wtime() - timer;
@@ -409,9 +368,9 @@
                   // empty task for the pusher dependency
                     #pragma omp task default(shared) depend(out:bin_has_interpolated[Nbins])
                     {
-                    // Remember that bin_has_interpolated[Nbins] 
-                    // is used to manage the pusher dependency on the photon cleaning 
-                    } 
+                    // Remember that bin_has_interpolated[Nbins]
+                    // is used to manage the pusher dependency on the photon cleaning
+                    }
                 }// end if Multiphoton_Breit_Wheeler_process
 
                 for( unsigned int ibin = 0 ; ibin < Nbins ; ibin++ ) {
@@ -419,7 +378,6 @@
                     #pragma omp task default(shared) firstprivate(ibin) depend(in:bin_can_push[ibin],bin_can_push[Nbins]) depend(out:bin_has_pushed[ibin]) private(ithread,timer)
 #else
                     #pragma omp task default(shared) firstprivate(ibin) depend(in:bin_can_push[ibin],bin_can_push[Nbins]) depend(out:bin_has_pushed[ibin])
->>>>>>> 0d1e3b6c
 #endif
                 {
 
