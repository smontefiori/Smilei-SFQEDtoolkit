--- conflicted
+++ resolved
@@ -116,29 +116,10 @@
         if (diag_TaskTracing) smpi->trace_event(omp_get_thread_num(),(MPI_Wtime()-smpi->reference_time),0,0);
         #  endif
         // Interpolate the fields at the particle position
-<<<<<<< HEAD
         Interp->fieldsWrapper( EMfields, *particles, smpi, &( particles->first_index[0] ), &( particles->last_index[particles->last_index.size()-1] ), ithread, particles->first_index[0] );
         #  ifdef _PARTEVENTTRACING                  
         if (diag_TaskTracing) smpi->trace_event(omp_get_thread_num(),(MPI_Wtime()-smpi->reference_time),1,0);
         #  endif
-=======
-        // Interp->fieldsWrapper( EMfields, *particles, smpi, 
-        //                         &( particles->first_index[0] ), 
-        //                         &( particles->last_index[particles->last_index.size()-1] ),
-        //                         ithread,
-        //                         particles->first_index[0] );
-
-        // Interpolate the fields at the particle position
-        Interp->fieldsWrapper( EMfields, *particles, smpi, &( particles->first_index[0] ), &( particles->last_index[particles->last_index.size()-1] ), ithread );
-
-        // Interpolate the fields at the particle position
-        // for( unsigned int scell = 0 ; scell < packsize_ ; scell++ ){
-        //     Interp->fieldsWrapper( EMfields, *particles, smpi, &( particles->first_index[ipack*packsize_+scell] ),
-        //                            &( particles->last_index[ipack*packsize_+scell] ),
-        //                            ithread, scell, particles->first_index[ipack*packsize_]);
-        // }
-
->>>>>>> 60d28ca1
 #ifdef  __DETAILED_TIMERS
         patch->patch_timers_[0] += MPI_Wtime() - timer;
 #endif
@@ -181,22 +162,6 @@
 #ifdef  __DETAILED_TIMERS
                     timer = MPI_Wtime();
 #endif
-<<<<<<< HEAD
-                    // Radiation process
-                    ( *Radiate )( *particles, this->photon_species_, smpi,
-                                  RadiationTables, radiated_energy_,
-                                  particles->first_index[scell], particles->last_index[scell], ithread );
-
-                    // // Update scalar variable for diagnostics
-                    // radiated_energy_ += Radiate->getRadiatedEnergy();
-                    //
-                    // // Update the quantum parameter chi
-                    // Radiate->computeParticlesChi( *particles,
-                    //                               smpi,
-                    //                               first_index[scell],
-                    //                               last_index[scell],
-                    //                               ithread );
-=======
                 // Radiation process
                 ( *Radiate )( *particles, this->photon_species_, smpi,
                               RadiationTables, nrj_radiated_,
@@ -211,7 +176,6 @@
                 //                               first_index[scell],
                 //                               last_index[scell],
                 //                               ithread );
->>>>>>> 60d28ca1
 #ifdef  __DETAILED_TIMERS
                     patch->patch_timers_[5] += MPI_Wtime() - timer;
 #endif
@@ -251,7 +215,7 @@
                 // Suppression of the decayed photons into pairs
                 Multiphoton_Breit_Wheeler_process->decayed_photon_cleaning(
                     *particles, smpi, scell, particles->first_index.size(), &particles->first_index[0], &particles->last_index[0], ithread );
-                    
+
 #ifdef  __DETAILED_TIMERS
                 patch->patch_timers_[6] += MPI_Wtime() - timer;
 #endif
@@ -290,7 +254,6 @@
                         nrj_lost_per_thd[tid] += mass_ * energy_lost;
                     }
 
-<<<<<<< HEAD
                     partBoundCond->apply( *particles, smpi, particles->first_index[scell], particles->last_index[scell], this, ithread, ener_iPart );
                     nrj_lost_per_thd[tid] += mass_ * ener_iPart;
 
@@ -352,27 +315,6 @@
             #  ifdef _PARTEVENTTRACING                          
             if (diag_TaskTracing) smpi->trace_event(omp_get_thread_num(),(MPI_Wtime()-smpi->reference_time),1,11);
             #  endif
-=======
-                    partBoundCond->apply( this, particles->first_index[scell], particles->last_index[scell], smpi->dynamics_invgf[ithread], patch->rand_, energy_lost );
-                    nrj_lost_per_thd[tid] += mass_ * energy_lost;
-
-                } else if( mass_==0 ) {
-                    for( unsigned int iwall=0; iwall<partWalls->size(); iwall++ ) {
-                        (*partWalls )[iwall]->apply( this, particles->first_index[scell], particles->last_index[scell], smpi->dynamics_invgf[ithread], patch->rand_, energy_lost );
-                        nrj_lost_per_thd[tid] += energy_lost;
-                    }
-
-                    // Boundary Condition may be physical or due to domain decomposition
-                    partBoundCond->apply( this, particles->first_index[scell], particles->last_index[scell], smpi->dynamics_invgf[ithread], patch->rand_, energy_lost );
-                    nrj_lost_per_thd[tid] += energy_lost;
-
-                } // end if mass_ > 0
-            } // end loop on cells
-
-            // Cell keys
-            computeParticleCellKeys( params );
-
->>>>>>> 60d28ca1
 #ifdef  __DETAILED_TIMERS
             patch->patch_timers_[3] += MPI_Wtime() - timer;
 #endif
@@ -394,15 +336,10 @@
                     diag_flag,
                     params.is_spectral,
                     ispec
-<<<<<<< HEAD
             );
                 #  ifdef _PARTEVENTTRACING                         
                 if (diag_TaskTracing) smpi->trace_event(omp_get_thread_num(),(MPI_Wtime()-smpi->reference_time),1,3);
                 #  endif
-=======
-                );
-                
->>>>>>> 60d28ca1
 #ifdef  __DETAILED_TIMERS
                 patch->patch_timers_[2] += MPI_Wtime() - timer;
 #endif
@@ -418,7 +355,6 @@
 
     if (time_dual <= time_frozen_ && diag_flag &&( !particles->is_test ) ) { //immobile particle (at the moment only project density)
 
-<<<<<<< HEAD
         double *b_rho=nullptr;
         #  ifdef _PARTEVENTTRACING                
         if (diag_TaskTracing) smpi->trace_event(omp_get_thread_num(),(MPI_Wtime()-smpi->reference_time),0,3);
@@ -434,30 +370,6 @@
         if (diag_TaskTracing) smpi->trace_event(omp_get_thread_num(),(MPI_Wtime()-smpi->reference_time),1,3);
         #  endif
     }
-=======
-        if( params.geometry != "AMcylindrical" ) {
-            double *b_rho = EMfields->rho_s[ispec] ? &( *EMfields->rho_s[ispec] )( 0 ) : &( *EMfields->rho_ )( 0 ) ;
-            for( unsigned int scell = 0 ; scell < particles->first_index.size() ; scell ++ ) { //Loop for projection on buffer_proj
-                for( iPart=particles->first_index[scell] ; ( int )iPart<particles->last_index[scell]; iPart++ ) {
-                    Proj->basic( b_rho, ( *particles ), iPart, 0 );
-                } //End loop on particles
-            }//End loop on scells
-
-        } else { // AM case
-            ElectroMagnAM *emAM = static_cast<ElectroMagnAM *>( EMfields );
-            int n_species = patch->vecSpecies.size();
-            for( unsigned int imode = 0; imode<params.nmodes; imode++ ) {
-                int ifield = imode*n_species+ispec;
-                complex<double> *b_rho = emAM->rho_AM_s[ifield] ? &( *emAM->rho_AM_s[ifield] )( 0 ) : &( *emAM->rho_AM_[imode] )( 0 ) ;
-                for( unsigned int scell = 0 ; scell < particles->first_index.size() ; scell ++ ) { //Loop for projection on buffer_proj
-                    for( int iPart=particles->first_index[scell] ; iPart<particles->last_index[scell]; iPart++ ) {
-                        Proj->basicForComplex( b_rho, ( *particles ), iPart, 0, imode );
-                    }
-                }
-            }
-        }
-    } // End projection for frozen particles
->>>>>>> 60d28ca1
 
 }//END scalarDynamics
 
