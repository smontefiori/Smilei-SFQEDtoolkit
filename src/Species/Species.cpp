#include "Species.h"

#include <cmath>
#include <ctime>
#include <cstdlib>

#include <iostream>

#include <omp.h>

#include "PusherFactory.h"
#include "IonizationFactory.h"

#include "PartBoundCond.h"
#include "PartWall.h"
//#include "BoundaryConditionType.h"

#include "ElectroMagn.h"
#include "Interpolator.h"
#include "InterpolatorFactory.h"
#include "Profile.h"

#include "Projector.h"

#include "SimWindow.h"
#include "Patch.h"

// #include "Field.h"
#include "Field1D.h"
#include "Field2D.h"
#include "Field3D.h"
#include "Tools.h"

using namespace std;


// ---------------------------------------------------------------------------------------------------------------------
// Creator for Species
// input: simulation parameters & Species index
// ---------------------------------------------------------------------------------------------------------------------
<<<<<<< HEAD
Species::Species(PicParams& params, int ispec, Patch* patch) :
densityProfile(DensityFactory::create(params, ispec)),
=======
Species::Species(Params& params, int ispec, SmileiMPI* smpi) :
>>>>>>> 3243f2e9
speciesNumber(ispec),
clrw(params.clrw),
oversize(params.oversize),
cell_length(params.cell_length),
species_param(params.species_param[ispec]),
velocityProfile(3,NULL),
temperatureProfile(3,NULL),
ndim(params.nDim_particle),
<<<<<<< HEAD
min_loc(patch->getDomainLocalMin(0)),
min_loc_vec(patch->getDomainLocalMin()),
clrw(params.clrw),
species_param(params.species_param[ispec]),
particles(&particles_sorted[0])
{
	
    initSpecies(params);
    initCluster(params);

    if (!params.restart) {
        unsigned int npart_effective=0;
        
        // Create particles in a space starting at cell_index
        vector<double> cell_index(3,0);
        for (unsigned int i=0 ; i<params.nDim_field ; i++) {
            if (cell_length[i]!=0)
                cell_index[i] = patch->getDomainLocalMin(i);
        }
        
        int starting_bin_idx = 0;
        // does a loop over all cells in the simulation
        // considering a 3d volume with size n_space[0]*n_space[1]*n_space[2]
	//cout << "Patch start idx = " << cell_index[0] << "\t" << cell_index[1] << endl;
        npart_effective = createParticles(params.n_space, cell_index, starting_bin_idx, params );
        
        //PMESSAGE( 1, smpi->getRank(),"Species "<< speciesNumber <<" # part "<< npart_effective );
    }
	
	
    // define limits for BC and functions applied and for domain decomposition
    partBoundCond = new PartBoundCond( params, ispec, patch);



}//END Species creator


void Species::initSpecies(PicParams& params)
{
=======
min_loc(smpi->getDomainLocalMin(0)),
partBoundCond(NULL)
{
    
    particles.species_number = speciesNumber;
    
    densityProfileType = species_param.density_type;
    chargeProfile         = new Profile(species_param.charge_profile, params.nDim_particle);
    densityProfile        = new Profile(species_param.dens_profile  , params.nDim_particle);
    
    velocityProfile[0]    = new Profile(species_param.mvel_x_profile, params.nDim_particle);
    velocityProfile[1]    = new Profile(species_param.mvel_y_profile, params.nDim_particle);
    velocityProfile[2]    = new Profile(species_param.mvel_z_profile, params.nDim_particle);
    
    temperatureProfile[0] = new Profile(species_param.temp_x_profile, params.nDim_particle);
    temperatureProfile[1] = new Profile(species_param.temp_y_profile, params.nDim_particle);
    temperatureProfile[2] = new Profile(species_param.temp_z_profile, params.nDim_particle);
    
    // ppc means "particles per cell"
    ppcProfile            = new Profile(species_param.ppc_profile   , params.nDim_particle);
    
>>>>>>> 3243f2e9
    // -------------------
    // Variable definition
    // -------------------
    PI2 = 2.0 * M_PI;
<<<<<<< HEAD
    dx_inv_ = 1./cell_length[0];
    dy_inv_ = 1./cell_length[1];
    DEBUG(species_param.species_type);

=======
    
    DEBUG(species_param.species_type);
    
>>>>>>> 3243f2e9
    electron_species = NULL;
    
    // atomic number
<<<<<<< HEAD

    // assign the correct Pusher to Push
    Push = PusherFactory::create( params, speciesNumber );

    // assign the Ionization model (if needed) to Ionize
    Ionize = IonizationFactory::create( params, speciesNumber );
    if (Ionize) DEBUG("Species " << speciesNumber << " can be ionized!");

    //Initialize specMPI
    //specMPI.init();

//    unsigned int nthds(1);
//#pragma omp parallel shared(nthds) 
//    {
//#ifdef _OPENMP
//        nthds = omp_get_num_threads();	  
//#endif
//    }
    //indexes_of_particles_to_exchange_per_thd.resize(nthds);
    
    //ener_tot = 0.;
    nrj_bc_lost = 0.;
    nrj_mw_lost = 0.;
    nrj_new_particles = 0.;

}

void Species::initCluster(PicParams& params)
{

=======
    
>>>>>>> 3243f2e9
    // Width of clusters:
    // Clusters must all have the same size:
#ifdef _BLABLA
    if (params.n_space[0]%clrw != 0)
        ERROR("Cluster width (clrw) = " << clrw << "should divide n_space[0] = " << params.n_space[0] );
    //Testing if clusters width (clrw) is large enough for the spliting technique:
    if (clrw < 2*oversize[0]+2){
        ERROR("Cluster width (clrw) = "<< clrw << " must be greater than 2*oversize[0]+1 = " << 2*oversize[0]+1 );
    }
#endif

    // Arrays of the min and max indices of the particle bins
    bmin.resize(params.n_space[0]/clrw);
    bmax.resize(params.n_space[0]/clrw);
    if (ndim == 3){
        bmin.resize(params.n_space[0]/clrw*params.n_space[1]);
        bmax.resize(params.n_space[0]/clrw*params.n_space[1]);
    }
    
    //Size in each dimension of the buffers on which each bin are projected
    //In 1D the particles of a given bin can be projected on 6 different nodes at the second order (oversize = 2)
    
    //Primal dimension of fields. 
    f_dim0 =  params.n_space[0] + 2 * oversize[0] +1;
    f_dim1 =  params.n_space[1] + 2 * oversize[1] +1;
    f_dim2 =  params.n_space[2] + 2 * oversize[2] +1;
    
    if (ndim == 1){
        b_dim0 =  (1 + clrw) + 2 * oversize[0];
        b_dim1 =  1;
        b_dim2 =  1;
        b_lastdim = b_dim0;
    }
    if (ndim == 2){
        b_dim0 =  (1 + clrw) + 2 * oversize[0]; // There is a primal number of bins.
        b_dim1 =  f_dim1;
        b_dim2 =  1;
        b_lastdim = b_dim1;
    }
    if (ndim == 3){
        b_dim0 =  (1 + clrw) + 2 * oversize[0]; // There is a primal number of bins.
        b_dim1 = f_dim1;
        b_dim2 = f_dim2;
        b_lastdim = b_dim2;
    }
    
<<<<<<< HEAD
    size_proj_buffer = b_dim0*b_dim1*b_dim2; //primal size of a single bufefr.
=======
    size_proj_buffer = b_dim0*b_dim1*b_dim2;
    
    
    if (!params.restart) {
    
    // unsigned int npart_effective=0;
        
        // Create particles in a space starting at cell_index
        vector<double> cell_index(3,0);
        for (unsigned int i=0 ; i<params.nDim_field ; i++) {
            if (cell_length[i]!=0)
                cell_index[i] = smpi->getDomainLocalMin(i);
        }
        
        int starting_bin_idx = 0;
        // does a loop over all cells in the simulation
        // considering a 3d volume with size n_space[0]*n_space[1]*n_space[2]
        /*npart_effective = */
        createParticles(params.n_space, cell_index, starting_bin_idx, params );
        
        //PMESSAGE( 1, smpi->getRank(),"Species "<< speciesNumber <<" # part "<< npart_effective );
    }
    
    // assign the correct Pusher to Push
    Push = PusherFactory::create( params, ispec );
    
    // assign the Ionization model (if needed) to Ionize
    Ionize = IonizationFactory::create( params, ispec, max_charge);
    if (Ionize) DEBUG("Species " << ispec << " can be ionized!");
    
    // define limits for BC and functions applied and for domain decomposition
    partBoundCond = new PartBoundCond( params, ispec, smpi);
    
    unsigned int nthds(1);
#pragma omp parallel shared(nthds) 
    {
#ifdef _OMP
        nthds = omp_get_num_threads();	  
#endif
    }
    indexes_of_particles_to_exchange_per_thd.resize(nthds);
    
    //ener_tot = 0.;
    nrj_bc_lost = 0.;
    nrj_mw_lost = 0.;
    nrj_new_particles = 0.;
>>>>>>> 3243f2e9

}


// ---------------------------------------------------------------------------------------------------------------------
// Destructor for Species
// ---------------------------------------------------------------------------------------------------------------------
Species::~Species()
{
    delete Push;
    if (Ionize) delete Ionize;
    if (partBoundCond) delete partBoundCond;
    if (chargeProfile) delete chargeProfile;
    if (densityProfile) delete densityProfile;
    for (unsigned int i=0; i<velocityProfile.size(); i++)
        delete velocityProfile[i];
    for (unsigned int i=0; i<temperatureProfile.size(); i++)
        delete temperatureProfile[i];
    
    DEBUG("Species deleted");
}



// ---------------------------------------------------------------------------------------------------------------------
// For all (np) particles in a mesh initialize its numerical weight (equivalent to a number density)
// ---------------------------------------------------------------------------------------------------------------------
void Species::initWeight(unsigned int nPart, unsigned int ispec, unsigned int iPart, double density)
{
<<<<<<< HEAD
    for (unsigned  p= iPart; p<iPart+params->species_param[ispec].n_part_per_cell; p++) {
        (*particles).weight(p) = density / params->species_param[ispec].n_part_per_cell;
=======
    for (unsigned  p= iPart; p<iPart+nPart; p++) {
        particles.weight(p) = density / nPart;
>>>>>>> 3243f2e9
    }
}



// ---------------------------------------------------------------------------------------------------------------------
// For all (np) particles in a mesh initialize its charge state
// ---------------------------------------------------------------------------------------------------------------------
void Species::initCharge(unsigned int nPart, unsigned int ispec, unsigned int iPart, double q)
{
<<<<<<< HEAD
    for (unsigned  p= iPart; p<iPart+params->species_param[ispec].n_part_per_cell; p++) {
        (*particles).charge(p) = params->species_param[ispec].charge;
=======
    short Z = (short)q;
    double r = q-(double)Z;
    
    // if charge is integer, then all particles have the same charge
    if ( r == 0. ) {
        for (unsigned int p = iPart; p<iPart+nPart; p++)
            particles.charge(p) = Z;
    // if charge is not integer, then particles can have two different charges
    } else {
        int tot = 0, Nm, Np;
        double rr=r/(1-r), diff;
        Np = (int)round(r*(double)nPart);
        Nm = (int)nPart - Np;
        for (unsigned int p = iPart; p<iPart+nPart; p++) {
            if (Np > rr*Nm) {
                particles.charge(p) = Z+1;
                Np--;
            } else {
                particles.charge(p) = Z;
                Nm--;
            }
            tot += particles.charge(p);
        }
        diff = ((double)nPart)*q - (double)tot; // missing charge
        if (diff != 0.) {
            WARNING("Could not match exactly charge="<<q<<" for species #"<<ispec<<" (difference of "<<diff<<"). Try to add particles.");
        }
>>>>>>> 3243f2e9
    }
}



// ---------------------------------------------------------------------------------------------------------------------
// For all (np) particles in a mesh initialize their position
//   - either using regular distribution in the mesh (initPosition_type = regular)
//   - or using uniform random distribution (initPosition_type = random)
// ---------------------------------------------------------------------------------------------------------------------
void Species::initPosition(unsigned int nPart, unsigned int iPart, double *indexes, unsigned int ndim,
                           std::vector<double> cell_length, string initPosition_type)
{
<<<<<<< HEAD
    for (unsigned  p= iPart; p<iPart+np; p++)
	{
	    for (unsigned  i=0; i<ndim ; i++)
		{
		    if (initialization_type == "regular") {
                            (*particles).position(i,p)=indexes[i]+(p-iPart+0.5)*cell_length[i]/np;
		    } else if (initialization_type == "cold" || initialization_type == "maxwell-juettner") {
                        (*particles).position(i,p)=indexes[i]+(((double)rand() / RAND_MAX))*cell_length[i];
		    }
		    (*particles).position_old(i,p) = (*particles).position(i,p);
		}// i
	}// p
=======
    for (unsigned  p= iPart; p<iPart+nPart; p++) {
        for (unsigned  i=0; i<ndim ; i++) {
            
            // define new position (either regular or random)
            if (initPosition_type == "regular") {
                particles.position(i,p)=indexes[i]+(p-iPart+0.5)*cell_length[i]/nPart;
            } else if (initPosition_type == "random") {
                particles.position(i,p)=indexes[i]+(((double)rand() / RAND_MAX))*cell_length[i];
            }
            particles.position_old(i,p) = particles.position(i,p);
        }// i
    }// p
>>>>>>> 3243f2e9
}



// ---------------------------------------------------------------------------------------------------------------------
// For all (np) particles in a mesh initialize their momentum
//   - at zero (init_momentum_type = cold)
//   - using random distribution (init_momentum_type = maxwell-juettner)
// ---------------------------------------------------------------------------------------------------------------------
void Species::initMomentum(unsigned int nPart, unsigned int iPart, double *temp, double *vel, string initMomentum_type,
                           vector<double>& max_jutt_cumul)
{
    
    // average mean-momentum (used to center the distribution)
    double pMean[3]= {0.0,0.0,0.0};
    
    if (initMomentum_type == "cold") {
        
        for (unsigned int p= iPart; p<iPart+nPart; p++) {
            for (unsigned int i=0; i<3 ; i++) {
                (*particles).momentum(i,p) = 0.0;
            }
        }
        
    } else if (initMomentum_type == "maxwell-juettner")
    {
        // initialize using the Maxwell-Juettner distribution function
        
        for (unsigned int p= iPart; p<iPart+nPart; p++)
        {
            double Renergy=(double)rand() / RAND_MAX;
            double phi=acos(1.0-2.0*(double)rand() / RAND_MAX);
            double theta=2.0*M_PI*(double)rand() / RAND_MAX;
            
            int il=0;
            int ir=max_jutt_cumul.size();
            while (ir > il+1)  {
                int im=(il+ir)/2;
                if (Renergy > max_jutt_cumul[im]) {
                    il=im;
                } else {
                    ir=im;
                }
<<<<<<< HEAD
		    }
		    double right_w=(Renergy-max_jutt_cumul[il])/(max_jutt_cumul[il+1]);
		    double left_w=1-right_w;
			
		    double Ener=left_w*il*dE +right_w*(il+1)*dE;
		    double psm = sqrt(pow(1.0+Ener,2)-1.0);
			
		    (*particles).momentum(0,p) = psm*cos(theta)*sin(phi);
		    (*particles).momentum(1,p) = psm*sin(theta)*sin(phi);
		    (*particles).momentum(2,p) = psm*cos(phi);
		    for (unsigned int i=0; i<3 ; i++)
			{
			    pMean[i] += (*particles).momentum(i,p);
			}
		}//p
		
	    // center the distribution function around pMean
	    // \todo{Allow for non-zero mean-velocity (MG)}
	    for (unsigned int p= iPart; p<iPart+np; p++)
		{
		    for (unsigned int i=0; i<3 ; i++) {
                (*particles).momentum(i,p) -= pMean[i]/np;
		    }
		}
		
    }//END if initialization_type
    
=======
            }
            double right_w=(Renergy-max_jutt_cumul[il])/(max_jutt_cumul[il+1]);
            double left_w=1-right_w;
            
            double Ener=left_w*il*dE +right_w*(il+1)*dE;
            double psm = sqrt(pow(1.0+Ener,2)-1.0);
            
            particles.momentum(0,p) = psm*cos(theta)*sin(phi);
            particles.momentum(1,p) = psm*sin(theta)*sin(phi);
            particles.momentum(2,p) = psm*cos(phi);
            for (unsigned int i=0; i<3 ; i++)
            {
                pMean[i] += particles.momentum(i,p);
            }
        }//p
        
        // center the distribution function around pMean
        for (unsigned int p= iPart; p<iPart+nPart; p++)
        {
            for (unsigned int i=0; i<3 ; i++) {
                particles.momentum(i,p) -= pMean[i]/nPart;
            }
        }
        
        for (unsigned int p= iPart; p<iPart+nPart; p++) {
            particles.momentum(1,p) *= sqrt(temp[1]/temp[0]);
            particles.momentum(2,p) *= sqrt(temp[2]/temp[0]);
        }
        
    // Rectangular distribution
    } else if (initMomentum_type == "rectangular") {
        
        for (unsigned int p= iPart; p<iPart+nPart; p++) {
            particles.momentum(0,p) = (2.*(double)rand() / RAND_MAX - 1.) * sqrt(temp[0]/species_param.mass);
            particles.momentum(1,p) = (2.*(double)rand() / RAND_MAX - 1.) * sqrt(temp[1]/species_param.mass);
            particles.momentum(2,p) = (2.*(double)rand() / RAND_MAX - 1.) * sqrt(temp[2]/species_param.mass);
        }
    }//END if initMomentum_type
>>>>>>> 3243f2e9
    
    // Adding the mean velocity (using relativistic composition)
    // ---------------------------------------------------------
    if ( (vel[0]!=0.0) || (vel[1]!=0.0) || (vel[2]!=0.0) ){
        
        double vx, vy, vz, v2, g, gm1, Lxx, Lyy, Lzz, Lxy, Lxz, Lyz, gp, px, py, pz;
        
        // mean-velocity
        vx  = -vel[0];
        vy  = -vel[1];
        vz  = -vel[2];
        v2  = vx*vx + vy*vy + vz*vz;
        g   = 1.0/sqrt(1.0-v2);
        gm1 = g - 1.0;
        
        // compute the different component of the Matrix block of the Lorentz transformation
        Lxx = 1.0 + gm1 * vx*vx/v2;
        Lyy = 1.0 + gm1 * vy*vy/v2;
        Lzz = 1.0 + gm1 * vz*vz/v2;
        Lxy = gm1 * vx*vy/v2;
        Lxz = gm1 * vx*vz/v2;
        Lyz = gm1 * vy*vz/v2;
        
        // Lorentz transformation of the momentum
<<<<<<< HEAD
        for (unsigned int p=iPart; p<iPart+np; p++)
	    {
            gp = sqrt(1.0 + pow((*particles).momentum(0,p),2) + pow((*particles).momentum(1,p),2) + pow((*particles).momentum(2,p),2));
            px = -gp*g*vx + Lxx * (*particles).momentum(0,p) + Lxy * (*particles).momentum(1,p) + Lxz * (*particles).momentum(2,p);
            py = -gp*g*vy + Lxy * (*particles).momentum(0,p) + Lyy * (*particles).momentum(1,p) + Lyz * (*particles).momentum(2,p);
            pz = -gp*g*vz + Lxz * (*particles).momentum(0,p) + Lyz * (*particles).momentum(1,p) + Lzz * (*particles).momentum(2,p);
            (*particles).momentum(0,p) = px;
            (*particles).momentum(1,p) = py;
            (*particles).momentum(2,p) = pz;
	    }
=======
        for (unsigned int p=iPart; p<iPart+nPart; p++)
        {
            gp = sqrt(1.0 + pow(particles.momentum(0,p),2) + pow(particles.momentum(1,p),2) + pow(particles.momentum(2,p),2));
            px = -gp*g*vx + Lxx * particles.momentum(0,p) + Lxy * particles.momentum(1,p) + Lxz * particles.momentum(2,p);
            py = -gp*g*vy + Lxy * particles.momentum(0,p) + Lyy * particles.momentum(1,p) + Lyz * particles.momentum(2,p);
            pz = -gp*g*vz + Lxz * particles.momentum(0,p) + Lyz * particles.momentum(1,p) + Lzz * particles.momentum(2,p);
            particles.momentum(0,p) = px;
            particles.momentum(1,p) = py;
            particles.momentum(2,p) = pz;
        }
>>>>>>> 3243f2e9
        
    }//ENDif vel != 0
    
    
    
}//END initMomentum


// ---------------------------------------------------------------------------------------------------------------------
// For all particles of the species
//   - interpolate the fields at the particle position
//   - calculate the new velocity
//   - calculate the new position
//   - apply the boundary conditions
//   - increment the currents (projection)
// ---------------------------------------------------------------------------------------------------------------------
void Species::dynamics(double time_dual, unsigned int ispec, ElectroMagn* EMfields, Interpolator* Interp,
<<<<<<< HEAD
                       Projector* Proj, PicParams &params, int diag_flag)
=======
                       Projector* Proj, SmileiMPI *smpi, Params &params, SimWindow* simWindow, vector<PartWall*> vecPartWall)
>>>>>>> 3243f2e9
{
    //Interpolator* LocInterp = InterpolatorFactory::create(params, smpi, NULL);
    
    // Electric field at the particle position
    LocalFields Epart;
    // Magnetic field at the particle position
    LocalFields Bpart;
    // Ionization current
    LocalFields Jion;
    
    int iloc;
    unsigned int i,j,ibin,iPart;
    
    //! buffers for currents and charge
    double *b_Jx,*b_Jy,*b_Jz,*b_rho;
<<<<<<< HEAD

=======
    
    // number of particles for this Species
    unsigned int nParticles = getNbrOfParticles();
>>>>>>> 3243f2e9
    // Reset list of particles to exchange
    int tid(0);
    double gf = 1.0;
    std::vector<double> nrj_lost_per_thd(1, 0.);
<<<<<<< HEAD
//#ifdef _OPENMP
//    tid = omp_get_thread_num();
//    int nthds = omp_get_num_threads();
//    nrj_lost_per_thd.resize(nthds, 0.);
//#endif
    //clearExchList(tid);
    clearExchList();
    	
=======
#ifdef _OMP
    tid = omp_get_thread_num();
    int nthds = omp_get_num_threads();
    nrj_lost_per_thd.resize(nthds, 0.);
#endif
    clearExchList(tid);
    
>>>>>>> 3243f2e9
    //ener_tot  = 0.;
    //ener_lost = 0.;
    double ener_iPart(0.);
    //bool contribute(true);
    // -------------------------------
    // calculate the particle dynamics
    // -------------------------------
    if (time_dual>species_param.time_frozen) { // moving particle
<<<<<<< HEAD

        for (ibin = 0 ; ibin < bmin.size() ; ibin++) {

            if (params.nDim_field==2) {
                if (diag_flag == 0) {
	            b_Jx =  &(*EMfields->Jx_ )(ibin*clrw*f_dim1);
	            b_Jy =  &(*EMfields->Jy_ )(ibin*clrw*(f_dim1+1));
	            b_Jz =  &(*EMfields->Jz_ )(ibin*clrw*f_dim1);
                } else { 
	            b_Jx =  &(*EMfields->Jx_s[ispec] )(ibin*clrw*f_dim1);
	            b_Jy =  &(*EMfields->Jy_s[ispec] )(ibin*clrw*(f_dim1+1));
	            b_Jz =  &(*EMfields->Jz_s[ispec] )(ibin*clrw*f_dim1);
	            b_rho = &(*EMfields->rho_s[ispec])(ibin*clrw*f_dim1);
                }
            }
            else if (params.nDim_field==1) {
                if (diag_flag == 0) {
                    b_Jx =  &(*EMfields->Jx_ )(ibin*clrw);
                    b_Jy =  &(*EMfields->Jy_ )(ibin*clrw);
                    b_Jz =  &(*EMfields->Jz_ )(ibin*clrw);
                } else {
                    b_Jx =  &(*EMfields->Jx_s[ispec] )(ibin*clrw);
                    b_Jy =  &(*EMfields->Jy_s[ispec] )(ibin*clrw);
                    b_Jz =  &(*EMfields->Jz_s[ispec] )(ibin*clrw);
                    b_rho = &(*EMfields->rho_s[ispec])(ibin*clrw);
                }

            }

            for (iPart=bmin[ibin] ; iPart<bmax[ibin]; iPart++ ) {
				
                // Interpolate the fields at the particle position
                //(*LocInterp)(EMfields, *particles, iPart, &Epart, &Bpart);
                (*Interp)(EMfields, *particles, iPart, &Epart, &Bpart);
				
                // Do the ionization
                if (Ionize && (*particles).charge(iPart) < (int) species_param.atomic_number) {
=======
        double gf = 1.0;
        //Allocate buffer for projection  *****************************
        // *4 accounts for Jy, Jz and rho. * nthds accounts for each thread.
        b_Jx = (double *) malloc(4 * size_proj_buffer * sizeof(double));
        //Point buffers of each thread to the correct position
        b_Jy = b_Jx + size_proj_buffer ;
        b_Jz = b_Jy + size_proj_buffer ;
        b_rho = b_Jz + size_proj_buffer ;
        
#pragma omp for schedule(runtime)
        for (ibin = 0 ; ibin < (unsigned int)bmin.size() ; ibin++) {
            
            // reset all current-buffers
            memset( &(b_Jx[0]), 0, 4*size_proj_buffer*sizeof(double)); 
            
            for (iPart=(unsigned int)bmin[ibin] ; iPart<(unsigned int)bmax[ibin]; iPart++ ) {
                
                // Interpolate the fields at the particle position
                (*LocInterp)(EMfields, particles, iPart, &Epart, &Bpart);
                
                // Do the ionization (!for testParticles)
                if (Ionize && particles.charge(iPart) < (int) species_param.atomic_number) {
>>>>>>> 3243f2e9
                    //!\todo Check if it is necessary to put to 0 or if LocalFields ensures it
                    Jion.x=0.0;
                    Jion.y=0.0;
                    Jion.z=0.0;
                    (*Ionize)(*particles, iPart, Epart, Jion);
                    (*Proj)(EMfields->Jx_, EMfields->Jy_, EMfields->Jz_, *particles, iPart, Jion);
                }
                
                
                // Push the particle
<<<<<<< HEAD
                (*Push)(*particles, iPart, Epart, Bpart, gf);
				
                // Apply boundary condition on the particles
                // Boundary Condition may be physical or due to domain decomposition
                // apply returns 0 if iPart is no more in the domain local
                //	if omp, create a list per thread
                if ( !partBoundCond->apply( *particles, iPart, params.species_param[ispec], ener_iPart ) ) {
                    addPartInExchList( iPart );
		    nrj_lost_per_thd[tid] += ener_iPart;
                }

		if (diag_flag == 0){ 
		    (*Proj)(b_Jx , b_Jy , b_Jz , *particles,  iPart, gf, ibin*clrw, b_lastdim);
                } else {
		    (*Proj)(b_Jx , b_Jy , b_Jz ,b_rho, *particles,  iPart, gf, ibin*clrw, b_lastdim);
=======
                (*Push)(particles, iPart, Epart, Bpart, gf);
                
                // Apply wall condition
                for(unsigned int iwall=0; iwall<vecPartWall.size(); iwall++) {
                    if ( !vecPartWall[iwall]->apply(particles, iPart, params.species_param[ispec], ener_iPart)) {
                        nrj_lost_per_thd[tid] += params.species_param[ispec].mass * ener_iPart;
                    }
                }
                
                // Apply boundary condition on the particles
                // Boundary Condition may be physical or due to domain decomposition
                // apply returns 0 if iPart is no more in the domain local
                // if omp, create a list per thread
                if ( !partBoundCond->apply( particles, iPart, params.species_param[ispec], ener_iPart ) ) {
                    addPartInExchList( tid, iPart );
                    nrj_lost_per_thd[tid] += params.species_param[ispec].mass * ener_iPart;
                }
                
                if (!particles.isTestParticles) {
                    if (ndim <= 2) {
                        (*Proj)(b_Jx, b_Jy, b_Jz, b_rho, particles, iPart, gf, ibin*clrw, b_lastdim);
                    } else {
                        (*Proj)(EMfields->Jx_s[ispec], EMfields->Jy_s[ispec], EMfields->Jz_s[ispec],
                                EMfields->rho_s[ispec],particles, iPart, gf);
                    }
>>>>>>> 3243f2e9
                }

            }//iPart
<<<<<<< HEAD

        }// ibin
        //free(b_Jx);

	for (int ithd=0 ; ithd<nrj_lost_per_thd.size() ; ithd++)
	    nrj_bc_lost += nrj_lost_per_thd[tid];
       

        // Needs to be reviewed 
        //if (Ionize && electron_species) {
        //    for (unsigned int i=0; i < Ionize->new_electrons.size(); i++) {
        //        // electron_species->particles.push_back(Ionize->new_electrons[i]);
	//			
        //        int ibin = (int) ((Ionize->new_electrons).position(0,i) / cell_length[0]) - ( smpi->getCellStartingGlobalIndex(0) + oversize[0] );
        //        DEBUG("here " << ibin << " " << (Ionize->new_electrons).position(0,i)/(2*M_PI));
        //        // Copy Ionize->new_electrons(i) in electron_species->particles at position electron_species->bmin[ibin]
        //        Ionize->new_electrons.cp_particle(i, (*electron_species->particles), electron_species->bmin[ibin] );
	//			
        //        // Update bins status
        //        // (ugly update, memory is allocated anywhere, OK with vectors per particles parameters)
        //        electron_species->bmax[ibin]++;
        //        for (int i=ibin+1; i<bmin.size(); i++) {
        //            electron_species->bmin[i]++;
        //            electron_species->bmax[i]++;
        //        }
        //        DEBUG("here");
        //    }
	//		
        //    // if (Ionize->new_electrons.size())
        //    //      DEBUG("number of electrons " << electron_species->particles.size() << " " << );
        //    Ionize->new_electrons.clear();
        //}
    }
    else { // immobile particle (at the moment only project density)
        if (diag_flag == 1){

            for (ibin = 0 ; ibin < bmin.size() ; ibin ++) { //Loop for projection on buffer_proj

                if (params.nDim_field==2)
		    b_rho = &(*EMfields->rho_s[ispec])(ibin*clrw*f_dim1);    
                else if (params.nDim_field==1)
		    b_rho = &(*EMfields->rho_s[ispec])(ibin*clrw);    
		//memset( &(b_rho[0]), 0, size_proj_buffer*sizeof(double)); 
		//memset( &(b_rho[0]), 0, size_proj_buffer*sizeof(double)); 
                for (iPart=bmin[ibin] ; iPart<bmax[ibin]; iPart++ ) {
                    //Update position_old because it is required for the Projection.
                    for ( int i = 0 ; i<ndim ; i++ ) {
                        (*particles).position_old(i, iPart)  = (*particles).position(i, iPart);
                    }

                    (*Proj)(b_rho, (*particles), iPart, ibin*clrw, b_lastdim);
                } //End loop on particles
            }//End loop on bins
=======
            
            // Copy buffer back to the global array and free buffer****************
            if (!particles.isTestParticles) {
                // this part is dimension dependant !! this is for dim = 1
                if (ndim == 1) {
                    for (i = 0; i < b_dim0 ; i++) {
                        //! \todo Should we care about primal - dual sizes here ?
                        iloc = ibin*clrw + i ;
#pragma omp atomic
                        (*EMfields->Jx_s[ispec]) (iloc) +=  b_Jx[i];
#pragma omp atomic
                        (*EMfields->Jy_s[ispec]) (iloc) +=  b_Jy[i];
#pragma omp atomic
                        (*EMfields->Jz_s[ispec]) (iloc) +=  b_Jz[i];
#pragma omp atomic
                        (*EMfields->rho_s[ispec])(iloc) += b_rho[i];
                    }
                } // End if (ndim == 1)
                if (ndim == 2) {
                    for (i = 0; i < 2*oversize[0]+1 ; i++) {
                        iloc = ibin*clrw + i ;
                        //! \todo Here b_dim0 is the dual size. Make sure no problems arise when i == b_dim0-1 for primal arrays.
                        for (j = 0; j < b_dim1 ; j++) {
#pragma omp atomic
                            (*EMfields->Jx_s[ispec]) (iloc*(f_dim1  )+j) +=  b_Jx[i*b_dim1+j];   //  primal along y
#pragma omp atomic
                            (*EMfields->Jy_s[ispec]) (iloc*(f_dim1+1)+j) +=  b_Jy[i*b_dim1+j];   //+1 because dual along y
#pragma omp atomic
                            (*EMfields->Jz_s[ispec]) (iloc*(f_dim1  )+j) +=  b_Jz[i*b_dim1+j];   // primal along y
#pragma omp atomic
                            (*EMfields->rho_s[ispec])(iloc*(f_dim1  )+j) += b_rho[i*b_dim1+j];   // primal along y
                        }
                    }
                    for (i = 2*oversize[0]+1; i < clrw ; i++) {
                        iloc = ibin*clrw + i ;
                        //! \todo Here b_dim0 is the dual size. Make sure no problems arise when i == b_dim0-1 for primal arrays.
                        for (j = 0; j < b_dim1 ; j++) {
                            (*EMfields->Jx_s[ispec]) (iloc*(f_dim1  )+j) +=  b_Jx[i*b_dim1+j];   //  primal along y
                            (*EMfields->Jy_s[ispec]) (iloc*(f_dim1+1)+j) +=  b_Jy[i*b_dim1+j];   //+1 because dual along y
                            (*EMfields->Jz_s[ispec]) (iloc*(f_dim1  )+j) +=  b_Jz[i*b_dim1+j];   // primal along y
                            (*EMfields->rho_s[ispec])(iloc*(f_dim1  )+j) += b_rho[i*b_dim1+j];   // primal along y
                        }
                    }
                    for (i = std::max(clrw,2*oversize[0]+1); i < b_dim0 ; i++) {
                        iloc = ibin*clrw + i ;
                        //! \todo Here b_dim0 is the dual size. Make sure no problems arise when i == b_dim0-1 for primal arrays.
                        for (j = 0; j < b_dim1 ; j++) {
#pragma omp atomic
                            (*EMfields->Jx_s[ispec]) (iloc*(f_dim1  )+j) +=  b_Jx[i*b_dim1+j];   //  primal along y
#pragma omp atomic
                            (*EMfields->Jy_s[ispec]) (iloc*(f_dim1+1)+j) +=  b_Jy[i*b_dim1+j];   //+1 because dual along y
#pragma omp atomic
                            (*EMfields->Jz_s[ispec]) (iloc*(f_dim1  )+j) +=  b_Jz[i*b_dim1+j];   // primal along y
#pragma omp atomic
                            (*EMfields->rho_s[ispec])(iloc*(f_dim1  )+j) += b_rho[i*b_dim1+j];   // primal along y
                        }
                    }
                } // End if (ndim == 2)
            } // if (!particles.isTestParticles)
        }// ibin
        free(b_Jx);
        
#pragma omp master
{
        for (unsigned int ithd=0 ; ithd<nrj_lost_per_thd.size() ; ithd++)
            nrj_bc_lost += nrj_lost_per_thd[ithd];
}
        if (Ionize && electron_species) {
            for (unsigned int i=0; i < (unsigned int)Ionize->new_electrons.size(); i++) {
                // electron_species->particles.push_back(Ionize->new_electrons[i]);
                
                int ibin = (int) ((Ionize->new_electrons).position(0,i) / cell_length[0]) - ( smpi->getCellStartingGlobalIndex(0) + oversize[0] );
                DEBUG("here " << ibin << " " << (Ionize->new_electrons).position(0,i)/(2*M_PI));
                // Copy Ionize->new_electrons(i) in electron_species->particles at position electron_species->bmin[ibin]
                Ionize->new_electrons.cp_particle(i, electron_species->particles, electron_species->bmin[ibin] );
                
                // Update bins status
                // (ugly update, memory is allocated anywhere, OK with vectors per particles parameters)
                electron_species->bmax[ibin]++;
                for (int i=(int)ibin+1; i<(int)bmin.size(); i++) {
                    electron_species->bmin[i]++;
                    electron_species->bmax[i]++;
                }
                DEBUG("here");
            }
            
            // if (Ionize->new_electrons.size())
            //      DEBUG("number of electrons " << electron_species->particles.size() << " " << );
            Ionize->new_electrons.clear();
        }
    }
    else if (!particles.isTestParticles) { // immobile particle (at the moment only project density)
//#pragma omp for schedule (runtime) 
#pragma omp master
{
        for (iPart=0 ; iPart<nParticles; iPart++ ) {
            (*Proj)(EMfields->rho_s[ispec], particles, iPart);
>>>>>>> 3243f2e9
        }
    }//END if time vs. time_frozen
<<<<<<< HEAD
    //delete LocInterp;
=======
#pragma omp barrier
    delete LocInterp;
    
>>>>>>> 3243f2e9
}//END dynamic

// ---------------------------------------------------------------------------------------------------------------------
// Dump for the Species
//! \todo{Check if one wants to keep it like this (MG)}
// ---------------------------------------------------------------------------------------------------------------------
void Species::dump(std::ofstream& ofile)
{
<<<<<<< HEAD
    for (unsigned int i=0; i<(*particles).size(); i++ )
	{
	    ofile << i ;
	    for (unsigned int m=0; m<ndim; m++) ofile << "\t" << (*particles).position(m,i);
	    for (unsigned int m=0; m<3; m++)    ofile << "\t" << (*particles).momentum(m,i);
	    ofile << "\t" << (*particles).weight(i); //<< "\t" << Push->getMass() << "\t" << Push->getCharge();
	    ofile << endl;
	}
=======
    for (unsigned int i=0; i<(unsigned int)particles.size(); i++ )
    {
        ofile << i ;
        for (unsigned int m=0; m<ndim; m++) ofile << "\t" << particles.position(m,i);
        for (unsigned int m=0; m<3; m++)    ofile << "\t" << particles.momentum(m,i);
        ofile << "\t" << particles.weight(i); //<< "\t" << Push->getMass() << "\t" << Push->getCharge();
        ofile << endl;
    }
>>>>>>> 3243f2e9
    ofile << endl;
}

// ---------------------------------------------------------------------------------------------------------------------
// Sort particles
// ---------------------------------------------------------------------------------------------------------------------
void Species::sort_part()
{
    //The width of one bin is cell_length[0] * clrw.
    
    int p1,p2,bmin_init;
    unsigned int bin;
    double limit;
    
    
    //Backward pass
    for (bin=0; bin<bmin.size()-1; bin++) { //Loop on the bins. 
        limit = min_loc + (bin+1)*cell_length[0]*clrw;
        p1 = bmax[bin]-1;
        //If first particles change bin, they do not need to be swapped.
        while (p1 == bmax[bin]-1 && p1 >= bmin[bin]) {
            if ((*particles).position(0,p1) >= limit ) {
                bmax[bin]--;
            }
            p1--;
        }
        //         Now particles have to be swapped
        for( p2 = p1 ; p2 >= bmin[bin] ; p2-- ) { //Loop on the bin's particles.
            if ((*particles).position(0,p2) >= limit ) {
                //This particle goes up one bin.
                (*particles).swap_part(p2,bmax[bin]-1);
                bmax[bin]--;
            }
        }
    }
    //Forward pass + Rebracketting
    for (bin=1; bin<bmin.size(); bin++) { //Loop on the bins. 
        limit = min_loc + bin*cell_length[0]*clrw;
        bmin_init = bmin[bin];
        p1 = bmin[bin];
        while (p1 == bmin[bin] && p1 < bmax[bin]) {
            if ((*particles).position(0,p1) < limit ) {
                bmin[bin]++;
            }
            p1++;
        }
        for( p2 = p1 ; p2 < bmax[bin] ; p2++ ) { //Loop on the bin's particles.
            if ((*particles).position(0,p2) < limit ) {
                //This particle goes down one bin.
                (*particles).swap_part(p2,bmin[bin]);
                bmin[bin]++;
            }
        }
        
        //Rebracketting
        //Number of particles from bin going down is: bmin[bin]-bmin_init.
        //Number of particles from bin-1 going up is: bmin_init-bmax[bin-1].
        //Total number of particles we need to swap is the min of both.
        p2 = min(bmin[bin]-bmin_init,bmin_init-bmax[bin-1]);
        if (p2 >0) (*particles).swap_part(bmax[bin-1],bmin[bin]-p2,p2);
        bmax[bin-1] += bmin[bin] - bmin_init;
        bmin[bin] = bmax[bin-1];
    }
}

<<<<<<< HEAD
// ---------------------------------------------------------------------------------------------------------------------
// Sort particles
// ---------------------------------------------------------------------------------------------------------------------
void Species::count_sort_part(PicParams &params)
{

unsigned int ip, npart, ndim,ixy,tot, oc, nxy, bin, token;
int ix,iy;
double x,y;

nxy = params.n_space[0]*params.n_space[1];
token = (particles == &particles_sorted[0]);

int indices[nxy];
npart = (*particles).size();
//particles_sorted = particles ;
particles_sorted[token].initialize(npart, params.nDim_particle);

for (unsigned int i=0; i < nxy ; i++) indices[i] = 0 ;

// first loop counts the # of particles in each cell
for (ip=0; ip < npart; ip++)
{
    x = (*particles).position(0,ip)-min_loc;
    y = (*particles).position(1,ip)-min_loc_vec[1];

    ix = floor(x * dx_inv_) ;
    iy = floor(y * dy_inv_) ;

    ixy = iy + ix*params.n_space[1];


    indices[ixy] ++;
}

// second loop convert the count array in cumulative sum
tot=0;
for (unsigned int ixy=0; ixy < nxy; ixy++)
{
    oc = indices[ixy];
    indices[ixy] = tot;
    tot += oc;
}

//Bookmarking is not needed if normal sort is called before.
//bmin[0] = 0;    
//for (bin=0; bin<bmin.size()-1; bin++) { //Loop on the bins. 
//
//    bmin[bin+1] = indices[(bin+1)*params.n_space[1]*clrw] ;   
//    bmax[bin] = bmin[bin+1];   
//}
//bin = bmin.size()-1 ;
//bmax[bin] = npart;   

// last loop puts the particles and update the count array
for (ip=0; ip < npart; ip++) {
    x = (*particles).position(0,ip)-min_loc;
    y = (*particles).position(1,ip)-min_loc_vec[1];

    ix = floor(x * dx_inv_) ;
    iy = floor(y * dy_inv_) ;

    ixy = iy + ix*params.n_space[1];

    (*particles).overwrite_part(ip, particles_sorted[token] , indices[ixy]);
    indices[ixy]++;
}

particles = &particles_sorted[token] ;

=======
void Species::movingWindow_x(unsigned int shift, SmileiMPI *smpi, Params& params)
{
    // Update BC positions
    partBoundCond->moveWindow_x( shift*cell_length[0], smpi );
    // Set for bin managment
    min_loc += shift*cell_length[0];
    
    // Send particles of first bin on process rank-1
    // If no rank-1 -> particles deleted
    clearExchList(0);
    
    for (unsigned int ibin = 0 ; ibin < 1 ; ibin++)
        for (int iPart=bmin[ibin] ; iPart<bmax[ibin]; iPart++ ) {
            addPartInExchList( 0, iPart );
            nrj_mw_lost += particles.weight(iPart)*(particles.lor_fac(iPart)-1.0);
        }
    
    // bin 0 empty
    // Shifts all the bins by 1. 
    bmin.erase( bmin.begin() );
    bmax.erase( bmax.begin() );
    // Create new bin at the end
    // Update last values of bmin and bmax to handle correctly received particles
    bmin.push_back( bmax[bmax.size()-1] );
    bmax.push_back( bmax[bmax.size()-1] );
    bmin[0] = 0;
    
    int iDim(0);
    smpi->exchangeParticles( this, speciesNumber,params, 0, iDim );
    
    // Create new particles
    if (smpi->isEastern() ) {
        defineNewCells(shift, smpi, params);
    }
    
}

void Species::defineNewCells(unsigned int shift, SmileiMPI *smpi, Params& params)
{
    // does a loop over all cells in the simulation
    // considering a 3d volume with size n_space[0]*n_space[1]*n_space[2]
    vector<double> cell_index(3,0);
    for (unsigned int i=0 ; i<params.nDim_field ; i++) {
        if (cell_length[i]!=0) {
            cell_index[i] = smpi->getDomainLocalMin(i);
        }
    }
    // cell_index[0] goes to end of the domain minus cell to create
    cell_index[0] = smpi->getDomainLocalMax(0) - shift*cell_length[0];
    
    // Next bin to create
    int new_bin_idx = bmin.size() - 1;
    
    vector<unsigned int> n_space_created(3,0);
    n_space_created[0] = shift;
    n_space_created[1] = params.n_space[1];
    n_space_created[2] = params.n_space[2];
    
    //unsigned int npart_effective = 
    createParticles(n_space_created, cell_index, new_bin_idx, params );
>>>>>>> 3243f2e9
}


int Species::createParticles(vector<unsigned int> n_space_to_create, vector<double> cell_index, int new_bin_idx, Params& params  )
{
    // ---------------------------------------------------------
    // Calculate density and number of particles for the species
    // ---------------------------------------------------------
    
    // field containing the charge distribution (always 3d)
    Field3D charge(n_space_to_create);
    max_charge = 0.;
    
    // field containing the density distribution (always 3d)
    Field3D density(n_space_to_create);
    
    // field containing the temperature distribution along all 3 momentum coordinates (always 3d * 3)
    Field3D temperature[3];
    
    // field containing the temperature distribution along all 3 momentum coordinates (always 3d * 3)
    Field3D velocity[3];
    
    // field containing the number of particles in each cell
    Field3D n_part_in_cell(n_space_to_create);

    for (unsigned int i=0; i<3; i++) {
        velocity[i].allocateDims(n_space_to_create);
        temperature[i].allocateDims(n_space_to_create);
    }
    
    int npart_effective = 0;
    for (unsigned int i=0; i<n_space_to_create[0]; i++) {
        for (unsigned int j=0; j<n_space_to_create[1]; j++) {
            for (unsigned int k=0; k<n_space_to_create[2]; k++) {
                
                vector<double> x_cell(3,0);
                x_cell[0] = cell_index[0] + (i+0.5)*cell_length[0];
                x_cell[1] = cell_index[1] + (j+0.5)*cell_length[1];
                x_cell[2] = cell_index[2] + (k+0.5)*cell_length[2];
                
                n_part_in_cell(i,j,k) = round(ppcProfile->valueAt(x_cell));
                if( n_part_in_cell(i,j,k)<=0. ) {
                    n_part_in_cell(i,j,k) = 0.;
                    density(i,j,k) = 0.;
                    continue;
                }
                
                // assign charge its correct value in the cell
                charge(i,j,k) = chargeProfile->valueAt(x_cell);
                if( charge(i,j,k)>max_charge ) max_charge=charge(i,j,k);
                // assign density its correct value in the cell
                density(i,j,k) = densityProfile->valueAt(x_cell);
                if(density(i,j,k)!=0. && densityProfileType=="charge") {
                    if(charge(i,j,k)==0.) ERROR("Encountered non-zero charge density and zero charge at the same location");
                    density(i,j,k) /= charge(i,j,k);
                }
                density(i,j,k) = abs(density(i,j,k));
                
                // for non-zero density define temperature & mean-velocity and increment the nb of particles
                if (density(i,j,k)!=0.0) {
                    
                    // assign the temperature & mean-velocity their correct value in the cell
                    for (unsigned int m=0; m<3; m++) {
                        temperature[m](i,j,k) = temperatureProfile[m]->valueAt(x_cell);
                        //MESSAGE("temp 1 :" <<  temperature[m](i,j,k))
                        velocity[m](i,j,k) = velocityProfile[m]->valueAt(x_cell);
                    }
                    
                    // increment the effective number of particle by n_part_in_cell(i,j,k)
                    // for each cell with as non-zero density
                    npart_effective += n_part_in_cell(i,j,k);
                    //DEBUG(10,"Specie "<< speciesNumber <<" # part "<<npart_effective<<" "<<i<<" "<<j<<" "<<k);
                    
                }//ENDif non-zero density
                
            }//i
        }//j
    }//k end the loop on all cells
    
    // defines npart_effective for the Species & create the corresponding particles
    // -----------------------------------------------------------------------
    
    // if moving_win
    //     particles.create_particles(npart_effective);
    // else {
    //    // reserve included in initialize if particles emty
    //    particles.reserve(round( params->species_param[speciesNumber].c_part_max * npart_effective ), ndim);
    //    particles.initialize(n_existing_particles+npart_effective, params_->nDim_particle);
    // }
    
<<<<<<< HEAD
    int n_existing_particles = (*particles).size();
    (*particles).initialize(n_existing_particles+npart_effective, params.nDim_particle);
=======
    int n_existing_particles = particles.size();
    particles.initialize(n_existing_particles+npart_effective, params, speciesNumber);
>>>>>>> 3243f2e9
    
    
    // define Maxwell-Juettner related quantities
    // ------------------------------------------
    
    // Maxwell-Juettner cumulative function (array)
    std::vector<double> max_jutt_cumul;
    
    /*
    if (species_param.initMomentum_type=="maxwell-juettner") {
        //! \todo{Pass this parameters in a code constants class (MG)}
        nE     = 20000;
        muEmax = 20.0;
        
        max_jutt_cumul.resize(nE);
        double mu=species_param.mass/species_param.temperature[0];
        //double mu=species_param.mass/temperature[m](i,j,k);
        double Emax=muEmax/mu;
        dE=Emax/nE;
        
        double fl=0;
        double fr=0;
        max_jutt_cumul[0]=0.0;
        for (unsigned  i=1; i<nE; i++ ) {
            //! \todo{this is just the isotropic case, generalise to non-isotropic (MG)}
            fr=(1+i*dE)*sqrt(pow(1.0+i*dE,2)-1.0) * exp(-mu*i*dE);
            max_jutt_cumul[i]=max_jutt_cumul[i-1] + 0.5*dE*(fr+fl);
            fl=fr;
        }
        for (unsigned int i=0; i<nE; i++) max_jutt_cumul[i]/=max_jutt_cumul[nE-1];
        
    }
    */
    
    // Initialization of the particles properties
    // ------------------------------------------
    unsigned int nPart;
    unsigned int iPart=n_existing_particles;
    double *indexes=new double[params.nDim_particle];
    double *temp=new double[3];
    double *vel=new double[3];
    
    // start a loop on all cells
    
    //bmin[bin] point to begining of bin (first particle)
    //bmax[bin] point to end of bin (= bmin[bin+1])
    //if bmax = bmin, bin is empty of particle.
    
    for (unsigned int i=0; i<n_space_to_create[0]; i++) {
        if (i%clrw == 0) bmin[new_bin_idx+i/clrw] = iPart;
        for (unsigned int j=0; j<n_space_to_create[1]; j++) {
            for (unsigned int k=0; k<n_space_to_create[2]; k++) {
                // initialize particles in meshes where the density is non-zero
                if (density(i,j,k)>0) {
                    
                    if (species_param.initMomentum_type=="maxwell-juettner") {
                        //! \todo{Pass this parameters in a code constants class (MG)}
                        nE     = 20000;
                        muEmax = 20.0;
                        
                        max_jutt_cumul.resize(nE);
                        //double mu=species_param.mass/species_param.temperature[0];
                        double mu=species_param.mass/temperature[0](i,j,k); // For Temperature profile
                        double Emax=muEmax/mu;
                        dE=Emax/nE;
                        
                        double fl=0;
                        double fr=0;
                        max_jutt_cumul[0]=0.0;
                        for (unsigned int l=1; l<nE; l++ ) {
                            //! \todo{this is just the isotropic case, generalise to non-isotropic (MG)}
                            fr=(1.+l*dE)*sqrt(pow(1.0+l*dE,2)-1.0) * exp(-mu*l*dE);
                            max_jutt_cumul[l]=max_jutt_cumul[l-1] + 0.5*dE*(fr+fl);
                            fl=fr;
                        }
                        for (unsigned int l=0; l<nE; l++) max_jutt_cumul[l]/=max_jutt_cumul[nE-1];
                    }
                    
                    temp[0] = temperature[0](i,j,k);
                    vel[0]  = velocity[0](i,j,k);
                    temp[1] = temperature[1](i,j,k);
                    vel[1]  = velocity[1](i,j,k);
                    temp[2] = temperature[2](i,j,k);
                    vel[2]  = velocity[2](i,j,k);
                    nPart = n_part_in_cell(i,j,k);
                    
                    indexes[0]=i*cell_length[0]+cell_index[0];
                    if (ndim > 1) {
                        indexes[1]=j*cell_length[1]+cell_index[1];
                        if (ndim > 2) {
                            indexes[2]=k*cell_length[2]+cell_index[2];
                        }//ndim > 2
                    }//ndim > 1
                    
                    initPosition(nPart, iPart, indexes, params.nDim_particle,
                                 cell_length, species_param.initPosition_type);
                    
                    initMomentum(nPart,iPart, temp, vel,
                                 species_param.initMomentum_type, max_jutt_cumul);
                    
                    initWeight(nPart, speciesNumber, iPart, density(i,j,k));
                    initCharge(nPart, speciesNumber, iPart, charge(i,j,k));
                    
                    //calculate new iPart (jump to next cell)
                    iPart+=nPart;
                }//END if density > 0
            }//k end the loop on all cells
        }//j
        if (i%clrw == clrw -1) bmax[new_bin_idx+i/clrw] = iPart;
    }//i
    
    delete [] indexes;
    delete [] temp;
    delete [] vel;
    
<<<<<<< HEAD
    for (unsigned int iPart=n_existing_particles; iPart<n_existing_particles+npart_effective; iPart++) {
	nrj_new_particles += (*particles).weight(iPart)*((*particles).lor_fac(iPart)-1.0);
=======
    // Recalculate former position using the particle velocity
    // (necessary to calculate currents at time t=0 using the Esirkepov projection scheme)
    for (int iPart=n_existing_particles; iPart<n_existing_particles+npart_effective; iPart++) {
        /*897 for (int i=0; i<(int)ndim; i++) {
            particles.position_old(i,iPart) -= particles.momentum(i,iPart)/particles.lor_fac(iPart) * params.timestep;
        }897*/
        nrj_new_particles += particles.weight(iPart)*(particles.lor_fac(iPart)-1.0);
>>>>>>> 3243f2e9
    }
    
    if (particles.isTestParticles)
	particles.setIds();

    return npart_effective;
    
} // End createParticles


// ------------------------------------------------
// Set position when using restart & moving window
// patch are initialized with t0 position
// ------------------------------------------------
void Species::updateMvWinLimits(double x_moved)
{
    partBoundCond->updateMvWinLimits(x_moved);
    min_loc += x_moved;

} // End updateMvWinLimits


//Do we have to project this species ?
 bool Species::isProj(double time_dual, SimWindow* simWindow) {
    //Recompute frozen particles density if
    //moving window is activated, actually moving at this time step, and we are not in a density slope.
<<<<<<< HEAD
    isproj =(time_dual > species_param.time_frozen  ||
                 (simWindow && simWindow->isMoving(time_dual) &&
                     (species_param.species_geometry == "gaussian" ||
                         (species_param.species_geometry == "trapezoidal" &&
                            //Before end of density ramp up.
                            (simWindow->getXmoved() < species_param.vacuum_length[0] + species_param.dens_length_x[1] + oversize[0]*cell_length[0] || 
                            //After begining of density ramp down. 
                            simWindow->getXmoved() +  simWindow->getNspace_win_x()*cell_length[0] > species_param.vacuum_length[0] + species_param.dens_length_x[1]+ species_param.dens_length_x[0]
                            )
                        )
                    ) 
                )
            );
    return isproj;
=======
    return time_dual > species_param.time_frozen  || (simWindow && simWindow->isMoving(time_dual)) ;
>>>>>>> 3243f2e9
}<|MERGE_RESOLUTION|>--- conflicted
+++ resolved
@@ -38,12 +38,7 @@
 // Creator for Species
 // input: simulation parameters & Species index
 // ---------------------------------------------------------------------------------------------------------------------
-<<<<<<< HEAD
-Species::Species(PicParams& params, int ispec, Patch* patch) :
-densityProfile(DensityFactory::create(params, ispec)),
-=======
-Species::Species(Params& params, int ispec, SmileiMPI* smpi) :
->>>>>>> 3243f2e9
+Species::Species(Params& params, int ispec, Patch* patch) :
 speciesNumber(ispec),
 clrw(params.clrw),
 oversize(params.oversize),
@@ -52,12 +47,10 @@
 velocityProfile(3,NULL),
 temperatureProfile(3,NULL),
 ndim(params.nDim_particle),
-<<<<<<< HEAD
 min_loc(patch->getDomainLocalMin(0)),
 min_loc_vec(patch->getDomainLocalMin()),
-clrw(params.clrw),
-species_param(params.species_param[ispec]),
-particles(&particles_sorted[0])
+particles(&particles_sorted[0]),
+partBoundCond(NULL)
 {
 	
     initSpecies(params);
@@ -77,7 +70,7 @@
         // does a loop over all cells in the simulation
         // considering a 3d volume with size n_space[0]*n_space[1]*n_space[2]
 	//cout << "Patch start idx = " << cell_index[0] << "\t" << cell_index[1] << endl;
-        npart_effective = createParticles(params.n_space, cell_index, starting_bin_idx, params );
+        createParticles(params.n_space, cell_index, starting_bin_idx, params );
         
         //PMESSAGE( 1, smpi->getRank(),"Species "<< speciesNumber <<" # part "<< npart_effective );
     }
@@ -91,14 +84,10 @@
 }//END Species creator
 
 
-void Species::initSpecies(PicParams& params)
-{
-=======
-min_loc(smpi->getDomainLocalMin(0)),
-partBoundCond(NULL)
-{
-    
-    particles.species_number = speciesNumber;
+void Species::initSpecies(Params& params)
+{
+    
+    (*particles).species_number = speciesNumber;
     
     densityProfileType = species_param.density_type;
     chargeProfile         = new Profile(species_param.charge_profile, params.nDim_particle);
@@ -115,59 +104,33 @@
     // ppc means "particles per cell"
     ppcProfile            = new Profile(species_param.ppc_profile   , params.nDim_particle);
     
->>>>>>> 3243f2e9
     // -------------------
     // Variable definition
     // -------------------
     PI2 = 2.0 * M_PI;
-<<<<<<< HEAD
+    
     dx_inv_ = 1./cell_length[0];
     dy_inv_ = 1./cell_length[1];
+    
     DEBUG(species_param.species_type);
-
-=======
-    
-    DEBUG(species_param.species_type);
-    
->>>>>>> 3243f2e9
+    
     electron_species = NULL;
     
     // atomic number
-<<<<<<< HEAD
 
     // assign the correct Pusher to Push
     Push = PusherFactory::create( params, speciesNumber );
 
     // assign the Ionization model (if needed) to Ionize
-    Ionize = IonizationFactory::create( params, speciesNumber );
+    MESSAGE( "Set max_charge to 0, Ionize no more defined ???" );
+    Ionize = IonizationFactory::create( params, speciesNumber, 0 );
     if (Ionize) DEBUG("Species " << speciesNumber << " can be ionized!");
 
-    //Initialize specMPI
-    //specMPI.init();
-
-//    unsigned int nthds(1);
-//#pragma omp parallel shared(nthds) 
-//    {
-//#ifdef _OPENMP
-//        nthds = omp_get_num_threads();	  
-//#endif
-//    }
-    //indexes_of_particles_to_exchange_per_thd.resize(nthds);
-    
-    //ener_tot = 0.;
-    nrj_bc_lost = 0.;
-    nrj_mw_lost = 0.;
-    nrj_new_particles = 0.;
-
 }
 
-void Species::initCluster(PicParams& params)
-{
-
-=======
-    
->>>>>>> 3243f2e9
-    // Width of clusters:
+void Species::initCluster(Params& params)
+{
+
     // Clusters must all have the same size:
 #ifdef _BLABLA
     if (params.n_space[0]%clrw != 0)
@@ -213,56 +176,16 @@
         b_lastdim = b_dim2;
     }
     
-<<<<<<< HEAD
     size_proj_buffer = b_dim0*b_dim1*b_dim2; //primal size of a single bufefr.
-=======
-    size_proj_buffer = b_dim0*b_dim1*b_dim2;
-    
-    
-    if (!params.restart) {
-    
-    // unsigned int npart_effective=0;
-        
-        // Create particles in a space starting at cell_index
-        vector<double> cell_index(3,0);
-        for (unsigned int i=0 ; i<params.nDim_field ; i++) {
-            if (cell_length[i]!=0)
-                cell_index[i] = smpi->getDomainLocalMin(i);
-        }
-        
-        int starting_bin_idx = 0;
-        // does a loop over all cells in the simulation
-        // considering a 3d volume with size n_space[0]*n_space[1]*n_space[2]
-        /*npart_effective = */
-        createParticles(params.n_space, cell_index, starting_bin_idx, params );
-        
-        //PMESSAGE( 1, smpi->getRank(),"Species "<< speciesNumber <<" # part "<< npart_effective );
-    }
-    
-    // assign the correct Pusher to Push
-    Push = PusherFactory::create( params, ispec );
-    
-    // assign the Ionization model (if needed) to Ionize
-    Ionize = IonizationFactory::create( params, ispec, max_charge);
-    if (Ionize) DEBUG("Species " << ispec << " can be ionized!");
-    
-    // define limits for BC and functions applied and for domain decomposition
-    partBoundCond = new PartBoundCond( params, ispec, smpi);
-    
-    unsigned int nthds(1);
-#pragma omp parallel shared(nthds) 
-    {
-#ifdef _OMP
-        nthds = omp_get_num_threads();	  
-#endif
-    }
-    indexes_of_particles_to_exchange_per_thd.resize(nthds);
-    
+ 
+    
+    //Initialize specMPI
+    //specMPI.init();
+       
     //ener_tot = 0.;
     nrj_bc_lost = 0.;
     nrj_mw_lost = 0.;
     nrj_new_particles = 0.;
->>>>>>> 3243f2e9
 
 }
 
@@ -292,13 +215,8 @@
 // ---------------------------------------------------------------------------------------------------------------------
 void Species::initWeight(unsigned int nPart, unsigned int ispec, unsigned int iPart, double density)
 {
-<<<<<<< HEAD
-    for (unsigned  p= iPart; p<iPart+params->species_param[ispec].n_part_per_cell; p++) {
-        (*particles).weight(p) = density / params->species_param[ispec].n_part_per_cell;
-=======
     for (unsigned  p= iPart; p<iPart+nPart; p++) {
-        particles.weight(p) = density / nPart;
->>>>>>> 3243f2e9
+        (*particles).weight(p) = density / nPart;
     }
 }
 
@@ -309,17 +227,13 @@
 // ---------------------------------------------------------------------------------------------------------------------
 void Species::initCharge(unsigned int nPart, unsigned int ispec, unsigned int iPart, double q)
 {
-<<<<<<< HEAD
-    for (unsigned  p= iPart; p<iPart+params->species_param[ispec].n_part_per_cell; p++) {
-        (*particles).charge(p) = params->species_param[ispec].charge;
-=======
     short Z = (short)q;
     double r = q-(double)Z;
     
     // if charge is integer, then all particles have the same charge
     if ( r == 0. ) {
         for (unsigned int p = iPart; p<iPart+nPart; p++)
-            particles.charge(p) = Z;
+            (*particles).charge(p) = Z;
     // if charge is not integer, then particles can have two different charges
     } else {
         int tot = 0, Nm, Np;
@@ -328,19 +242,18 @@
         Nm = (int)nPart - Np;
         for (unsigned int p = iPart; p<iPart+nPart; p++) {
             if (Np > rr*Nm) {
-                particles.charge(p) = Z+1;
+                (*particles).charge(p) = Z+1;
                 Np--;
             } else {
-                particles.charge(p) = Z;
+                (*particles).charge(p) = Z;
                 Nm--;
             }
-            tot += particles.charge(p);
+            tot += (*particles).charge(p);
         }
         diff = ((double)nPart)*q - (double)tot; // missing charge
         if (diff != 0.) {
             WARNING("Could not match exactly charge="<<q<<" for species #"<<ispec<<" (difference of "<<diff<<"). Try to add particles.");
         }
->>>>>>> 3243f2e9
     }
 }
 
@@ -354,33 +267,18 @@
 void Species::initPosition(unsigned int nPart, unsigned int iPart, double *indexes, unsigned int ndim,
                            std::vector<double> cell_length, string initPosition_type)
 {
-<<<<<<< HEAD
-    for (unsigned  p= iPart; p<iPart+np; p++)
-	{
-	    for (unsigned  i=0; i<ndim ; i++)
-		{
-		    if (initialization_type == "regular") {
-                            (*particles).position(i,p)=indexes[i]+(p-iPart+0.5)*cell_length[i]/np;
-		    } else if (initialization_type == "cold" || initialization_type == "maxwell-juettner") {
-                        (*particles).position(i,p)=indexes[i]+(((double)rand() / RAND_MAX))*cell_length[i];
-		    }
-		    (*particles).position_old(i,p) = (*particles).position(i,p);
-		}// i
-	}// p
-=======
     for (unsigned  p= iPart; p<iPart+nPart; p++) {
         for (unsigned  i=0; i<ndim ; i++) {
             
             // define new position (either regular or random)
             if (initPosition_type == "regular") {
-                particles.position(i,p)=indexes[i]+(p-iPart+0.5)*cell_length[i]/nPart;
+                (*particles).position(i,p)=indexes[i]+(p-iPart+0.5)*cell_length[i]/nPart;
             } else if (initPosition_type == "random") {
-                particles.position(i,p)=indexes[i]+(((double)rand() / RAND_MAX))*cell_length[i];
-            }
-            particles.position_old(i,p) = particles.position(i,p);
+                (*particles).position(i,p)=indexes[i]+(((double)rand() / RAND_MAX))*cell_length[i];
+            }
+            (*particles).position_old(i,p) = (*particles).position(i,p);
         }// i
     }// p
->>>>>>> 3243f2e9
 }
 
 
@@ -424,74 +322,47 @@
                 } else {
                     ir=im;
                 }
-<<<<<<< HEAD
-		    }
-		    double right_w=(Renergy-max_jutt_cumul[il])/(max_jutt_cumul[il+1]);
-		    double left_w=1-right_w;
-			
-		    double Ener=left_w*il*dE +right_w*(il+1)*dE;
-		    double psm = sqrt(pow(1.0+Ener,2)-1.0);
-			
-		    (*particles).momentum(0,p) = psm*cos(theta)*sin(phi);
-		    (*particles).momentum(1,p) = psm*sin(theta)*sin(phi);
-		    (*particles).momentum(2,p) = psm*cos(phi);
-		    for (unsigned int i=0; i<3 ; i++)
-			{
-			    pMean[i] += (*particles).momentum(i,p);
-			}
-		}//p
-		
-	    // center the distribution function around pMean
-	    // \todo{Allow for non-zero mean-velocity (MG)}
-	    for (unsigned int p= iPart; p<iPart+np; p++)
-		{
-		    for (unsigned int i=0; i<3 ; i++) {
-                (*particles).momentum(i,p) -= pMean[i]/np;
-		    }
-		}
-		
-    }//END if initialization_type
-    
-=======
-            }
+
+            }
+
             double right_w=(Renergy-max_jutt_cumul[il])/(max_jutt_cumul[il+1]);
             double left_w=1-right_w;
             
             double Ener=left_w*il*dE +right_w*(il+1)*dE;
             double psm = sqrt(pow(1.0+Ener,2)-1.0);
-            
-            particles.momentum(0,p) = psm*cos(theta)*sin(phi);
-            particles.momentum(1,p) = psm*sin(theta)*sin(phi);
-            particles.momentum(2,p) = psm*cos(phi);
+
+            (*particles).momentum(0,p) = psm*cos(theta)*sin(phi);
+            (*particles).momentum(1,p) = psm*sin(theta)*sin(phi);
+            (*particles).momentum(2,p) = psm*cos(phi);
             for (unsigned int i=0; i<3 ; i++)
             {
-                pMean[i] += particles.momentum(i,p);
+                pMean[i] += (*particles).momentum(i,p);
             }
         }//p
-        
-        // center the distribution function around pMean
+
+	// center the distribution function around pMean
         for (unsigned int p= iPart; p<iPart+nPart; p++)
-        {
-            for (unsigned int i=0; i<3 ; i++) {
-                particles.momentum(i,p) -= pMean[i]/nPart;
-            }
-        }
-        
+	    {
+		for (unsigned int i=0; i<3 ; i++) {
+		    (*particles).momentum(i,p) -= pMean[i]/nPart;
+		}
+	    }
+	
         for (unsigned int p= iPart; p<iPart+nPart; p++) {
-            particles.momentum(1,p) *= sqrt(temp[1]/temp[0]);
-            particles.momentum(2,p) *= sqrt(temp[2]/temp[0]);
-        }
+            (*particles).momentum(1,p) *= sqrt(temp[1]/temp[0]);
+            (*particles).momentum(2,p) *= sqrt(temp[2]/temp[0]);
+        }
+
         
     // Rectangular distribution
     } else if (initMomentum_type == "rectangular") {
         
         for (unsigned int p= iPart; p<iPart+nPart; p++) {
-            particles.momentum(0,p) = (2.*(double)rand() / RAND_MAX - 1.) * sqrt(temp[0]/species_param.mass);
-            particles.momentum(1,p) = (2.*(double)rand() / RAND_MAX - 1.) * sqrt(temp[1]/species_param.mass);
-            particles.momentum(2,p) = (2.*(double)rand() / RAND_MAX - 1.) * sqrt(temp[2]/species_param.mass);
+            (*particles).momentum(0,p) = (2.*(double)rand() / RAND_MAX - 1.) * sqrt(temp[0]/species_param.mass);
+            (*particles).momentum(1,p) = (2.*(double)rand() / RAND_MAX - 1.) * sqrt(temp[1]/species_param.mass);
+            (*particles).momentum(2,p) = (2.*(double)rand() / RAND_MAX - 1.) * sqrt(temp[2]/species_param.mass);
         }
     }//END if initMomentum_type
->>>>>>> 3243f2e9
     
     // Adding the mean velocity (using relativistic composition)
     // ---------------------------------------------------------
@@ -516,9 +387,8 @@
         Lyz = gm1 * vy*vz/v2;
         
         // Lorentz transformation of the momentum
-<<<<<<< HEAD
-        for (unsigned int p=iPart; p<iPart+np; p++)
-	    {
+        for (unsigned int p=iPart; p<iPart+nPart; p++)
+        {
             gp = sqrt(1.0 + pow((*particles).momentum(0,p),2) + pow((*particles).momentum(1,p),2) + pow((*particles).momentum(2,p),2));
             px = -gp*g*vx + Lxx * (*particles).momentum(0,p) + Lxy * (*particles).momentum(1,p) + Lxz * (*particles).momentum(2,p);
             py = -gp*g*vy + Lxy * (*particles).momentum(0,p) + Lyy * (*particles).momentum(1,p) + Lyz * (*particles).momentum(2,p);
@@ -526,19 +396,7 @@
             (*particles).momentum(0,p) = px;
             (*particles).momentum(1,p) = py;
             (*particles).momentum(2,p) = pz;
-	    }
-=======
-        for (unsigned int p=iPart; p<iPart+nPart; p++)
-        {
-            gp = sqrt(1.0 + pow(particles.momentum(0,p),2) + pow(particles.momentum(1,p),2) + pow(particles.momentum(2,p),2));
-            px = -gp*g*vx + Lxx * particles.momentum(0,p) + Lxy * particles.momentum(1,p) + Lxz * particles.momentum(2,p);
-            py = -gp*g*vy + Lxy * particles.momentum(0,p) + Lyy * particles.momentum(1,p) + Lyz * particles.momentum(2,p);
-            pz = -gp*g*vz + Lxz * particles.momentum(0,p) + Lyz * particles.momentum(1,p) + Lzz * particles.momentum(2,p);
-            particles.momentum(0,p) = px;
-            particles.momentum(1,p) = py;
-            particles.momentum(2,p) = pz;
-        }
->>>>>>> 3243f2e9
+        }
         
     }//ENDif vel != 0
     
@@ -556,11 +414,7 @@
 //   - increment the currents (projection)
 // ---------------------------------------------------------------------------------------------------------------------
 void Species::dynamics(double time_dual, unsigned int ispec, ElectroMagn* EMfields, Interpolator* Interp,
-<<<<<<< HEAD
-                       Projector* Proj, PicParams &params, int diag_flag)
-=======
-                       Projector* Proj, SmileiMPI *smpi, Params &params, SimWindow* simWindow, vector<PartWall*> vecPartWall)
->>>>>>> 3243f2e9
+                       Projector* Proj, Params &params, int diag_flag, vector<PartWall*> vecPartWall, Patch* patch)
 {
     //Interpolator* LocInterp = InterpolatorFactory::create(params, smpi, NULL);
     
@@ -576,35 +430,17 @@
     
     //! buffers for currents and charge
     double *b_Jx,*b_Jy,*b_Jz,*b_rho;
-<<<<<<< HEAD
-
-=======
     
     // number of particles for this Species
     unsigned int nParticles = getNbrOfParticles();
->>>>>>> 3243f2e9
+    
     // Reset list of particles to exchange
     int tid(0);
     double gf = 1.0;
     std::vector<double> nrj_lost_per_thd(1, 0.);
-<<<<<<< HEAD
-//#ifdef _OPENMP
-//    tid = omp_get_thread_num();
-//    int nthds = omp_get_num_threads();
-//    nrj_lost_per_thd.resize(nthds, 0.);
-//#endif
-    //clearExchList(tid);
+
     clearExchList();
     	
-=======
-#ifdef _OMP
-    tid = omp_get_thread_num();
-    int nthds = omp_get_num_threads();
-    nrj_lost_per_thd.resize(nthds, 0.);
-#endif
-    clearExchList(tid);
-    
->>>>>>> 3243f2e9
     //ener_tot  = 0.;
     //ener_lost = 0.;
     double ener_iPart(0.);
@@ -613,7 +449,6 @@
     // calculate the particle dynamics
     // -------------------------------
     if (time_dual>species_param.time_frozen) { // moving particle
-<<<<<<< HEAD
 
         for (ibin = 0 ; ibin < bmin.size() ; ibin++) {
 
@@ -649,32 +484,8 @@
                 //(*LocInterp)(EMfields, *particles, iPart, &Epart, &Bpart);
                 (*Interp)(EMfields, *particles, iPart, &Epart, &Bpart);
 				
-                // Do the ionization
+                // Do the ionization (!for testParticles)
                 if (Ionize && (*particles).charge(iPart) < (int) species_param.atomic_number) {
-=======
-        double gf = 1.0;
-        //Allocate buffer for projection  *****************************
-        // *4 accounts for Jy, Jz and rho. * nthds accounts for each thread.
-        b_Jx = (double *) malloc(4 * size_proj_buffer * sizeof(double));
-        //Point buffers of each thread to the correct position
-        b_Jy = b_Jx + size_proj_buffer ;
-        b_Jz = b_Jy + size_proj_buffer ;
-        b_rho = b_Jz + size_proj_buffer ;
-        
-#pragma omp for schedule(runtime)
-        for (ibin = 0 ; ibin < (unsigned int)bmin.size() ; ibin++) {
-            
-            // reset all current-buffers
-            memset( &(b_Jx[0]), 0, 4*size_proj_buffer*sizeof(double)); 
-            
-            for (iPart=(unsigned int)bmin[ibin] ; iPart<(unsigned int)bmax[ibin]; iPart++ ) {
-                
-                // Interpolate the fields at the particle position
-                (*LocInterp)(EMfields, particles, iPart, &Epart, &Bpart);
-                
-                // Do the ionization (!for testParticles)
-                if (Ionize && particles.charge(iPart) < (int) species_param.atomic_number) {
->>>>>>> 3243f2e9
                     //!\todo Check if it is necessary to put to 0 or if LocalFields ensures it
                     Jion.x=0.0;
                     Jion.y=0.0;
@@ -685,88 +496,68 @@
                 
                 
                 // Push the particle
-<<<<<<< HEAD
                 (*Push)(*particles, iPart, Epart, Bpart, gf);
 				
-                // Apply boundary condition on the particles
+                // Apply wall condition
+                for(unsigned int iwall=0; iwall<vecPartWall.size(); iwall++) {
+                    if ( !vecPartWall[iwall]->apply(*particles, iPart, params.species_param[ispec], ener_iPart)) {
+                        nrj_lost_per_thd[tid] += params.species_param[ispec].mass * ener_iPart;
+                    }
+                }
+
+		// Apply boundary condition on the particles
                 // Boundary Condition may be physical or due to domain decomposition
                 // apply returns 0 if iPart is no more in the domain local
                 //	if omp, create a list per thread
                 if ( !partBoundCond->apply( *particles, iPart, params.species_param[ispec], ener_iPart ) ) {
                     addPartInExchList( iPart );
-		    nrj_lost_per_thd[tid] += ener_iPart;
-                }
-
-		if (diag_flag == 0){ 
-		    (*Proj)(b_Jx , b_Jy , b_Jz , *particles,  iPart, gf, ibin*clrw, b_lastdim);
-                } else {
-		    (*Proj)(b_Jx , b_Jy , b_Jz ,b_rho, *particles,  iPart, gf, ibin*clrw, b_lastdim);
-=======
-                (*Push)(particles, iPart, Epart, Bpart, gf);
-                
-                // Apply wall condition
-                for(unsigned int iwall=0; iwall<vecPartWall.size(); iwall++) {
-                    if ( !vecPartWall[iwall]->apply(particles, iPart, params.species_param[ispec], ener_iPart)) {
-                        nrj_lost_per_thd[tid] += params.species_param[ispec].mass * ener_iPart;
-                    }
-                }
-                
-                // Apply boundary condition on the particles
-                // Boundary Condition may be physical or due to domain decomposition
-                // apply returns 0 if iPart is no more in the domain local
-                // if omp, create a list per thread
-                if ( !partBoundCond->apply( particles, iPart, params.species_param[ispec], ener_iPart ) ) {
-                    addPartInExchList( tid, iPart );
+		    //nrj_lost_per_thd[tid] += ener_iPart;
                     nrj_lost_per_thd[tid] += params.species_param[ispec].mass * ener_iPart;
                 }
-                
-                if (!particles.isTestParticles) {
-                    if (ndim <= 2) {
-                        (*Proj)(b_Jx, b_Jy, b_Jz, b_rho, particles, iPart, gf, ibin*clrw, b_lastdim);
-                    } else {
-                        (*Proj)(EMfields->Jx_s[ispec], EMfields->Jy_s[ispec], EMfields->Jz_s[ispec],
-                                EMfields->rho_s[ispec],particles, iPart, gf);
-                    }
->>>>>>> 3243f2e9
+
+                if (!(*particles).isTestParticles) {
+		    if (diag_flag == 0){ 
+			(*Proj)(b_Jx , b_Jy , b_Jz , *particles,  iPart, gf, ibin*clrw, b_lastdim);
+		    } else {
+			(*Proj)(b_Jx , b_Jy , b_Jz ,b_rho, *particles,  iPart, gf, ibin*clrw, b_lastdim);
+		    }
                 }
 
             }//iPart
-<<<<<<< HEAD
-
         }// ibin
-        //free(b_Jx);
 
 	for (int ithd=0 ; ithd<nrj_lost_per_thd.size() ; ithd++)
 	    nrj_bc_lost += nrj_lost_per_thd[tid];
-       
 
         // Needs to be reviewed 
-        //if (Ionize && electron_species) {
-        //    for (unsigned int i=0; i < Ionize->new_electrons.size(); i++) {
-        //        // electron_species->particles.push_back(Ionize->new_electrons[i]);
-	//			
-        //        int ibin = (int) ((Ionize->new_electrons).position(0,i) / cell_length[0]) - ( smpi->getCellStartingGlobalIndex(0) + oversize[0] );
-        //        DEBUG("here " << ibin << " " << (Ionize->new_electrons).position(0,i)/(2*M_PI));
-        //        // Copy Ionize->new_electrons(i) in electron_species->particles at position electron_species->bmin[ibin]
-        //        Ionize->new_electrons.cp_particle(i, (*electron_species->particles), electron_species->bmin[ibin] );
-	//			
-        //        // Update bins status
-        //        // (ugly update, memory is allocated anywhere, OK with vectors per particles parameters)
-        //        electron_species->bmax[ibin]++;
-        //        for (int i=ibin+1; i<bmin.size(); i++) {
-        //            electron_species->bmin[i]++;
-        //            electron_species->bmax[i]++;
-        //        }
-        //        DEBUG("here");
-        //    }
-	//		
-        //    // if (Ionize->new_electrons.size())
-        //    //      DEBUG("number of electrons " << electron_species->particles.size() << " " << );
-        //    Ionize->new_electrons.clear();
-        //}
+        if (Ionize && electron_species) {
+            for (unsigned int i=0; i < Ionize->new_electrons.size(); i++) {
+                // electron_species->(*particles).push_back(Ionize->new_electrons[i]);
+				
+                int ibin = (int) ((Ionize->new_electrons).position(0,i) / cell_length[0]) - ( patch->getCellStartingGlobalIndex(0) + oversize[0] );
+                DEBUG("here " << ibin << " " << (Ionize->new_electrons).position(0,i)/(2*M_PI));
+                // Copy Ionize->new_electrons(i) in electron_species->particles at position electron_species->bmin[ibin]
+                Ionize->new_electrons.cp_particle(i, (*electron_species->particles), electron_species->bmin[ibin] );
+				
+                // Update bins status
+                // (ugly update, memory is allocated anywhere, OK with vectors per particles parameters)
+                electron_species->bmax[ibin]++;
+                for (int i=ibin+1; i<bmin.size(); i++) {
+                    electron_species->bmin[i]++;
+                    electron_species->bmax[i]++;
+                }
+                DEBUG("here");
+            }
+			
+            // if (Ionize->new_electrons.size())
+            //      DEBUG("number of electrons " << electron_species->(*particles).size() << " " << );
+            Ionize->new_electrons.clear();
+        }
+
+
     }
     else { // immobile particle (at the moment only project density)
-        if (diag_flag == 1){
+        if ((diag_flag == 1)&&(!(*particles).isTestParticles)){
 
             for (ibin = 0 ; ibin < bmin.size() ; ibin ++) { //Loop for projection on buffer_proj
 
@@ -785,143 +576,12 @@
                     (*Proj)(b_rho, (*particles), iPart, ibin*clrw, b_lastdim);
                 } //End loop on particles
             }//End loop on bins
-=======
             
-            // Copy buffer back to the global array and free buffer****************
-            if (!particles.isTestParticles) {
-                // this part is dimension dependant !! this is for dim = 1
-                if (ndim == 1) {
-                    for (i = 0; i < b_dim0 ; i++) {
-                        //! \todo Should we care about primal - dual sizes here ?
-                        iloc = ibin*clrw + i ;
-#pragma omp atomic
-                        (*EMfields->Jx_s[ispec]) (iloc) +=  b_Jx[i];
-#pragma omp atomic
-                        (*EMfields->Jy_s[ispec]) (iloc) +=  b_Jy[i];
-#pragma omp atomic
-                        (*EMfields->Jz_s[ispec]) (iloc) +=  b_Jz[i];
-#pragma omp atomic
-                        (*EMfields->rho_s[ispec])(iloc) += b_rho[i];
-                    }
-                } // End if (ndim == 1)
-                if (ndim == 2) {
-                    for (i = 0; i < 2*oversize[0]+1 ; i++) {
-                        iloc = ibin*clrw + i ;
-                        //! \todo Here b_dim0 is the dual size. Make sure no problems arise when i == b_dim0-1 for primal arrays.
-                        for (j = 0; j < b_dim1 ; j++) {
-#pragma omp atomic
-                            (*EMfields->Jx_s[ispec]) (iloc*(f_dim1  )+j) +=  b_Jx[i*b_dim1+j];   //  primal along y
-#pragma omp atomic
-                            (*EMfields->Jy_s[ispec]) (iloc*(f_dim1+1)+j) +=  b_Jy[i*b_dim1+j];   //+1 because dual along y
-#pragma omp atomic
-                            (*EMfields->Jz_s[ispec]) (iloc*(f_dim1  )+j) +=  b_Jz[i*b_dim1+j];   // primal along y
-#pragma omp atomic
-                            (*EMfields->rho_s[ispec])(iloc*(f_dim1  )+j) += b_rho[i*b_dim1+j];   // primal along y
-                        }
-                    }
-                    for (i = 2*oversize[0]+1; i < clrw ; i++) {
-                        iloc = ibin*clrw + i ;
-                        //! \todo Here b_dim0 is the dual size. Make sure no problems arise when i == b_dim0-1 for primal arrays.
-                        for (j = 0; j < b_dim1 ; j++) {
-                            (*EMfields->Jx_s[ispec]) (iloc*(f_dim1  )+j) +=  b_Jx[i*b_dim1+j];   //  primal along y
-                            (*EMfields->Jy_s[ispec]) (iloc*(f_dim1+1)+j) +=  b_Jy[i*b_dim1+j];   //+1 because dual along y
-                            (*EMfields->Jz_s[ispec]) (iloc*(f_dim1  )+j) +=  b_Jz[i*b_dim1+j];   // primal along y
-                            (*EMfields->rho_s[ispec])(iloc*(f_dim1  )+j) += b_rho[i*b_dim1+j];   // primal along y
-                        }
-                    }
-                    for (i = std::max(clrw,2*oversize[0]+1); i < b_dim0 ; i++) {
-                        iloc = ibin*clrw + i ;
-                        //! \todo Here b_dim0 is the dual size. Make sure no problems arise when i == b_dim0-1 for primal arrays.
-                        for (j = 0; j < b_dim1 ; j++) {
-#pragma omp atomic
-                            (*EMfields->Jx_s[ispec]) (iloc*(f_dim1  )+j) +=  b_Jx[i*b_dim1+j];   //  primal along y
-#pragma omp atomic
-                            (*EMfields->Jy_s[ispec]) (iloc*(f_dim1+1)+j) +=  b_Jy[i*b_dim1+j];   //+1 because dual along y
-#pragma omp atomic
-                            (*EMfields->Jz_s[ispec]) (iloc*(f_dim1  )+j) +=  b_Jz[i*b_dim1+j];   // primal along y
-#pragma omp atomic
-                            (*EMfields->rho_s[ispec])(iloc*(f_dim1  )+j) += b_rho[i*b_dim1+j];   // primal along y
-                        }
-                    }
-                } // End if (ndim == 2)
-            } // if (!particles.isTestParticles)
-        }// ibin
-        free(b_Jx);
-        
-#pragma omp master
-{
-        for (unsigned int ithd=0 ; ithd<nrj_lost_per_thd.size() ; ithd++)
-            nrj_bc_lost += nrj_lost_per_thd[ithd];
-}
-        if (Ionize && electron_species) {
-            for (unsigned int i=0; i < (unsigned int)Ionize->new_electrons.size(); i++) {
-                // electron_species->particles.push_back(Ionize->new_electrons[i]);
-                
-                int ibin = (int) ((Ionize->new_electrons).position(0,i) / cell_length[0]) - ( smpi->getCellStartingGlobalIndex(0) + oversize[0] );
-                DEBUG("here " << ibin << " " << (Ionize->new_electrons).position(0,i)/(2*M_PI));
-                // Copy Ionize->new_electrons(i) in electron_species->particles at position electron_species->bmin[ibin]
-                Ionize->new_electrons.cp_particle(i, electron_species->particles, electron_species->bmin[ibin] );
-                
-                // Update bins status
-                // (ugly update, memory is allocated anywhere, OK with vectors per particles parameters)
-                electron_species->bmax[ibin]++;
-                for (int i=(int)ibin+1; i<(int)bmin.size(); i++) {
-                    electron_species->bmin[i]++;
-                    electron_species->bmax[i]++;
-                }
-                DEBUG("here");
-            }
-            
-            // if (Ionize->new_electrons.size())
-            //      DEBUG("number of electrons " << electron_species->particles.size() << " " << );
-            Ionize->new_electrons.clear();
-        }
-    }
-    else if (!particles.isTestParticles) { // immobile particle (at the moment only project density)
-//#pragma omp for schedule (runtime) 
-#pragma omp master
-{
-        for (iPart=0 ; iPart<nParticles; iPart++ ) {
-            (*Proj)(EMfields->rho_s[ispec], particles, iPart);
->>>>>>> 3243f2e9
-        }
+	}
     }//END if time vs. time_frozen
-<<<<<<< HEAD
-    //delete LocInterp;
-=======
-#pragma omp barrier
-    delete LocInterp;
-    
->>>>>>> 3243f2e9
+
 }//END dynamic
 
-// ---------------------------------------------------------------------------------------------------------------------
-// Dump for the Species
-//! \todo{Check if one wants to keep it like this (MG)}
-// ---------------------------------------------------------------------------------------------------------------------
-void Species::dump(std::ofstream& ofile)
-{
-<<<<<<< HEAD
-    for (unsigned int i=0; i<(*particles).size(); i++ )
-	{
-	    ofile << i ;
-	    for (unsigned int m=0; m<ndim; m++) ofile << "\t" << (*particles).position(m,i);
-	    for (unsigned int m=0; m<3; m++)    ofile << "\t" << (*particles).momentum(m,i);
-	    ofile << "\t" << (*particles).weight(i); //<< "\t" << Push->getMass() << "\t" << Push->getCharge();
-	    ofile << endl;
-	}
-=======
-    for (unsigned int i=0; i<(unsigned int)particles.size(); i++ )
-    {
-        ofile << i ;
-        for (unsigned int m=0; m<ndim; m++) ofile << "\t" << particles.position(m,i);
-        for (unsigned int m=0; m<3; m++)    ofile << "\t" << particles.momentum(m,i);
-        ofile << "\t" << particles.weight(i); //<< "\t" << Push->getMass() << "\t" << Push->getCharge();
-        ofile << endl;
-    }
->>>>>>> 3243f2e9
-    ofile << endl;
-}
 
 // ---------------------------------------------------------------------------------------------------------------------
 // Sort particles
@@ -985,139 +645,76 @@
     }
 }
 
-<<<<<<< HEAD
 // ---------------------------------------------------------------------------------------------------------------------
 // Sort particles
 // ---------------------------------------------------------------------------------------------------------------------
-void Species::count_sort_part(PicParams &params)
-{
-
-unsigned int ip, npart, ndim,ixy,tot, oc, nxy, bin, token;
-int ix,iy;
-double x,y;
-
-nxy = params.n_space[0]*params.n_space[1];
-token = (particles == &particles_sorted[0]);
-
-int indices[nxy];
-npart = (*particles).size();
-//particles_sorted = particles ;
-particles_sorted[token].initialize(npart, params.nDim_particle);
-
-for (unsigned int i=0; i < nxy ; i++) indices[i] = 0 ;
-
-// first loop counts the # of particles in each cell
-for (ip=0; ip < npart; ip++)
-{
-    x = (*particles).position(0,ip)-min_loc;
-    y = (*particles).position(1,ip)-min_loc_vec[1];
-
-    ix = floor(x * dx_inv_) ;
-    iy = floor(y * dy_inv_) ;
-
-    ixy = iy + ix*params.n_space[1];
-
-
-    indices[ixy] ++;
-}
-
-// second loop convert the count array in cumulative sum
-tot=0;
-for (unsigned int ixy=0; ixy < nxy; ixy++)
-{
-    oc = indices[ixy];
-    indices[ixy] = tot;
-    tot += oc;
-}
-
-//Bookmarking is not needed if normal sort is called before.
-//bmin[0] = 0;    
-//for (bin=0; bin<bmin.size()-1; bin++) { //Loop on the bins. 
-//
-//    bmin[bin+1] = indices[(bin+1)*params.n_space[1]*clrw] ;   
-//    bmax[bin] = bmin[bin+1];   
-//}
-//bin = bmin.size()-1 ;
-//bmax[bin] = npart;   
-
-// last loop puts the particles and update the count array
-for (ip=0; ip < npart; ip++) {
-    x = (*particles).position(0,ip)-min_loc;
-    y = (*particles).position(1,ip)-min_loc_vec[1];
-
-    ix = floor(x * dx_inv_) ;
-    iy = floor(y * dy_inv_) ;
-
-    ixy = iy + ix*params.n_space[1];
-
-    (*particles).overwrite_part(ip, particles_sorted[token] , indices[ixy]);
-    indices[ixy]++;
-}
-
-particles = &particles_sorted[token] ;
-
-=======
-void Species::movingWindow_x(unsigned int shift, SmileiMPI *smpi, Params& params)
-{
-    // Update BC positions
-    partBoundCond->moveWindow_x( shift*cell_length[0], smpi );
-    // Set for bin managment
-    min_loc += shift*cell_length[0];
-    
-    // Send particles of first bin on process rank-1
-    // If no rank-1 -> particles deleted
-    clearExchList(0);
-    
-    for (unsigned int ibin = 0 ; ibin < 1 ; ibin++)
-        for (int iPart=bmin[ibin] ; iPart<bmax[ibin]; iPart++ ) {
-            addPartInExchList( 0, iPart );
-            nrj_mw_lost += particles.weight(iPart)*(particles.lor_fac(iPart)-1.0);
-        }
-    
-    // bin 0 empty
-    // Shifts all the bins by 1. 
-    bmin.erase( bmin.begin() );
-    bmax.erase( bmax.begin() );
-    // Create new bin at the end
-    // Update last values of bmin and bmax to handle correctly received particles
-    bmin.push_back( bmax[bmax.size()-1] );
-    bmax.push_back( bmax[bmax.size()-1] );
-    bmin[0] = 0;
-    
-    int iDim(0);
-    smpi->exchangeParticles( this, speciesNumber,params, 0, iDim );
-    
-    // Create new particles
-    if (smpi->isEastern() ) {
-        defineNewCells(shift, smpi, params);
-    }
-    
-}
-
-void Species::defineNewCells(unsigned int shift, SmileiMPI *smpi, Params& params)
-{
-    // does a loop over all cells in the simulation
-    // considering a 3d volume with size n_space[0]*n_space[1]*n_space[2]
-    vector<double> cell_index(3,0);
-    for (unsigned int i=0 ; i<params.nDim_field ; i++) {
-        if (cell_length[i]!=0) {
-            cell_index[i] = smpi->getDomainLocalMin(i);
-        }
-    }
-    // cell_index[0] goes to end of the domain minus cell to create
-    cell_index[0] = smpi->getDomainLocalMax(0) - shift*cell_length[0];
-    
-    // Next bin to create
-    int new_bin_idx = bmin.size() - 1;
-    
-    vector<unsigned int> n_space_created(3,0);
-    n_space_created[0] = shift;
-    n_space_created[1] = params.n_space[1];
-    n_space_created[2] = params.n_space[2];
-    
-    //unsigned int npart_effective = 
-    createParticles(n_space_created, cell_index, new_bin_idx, params );
->>>>>>> 3243f2e9
+void Species::count_sort_part(Params &params)
+{
+
+    unsigned int ip, npart, ndim,ixy,tot, oc, nxy, bin, token;
+    int ix,iy;
+    double x,y;
+
+    nxy = params.n_space[0]*params.n_space[1];
+    token = (particles == &particles_sorted[0]);
+
+    int indices[nxy];
+    npart = (*particles).size();
+    //particles_sorted = particles ;
+    particles_sorted[token].initialize(npart, params);
+
+    for (unsigned int i=0; i < nxy ; i++) indices[i] = 0 ;
+
+    // first loop counts the # of particles in each cell
+    for (ip=0; ip < npart; ip++)
+	{
+	    x = (*particles).position(0,ip)-min_loc;
+	    y = (*particles).position(1,ip)-min_loc_vec[1];
+
+	    ix = floor(x * dx_inv_) ;
+	    iy = floor(y * dy_inv_) ;
+
+	    ixy = iy + ix*params.n_space[1];
+
+
+	    indices[ixy] ++;
+	}
+
+    // second loop convert the count array in cumulative sum
+    tot=0;
+    for (unsigned int ixy=0; ixy < nxy; ixy++)
+	{
+	    oc = indices[ixy];
+	    indices[ixy] = tot;
+	    tot += oc;
+	}
+
+    //Bookmarking is not needed if normal sort is called before.
+    //bmin[0] = 0;    
+    //for (bin=0; bin<bmin.size()-1; bin++) { //Loop on the bins. 
+    //
+    //    bmin[bin+1] = indices[(bin+1)*params.n_space[1]*clrw] ;   
+    //    bmax[bin] = bmin[bin+1];   
+    //}
+    //bin = bmin.size()-1 ;
+    //bmax[bin] = npart;   
+
+    // last loop puts the particles and update the count array
+    for (ip=0; ip < npart; ip++) {
+	x = (*particles).position(0,ip)-min_loc;
+	y = (*particles).position(1,ip)-min_loc_vec[1];
+
+	ix = floor(x * dx_inv_) ;
+	iy = floor(y * dy_inv_) ;
+
+	ixy = iy + ix*params.n_space[1];
+
+	(*particles).overwrite_part(ip, particles_sorted[token] , indices[ixy]);
+	indices[ixy]++;
+    }
+
+    particles = &particles_sorted[token] ;
+
 }
 
 
@@ -1201,20 +798,15 @@
     // -----------------------------------------------------------------------
     
     // if moving_win
-    //     particles.create_particles(npart_effective);
+    //     (*particles).create_particles(npart_effective);
     // else {
     //    // reserve included in initialize if particles emty
-    //    particles.reserve(round( params->species_param[speciesNumber].c_part_max * npart_effective ), ndim);
-    //    particles.initialize(n_existing_particles+npart_effective, params_->nDim_particle);
+    //    (*particles).reserve(round( params->species_param[speciesNumber].c_part_max * npart_effective ), ndim);
+    //    (*particles).initialize(n_existing_particles+npart_effective, params_->nDim_particle);
     // }
     
-<<<<<<< HEAD
     int n_existing_particles = (*particles).size();
-    (*particles).initialize(n_existing_particles+npart_effective, params.nDim_particle);
-=======
-    int n_existing_particles = particles.size();
-    particles.initialize(n_existing_particles+npart_effective, params, speciesNumber);
->>>>>>> 3243f2e9
+    (*particles).initialize(n_existing_particles+npart_effective, params, speciesNumber);
     
     
     // define Maxwell-Juettner related quantities
@@ -1330,22 +922,17 @@
     delete [] temp;
     delete [] vel;
     
-<<<<<<< HEAD
-    for (unsigned int iPart=n_existing_particles; iPart<n_existing_particles+npart_effective; iPart++) {
-	nrj_new_particles += (*particles).weight(iPart)*((*particles).lor_fac(iPart)-1.0);
-=======
     // Recalculate former position using the particle velocity
     // (necessary to calculate currents at time t=0 using the Esirkepov projection scheme)
     for (int iPart=n_existing_particles; iPart<n_existing_particles+npart_effective; iPart++) {
         /*897 for (int i=0; i<(int)ndim; i++) {
-            particles.position_old(i,iPart) -= particles.momentum(i,iPart)/particles.lor_fac(iPart) * params.timestep;
+            (*particles).position_old(i,iPart) -= (*particles).momentum(i,iPart)/(*particles).lor_fac(iPart) * params.timestep;
         }897*/
-        nrj_new_particles += particles.weight(iPart)*(particles.lor_fac(iPart)-1.0);
->>>>>>> 3243f2e9
-    }
-    
-    if (particles.isTestParticles)
-	particles.setIds();
+        nrj_new_particles += (*particles).weight(iPart)*((*particles).lor_fac(iPart)-1.0);
+    }
+    
+    if ((*particles).isTestParticles)
+	(*particles).setIds();
 
     return npart_effective;
     
@@ -1365,11 +952,13 @@
 
 
 //Do we have to project this species ?
- bool Species::isProj(double time_dual, SimWindow* simWindow) {
+bool Species::isProj(double time_dual, SimWindow* simWindow) {
+
+    return time_dual > species_param.time_frozen  || (simWindow && simWindow->isMoving(time_dual)) ;
+  
     //Recompute frozen particles density if
     //moving window is activated, actually moving at this time step, and we are not in a density slope.
-<<<<<<< HEAD
-    isproj =(time_dual > species_param.time_frozen  ||
+    /*    bool isproj =(time_dual > species_param.time_frozen  ||
                  (simWindow && simWindow->isMoving(time_dual) &&
                      (species_param.species_geometry == "gaussian" ||
                          (species_param.species_geometry == "trapezoidal" &&
@@ -1382,8 +971,6 @@
                     ) 
                 )
             );
-    return isproj;
-=======
-    return time_dual > species_param.time_frozen  || (simWindow && simWindow->isMoving(time_dual)) ;
->>>>>>> 3243f2e9
+	    return isproj;*/
+    //return time_dual > species_param.time_frozen  || (simWindow && simWindow->isMoving(time_dual)) ;
 }