#include "Species.h"

#include <omp.h>

#include <cmath>
#include <cstdlib>
#include <cstring>
#include <ctime>
#include <iostream>

#include "BoundaryConditionType.h"
#include "DiagnosticTrack.h"
#include "ElectroMagn.h"
#include "ElectroMagnAM.h"
#include "Field1D.h"
#include "Field2D.h"
#include "Field3D.h"
#include "Interpolator.h"
#include "InterpolatorFactory.h"
#include "IonizationFactory.h"
#include "MergingFactory.h"
#include "MultiphotonBreitWheelerFactory.h"
#include "PartBoundCond.h"
#include "PartCompTimeFactory.h"
#include "PartWall.h"
#include "ParticleCreator.h"
#include "ParticlesFactory.h"
#include "Patch.h"
#include "Profile.h"
#include "Projector.h"
#include "ProjectorFactory.h"
#include "PusherFactory.h"
#include "RadiationFactory.h"
#include "SimWindow.h"
#include "Tools.h"
#include "gpu.h"


using namespace std;


// ---------------------------------------------------------------------------------------------------------------------
// Constructor for Species
// input: simulation parameters & Species index
// ---------------------------------------------------------------------------------------------------------------------
Species::Species( Params &params, Patch *patch ) :
    c_part_max_( 1 ),
    ionization_rate_( Py_None ),
    pusher_name_( "boris" ),
    radiation_model_( "none" ),
    time_frozen_( 0 ),
    radiating_( false ),
    relativistic_field_initialization_( false ),
    iter_relativistic_initialization_( 0 ),
    ionization_model( "none" ),
    density_profile_type_( "none" ),
    charge_profile_( NULL ),
    density_profile_( NULL ),
    velocity_profile_( 3, NULL ),
    temperature_profile_( 3, NULL ),
    particles_per_cell_profile_( NULL ),
    max_charge_( 0. ),
    // particles( &particles_sorted[0] ),
    file_position_npart_( 0 ),
    file_momentum_npart_( 0 ),
    position_initialization_array_( NULL ),
    momentum_initialization_array_( NULL ),
    n_numpy_particles_( 0 ),
    position_initialization_on_species_( false ),
    position_initialization_on_species_index( -1 ),
    electron_species( NULL ),
    electron_species_index( -1 ),
    photon_species_( nullptr ),
    //photon_species_index(-1),
    radiation_photon_species( "" ),
    radiated_photons_( nullptr ),
    //mBW_pair_creation_sampling_( {1,1} ),
    mBW_pair_species_names_( 2, "" ),
    cluster_width_( params.cluster_width_ ),
    oversize( params.oversize ),
    cell_length( params.cell_length ),
    min_loc_vec( patch->getDomainLocalMin() ),
    tracking_diagnostic( 10000 ),
    nDim_particle( params.nDim_particle ),
    nDim_field(    params.nDim_field  ),
    merging_time_selection_( 0 )
{
    // &particles_sorted[0]
    particles         = ParticlesFactory::create( params );
    particles_to_move = ParticlesFactory::create( params );

    regular_number_array_.clear();
    partBoundCond = NULL;
    min_loc = patch->getDomainLocalMin( 0 );
    merging_method_ = "none";

    PI2 = 2.0 * M_PI;
    PI_ov_2 = 0.5*M_PI;

    dx_inv_[0] = 1./cell_length[0];
    dx_inv_[1] = 1./cell_length[1];
    dx_inv_[2] = 1./cell_length[2];

    initCluster( params );
    inv_nDim_particles = 1./( ( double )nDim_particle );

    length_[0]=0;
    length_[1]=params.n_space[1]+1;
    length_[2]=params.n_space[2]+1;

    merge_momentum_cell_size_.resize(3);

    merge_min_momentum_cell_length_.resize(3);
    
    mBW_pair_species_index_[0] = -1;
    mBW_pair_species_index_[1] = -1;
    
    mBW_pair_creation_sampling_[0] = 1;
    mBW_pair_creation_sampling_[1] = 1;

}//END Species creator

void Species::initCluster( Params &params )
{
    // Arrays of the min and max indices of the particle bins
    particles->first_index.resize( params.n_space[0]/cluster_width_ );
    particles->last_index.resize( params.n_space[0]/cluster_width_ );

    //Size in each dimension of the buffers on which each bin are projected
    //In 1D the particles of a given bin can be projected on 6 different nodes at the second order (oversize = 2)

    //Primal dimension of fields.
    f_dim0 =  params.n_space[0] + 2 * oversize[0] +1;
    f_dim1 =  params.n_space[1] + 2 * oversize[1] +1;
    f_dim2 =  params.n_space[2] + 2 * oversize[2] +1;

    b_dim.resize( params.nDim_field, 1 );
    if( nDim_particle == 1 ) {
        b_dim[0] = ( 1 + cluster_width_ ) + 2 * oversize[0];
        f_dim1 = 1;
        f_dim2 = 1;
    }
    if( nDim_particle == 2 ) {
        b_dim[0] = ( 1 + cluster_width_ ) + 2 * oversize[0]; // There is a primal number of bins.
        b_dim[1] =  f_dim1;
        f_dim2 = 1;
    }
    if( nDim_particle == 3 ) {
        b_dim[0] = ( 1 + cluster_width_ ) + 2 * oversize[0]; // There is a primal number of bins.
        b_dim[1] = f_dim1;
        b_dim[2] = f_dim2;
    }

    //Initialize specMPI
    MPI_buffer_.allocate( nDim_field );

    //ener_tot = 0.;
    nrj_bc_lost = 0.;
    nrj_mw_out = 0.;
    nrj_mw_inj = 0.;
    nrj_new_part_ = 0.;
    nrj_radiated_ = 0.;

}//END initCluster

// -----------------------------------------------------------------------------
//! This function enables to resize the number of bins
// -----------------------------------------------------------------------------
void Species::resizeCluster( Params &params )
{

    // We keep the current number of particles
    int npart = particles->size();
    int size = params.n_space[0]/cluster_width_;

    // Arrays of the min and max indices of the particle bins
    particles->first_index.resize( size );
    particles->last_index.resize( size );

    // We redistribute the particles between the bins
    int quotient = npart / size; // Fixed part for all bin
    int remainder = npart - quotient*size; // To be distributed among the first bin

    for( int ibin=0 ; ibin < size ; ibin++ ) {
        if( ibin < remainder ) {
            particles->first_index[ibin] = ibin*quotient + ibin;
            particles->last_index[ibin] = particles->first_index[ibin] + quotient + 1;
        } else {
            particles->first_index[ibin] = ibin*quotient + remainder;
            particles->last_index[ibin] = particles->first_index[ibin] + quotient;
        }
    }

    //std::cout << "size: " << size << " " << npart << " " << particles->first_index[0] << " " << particles->last_index[0] << '\n';

    // Recommended: A sorting process may be needed for best porfermance after this step

}// end resizeCluster


// Create the particles once the namelist is read
void Species::initParticles( Params &params, Patch *patch, bool with_particles, Particles * like_particles )
{
    
    // Area for particle creation
    struct SubSpace init_space;
    init_space.cell_index_[0] = 0;
    init_space.cell_index_[1] = 0;
    init_space.cell_index_[2] = 0;
    init_space.box_size_[0]   = params.n_space[0];
    init_space.box_size_[1]   = params.n_space[1];
    init_space.box_size_[2]   = params.n_space[2];

    // Creation of the particle creator
    ParticleCreator particle_creator;
    // Associate the ceator to the current species (this)
    particle_creator.associate(this);

    // If restart from a checkpoint or without particle creation
    if( params.restart || !with_particles ) {

        if( like_particles ) {
            particles->initialize( 0, *like_particles );
        } else {
            particles->initialize( 0, params.nDim_particle, params.keep_position_old );
        }

        // Compute only `max_charge_`
        particle_creator.createChargeProfile( init_space, patch);

    } else {

        // Create profiles and particles
        particle_creator.create( init_space, params, patch, 0 );

    }

}

// Initialize the operators (Push, Ionize, PartBoundCond)
// This must be separate from the parameters because the Species cloning copies
// the parameters but not the operators.
void Species::initOperators( Params &params, Patch *patch )
{

    // interpolation operator (virtual)
    Interp = InterpolatorFactory::create( params, patch, this->vectorized_operators ); // + patchId -> idx_domain_begin (now = ref smpi)

    // assign the correct Pusher to Push
    Push = PusherFactory::create( params, this );
    if( params.Laser_Envelope_model ) {
        Push_ponderomotive_position = PusherFactory::create_ponderomotive_position_updater( params, this );
    }

    // projection operator (virtual)
    Proj = ProjectorFactory::create( params, patch, this->vectorized_operators );  // + patchId -> idx_domain_begin (now = ref smpi)

    // Assign the Ionization model (if needed) to Ionize
    //  Needs to be placed after ParticleCreator() because requires the knowledge of max_charge_
    // \todo pay attention to restart
    Ionize = IonizationFactory::create( params, this );

    // Create the radiation model
    Radiate = RadiationFactory::create( params, this, patch->rand_ );

    // Create the multiphoton Breit-Wheeler model
    Multiphoton_Breit_Wheeler_process = MultiphotonBreitWheelerFactory::create( params, this, patch->rand_  );

    // assign the correct Merging method to Merge
    Merge = MergingFactory::create( params, this, patch->rand_ );

    // Evaluation of the particle computation time
    if (params.has_adaptive_vectorization ) {
        part_comp_time_ = PartCompTimeFactory::create( params );
    }

    // define limits for BC and functions applied and for domain decomposition
    partBoundCond = new PartBoundCond( params, this, patch );
    for( unsigned int iDim=0 ; iDim < nDim_field ; iDim++ ) {
        for( unsigned int iNeighbor=0 ; iNeighbor<2 ; iNeighbor++ ) {
            MPI_buffer_.partRecv[iDim][iNeighbor].initialize( 0, ( *particles ) );
            MPI_buffer_.partSend[iDim][iNeighbor].initialize( 0, ( *particles ) );
            MPI_buffer_.part_index_send[iDim][iNeighbor].resize( 0 );
            MPI_buffer_.part_index_recv_sz[iDim][iNeighbor] = 0;
            MPI_buffer_.part_index_send_sz[iDim][iNeighbor] = 0;
        }
    }
    typePartSend.resize( nDim_field*2, MPI_DATATYPE_NULL );
    typePartRecv.resize( nDim_field*2, MPI_DATATYPE_NULL );
    exchangePatch = MPI_DATATYPE_NULL;

    particles_to_move->initialize( 0, *particles );

}

// ---------------------------------------------------------------------------------------------------------------------
// Destructor for Species
// ---------------------------------------------------------------------------------------------------------------------
Species::~Species()
{
    delete particles;
    delete particles_to_move;

    delete Push;
    delete Interp;
    delete Proj;

    if( Merge ) {
        delete Merge;
    }

    if( Ionize ) {
        delete Ionize;
    }
    if( Radiate ) {
        delete Radiate;
    }
    if( part_comp_time_ ) {
        delete part_comp_time_;
    }
    if( Multiphoton_Breit_Wheeler_process ) {
        delete Multiphoton_Breit_Wheeler_process;
    }
    if( partBoundCond ) {
        delete partBoundCond;
    }
    if( particles_per_cell_profile_ ) {
        delete particles_per_cell_profile_;
    }
    if( charge_profile_ ) {
        delete charge_profile_;
    }
    if( density_profile_ ) {
        delete density_profile_;
    }
    for( unsigned int i=0; i<velocity_profile_.size(); i++ ) {
        delete velocity_profile_[i];
    }
    for( unsigned int i=0; i<temperature_profile_.size(); i++ ) {
        delete temperature_profile_[i];
    }
    if( ionization_rate_!=Py_None ) {
        Py_DECREF( ionization_rate_ );
    }

    if (radiated_photons_) {
        delete radiated_photons_;
    }
    
    for (int k=0 ; k<2 ; k++) {
        if (mBW_pair_particles_[k]) {
            delete mBW_pair_particles_[k];
        }
    }

}

// ---------------------------------------------------------------------------------------------------------------------
//! Method calculating the Particle dynamics (interpolation, pusher, projection and more)
//! For all particles of the species
//!   - interpolate the fields at the particle position
//!   - perform ionization
//!   - perform the radiation reaction
//!   - calculate the new velocity
//!   - calculate the new position
//!   - apply the boundary conditions
//!   - increment the currents (projection)
void Species::dynamics( double time_dual, 
                        unsigned int ispec,
                        ElectroMagn *EMfields,
                        Params &params, bool diag_flag,
                        PartWalls *partWalls,
                        Patch *patch, SmileiMPI *smpi,
                        RadiationTables &RadiationTables,
                        MultiphotonBreitWheelerTables &MultiphotonBreitWheelerTables,
                        vector<Diagnostic *> &localDiags )
{
    int ithread, tid( 0 );
#ifdef _OPENMP
    ithread = omp_get_thread_num();
#else
    ithread = 0;
#endif

#ifdef  __DETAILED_TIMERS
    double timer;
#endif

    unsigned int iPart;

    std::vector<double> nrj_lost_per_thd( 1, 0. );

    // -------------------------------
    // calculate the particle dynamics
    // -------------------------------
    if( time_dual>time_frozen_ || Ionize) { // moving particle

<<<<<<< HEAD
        smpi->resizeBuffers( ithread, nDim_field, particles->last_index.back(), params.geometry=="AMcylindrical" );
        
=======
        // Prepare temporary buffers for this iteration
        smpi->resizeBuffers( ithread, nDim_field, particles->size(), params.geometry=="AMcylindrical" );
        
        // Prepare particles buffers for multiphoton Breit-Wheeler
        if( Multiphoton_Breit_Wheeler_process ) {
            
#ifdef  __DETAILED_TIMERS
            timer = MPI_Wtime();
#endif
            
            mBW_pair_particles_[0]->reserve(particles->size() * Multiphoton_Breit_Wheeler_process->get_pair_creation_sampling(0));
            mBW_pair_particles_[1]->reserve(particles->size() * Multiphoton_Breit_Wheeler_process->get_pair_creation_sampling(1));
            
#ifdef  __DETAILED_TIMERS
            patch->patch_timers[0] += MPI_Wtime() - timer;
#endif
            
        }

>>>>>>> fa1dcc1f
        //Point to local thread dedicated buffers
        //Still needed for ionization
        vector<double> *Epart = &( smpi->dynamics_Epart[ithread] );

#if defined( _GPU ) || defined( SMILEI_ACCELERATOR_GPU_OMP )
        const int particule_count = particles->last_index.back();

        // smpi->dynamics_*'s pointer stability is guaranteed during the loop only if the size is not modified
        smilei::tools::gpu::HostDeviceMemoryManagment::DeviceAllocate( smpi->dynamics_Epart[ithread].data(), particule_count * 3 );
        smilei::tools::gpu::HostDeviceMemoryManagment::DeviceAllocate( smpi->dynamics_Bpart[ithread].data(), particule_count * 3 );
        smilei::tools::gpu::HostDeviceMemoryManagment::DeviceAllocate( smpi->dynamics_invgf[ithread].data(), particule_count * 1 );
        smilei::tools::gpu::HostDeviceMemoryManagment::DeviceAllocate( smpi->dynamics_iold[ithread].data(), particule_count * nDim_field );
        smilei::tools::gpu::HostDeviceMemoryManagment::DeviceAllocate( smpi->dynamics_deltaold[ithread].data(), particule_count * nDim_field );

        {

#endif
        for( unsigned int ibin = 0 ; ibin < particles->first_index.size() ; ibin++ ) {

#ifdef  __DETAILED_TIMERS
            timer = MPI_Wtime();
#endif

            //std::cerr << "interpolate " << name_ << std::endl;

            // Interpolate the fields at the particle position
            Interp->fieldsWrapper( EMfields, *particles, smpi, &( particles->first_index[ibin] ), &( particles->last_index[ibin] ), ithread );

#ifdef  __DETAILED_TIMERS
            patch->patch_timers[0] += MPI_Wtime() - timer;
#endif

            // Ionization
            if( Ionize ) {

#ifdef  __DETAILED_TIMERS
                timer = MPI_Wtime();
#endif

                ( *Ionize )( particles, particles->first_index[ibin], particles->last_index[ibin], Epart, patch, Proj );

#ifdef  __DETAILED_TIMERS
                patch->patch_timers[4] += MPI_Wtime() - timer;
#endif
            }

            if( time_dual<=time_frozen_ ) continue; // Do not push frozen particles

            // Radiation losses
            if( Radiate ) {

#ifdef  __DETAILED_TIMERS
                timer = MPI_Wtime();
#endif


            //std::cerr << "radiate" << std::endl;

                // Radiation process
                ( *Radiate )( *particles,
                              radiated_photons_,
                              smpi,
                              RadiationTables,
                              nrj_radiated_,
                              particles->first_index[ibin],
                              particles->last_index[ibin], ithread );

                // Update scalar variable for diagnostics
                // nrj_radiated_ += Radiate->getRadiatedEnergy();

                // Update the quantum parameter chi
                // Radiate->computeParticlesChi( *particles,
                //                               smpi,
                //                               first_index[ibin],
                //                               last_index[ibin],
                //                               ithread );

#ifdef  __DETAILED_TIMERS
                patch->patch_timers[5] += MPI_Wtime() - timer;
#endif

            }


            // Multiphoton Breit-Wheeler
            if( Multiphoton_Breit_Wheeler_process ) {

#ifdef  __DETAILED_TIMERS
                timer = MPI_Wtime();
#endif

                // Pair generation process
                // We reuse nrj_radiated_ for the pairs
                ( *Multiphoton_Breit_Wheeler_process )( *particles,
                                                        smpi,
                                                        mBW_pair_particles_,
                                                        mBW_pair_species_,
                                                        MultiphotonBreitWheelerTables,
                                                        nrj_radiated_,
                                                        particles->first_index[ibin],
                                                        particles->last_index[ibin], ithread );

                // Update the photon quantum parameter chi of all photons
                // Multiphoton_Breit_Wheeler_process->computeThreadPhotonChi( *particles,
                //         smpi,
                //         particles->first_index[ibin],
                //         particles->last_index[ibin],
                //         ithread );

                // Suppression of the decayed photons into pairs
                // Multiphoton_Breit_Wheeler_process->removeDecayedPhotons(
                //     *particles, smpi, ibin, particles->first_index.size(), &particles->first_index[0], &particles->last_index[0], ithread );
                Multiphoton_Breit_Wheeler_process->removeDecayedPhotonsWithoutBinCompression(
                    *particles, smpi, ibin, 
                    particles->first_index.size(), 
                    &particles->first_index[0], 
                    &particles->last_index[0], 
                    ithread );

#ifdef  __DETAILED_TIMERS
                patch->patch_timers[6] += MPI_Wtime() - timer;
#endif

            }

#ifdef  __DETAILED_TIMERS
            timer = MPI_Wtime();
#endif

            //std::cerr << "push" << std::endl;

            // Push the particles and the photons
            ( *Push )( *particles, smpi, particles->first_index[ibin], particles->last_index[ibin], ithread );
            //particles->testMove( particles->first_index[ibin], particles->last_index[ibin], params );

#ifdef  __DETAILED_TIMERS
                patch->patch_timers[1] += MPI_Wtime() - timer;
#endif

        } //ibin

        // Compression of the bins if necessary 
        // Multiphoton Breit-Wheeler
        if( Multiphoton_Breit_Wheeler_process ) {
    
#ifdef  __DETAILED_TIMERS
            timer = MPI_Wtime();
#endif
    
            //particles->compress();
            compress(smpi, ithread, true);
        
#ifdef  __DETAILED_TIMERS
            patch->patch_timers[6] += MPI_Wtime() - timer;
#endif
        
        }

        if( time_dual>time_frozen_){ // do not apply particles BC nor project frozen particles
            for( unsigned int ibin = 0 ; ibin < particles->first_index.size() ; ibin++ ) {
                double energy_lost( 0. );

#ifdef  __DETAILED_TIMERS
                timer = MPI_Wtime();
#endif

                // Apply wall and boundary conditions
                if( mass_>0 ) {
                    for( unsigned int iwall=0; iwall<partWalls->size(); iwall++ ) {
                        (*partWalls)[iwall]->apply( this, particles->first_index[ibin], particles->last_index[ibin], smpi->dynamics_invgf[ithread], patch->rand_, energy_lost );
                        nrj_lost_per_thd[tid] += mass_ * energy_lost;
                    }
                    // Boundary Condition may be physical or due to domain decomposition
                    if(!params.is_spectral){
                        partBoundCond->apply( this, particles->first_index[ibin], particles->last_index[ibin], smpi->dynamics_invgf[ithread], patch->rand_, energy_lost );
                        nrj_lost_per_thd[tid] += mass_ * energy_lost;
                    }

                } else if( mass_==0 ) {
                    for( unsigned int iwall=0; iwall<partWalls->size(); iwall++ ) {
                        (*partWalls)[iwall]->apply( this, particles->first_index[ibin], particles->last_index[ibin], smpi->dynamics_invgf[ithread], patch->rand_, energy_lost );
                        nrj_lost_per_thd[tid] += energy_lost;
                    }
                    // Boundary Condition may be physical or due to domain decomposition
                    partBoundCond->apply( this, particles->first_index[ibin], particles->last_index[ibin], smpi->dynamics_invgf[ithread], patch->rand_, energy_lost );
                    nrj_lost_per_thd[tid] += energy_lost;
                }

#ifdef  __DETAILED_TIMERS
                patch->patch_timers[3] += MPI_Wtime() - timer;
#endif

                //START EXCHANGE PARTICLES OF THE CURRENT BIN ?

#ifdef  __DETAILED_TIMERS
                timer = MPI_Wtime();
#endif

                // Project currents if not a Test species and charges as well if a diag is needed.
                // Do not project if a photon
                if( ( !particles->is_test ) && ( mass_ > 0 ) ) {
                    Proj->currentsAndDensityWrapper( EMfields, *particles, smpi, particles->first_index[ibin], particles->last_index[ibin], ithread, diag_flag, params.is_spectral, ispec );
                }

#ifdef  __DETAILED_TIMERS
                patch->patch_timers[2] += MPI_Wtime() - timer;
#endif
                if(params.is_spectral && mass_>0){
                    partBoundCond->apply( this, particles->first_index[ibin], particles->last_index[ibin], smpi->dynamics_invgf[ithread], patch->rand_, energy_lost );
                    nrj_lost_per_thd[tid] += mass_ * energy_lost;
                }

            }// ibin
        } // end if moving particle

        for( unsigned int ithd=0 ; ithd<nrj_lost_per_thd.size() ; ithd++ ) {
            nrj_bc_lost += nrj_lost_per_thd[tid];
        }

//        // Add the ionized electrons to the electron species
//        if (Ionize)
//            electron_species->importParticles( params, patch, Ionize->new_electrons, localDiags );
//
//        // Radiation losses
//        if (Radiate)
//        {
//            // If creation of macro-photon, we add them to photon_species
//            if (photon_species)
//            {
//                photon_species->importParticles(params,
//                                                patch,
//                                                Radiate->new_photons_,
//                                                localDiags);
//            }
//        }
//
//        // Multiphoton Breit-Wheeler
//        if (Multiphoton_Breit_Wheeler_process)
//        {
//
//            // Addition of the electron-positron particles
//            for (int k=0; k<2; k++) {
//                mBW_pair_species[k]->importParticles(params,
//                                             patch,
//                                             Multiphoton_Breit_Wheeler_process->new_pair[k],
//                                             localDiags);
//            }
//        }

#if defined( _GPU ) || defined( SMILEI_ACCELERATOR_GPU_OMP )
        }

        smilei::tools::gpu::HostDeviceMemoryManagment::DeviceFree( smpi->dynamics_Epart[ithread].data(), particule_count * 3 );
        smilei::tools::gpu::HostDeviceMemoryManagment::DeviceFree( smpi->dynamics_Bpart[ithread].data(), particule_count * 3 );
        smilei::tools::gpu::HostDeviceMemoryManagment::DeviceFree( smpi->dynamics_invgf[ithread].data(), particule_count * 1 );
        smilei::tools::gpu::HostDeviceMemoryManagment::DeviceFree( smpi->dynamics_iold[ithread].data(), particule_count * nDim_field );
        smilei::tools::gpu::HostDeviceMemoryManagment::DeviceFree( smpi->dynamics_deltaold[ithread].data(), particule_count * nDim_field );
#endif
    } //End if moving or ionized particles

    if(time_dual <= time_frozen_ && diag_flag &&( !particles->is_test ) ) { //immobile particle (at the moment only project density)
        if( params.geometry != "AMcylindrical" ) {
            double *b_rho=nullptr;
            for( unsigned int ibin = 0 ; ibin < particles->first_index.size() ; ibin ++ ) { //Loop for projection on buffer_proj
                b_rho = EMfields->rho_s[ispec] ? &( *EMfields->rho_s[ispec] )( 0 ) : &( *EMfields->rho_ )( 0 ) ;
                for( iPart=particles->first_index[ibin] ; ( int )iPart<particles->last_index[ibin]; iPart++ ) {
                    Proj->basic( b_rho, ( *particles ), iPart, 0 );
                }
            }
        } else {
            int n_species = patch->vecSpecies.size();
            complex<double> *b_rho=nullptr;
            ElectroMagnAM *emAM = static_cast<ElectroMagnAM *>( EMfields );
            for( unsigned int imode = 0; imode<params.nmodes; imode++ ) {
                int ifield = imode*n_species+ispec;
                b_rho = emAM->rho_AM_s[ifield] ? &( *emAM->rho_AM_s[ifield] )( 0 ) : &( *emAM->rho_AM_[imode] )( 0 ) ;
                for( unsigned int ibin = 0 ; ibin < particles->first_index.size() ; ibin ++ ) { //Loop for projection on buffer_proj
                    for( int iPart=particles->first_index[ibin] ; iPart<particles->last_index[ibin]; iPart++ ) {
                        Proj->basicForComplex( b_rho, ( *particles ), iPart, 0, imode );
                    }
                }
            }
        }
    } // End projection for frozen particles
    
} //END dynamics

// ---------------------------------------------------------------------------------------------------------------------
// For all particles of the species
//   - interpolate the fields at the particle position
//   - perform ionization
//   - perform the radiation reaction
//   - perform the multiphoton Breit-Wheeler
//   - calculate the new velocity
//   - calculate the new position
//   - apply the boundary conditions
//   - increment the currents (projection)
// ---------------------------------------------------------------------------------------------------------------------
void Species::scalarDynamics( double time_dual, unsigned int ispec,
                               ElectroMagn *EMfields,
                               Params &params, bool diag_flag,
                               PartWalls *partWalls,
                               Patch *patch, SmileiMPI *smpi,
                               RadiationTables &RadiationTables,
                               MultiphotonBreitWheelerTables &MultiphotonBreitWheelerTables,
                               vector<Diagnostic *> &localDiags )
{

}

void Species::projectionForDiags( double time_dual, unsigned int ispec,
                                    ElectroMagn *EMfields,
                                    Params &params, bool diag_flag,
                                    Patch *patch, SmileiMPI *smpi )
{
    if( diag_flag &&( !particles->is_test ) ) {

        if( params.geometry != "AMcylindrical" ) {
            double *buf[4];

            for( unsigned int ibin = 0 ; ibin < particles->first_index.size() ; ibin ++ ) { //Loop for projection on buffer_proj

                buf[0] = EMfields->rho_s[ispec] ? &( *EMfields->rho_s[ispec] )( 0 ) : &( *EMfields->rho_ )( 0 ) ;
                buf[1] = EMfields->Jx_s [ispec] ? &( *EMfields->Jx_s [ispec] )( 0 ) : &( *EMfields->Jx_ )( 0 ) ;
                buf[2] = EMfields->Jy_s [ispec] ? &( *EMfields->Jy_s [ispec] )( 0 ) : &( *EMfields->Jy_ )( 0 ) ;
                buf[3] = EMfields->Jz_s [ispec] ? &( *EMfields->Jz_s [ispec] )( 0 ) : &( *EMfields->Jz_ )( 0 ) ;

                for( int iPart=particles->first_index[ibin] ; iPart<particles->last_index[ibin]; iPart++ ) {
                    for( unsigned int quantity=0; quantity < 4; quantity++ ) {
                        Proj->basic( buf[quantity], ( *particles ), iPart, quantity );
                    }
                } //End loop on particles
            }//End loop on bins
        } else { // AM case
            complex<double> *buf[4];
            ElectroMagnAM *emAM = static_cast<ElectroMagnAM *>( EMfields );
            int n_species = patch->vecSpecies.size();
            for( unsigned int imode = 0; imode<params.nmodes; imode++ ) {
                int ifield = imode*n_species+ispec;

                for( unsigned int ibin = 0 ; ibin < particles->first_index.size() ; ibin ++ ) { //Loop for projection on buffer_proj

                    buf[0] = emAM->rho_AM_s[ifield] ? &( *emAM->rho_AM_s[ifield] )( 0 ) : &( *emAM->rho_AM_[imode] )( 0 ) ;
                    buf[1] = emAM->Jl_s [ifield] ? &( *emAM->Jl_s [ifield] )( 0 ) : &( *emAM->Jl_[imode] )( 0 ) ;
                    buf[2] = emAM->Jr_s [ifield] ? &( *emAM->Jr_s [ifield] )( 0 ) : &( *emAM->Jr_[imode] )( 0 ) ;
                    buf[3] = emAM->Jt_s [ifield] ? &( *emAM->Jt_s [ifield] )( 0 ) : &( *emAM->Jt_[imode] )( 0 ) ;

                    for( int iPart=particles->first_index[ibin] ; iPart<particles->last_index[ibin]; iPart++ ) {
                        for( unsigned int quantity=0; quantity < 4; quantity++ ) {
                            Proj->basicForComplex( buf[quantity], ( *particles ), iPart, quantity, imode );
                        }
                    } //End loop on particles
                }//End loop on bins
            } //End loop on modes
        }

    }
}

// -----------------------------------------------------------------------------
//! For all particles of the species, import the new particles generated
//! from these different physical processes:
//! - ionization
//! - radiation reaction
//! - multiphoton Breit-Wheeler
// -----------------------------------------------------------------------------
void Species::dynamicsImportParticles( double time_dual, unsigned int ispec,
        Params &params,
        Patch *patch, SmileiMPI *smpi,
        vector<Diagnostic *> &localDiags )
{
    // Add the ionized electrons to the electron species (possible even if ion is frozen)
    if( Ionize ) {
        electron_species->importParticles( params, patch, Ionize->new_electrons, localDiags );
                 }

    // if moving particle
    if( time_dual>time_frozen_ ) { // moving particle

        // Radiation losses
        if( Radiate ) {

            // If creation of macro-photon, we add them to photon_species
            if( photon_species_ ) {

                //std::cerr << "eraseLeaving" << std::endl;

#ifdef _GPU
                // We first erase empty slots in the buffer of photons
                // radiation_photons_->cell_keys is used as a mask
                static_cast<nvidiaParticles*>(radiated_photons_)->eraseLeavingParticles();
#endif
                //std::cerr << " N photons to import: " <<  static_cast<nvidiaParticles*>(radiated_photons_)->gpu_size() << std::endl;
                //std::cerr << "import" << std::endl;
                photon_species_->importParticles( params,
                                                 patch,
                                                 *radiated_photons_,
                                                 localDiags );
                //std::cerr << " N photons in species: " <<  photon_species_->particles->gpu_size() << std::endl;

                //photon_species_->particles->last_index[0] = photon_species_->particles->gpu_size(); 


#ifdef _GPU
                // We explicitely clear the device Particles
                //std::cerr << "Clear" << std::endl;
                static_cast<nvidiaParticles*>(radiated_photons_)->deviceClear();
                //std::cerr << " N photons after cleaning: " <<  static_cast<nvidiaParticles*>(radiated_photons_)->gpu_size() << std::endl;
#endif
            }
        }

        // Multiphoton Breit-Wheeler
        if( Multiphoton_Breit_Wheeler_process ) {
            // Addition of the electron-positron particles
            for( int k=0; k<2; k++ ) {
                mBW_pair_species_[k]->importParticles( params,
                                                      patch,
                                                      *mBW_pair_particles_[k],
                                                      localDiags );
            }
        }
    }//END if time vs. time_frozen_
}




// ---------------------------------------------------------------------------------------------------------------------
// For all particles of the species
//   - increment the charge (projection)
//   - used at initialisation for Poisson (and diags if required, not for now dynamics )
// ---------------------------------------------------------------------------------------------------------------------
void Species::computeCharge( unsigned int ispec, ElectroMagn *EMfields, bool old /*=false*/ )
{
    // -------------------------------
    // calculate the particle charge
    // -------------------------------
    if( ( !particles->is_test ) ) {
        if( !dynamic_cast<ElectroMagnAM *>( EMfields ) ) {
            for( unsigned int ibin = 0 ; ibin < particles->first_index.size() ; ibin ++ ) { //Loop for projection on buffer_proj
                double *b_rho = &( *EMfields->rho_ )( 0 );

                for( unsigned int iPart=particles->first_index[ibin] ; ( int )iPart<particles->last_index[ibin]; iPart++ ) {
                    Proj->basic( b_rho, ( *particles ), iPart, 0 );
                }
            }
        } else {
            ElectroMagnAM *emAM = static_cast<ElectroMagnAM *>( EMfields );
            unsigned int Nmode = emAM->rho_AM_.size();
            for( unsigned int imode=0; imode<Nmode; imode++ ) {
                //unsigned int ifield = imode*(*EMfields).n_species+ispec;
                complex<double> *b_rho = old ? &( *emAM->rho_old_AM_[imode] )( 0 ) : &( *emAM->rho_AM_[imode] )( 0 );
                for( unsigned int ibin = 0 ; ibin < particles->first_index.size() ; ibin ++ ) { //Loop for projection on buffer_proj
                    for( int iPart=particles->first_index[ibin] ; iPart<particles->last_index[ibin]; iPart++ ) {
                        Proj->basicForComplex( b_rho, ( *particles ), iPart, 0, imode );
                    }
                }
            }
        }
    }
}//END computeCharge


void Species::extractParticles()
{
    particles->extractParticles( particles_to_move );
}

void Species::injectParticles( Params &params )
{
}


// ---------------------------------------------------------------------------------------------------------------------
//! Sort particles
// ---------------------------------------------------------------------------------------------------------------------
void Species::sortParticles( Params &params, Patch * patch )
{

#if defined( SMILEI_ACCELERATOR_GPU_OMP ) || defined( _GPU )

    // -----------------------------
    // GPU version
    
    // particles_to_move contains, up to here, send particles
    //   clean it to manage recv particles
    particles_to_move->clear();
    //Merge all MPI_buffer_.partRecv in particles_to_move
    for( int idim = 0; idim < params.nDim_field; idim++ ) {
        for( int iNeighbor=0 ; iNeighbor<2 ; iNeighbor++ ) {
            int n_part_recv = MPI_buffer_.part_index_recv_sz[idim][iNeighbor];
            if( ( n_part_recv!=0 ) ) {
                // insert n_part_recv in particles_to_move from 0
            MPI_buffer_.partRecv[idim][iNeighbor].copyParticles( 0,
                                                                 n_part_recv,
                                                                 *particles_to_move,
                                                                 particles_to_move->size() );
            }
        }
    }
    particles_to_move->syncGPU();
    
    // Erase particles that leaves this patch
    particles->last_index[0] = particles->eraseLeavingParticles();
    
    // Inject newly arrived particles in particles_to_move
    particles->last_index[0] += particles->injectParticles( particles_to_move );

    return;

#else

    // --------------------------
    // CPU version

    injectParticles( params );

    int ndim = params.nDim_field;
    int idim;

    // Sort to adapt do cell_keys usage
    std::vector<int> indexes_of_particles_to_exchange;
    for ( int ipart=0 ; ipart< (int)(getNbrOfParticles()) ; ipart++ ) {
        if ( particles->cell_keys[ipart] == -1 ) {
            indexes_of_particles_to_exchange.push_back( ipart );
        }
    }

    //cout << "\t Species id : " << species_number_ << " - nparticles send : " << indexes_of_particles_to_exchange.size() << endl;

    //We have stored in indexes_of_particles_to_exchange the list of all particles that needs to be removed.
    /********************************************************************************/
    // Delete Particles included in the index of particles to exchange. Assumes indexes are sorted.
    /********************************************************************************/
    int ii, iPart;

    // Push lost particles at the end of bins
    for( unsigned int ibin = 0 ; ibin < particles->last_index.size() ; ibin++ ) {
        ii = indexes_of_particles_to_exchange.size()-1;
        if( ii >= 0 ) { // Push lost particles to the end of the bin
            iPart = indexes_of_particles_to_exchange[ii];
            while( iPart >= particles->last_index[ibin] && ii > 0 ) {
                ii--;
                iPart = indexes_of_particles_to_exchange[ii];
            }
            while( iPart == particles->last_index[ibin]-1 && iPart >= particles->first_index[ibin] && ii > 0 ) {
                particles->last_index[ibin]--;
                ii--;
                iPart = indexes_of_particles_to_exchange[ii];
            }
            while( iPart >= particles->first_index[ibin] && ii > 0 ) {
                particles->overwriteParticle( particles->last_index[ibin]-1, iPart );
                particles->last_index[ibin]--;
                ii--;
                iPart = indexes_of_particles_to_exchange[ii];
            }
            //On traite la dernière particule (qui peut aussi etre la premiere)
            if( iPart >= particles->first_index[ibin] && iPart < particles->last_index[ibin] ) {
                particles->overwriteParticle( particles->last_index[ibin]-1, iPart );
                particles->last_index[ibin]--;
            }
        }
    }


    //Shift the bins in memory
    //Warning: this loop must be executed sequentially. Do not use openMP here.
    for( int unsigned ibin = 1 ; ibin < particles->last_index.size() ; ibin++ ) { //First bin don't need to be shifted
        ii = particles->first_index[ibin]-particles->last_index[ibin-1]; // Shift the bin in memory by ii slots.
        iPart = min( ii, particles->last_index[ibin]-particles->first_index[ibin] ); // Number of particles we have to shift = min (Nshift, Nparticle in the bin)
        if( iPart > 0 ) {
            particles->overwriteParticle( particles->last_index[ibin]-iPart, particles->last_index[ibin-1], iPart );
        }
        particles->last_index[ibin] -= ii;
        particles->first_index[ibin] = particles->last_index[ibin-1];
    }



    int nmove, lmove; // local, OK
    int shift[particles->last_index.size()+1];//how much we need to shift each bin in order to leave room for the new particle
    double dbin;

    dbin = params.cell_length[0]*params.cluster_width_; //width of a bin.
    for( unsigned int j=0; j<particles->last_index.size()+1 ; j++ ) {
        shift[j]=0;
    }


    int nbNeighbors_ = 2;
    int n_part_recv;

    particles->eraseParticleTrail( particles->last_index.back() );

    //Evaluation of the necessary shift of all bins.2
    //idim=0
    shift[1] += MPI_buffer_.part_index_recv_sz[0][0];//Particles coming from xmin all go to bin 0 and shift all the other bins.
    shift[particles->last_index.size()] += MPI_buffer_.part_index_recv_sz[0][1];//Used only to count the total number of particles arrived.
    //idim>0
    for( idim = 1; idim < ndim; idim++ ) {
        for( int iNeighbor=0 ; iNeighbor<nbNeighbors_ ; iNeighbor++ ) {
            n_part_recv = MPI_buffer_.part_index_recv_sz[idim][iNeighbor];
            for( unsigned int j=0; j<( unsigned int )n_part_recv ; j++ ) {
                //We first evaluate how many particles arrive in each bin.
                ii = int( ( MPI_buffer_.partRecv[idim][iNeighbor].position( 0, j )-min_loc )/dbin ); //bin in which the particle goes.
                shift[ii+1]++; // It makes the next bins shift.
            }
        }
    }


    //Must be done sequentially
    for( unsigned int j=1; j<particles->last_index.size()+1; j++ ) { //bin 0 is not shifted.Last element of shift stores total number of arriving particles.
        shift[j]+=shift[j-1];
    }
    //Make room for new particles
    if( shift[particles->last_index.size()] ) {
        //! vecor::resize of Charge crashed ! Temporay solution : push_back / Particle
        //particles->initialize( particles->size()+shift[particles->last_index.size()], particles->Position.size() );
        for( int inewpart=0 ; inewpart<shift[particles->last_index.size()] ; inewpart++ ) {
            particles->createParticle();
        }
    }

    //Shift bins, must be done sequentially
    for( unsigned int j=particles->last_index.size()-1; j>=1; j-- ) {
        int n_particles = particles->last_index[j]-particles->first_index[j]; //Nbr of particle in this bin
        nmove = min( n_particles, shift[j] ); //Nbr of particles to move
        lmove = max( n_particles, shift[j] ); //How far particles must be shifted
        if( nmove>0 ) {
            particles->overwriteParticle( particles->first_index[j], particles->first_index[j]+lmove, nmove );
        }
        particles->first_index[j] += shift[j];
        particles->last_index[j] += shift[j];
    }

    //Space has been made now to write the arriving particles into the correct bins
    //idim == 0  is the easy case, when particles arrive either in first or last bin.
    for( int iNeighbor=0 ; iNeighbor<nbNeighbors_ ; iNeighbor++ ) {
        n_part_recv = MPI_buffer_.part_index_recv_sz[0][iNeighbor];
        //if ( (neighbor_[0][iNeighbor]!=MPI_PROC_NULL) && (n_part_recv!=0) ) {
        if( ( n_part_recv!=0 ) ) {
            ii = iNeighbor*( particles->last_index.size()-1 ); //0 if iNeighbor=0(particles coming from Xmin) and particles->last_index.size()-1 otherwise.
            MPI_buffer_.partRecv[0][iNeighbor].overwriteParticle( 0, *particles, particles->last_index[ii], n_part_recv );
            particles->last_index[ii] += n_part_recv ;
        }
    }
    //idim > 0; this is the difficult case, when particles can arrive in any bin.
    for( idim = 1; idim < ndim; idim++ ) {
        //if (idim!=iDim) continue;
        for( int iNeighbor=0 ; iNeighbor<nbNeighbors_ ; iNeighbor++ ) {
            n_part_recv = MPI_buffer_.part_index_recv_sz[idim][iNeighbor];
            //if ( (neighbor_[idim][iNeighbor]!=MPI_PROC_NULL) && (n_part_recv!=0) ) {
            if( ( n_part_recv!=0 ) ) {
                for( unsigned int j=0; j<( unsigned int )n_part_recv; j++ ) {
                    ii = int( ( MPI_buffer_.partRecv[idim][iNeighbor].position( 0, j )-min_loc )/dbin ); //bin in which the particle goes.
                    MPI_buffer_.partRecv[idim][iNeighbor].overwriteParticle( j, *particles, particles->last_index[ii] );
                    particles->last_index[ii] ++ ;
                }
            }
        }
    }


    //The width of one bin is cell_length[0] * cluster_width_.

    int p1, p2, first_index_init;
    unsigned int bin;
    double limit;


    //Backward pass
    for( bin=0; bin<particles->first_index.size()-1; bin++ ) { //Loop on the bins.
        limit = min_loc + ( bin+1 )*cell_length[0]*cluster_width_;
        p1 = particles->last_index[bin]-1;
        //If first particles change bin, they do not need to be swapped.
        while( p1 == particles->last_index[bin]-1 && p1 >= particles->first_index[bin] ) {
            if( particles->position( 0, p1 ) >= limit ) {
                particles->last_index[bin]--;
            }
            p1--;
        }
        //         Now particles have to be swapped
        for( p2 = p1 ; p2 >= particles->first_index[bin] ; p2-- ) { //Loop on the bin's particles.
            if( particles->position( 0, p2 ) >= limit ) {
                //This particle goes up one bin.
                particles->swapParticle( p2, particles->last_index[bin]-1 );
                particles->last_index[bin]--;
            }
        }
    }
    //Forward pass + Rebracketting
    for( bin=1; bin<particles->first_index.size(); bin++ ) { //Loop on the bins.
        limit = min_loc + bin*cell_length[0]*cluster_width_;
        first_index_init = particles->first_index[bin];
        p1 = particles->first_index[bin];
        while( p1 == particles->first_index[bin] && p1 < particles->last_index[bin] ) {
            if( particles->position( 0, p1 ) < limit ) {
                particles->first_index[bin]++;
            }
            p1++;
        }
        for( p2 = p1 ; p2 < particles->last_index[bin] ; p2++ ) { //Loop on the bin's particles.
            if( particles->position( 0, p2 ) < limit ) {
                //This particle goes down one bin.
                particles->swapParticle( p2, particles->first_index[bin] );
                particles->first_index[bin]++;
            }
        }

        //Rebracketting
        //Number of particles from bin going down is: particles->first_index[bin]-first_index_init.
        //Number of particles from bin-1 going up is: first_index_init-particles->last_index[bin-1].
        //Total number of particles we need to swap is the min of both.
        p2 = min( particles->first_index[bin]-first_index_init, first_index_init-particles->last_index[bin-1] );
        if( p2 >0 ) {
            particles->swapParticle( particles->last_index[bin-1], particles->first_index[bin]-p2, p2 );
        }
        particles->last_index[bin-1] += particles->first_index[bin] - first_index_init;
        particles->first_index[bin] = particles->last_index[bin-1];
    }

    //particles->cell_keys.resize( particles->size() );
    particles->resizeCellKeys(particles->size());
#endif
}

// ---------------------------------------------------------------------------------------------------------------------
//! This function configures the type of species according to the default mode
//! regardless the number of particles per cell
// ---------------------------------------------------------------------------------------------------------------------
void Species::defaultConfigure( Params &param, Patch *patch )
{
}

// ---------------------------------------------------------------------------------------------------------------------
//! This function configures the species according to the vectorization mode
// ---------------------------------------------------------------------------------------------------------------------
void Species::configuration( Params &param, Patch *patch )
{
}

// ---------------------------------------------------------------------------------------------------------------------
//! This function reconfigures the species operators after evaluating
//! the best mode from the particle distribution
// ---------------------------------------------------------------------------------------------------------------------
void Species::reconfiguration( Params &param, Patch *patch )
{
}

// ---------------------------------------------------------------------------------------------------------------------
//! Sort particles using the count sort method
// ---------------------------------------------------------------------------------------------------------------------
void Species::countSortParticles( Params &params )
{
    unsigned int ip, npart, ixy, tot, oc, nxy, token;
    int ix, iy;
    double x, y;

    nxy = params.n_space[0]*params.n_space[1];
    token = ( particles == &particles_sorted[0] );

    int indices[nxy];
    npart = particles->size();
    //particles_sorted = particles ;
    particles_sorted[token].initialize( npart, *particles );

    for( unsigned int i=0; i < nxy ; i++ ) {
        indices[i] = 0 ;
    }

    // first loop counts the # of particles in each cell
    for( ip=0; ip < npart; ip++ ) {
        x = particles->position( 0, ip )-min_loc;
        y = particles->position( 1, ip )-min_loc_vec[1];

        ix = floor( x * dx_inv_[0] ) ;
        iy = floor( y * dx_inv_[1] ) ;

        ixy = iy + ix*params.n_space[1];


        indices[ixy] ++;
    }

    // second loop convert the count array in cumulative sum
    tot=0;
    for( ixy=0; ixy < nxy; ixy++ ) {
        oc = indices[ixy];
        indices[ixy] = tot;
        tot += oc;
    }

    // last loop puts the particles and update the count array
    for( ip=0; ip < npart; ip++ ) {
        x = particles->position( 0, ip )-min_loc;
        y = particles->position( 1, ip )-min_loc_vec[1];

        ix = floor( x * dx_inv_[1] ) ;
        iy = floor( y * dx_inv_[2] ) ;

        ixy = iy + ix*params.n_space[1];
        particles->overwriteParticle( ip, particles_sorted[token], indices[ixy] );
        indices[ixy]++;
    }

    particles = &particles_sorted[token] ;

}

//! Move all particles from another species to this one
void Species::importParticles( Params &params, Patch *patch, Particles &source_particles, vector<Diagnostic *> &localDiags )
{

// ---------------------------------------------------
// GPU version 
// Warning: the GPU version does not handle bin and sorting
// Warning: the current GPU version does not handle tracked particles
   
    if (params.gpu_computing) {

        // Inject paticles from source_particles
        particles->last_index[0] += particles->injectParticles( &source_particles );

// ---------------------------------------------------
// CPU version

    } else {
    
        unsigned int npart = source_particles.size(), nbin=particles->first_index.size();
        double inv_cell_length = 1./ params.cell_length[0];

        // If this species is tracked, set the particle IDs
        if( particles->tracked ) {
            dynamic_cast<DiagnosticTrack *>( localDiags[tracking_diagnostic] )->setIDs( source_particles );
        }

        // Move particles
        vector<int> src_bin_keys( npart, 0 );
        for( unsigned int i=0; i<npart; i++ ) {
            // Copy particle to the correct bin
            src_bin_keys[i] = source_particles.position( 0, i )*inv_cell_length - ( patch->getCellStartingGlobalIndex( 0 ) + params.oversize[0] );
            src_bin_keys[i] /= params.cluster_width_;
        }

        vector<int> bin_count( nbin, 0 );
        for( unsigned int ip=0; ip < npart ; ip++ )
            bin_count[src_bin_keys[ip]] ++;

        // sort new parts par bins
        int istart = 0;
        int istop  = bin_count[0];

        for ( int ibin = 0 ; ibin < (int)nbin ; ibin++ ) {
            if (bin_count[ibin]!=0) {
                for( int ip=istart; ip < istop ; ip++ ) {
                    if ( src_bin_keys[ip] == ibin )
                        continue;
                    else { // rearrange particles
                        int ip_swap = istop;
                        while (( src_bin_keys[ip_swap] != ibin ) && (ip_swap<(int)npart))
                            ip_swap++;
                        source_particles.swapParticle(ip, ip_swap);
                        int tmp = src_bin_keys[ip];
                        src_bin_keys[ip] = src_bin_keys[ip_swap];
                        src_bin_keys[ip_swap] = tmp;
                    } // rearrange particles
                } // end loop on particles of a cell

                // inject in main data structure per cell
                source_particles.copyParticles( istart, bin_count[ibin],
                                            *particles,
                                            particles->first_index[ibin] );
                particles->last_index[ibin] += bin_count[ibin];
                for ( unsigned int idx=ibin+1 ; idx<particles->last_index.size() ; idx++ ) {
                    particles->first_index[idx] += bin_count[ibin];
                    particles->last_index[idx]  += bin_count[ibin];
                }

            }
            // update istart/istop fot the next cell
            istart += bin_count[ibin];
            if ( ibin != (int)nbin-1  )
                istop  += bin_count[ibin+1];
            else
                istop = npart;

        } // End cell loop
        //particles->cell_keys.resize( particles->size() );
        particles->resizeCellKeys( particles->size() );

        source_particles.clear();
    
    }
    
}

// ---------------------------------------------------------------------------------------------------------------------
//! This method eliminates the space gap between the bins 
//! (presence of empty particles between the bins)
// ---------------------------------------------------------------------------------------------------------------------
void Species::compress(SmileiMPI *smpi, int ithread, bool compute_cell_keys) {
    
    // std::vector<double> *Epart = &( smpi->dynamics_Epart[ithread] );
    // std::vector<double> *Bpart = &( smpi->dynamics_Bpart[ithread] );
    //std::vector<double> *gamma = &( smpi->dynamics_invgf[ithread] );
    //std::vector<int> *iold = &( smpi->dynamics_iold[ithread] );
    // std::vector<double> *deltaold = &( smpi->dynamics_deltaold[ithread] );

    // std::vector<std::complex<double>> *thetaold = NULL;
    // if ( smpi->dynamics_eithetaold.size() )
    //     thetaold = &( smpi->dynamics_eithetaold[ithread] );
    
    const int nparts = smpi->dynamics_Epart[ithread].size()/3;
    
    double *const __restrict__ Ex = &( ( smpi->dynamics_Epart[ithread] )[0*nparts] );
    double *const __restrict__ Ey = &( ( smpi->dynamics_Epart[ithread] )[1*nparts] );
    double *const __restrict__ Ez = &( ( smpi->dynamics_Epart[ithread] )[2*nparts] );
    
    double *const __restrict__ Bx = &( ( smpi->dynamics_Bpart[ithread] )[0*nparts] );
    double *const __restrict__ By = &( ( smpi->dynamics_Bpart[ithread] )[1*nparts] );
    double *const __restrict__ Bz = &( ( smpi->dynamics_Bpart[ithread] )[2*nparts] );
    
    double *const __restrict__ gamma    = &( smpi->dynamics_invgf[ithread][0] );
    double *const __restrict__ deltaold = &( smpi->dynamics_deltaold[ithread][0] );
    int    *const __restrict__ iold     = &( smpi->dynamics_iold[ithread][0] );
    
    std::complex<double> * __restrict__ thetaold = nullptr;
    if ( smpi->dynamics_eithetaold.size() ) {
        thetaold = &(smpi->dynamics_eithetaold[ithread][0]);
    }
    
    // std::cerr << nparts << " " << Epart->size() << std::endl;
    
    int nbin = particles->first_index.size();
    
    for (int ibin = 0 ; ibin < nbin-1 ; ibin++) {
    
        // Removal of the photons
        const unsigned int bin_gap = particles->first_index[ibin+1] - particles->last_index[ibin];

        if( bin_gap > 0 ) {
            
            // Determine first index and number of particles to copy. 
            // We copy from first index to the end to limit the number of copy (more efficient than copying the full bin to keep the same order)   
            
            // Compute the number of particles
            unsigned int copy_particle_number = 0;
            
            // Index from where we move the particles
            unsigned int copy_first_index = particles->last_index[ibin+1] - bin_gap;
            // Total number of particles in the bin [ibin+1]
            unsigned int particle_number = particles->last_index[ibin+1] - particles->first_index[ibin+1];
                 
            // if copy_first_index < particles->first_index[ibin+1], it means that the empty space is larger than the number of particles in ibin
            // then we move the full bin
            // Else we only move the particles from copy_first_index to last_index[ibin+1]
            if (copy_first_index < particles->first_index[ibin+1]) {
                copy_first_index = particles->first_index[ibin+1];
                copy_particle_number = particle_number;
            } else {
                copy_particle_number = bin_gap;
            }
            
            if (copy_particle_number>0) {
                particles->overwriteParticle(copy_first_index, particles->last_index[ibin], copy_particle_number, compute_cell_keys );
                
                for (auto ipart = 0 ; ipart < copy_particle_number ; ipart ++) {
                    Ex[copy_first_index + ipart] = Ex[particles->last_index[ibin] + ipart];
                    Ey[copy_first_index + ipart] = Ey[particles->last_index[ibin] + ipart];
                    Ez[copy_first_index + ipart] = Ez[particles->last_index[ibin] + ipart];
                }
                
                for (auto ipart = 0 ; ipart < copy_particle_number ; ipart ++) {
                    Bx[copy_first_index + ipart] = Bx[particles->last_index[ibin] + ipart];
                    By[copy_first_index + ipart] = By[particles->last_index[ibin] + ipart];
                    Bz[copy_first_index + ipart] = Bz[particles->last_index[ibin] + ipart];
                }
                
                for (auto ipart = 0 ; ipart < copy_particle_number ; ipart ++) {
                    gamma[copy_first_index + ipart] = gamma[particles->last_index[ibin] + ipart];
                }
                
                for (auto ipart = 0 ; ipart < copy_particle_number ; ipart ++) {
                    for ( int iDim=particles->dimension()-1; iDim>=0 ; iDim-- ) {
                        iold[iDim*nparts + copy_first_index + ipart] = iold[iDim*nparts + particles->last_index[ibin] + ipart];
                    }
                }
                
                for (auto ipart = 0 ; ipart < copy_particle_number ; ipart ++) {
                    for ( int iDim=particles->dimension()-1; iDim>=0 ; iDim-- ) {
                        deltaold[iDim*nparts + copy_first_index + ipart] = deltaold[iDim*nparts + particles->last_index[ibin] + ipart];
                    }
                }
                
                if (thetaold) {
                    for (auto ipart = 0 ; ipart < copy_particle_number ; ipart ++) {
                        thetaold[copy_first_index + ipart] = thetaold[particles->last_index[ibin] + ipart];
                    }
                }
                
            }
            //particles->eraseParticle( particles->last_index[ibin], bin_gap, true );
            
            // const int nparts = Epart->size()/3;
            
            // Erase bufferised data
            // for ( int iDim=2 ; iDim>=0 ; iDim-- ) {
            //     Epart->erase(Epart->begin()+iDim*nparts+particles->last_index[ibin],Epart->begin()+iDim*nparts+particles->last_index[ibin]+bin_gap);
            //     Bpart->erase(Bpart->begin()+iDim*nparts+particles->last_index[ibin],Bpart->begin()+iDim*nparts+particles->last_index[ibin]+bin_gap);
            // }
            // for ( int iDim=particles->dimension()-1; iDim>=0 ; iDim-- ) {
            //     iold->erase(iold->begin()+iDim*nparts+particles->last_index[ibin],iold->begin()+iDim*nparts+particles->last_index[ibin]+bin_gap);
            //     deltaold->erase(deltaold->begin()+iDim*nparts+particles->last_index[ibin],deltaold->begin()+iDim*nparts+particles->last_index[ibin]+bin_gap);
            // }
            // gamma->erase(gamma->begin()+0*nparts+particles->last_index[ibin],gamma->begin()+0*nparts+particles->last_index[ibin]+bin_gap);
            // 
            // if (thetaold) {
            //     thetaold->erase(thetaold->begin()+0*nparts+particles->last_index[ibin],thetaold->begin()+0*nparts+particles->last_index[ibin]+bin_gap);
            // }
            
            // for( int ii=ibin+1; ii<nbin; ii++ ) {
            //     particles->first_index[ii] -= bin_gap;
            //     particles->last_index[ii] -= bin_gap;
            // }
            
            particles->first_index[ibin+1] = particles->last_index[ibin];
            particles->last_index[ibin+1] = particles->first_index[ibin+1] + particle_number;
            
        }
    }
    
    // Old particles (deleted particles) are now at the end of the vectors 
    // Erase trailing particles
    particles->eraseParticleTrail( particles->last_index[nbin-1], true );
    // smpi->eraseBufferParticleTrail( particles->dimension(), particles->last_index[nbin-1], ithread );

}

// ------------------------------------------------
// Set position when using restart & moving window
// patch are initialized with t0 position
// ------------------------------------------------
//void Species::updateMvWinLimits(double x_moved)
//{
//    partBoundCond->updateMvWinLimits(x_moved);
//    min_loc += x_moved;
//
//} // End updateMvWinLimits


//Do we have to project this species ?
bool Species::isProj( double time_dual, SimWindow *simWindow )
{

    return time_dual > time_frozen_  || ( simWindow->isMoving( time_dual ) || Ionize ) ;

    //Recompute frozen particles density if
    //moving window is activated, actually moving at this time step, and we are not in a density slope.
    /*    bool isproj =(time_dual > species_param.time_frozen_  ||
                 (simWindow && simWindow->isMoving(time_dual) &&
                     (species_param.species_geometry == "gaussian" ||
                         (species_param.species_geometry == "trapezoidal" &&
                            //Before end of density ramp up.
                            (simWindow->getXmoved() < species_param.vacuum_length[0] + species_param.dens_length_x[1] + oversize[0]*cell_length[0] ||
                            //After begining of density ramp down.
                            simWindow->getXmoved() +  simWindow->getNspace_win_x()*cell_length[0] > species_param.vacuum_length[0] + species_param.dens_length_x[1]+ species_param.dens_length_x[0]
                            )
                        )
                    )
                )
            );
            return isproj;*/
    //return time_dual > species_param.time_frozen_  || (simWindow && simWindow->isMoving(time_dual)) ;
}

void Species::disableXmax()
{
    partBoundCond->bc_xmax   = &internal_sup;
}

void Species::setXminBoundaryCondition()
{
    partBoundCond->bc_xmin   = &remove_particle_inf;
}

// ---------------------------------------------------------------------------------------------------------------------
// Particle merging cell by cell
// ---------------------------------------------------------------------------------------------------------------------
void Species::mergeParticles( double time_dual, unsigned int ispec,
                              Params &params,
                              Patch *patch, SmileiMPI *smpi,
                              std::vector<Diagnostic *> &localDiags ) {}

// ---------------------------------------------------------------------------------------------------------------------
// For all particles of the species reacting to laser envelope
//   - interpolate the fields at the particle position
//   - deposit susceptibility
//   - calculate the new momentum
// ---------------------------------------------------------------------------------------------------------------------
void Species::ponderomotiveUpdateSusceptibilityAndMomentum( double time_dual, unsigned int ispec,
        ElectroMagn *EMfields,
        Params &params, bool diag_flag,
        Patch *patch, SmileiMPI *smpi,
        vector<Diagnostic *> &localDiags )
{

    int ithread;
#ifdef _OPENMP
    ithread = omp_get_thread_num();
#else
    ithread = 0;
#endif

#ifdef  __DETAILED_TIMERS
    double timer;
#endif

    // -------------------------------
    // calculate the particle updated momentum
    // -------------------------------
    if( time_dual>time_frozen_ || Ionize) { // moving particle

        smpi->resizeBuffers( ithread, nDim_field, particles->last_index.back(), params.geometry=="AMcylindrical" );

        for( unsigned int ibin = 0 ; ibin < particles->first_index.size() ; ibin++ ) { // loop on ibin

#ifdef  __DETAILED_TIMERS
            timer = MPI_Wtime();
#endif
            Interp->fieldsAndEnvelope( EMfields, *particles, smpi, &( particles->first_index[ibin] ), &( particles->last_index[ibin] ), ithread );
#ifdef  __DETAILED_TIMERS
            patch->patch_timers[7] += MPI_Wtime() - timer;
#endif

            // Ionization
            if( Ionize ) {

#ifdef  __DETAILED_TIMERS
                timer = MPI_Wtime();
#endif
                vector<double> *Epart = &( smpi->dynamics_Epart[ithread] );
                vector<double> *EnvEabs_part = &( smpi->dynamics_EnvEabs_part[ithread] );
                vector<double> *EnvExabs_part = &( smpi->dynamics_EnvExabs_part[ithread] );
                vector<double> *Phipart = &( smpi->dynamics_PHIpart[ithread] );
                Interp->envelopeFieldForIonization( EMfields, *particles, smpi, &( particles->first_index[ibin] ), &( particles->last_index[ibin] ), ithread );
                Ionize->envelopeIonization( particles, particles->first_index[ibin], particles->last_index[ibin], Epart, EnvEabs_part, EnvExabs_part, Phipart, patch, Proj );

#ifdef  __DETAILED_TIMERS
                patch->patch_timers[4] += MPI_Wtime() - timer;
#endif
            }

            if( time_dual<=time_frozen_ ) continue; // Do not push nor project frozen particles

            // Project susceptibility, the source term of envelope equation
#ifdef  __DETAILED_TIMERS
            timer = MPI_Wtime();
#endif
            Proj->susceptibility( EMfields, *particles, mass_, smpi, particles->first_index[ibin], particles->last_index[ibin], ithread );
#ifdef  __DETAILED_TIMERS
            patch->patch_timers[8] += MPI_Wtime() - timer;
#endif


#ifdef  __DETAILED_TIMERS
            timer = MPI_Wtime();
#endif
            // Push only the particle momenta
            ( *Push )( *particles, smpi, particles->first_index[ibin], particles->last_index[ibin], ithread );
#ifdef  __DETAILED_TIMERS
            patch->patch_timers[9] += MPI_Wtime() - timer;
#endif

        } // end loop on ibin
    } else { // immobile particle
    } //END if time vs. time_frozen_
} // ponderomotiveUpdateSusceptibilityAndMomentum

// ---------------------------------------------------------------------------------------------------------------------
// For all particles of the species reacting to laser envelope
//   - interpolate the fields at the particle position
//   - deposit susceptibility
// ---------------------------------------------------------------------------------------------------------------------
void Species::ponderomotiveProjectSusceptibility( double time_dual, unsigned int ispec,
        ElectroMagn *EMfields,
        Params &params, bool diag_flag,
        Patch *patch, SmileiMPI *smpi,
        vector<Diagnostic *> &localDiags )
{

    int ithread;
#ifdef _OPENMP
    ithread = omp_get_thread_num();
#else
    ithread = 0;
#endif

#ifdef  __DETAILED_TIMERS
    double timer;
#endif

    // -------------------------------
    // calculate the particle updated momentum
    // -------------------------------
    if( time_dual>time_frozen_ ) { // moving particle

        smpi->resizeBuffers( ithread, nDim_particle, particles->last_index.back(), false );

        for( unsigned int ibin = 0 ; ibin < particles->first_index.size() ; ibin++ ) { // loop on ibin

#ifdef  __DETAILED_TIMERS
            timer = MPI_Wtime();
#endif
            Interp->fieldsAndEnvelope( EMfields, *particles, smpi, &( particles->first_index[ibin] ), &( particles->last_index[ibin] ), ithread );
#ifdef  __DETAILED_TIMERS
            patch->patch_timers[7] += MPI_Wtime() - timer;
#endif

            // Project susceptibility, the source term of envelope equation
#ifdef  __DETAILED_TIMERS
            timer = MPI_Wtime();
#endif
            Proj->susceptibility( EMfields, *particles, mass_, smpi, particles->first_index[ibin], particles->last_index[ibin], ithread );
#ifdef  __DETAILED_TIMERS
            patch->patch_timers[8] += MPI_Wtime() - timer;
#endif


        } // end loop on ibin
    } else { // immobile particle
    } //END if time vs. time_frozen_
} // ponderomotiveProjectSusceptibility


// ---------------------------------------------------------------------------------------------------------------------
// For all particles of the species reacting to laser envelope
//   - interpolate the ponderomotive potential and its gradient at the particle position, for present and previous timestep
//   - calculate the new particle position
//   - particles BC
//   - project charge and current density
// ---------------------------------------------------------------------------------------------------------------------
void Species::ponderomotiveUpdatePositionAndCurrents( double time_dual, unsigned int ispec,
        ElectroMagn *EMfields,
        Params &params, bool diag_flag, PartWalls *partWalls,
        Patch *patch, SmileiMPI *smpi,
        vector<Diagnostic *> &localDiags )
{

    int ithread;
#ifdef _OPENMP
    ithread = omp_get_thread_num();
#else
    ithread = 0;
#endif

#ifdef  __DETAILED_TIMERS
    double timer;
#endif

    //unsigned int iPart;

    int tid( 0 );
    std::vector<double> nrj_lost_per_thd( 1, 0. );

    // -------------------------------
    // calculate the particle updated position
    // -------------------------------
    if( time_dual>time_frozen_ ) { // moving particle

        smpi->resizeBuffers( ithread, nDim_field, particles->last_index.back(), params.geometry=="AMcylindrical" );

        for( unsigned int ibin = 0 ; ibin < particles->first_index.size() ; ibin++ ) {
            double energy_lost( 0. );

            // Interpolate the ponderomotive potential and its gradient at the particle position, present and previous timestep
#ifdef  __DETAILED_TIMERS
            timer = MPI_Wtime();
#endif
            Interp->timeCenteredEnvelope( EMfields, *particles, smpi, &( particles->first_index[ibin] ), &( particles->last_index[ibin] ), ithread );
#ifdef  __DETAILED_TIMERS
            patch->patch_timers[10] += MPI_Wtime() - timer;
#endif

#ifdef  __DETAILED_TIMERS
            timer = MPI_Wtime();
#endif
            // Push only the particle position
            ( *Push_ponderomotive_position )( *particles, smpi, particles->first_index[ibin], particles->last_index[ibin], ithread );
#ifdef  __DETAILED_TIMERS
            patch->patch_timers[11] += MPI_Wtime() - timer;
#endif

            // Apply wall and boundary conditions
            if( mass_>0 ) {
                for( unsigned int iwall=0; iwall<partWalls->size(); iwall++ ) {
                    (*partWalls)[iwall]->apply( this, particles->first_index[ibin], particles->last_index[ibin], smpi->dynamics_invgf[ithread], patch->rand_, energy_lost );
                    nrj_lost_per_thd[tid] += mass_ * energy_lost;
                }

                // Boundary Condition may be physical or due to domain decomposition
                partBoundCond->apply( this, particles->first_index[ibin], particles->last_index[ibin], smpi->dynamics_invgf[ithread], patch->rand_, energy_lost );
                nrj_lost_per_thd[tid] += mass_ * energy_lost;

            } else if( mass_==0 ) {
                ERROR( "Particles with zero mass cannot interact with envelope" );

            } // end mass_ = 0? condition

            //START EXCHANGE PARTICLES OF THE CURRENT BIN ?

            // Project currents if not a Test species and charges as well if a diag is needed.
            // Do not project if a photon
#ifdef  __DETAILED_TIMERS
            timer = MPI_Wtime();
#endif
            if( ( !particles->is_test ) && ( mass_ > 0 ) ) {
                Proj->currentsAndDensityWrapper( EMfields, *particles, smpi, particles->first_index[ibin], particles->last_index[ibin], ithread, diag_flag, params.is_spectral, ispec );
            }
#ifdef  __DETAILED_TIMERS
            patch->patch_timers[12] += MPI_Wtime() - timer;
#endif

        } // end ibin loop

        for( unsigned int ithd=0 ; ithd<nrj_lost_per_thd.size() ; ithd++ ) {
            nrj_bc_lost += nrj_lost_per_thd[tid];
        }

    } // end case of moving particle
    else { // immobile particle

        if( diag_flag &&( !particles->is_test ) ) {
            double *b_rho=nullptr;
            if( params.geometry != "AMcylindrical" ) {
                b_rho = EMfields->rho_s[ispec] ? &( *EMfields->rho_s[ispec] )( 0 ) : &( *EMfields->rho_ )( 0 ) ;
                for( unsigned int ibin = 0 ; ibin < particles->first_index.size() ; ibin ++ ) { //Loop for projection on buffer_proj
                    for( unsigned int iPart= (unsigned int)(particles->first_index[ibin]) ; (unsigned int)(iPart<particles->last_index[ibin]); iPart++ ) {
                        Proj->basic( b_rho, ( *particles ), iPart, 0 );
                    }
                }//End loop on bins
            } else {
                int n_species = patch->vecSpecies.size();
                complex<double> *b_rho=nullptr;
                ElectroMagnAM *emAM = static_cast<ElectroMagnAM *>( EMfields );

                for( unsigned int imode = 0; imode<params.nmodes; imode++ ) {
                    int ifield = imode*n_species+ispec;
                    for( unsigned int ibin = 0 ; ibin < particles->first_index.size() ; ibin ++ ) { //Loop for projection on buffer_proj
                        b_rho = emAM->rho_AM_s[ifield] ? &( *emAM->rho_AM_s[ifield] )( 0 ) : &( *emAM->rho_AM_[imode] )( 0 ) ;
                        for( int iPart=particles->first_index[ibin] ; iPart<particles->last_index[ibin]; iPart++ ) {
                            Proj->basicForComplex( b_rho, ( *particles ), iPart, 0, imode );
                        } // end loop on particles
                    }//End loop on bins
                } // end loop on modes
            } // end if on geometry
        } // end condition on diag and not particle test
    }//END if time vs. time_frozen_
} // End ponderomotive_position_update

void Species::check( Patch *patch, std::string title )
{
    double sum_x = 0;
    double sum_y = 0;
    double sum_z = 0;
    double sum_px = 0;
    double sum_py = 0;
    double sum_pz = 0;
    double sum_w = 0;
    unsigned int sum_ck = 0;
    for( unsigned int ip=0; ip < particles->size() ; ip++ ) {
        sum_x += particles->position( 0, ip );
        sum_y += particles->position( 1, ip );
        sum_z += particles->position( 2, ip );
        sum_px += particles->momentum( 0, ip );
        sum_py += particles->momentum( 1, ip );
        sum_pz += particles->momentum( 1, ip );
        sum_w += particles->weight( ip );
        sum_ck += particles->cell_keys[ip];
    }
    std::cerr << "Check sum at " << title
              << " for "<< this->name_
              << " in patch (" << patch->Pcoordinates[0] << "," <<  patch->Pcoordinates[1] << "," <<  patch->Pcoordinates[2] << ") "
              << " mpi process " << patch->MPI_me_
              << " - mode: " << this->vectorized_operators
              << " - nb bin: " << particles->first_index.size()
              << " - nbp: " << particles->size()
              << " - w: " << sum_w
              << " - x: " << sum_x
              << " - y: " << sum_y
              << " - z: " << sum_z
              << " - px: " << sum_px
              << " - py: " << sum_py
              << " - pz: " << sum_pz
              << " - ck: " << sum_ck
              << '\n';
}

void Species::eraseWeightlessParticles()
{
    unsigned int nbins = particles->first_index.size();
    unsigned int i = 0, available_i = 0;

    // Loop all particles, bin per bin
    // Overwrite over earlier particles to erase them
    for( unsigned int ibin = 0; ibin < nbins; ibin++ ) {
        particles->first_index[ibin] = available_i;
        while( i < (unsigned int) particles->last_index[ibin] ) {
            if( particles->weight(i) > 0. ) {
                if( i > available_i ) {
                    particles->overwriteParticle( i, available_i );
                }
                available_i ++;
            }
            i++;
        }
        particles->last_index[ibin] = available_i;
    }

    // Remove trailing particles
    particles->eraseParticleTrail( available_i );
}<|MERGE_RESOLUTION|>--- conflicted
+++ resolved
@@ -395,10 +395,6 @@
     // -------------------------------
     if( time_dual>time_frozen_ || Ionize) { // moving particle
 
-<<<<<<< HEAD
-        smpi->resizeBuffers( ithread, nDim_field, particles->last_index.back(), params.geometry=="AMcylindrical" );
-        
-=======
         // Prepare temporary buffers for this iteration
         smpi->resizeBuffers( ithread, nDim_field, particles->size(), params.geometry=="AMcylindrical" );
         
@@ -418,7 +414,6 @@
             
         }
 
->>>>>>> fa1dcc1f
         //Point to local thread dedicated buffers
         //Still needed for ionization
         vector<double> *Epart = &( smpi->dynamics_Epart[ithread] );
