
#include "Species.h"

#include <cmath>
#include <ctime>
#include <cstdlib>

#include <iostream>

#include <omp.h>

// IDRIS
#include <cstring>
// IDRIS
#include "PusherFactory.h"
#include "IonizationFactory.h"
#include "RadiationFactory.h"
#include "MultiphotonBreitWheelerFactory.h"
#include "MergingFactory.h"
#include "PartBoundCond.h"
#include "PartWall.h"
#include "BoundaryConditionType.h"

#include "ElectroMagn.h"
#include "Interpolator.h"
#include "InterpolatorFactory.h"
#include "ProjectorFactory.h"
#include "Profile.h"
#include "ElectroMagnAM.h"
#include "Projector.h"
#include "ProjectorFactory.h"

#include "SimWindow.h"
#include "Patch.h"

// #include "Field.h"
#include "Field1D.h"
#include "Field2D.h"
#include "Field3D.h"
#include "Tools.h"

#include "DiagnosticTrack.h"

using namespace std;


// ---------------------------------------------------------------------------------------------------------------------
// Constructor for Species
// input: simulation parameters & Species index
// ---------------------------------------------------------------------------------------------------------------------
Species::Species( Params &params, Patch *patch ) :
    c_part_max( 1 ),
    ionization_rate( Py_None ),
    pusher( "boris" ),
    radiation_model( "none" ),
    time_frozen( 0 ),
    radiating( false ),
    relativistic_field_initialization( false ),
    time_relativistic_initialization( 0 ),
    multiphoton_Breit_Wheeler( 2, "" ),
    ionization_model( "none" ),
    densityProfileType( "none" ),
    chargeProfile( NULL ),
    densityProfile( NULL ),
    velocityProfile( 3, NULL ),
    temperatureProfile( 3, NULL ),
    ppcProfile( NULL ),
    max_charge( 0. ),
    particles( &particles_sorted[0] ),
    regular_number_array(0),
    position_initialization_array( NULL ),
    momentum_initialization_array( NULL ),
    n_numpy_particles( 0 ),
    position_initialization_on_species( false ),
    position_initialization_on_species_index( -1 ),
    electron_species( NULL ),
    electron_species_index( -1 ),
    photon_species( NULL ),
    //photon_species_index(-1),
    radiation_photon_species( "" ),
    mBW_pair_creation_sampling( 2, 1 ),
    clrw( params.clrw ),
    oversize( params.oversize ),
    cell_length( params.cell_length ),
    min_loc_vec( patch->getDomainLocalMin() ),
    tracking_diagnostic( 10000 ),
    nDim_particle( params.nDim_particle ),
    partBoundCond( NULL ),
    min_loc( patch->getDomainLocalMin( 0 ) ),
    merging_method_( "none" ),
    merging_time_selection_( 0 )
{

    PI2 = 2.0 * M_PI;
    PI_ov_2 = 0.5*M_PI;

    dx_inv_[0] = 1./cell_length[0];
    dx_inv_[1] = 1./cell_length[1];
    dx_inv_[2] = 1./cell_length[2];

    initCluster( params );
    nDim_field = params.nDim_field;
    inv_nDim_particles = 1./( ( double )nDim_particle );

    length_[0]=0;
    length_[1]=params.n_space[1]+1;
    length_[2]=params.n_space[2]+1;

    merge_momentum_cell_size_.resize(3);

    merge_min_momentum_cell_length_.resize(3);

}//END Species creator

void Species::initCluster( Params &params )
{
    // Arrays of the min and max indices of the particle bins
    first_index.resize( params.n_space[0]/clrw );
    last_index.resize( params.n_space[0]/clrw );

    //Size in each dimension of the buffers on which each bin are projected
    //In 1D the particles of a given bin can be projected on 6 different nodes at the second order (oversize = 2)

    //Primal dimension of fields.
    f_dim0 =  params.n_space[0] + 2 * oversize[0] +1;
    f_dim1 =  params.n_space[1] + 2 * oversize[1] +1;
    f_dim2 =  params.n_space[2] + 2 * oversize[2] +1;

    b_dim.resize( params.nDim_field, 1 );
    if( nDim_particle == 1 ) {
        b_dim[0] = ( 1 + clrw ) + 2 * oversize[0];
        f_dim1 = 1;
        f_dim2 = 1;
    }
    if( nDim_particle == 2 ) {
        b_dim[0] = ( 1 + clrw ) + 2 * oversize[0]; // There is a primal number of bins.
        b_dim[1] =  f_dim1;
        f_dim2 = 1;
    }
    if( nDim_particle == 3 ) {
        b_dim[0] = ( 1 + clrw ) + 2 * oversize[0]; // There is a primal number of bins.
        b_dim[1] = f_dim1;
        b_dim[2] = f_dim2;
    }

    //Initialize specMPI
    MPIbuff.allocate( nDim_particle );

    //ener_tot = 0.;
    nrj_bc_lost = 0.;
    nrj_mw_lost = 0.;
    nrj_new_particles = 0.;
    nrj_radiation = 0.;

}//END initCluster

// -----------------------------------------------------------------------------
//! This function enables to resize the number of bins
// -----------------------------------------------------------------------------
void Species::resizeCluster( Params &params )
{

    // We keep the current number of particles
    int npart = particles->size();
    int size = params.n_space[0]/clrw;

    // Arrays of the min and max indices of the particle bins
    first_index.resize( size );
    last_index.resize( size );

    // We redistribute the particles between the bins
    int quotient = npart / size; // Fixed part for all bin
    int remainder = npart - quotient*size; // To be distributed among the first bin

    for( int ibin=0 ; ibin < size ; ibin++ ) {
        if( ibin < remainder ) {
            first_index[ibin] = ibin*quotient + ibin;
            last_index[ibin] = first_index[ibin] + quotient + 1;
        } else {
            first_index[ibin] = ibin*quotient + remainder;
            last_index[ibin] = first_index[ibin] + quotient;
        }
    }

    //std::cout << "size: " << size << " " << npart << " " << first_index[0] << " " << last_index[0] << '\n';

    // Recommended: A sorting process may be needed for best porfermance after this step

}// end resizeCluster

// Initialize the operators (Push, Ionize, PartBoundCond)
// This must be separate from the parameters because the Species cloning copies
// the parameters but not the operators.
void Species::initOperators( Params &params, Patch *patch )
{

    // interpolation operator (virtual)
    Interp = InterpolatorFactory::create( params, patch, this->vectorized_operators && !params.cell_sorting ); // + patchId -> idx_domain_begin (now = ref smpi)
    
    // assign the correct Pusher to Push
    Push = PusherFactory::create( params, this );
    if( this->ponderomotive_dynamics ) {
        Push_ponderomotive_position = PusherFactory::create_ponderomotive_position_updater( params, this );
    }

    // projection operator (virtual)
    Proj = ProjectorFactory::create( params, patch, this->vectorized_operators && !params.cell_sorting );  // + patchId -> idx_domain_begin (now = ref smpi)
    
    // Assign the Ionization model (if needed) to Ionize
    //  Needs to be placed after createParticles() because requires the knowledge of max_charge
    // \todo pay attention to restart
    Ionize = IonizationFactory::create( params, this );

    // Create the radiation model
    Radiate = RadiationFactory::create( params, this );

    // Create the multiphoton Breit-Wheeler model
    Multiphoton_Breit_Wheeler_process = MultiphotonBreitWheelerFactory::create( params, this );

    // assign the correct Merging method to Merge
    Merge = MergingFactory::create( params, this );

    // define limits for BC and functions applied and for domain decomposition
    partBoundCond = new PartBoundCond( params, this, patch );
    for( unsigned int iDim=0 ; iDim < nDim_particle ; iDim++ ) {
        for( unsigned int iNeighbor=0 ; iNeighbor<2 ; iNeighbor++ ) {
            MPIbuff.partRecv[iDim][iNeighbor].initialize( 0, ( *particles ) );
            MPIbuff.partSend[iDim][iNeighbor].initialize( 0, ( *particles ) );
            MPIbuff.part_index_send[iDim][iNeighbor].resize( 0 );
            MPIbuff.part_index_recv_sz[iDim][iNeighbor] = 0;
            MPIbuff.part_index_send_sz[iDim][iNeighbor] = 0;
        }
    }
    typePartSend.resize( nDim_particle*2, MPI_DATATYPE_NULL );
    typePartRecv.resize( nDim_particle*2, MPI_DATATYPE_NULL );
    exchangePatch = MPI_DATATYPE_NULL;

}

// ---------------------------------------------------------------------------------------------------------------------
// Destructor for Species
// ---------------------------------------------------------------------------------------------------------------------
Species::~Species()
{
    delete Push;
    delete Interp;
    delete Proj;

    if( Merge ) {
        delete Merge;
    }

    if( Ionize ) {
        delete Ionize;
    }
    if( Radiate ) {
        delete Radiate;
    }
    if( Multiphoton_Breit_Wheeler_process ) {
        delete Multiphoton_Breit_Wheeler_process;
    }
    if( partBoundCond ) {
        delete partBoundCond;
    }
    if( ppcProfile ) {
        delete ppcProfile;
    }
    if( chargeProfile ) {
        delete chargeProfile;
    }
    if( densityProfile ) {
        delete densityProfile;
    }
    for( unsigned int i=0; i<velocityProfile.size(); i++ ) {
        delete velocityProfile[i];
    }
    for( unsigned int i=0; i<temperatureProfile.size(); i++ ) {
        delete temperatureProfile[i];
    }
    if( ionization_rate!=Py_None ) {
        Py_DECREF( ionization_rate );
    }

}



// ---------------------------------------------------------------------------------------------------------------------
// For all (np) particles in a mesh initialize its numerical weight (equivalent to a number density)
// ---------------------------------------------------------------------------------------------------------------------
void Species::initWeight( unsigned int nPart, unsigned int iPart, double n_real_particles )
{
    double w = n_real_particles / nPart;
    for( unsigned  p= iPart; p<iPart+nPart; p++ ) {
        particles->weight( p ) = w ;
    }
}



// ---------------------------------------------------------------------------------------------------------------------
// For all (np) particles in a mesh initialize its charge state
// ---------------------------------------------------------------------------------------------------------------------
void Species::initCharge( unsigned int nPart, unsigned int iPart, double q )
{
    short Z = ( short )q;
    double r = q-( double )Z;

    // if charge is integer, then all particles have the same charge
    if( r == 0. ) {
        for( unsigned int p = iPart; p<iPart+nPart; p++ ) {
            particles->charge( p ) = Z;
        }
        // if charge is not integer, then particles can have two different charges
    } else {
        int tot = 0, Nm, Np;
        double rr=r/( 1.-r ), diff;
        Np = ( int )round( r*( double )nPart );
        Nm = ( int )nPart - Np;
        for( unsigned int p = iPart; p<iPart+nPart; p++ ) {
            if( Np > rr*Nm ) {
                particles->charge( p ) = Z+1;
                Np--;
            } else {
                particles->charge( p ) = Z;
                Nm--;
            }
            tot += particles->charge( p );
        }
        diff = q - ( ( double )tot )/( ( double )nPart ); // missing charge
        if( diff != 0. ) {
            WARNING( "Could not match exactly charge="<<q<<" for species "<< name <<" (difference of "<<diff<<"). Try to add particles." );
        }
    }
}



// ---------------------------------------------------------------------------------------------------------------------
// For all (np) particles in a mesh initialize their position
//   - either using regular distribution in the mesh (position_initialization = regular)
//   - or using uniform random distribution (position_initialization = random)
// ---------------------------------------------------------------------------------------------------------------------
void Species::initPosition( unsigned int nPart, unsigned int iPart, double *indexes, Params &params )
{
    if( position_initialization == "regular" ) {

        

        if( params.geometry != "AMcylindrical" ) {
            double inv_coeff_array[3];
            int    coeff_array[3];

            if ( regular_number_array.size()==0){
                double coeff = pow( ( double )nPart, inv_nDim_particles );
                if( nPart != ( unsigned int ) pow( round( coeff ), ( double )nDim_particle ) ) {
                    ERROR( "Impossible to put "<<nPart<<" particles regularly spaced in one cell. Use a square number, or `position_initialization = 'random'`" );
                }
                for( unsigned int idim=0; idim<nDim_particle; idim++ ) {
                    coeff_array[idim] = coeff;
                    inv_coeff_array[idim] = 1./coeff;
                }
            } else{
               int npart_check=1; 
               for( unsigned int idim=0; idim<nDim_particle; idim++ ) {
                   npart_check *= regular_number_array[idim]; 
               }
               if( nPart != npart_check) {
                   ERROR( "The number of particles required per cell and per dimension is not coherent with the total number of particles per cell." );
               }
               for( unsigned int idim=0; idim<nDim_particle; idim++ ) {
                   coeff_array[idim] = regular_number_array[idim];
                   inv_coeff_array[idim] = 1./(double)coeff_array[idim];
               }

            }

            for( unsigned int  p=iPart; p<iPart+nPart; p++ ) {
                int i = ( int )( p-iPart );
                for( unsigned int idim=0; idim<nDim_particle; idim++ ) {
                    particles->position( idim, p ) = indexes[idim] + cell_length[idim] * 0.975 * inv_coeff_array[idim] * ( 0.5 + i%coeff_array[idim] );
                    i /= coeff_array[idim]; // integer division
                }
            }
        } else {

            //Trick to derive number of particles per dimension from total number of particles per cell
            unsigned int Np_array[nDim_particle];
            int Np = nPart;
            int counter = 0;
            unsigned int prime = 2;
            double dx, dr, dtheta, theta_offset;
            for( unsigned int idim=0; idim<nDim_particle; idim++ ) {
                Np_array[idim] = 1;
            }

            while( prime <= 23 && Np > 1 ) {
                if( Np%prime == 0 ) {
                    Np = Np/prime;
                    Np_array[counter%nDim_particle] *= prime;
                    counter++;
                } else {
                    prime++;
                }
            }
            Np_array[counter%nDim_particle] *= Np; //At that point, if Np is not equal to 1, it means that nPart has a prime divisor greater than 23.
            std::sort( Np_array, Np_array + nDim_particle ); //sort so that the largest number of particles per dimension is used along theta.

            dx = cell_length[0]/Np_array[0];
            dr = cell_length[1]/Np_array[1];
            dtheta = 2.*M_PI   /Np_array[2];

            for( unsigned int ix = 0 ; ix < Np_array[0]; ix++ ) {
                double qx = indexes[0] + dx*( ix+0.5 );
                int nx = ix*( Np_array[2]*Np_array[1] );
                for( unsigned int ir = 0 ; ir < Np_array[1]; ir++ ) {
                    double qr = indexes[1] + dr*( ir+0.5 );
                    int nr = ir*( Np_array[2] );
                    theta_offset = Rand::uniform()*2.*M_PI;
                    for( unsigned int itheta = 0 ; itheta < Np_array[2]; itheta++ ) {
                        int p = nx+nr+itheta+iPart;
                        double theta = theta_offset + itheta*dtheta;
                        particles->position( 0, p ) = qx ;
                        particles->position( 1, p ) = qr*cos( theta );
                        particles->position( 2, p ) = qr*sin( theta );
                    }
                }
            }
        }

    } else if( position_initialization == "random" ) {
        if( params.geometry=="AMcylindrical" ) {
            double particles_r, particles_theta;
            for( unsigned int p= iPart; p<iPart+nPart; p++ ) {
                particles->position( 0, p )=indexes[0]+Rand::uniform()*cell_length[0];
                particles_r=sqrt( indexes[1]*indexes[1]+ 2.*Rand::uniform()*( indexes[1]+cell_length[1]*0.5 )*cell_length[1] );
                particles_theta=Rand::uniform()*2.*M_PI;
                particles->position( 2, p )=particles_r*sin( particles_theta );
                particles->position( 1, p )= particles_r*cos( particles_theta );
            }
        } else {
            for( unsigned int p= iPart; p<iPart+nPart; p++ ) {
                for( unsigned int i=0; i<nDim_particle ; i++ ) {
                    particles->position( i, p )=indexes[i]+Rand::uniform()*cell_length[i];
                }
            }
        }
    } else if( position_initialization == "centered" ) {

        for( unsigned int p=iPart; p<iPart+nPart; p++ )
            for( unsigned int i=0; i<nDim_particle ; i++ ) {
                particles->position( i, p )=indexes[i]+0.5*cell_length[i];
            }
    }
}



// ---------------------------------------------------------------------------------------------------------------------
// For all (np) particles in a mesh initialize their momentum
//   - at zero (init_momentum_type = cold)
//   - using random distribution (init_momentum_type = maxwell-juettner)
// ---------------------------------------------------------------------------------------------------------------------
void Species::initMomentum( unsigned int nPart, unsigned int iPart, double *temp, double *vel )
{

    // -------------------------------------------------------------------------
    // Particles
    // -------------------------------------------------------------------------
    if( mass > 0 ) {

        // Cold distribution
        if( momentum_initialization == "cold" ) {

            for( unsigned int p=iPart; p<iPart+nPart; p++ ) {
                particles->momentum( 0, p ) = 0.0;
                particles->momentum( 1, p ) = 0.0;
                particles->momentum( 2, p ) = 0.0;
            }

            // Maxwell-Juttner distribution
        } else if( momentum_initialization == "maxwell-juettner" ) {

            // Sample the energies in the MJ distribution
            vector<double> energies = maxwellJuttner( nPart, temp[0]/mass );

            // Sample angles randomly and calculate the momentum
            for( unsigned int p=iPart; p<iPart+nPart; p++ ) {
                double phi   = acos( -Rand::uniform2() );
                double theta = 2.0*M_PI*Rand::uniform();
                double psm = sqrt( pow( 1.0+energies[p-iPart], 2 )-1.0 );

                particles->momentum( 0, p ) = psm*cos( theta )*sin( phi );
                particles->momentum( 1, p ) = psm*sin( theta )*sin( phi );
                particles->momentum( 2, p ) = psm*cos( phi );
            }

            // Trick to have non-isotropic distribution (not good)
            double t1 = sqrt( temp[1]/temp[0] ), t2 = sqrt( temp[2]/temp[0] );
            if( t1!=1. || t2 !=1. ) {
                for( unsigned int p= iPart; p<iPart+nPart; p++ ) {
                    particles->momentum( 1, p ) *= t1;
                    particles->momentum( 2, p ) *= t2;
                }
            }

            // Rectangular distribution
        } else if( momentum_initialization == "rectangular" ) {

            double t0 = sqrt( temp[0]/mass ), t1 = sqrt( temp[1]/mass ), t2 = sqrt( temp[2]/mass );
            for( unsigned int p= iPart; p<iPart+nPart; p++ ) {
                particles->momentum( 0, p ) = Rand::uniform2() * t0;
                particles->momentum( 1, p ) = Rand::uniform2() * t1;
                particles->momentum( 2, p ) = Rand::uniform2() * t2;
            }
        }

        // Adding the mean velocity (using relativistic composition)
        // Also relies on the method proposed in Zenitani, Phys. Plasmas 22, 042116 (2015)
        // to ensure the correct properties of a boosted distribution function
        // -------------------------------------------------------------------------------
        double vx, vy, vz, v2, g, gm1, Lxx, Lyy, Lzz, Lxy, Lxz, Lyz, gp, px, py, pz;
        // mean-velocity
        vx  = -vel[0];
        vy  = -vel[1];
        vz  = -vel[2];
        v2  = vx*vx + vy*vy + vz*vz;
        if( v2>0. ) {
            
            if( v2>=1. ) {
                ERROR("The mean velocity should not be higher than the speed of light");
            }
            
            g   = 1.0/sqrt( 1.0-v2 );
            gm1 = g - 1.0;

            // compute the different component of the Matrix block of the Lorentz transformation
            Lxx = 1.0 + gm1 * vx*vx/v2;
            Lyy = 1.0 + gm1 * vy*vy/v2;
            Lzz = 1.0 + gm1 * vz*vz/v2;
            Lxy = gm1 * vx*vy/v2;
            Lxz = gm1 * vx*vz/v2;
            Lyz = gm1 * vy*vz/v2;

            // Volume transformation method (here is the correction by Zenitani)
            double Volume_Acc;
            double CheckVelocity;

            // Lorentz transformation of the momentum
            for( unsigned int p=iPart; p<iPart+nPart; p++ ) {
                gp = sqrt( 1.0 + pow( particles->momentum( 0, p ), 2 )
                           + pow( particles->momentum( 1, p ), 2 )
                           + pow( particles->momentum( 2, p ), 2 ) );

                CheckVelocity = ( vx*particles->momentum( 0, p ) + vy*particles->momentum( 1, p ) + vz*particles->momentum( 2, p ) ) / gp;
                Volume_Acc = Rand::uniform();
                if( CheckVelocity > Volume_Acc ) {

                    double Phi, Theta, vfl, vflx, vfly, vflz, vpx, vpy, vpz ;
                    Phi = atan2( sqrt( vx*vx +vy*vy ), vz );
                    Theta = atan2( vy, vx );

                    vpx = particles->momentum( 0, p )/gp ;
                    vpy = particles->momentum( 1, p )/gp ;
                    vpz = particles->momentum( 2, p )/gp ;
                    vfl = vpx*cos( Theta )*sin( Phi ) +vpy*sin( Theta )*sin( Phi ) + vpz*cos( Phi ) ;
                    vflx = vfl*cos( Theta )*sin( Phi ) ;
                    vfly = vfl*sin( Theta )*sin( Phi ) ;
                    vflz = vfl*cos( Phi ) ;
                    vpx -= 2.*vflx ;
                    vpy -= 2.*vfly ;
                    vpz -= 2.*vflz ;
                    gp = 1./sqrt( 1.0 - vpx*vpx - vpy*vpy - vpz*vpz );
                    particles->momentum( 0, p ) = vpx*gp ;
                    particles->momentum( 1, p ) = vpy*gp ;
                    particles->momentum( 2, p ) = vpz*gp ;

                }//here ends the corrections by Zenitani

                px = -gp*g*vx + Lxx * particles->momentum( 0, p ) + Lxy * particles->momentum( 1, p ) + Lxz * particles->momentum( 2, p );
                py = -gp*g*vy + Lxy * particles->momentum( 0, p ) + Lyy * particles->momentum( 1, p ) + Lyz * particles->momentum( 2, p );
                pz = -gp*g*vz + Lxz * particles->momentum( 0, p ) + Lyz * particles->momentum( 1, p ) + Lzz * particles->momentum( 2, p );

                particles->momentum( 0, p ) = px;
                particles->momentum( 1, p ) = py;
                particles->momentum( 2, p ) = pz;
            }

        }//ENDif vel != 0

    }
    // -------------------------------------------------------------------------
    // Photons
    // -------------------------------------------------------------------------
    else if( mass == 0 ) {
        // Cold distribution
        if( momentum_initialization == "cold" ) {

            //double gamma =sqrt(vel[0]*vel[0] + vel[1]*vel[1] + vel[2]*vel[2]);
            for( unsigned int p=iPart; p<iPart+nPart; p++ ) {
                particles->momentum( 0, p ) = vel[0];
                particles->momentum( 1, p ) = vel[1];
                particles->momentum( 2, p ) = vel[2];
            }

            // Rectangular distribution
        } else if( momentum_initialization == "rectangular" ) {

            //double gamma =sqrt(temp[0]*temp[0] + temp[1]*temp[1] + temp[2]*temp[2]);
            for( unsigned int p= iPart; p<iPart+nPart; p++ ) {
                particles->momentum( 0, p ) = Rand::uniform2()*temp[0];
                particles->momentum( 1, p ) = Rand::uniform2()*temp[1];
                particles->momentum( 2, p ) = Rand::uniform2()*temp[2];
            }

        }
    }
}//END initMomentum


// ---------------------------------------------------------------------------------------------------------------------
// For all particles of the species
//   - interpolate the fields at the particle position
//   - perform ionization
//   - perform the radiation reaction
//   - calculate the new velocity
//   - calculate the new position
//   - apply the boundary conditions
//   - increment the currents (projection)
// ---------------------------------------------------------------------------------------------------------------------
void Species::dynamics( double time_dual, unsigned int ispec,
                        ElectroMagn *EMfields,
                        Params &params, bool diag_flag,
                        PartWalls *partWalls,
                        Patch *patch, SmileiMPI *smpi,
                        RadiationTables &RadiationTables,
                        MultiphotonBreitWheelerTables &MultiphotonBreitWheelerTables,
                        vector<Diagnostic *> &localDiags )
{
    int ithread, tid( 0 );
#ifdef _OPENMP
    ithread = omp_get_thread_num();
#else
    ithread = 0;
#endif

#ifdef  __DETAILED_TIMERS
    double timer;
#endif

    unsigned int iPart;

    // Reset list of particles to exchange
    clearExchList();

    double ener_iPart( 0. );
    std::vector<double> nrj_lost_per_thd( 1, 0. );

    // -------------------------------
    // calculate the particle dynamics
    // -------------------------------
    if( time_dual>time_frozen || Ionize) { // moving particle
    
        smpi->dynamics_resize( ithread, nDim_field, last_index.back(), params.geometry=="AMcylindrical" );
        //Point to local thread dedicated buffers
        //Still needed for ionization
        vector<double> *Epart = &( smpi->dynamics_Epart[ithread] );

        for( unsigned int ibin = 0 ; ibin < first_index.size() ; ibin++ ) {

#ifdef  __DETAILED_TIMERS
            timer = MPI_Wtime();
#endif

            // Interpolate the fields at the particle position
            Interp->fieldsWrapper( EMfields, *particles, smpi, &( first_index[ibin] ), &( last_index[ibin] ), ithread );

#ifdef  __DETAILED_TIMERS
            patch->patch_timers[0] += MPI_Wtime() - timer;
#endif

            // Ionization
            if( Ionize ) {

#ifdef  __DETAILED_TIMERS
                timer = MPI_Wtime();
#endif

                ( *Ionize )( particles, first_index[ibin], last_index[ibin], Epart, patch, Proj );

#ifdef  __DETAILED_TIMERS
                patch->patch_timers[4] += MPI_Wtime() - timer;
#endif
            }
            
            if( time_dual<=time_frozen ) continue; // Do not push nor project frozen particles

            // Radiation losses
            if( Radiate ) {

#ifdef  __DETAILED_TIMERS
                timer = MPI_Wtime();
#endif

                // Radiation process
                ( *Radiate )( *particles, this->photon_species, smpi,
                              RadiationTables,
                              first_index[ibin], last_index[ibin], ithread );

                // Update scalar variable for diagnostics
                nrj_radiation += Radiate->getRadiatedEnergy();

                // Update the quantum parameter chi
                Radiate->computeParticlesChi( *particles,
                                              smpi,
                                              first_index[ibin],
                                              last_index[ibin],
                                              ithread );
#ifdef  __DETAILED_TIMERS
                patch->patch_timers[5] += MPI_Wtime() - timer;
#endif

            }


            // Multiphoton Breit-Wheeler
            if( Multiphoton_Breit_Wheeler_process ) {

#ifdef  __DETAILED_TIMERS
                timer = MPI_Wtime();
#endif

                // Pair generation process
                ( *Multiphoton_Breit_Wheeler_process )( *particles,
                                                        smpi,
                                                        MultiphotonBreitWheelerTables,
                                                        first_index[ibin], last_index[ibin], ithread );

                // Update scalar variable for diagnostics
                // We reuse nrj_radiation for the pairs
                nrj_radiation += Multiphoton_Breit_Wheeler_process->getPairEnergy();

                // Update the photon quantum parameter chi of all photons
                Multiphoton_Breit_Wheeler_process->compute_thread_chiph( *particles,
                        smpi,
                        first_index[ibin],
                        last_index[ibin],
                        ithread );
                
                // Suppression of the decayed photons into pairs
                Multiphoton_Breit_Wheeler_process->decayed_photon_cleaning(
                    *particles, smpi, ibin, first_index.size(), &first_index[0], &last_index[0], ithread );
                    
#ifdef  __DETAILED_TIMERS
                patch->patch_timers[6] += MPI_Wtime() - timer;
#endif

            }

#ifdef  __DETAILED_TIMERS
            timer = MPI_Wtime();
#endif

            // Push the particles and the photons
            ( *Push )( *particles, smpi, first_index[ibin], last_index[ibin], ithread );
            //particles->test_move( first_index[ibin], last_index[ibin], params );

#ifdef  __DETAILED_TIMERS
            patch->patch_timers[1] += MPI_Wtime() - timer;
            timer = MPI_Wtime();
#endif

            // Apply wall and boundary conditions
            if( mass>0 ) {
                for( unsigned int iwall=0; iwall<partWalls->size(); iwall++ ) {
                    for( iPart=first_index[ibin] ; ( int )iPart<last_index[ibin]; iPart++ ) {
                        double dtgf = params.timestep * smpi->dynamics_invgf[ithread][iPart];
                        if( !( *partWalls )[iwall]->apply( *particles, iPart, this, dtgf, ener_iPart ) ) {
                            nrj_lost_per_thd[tid] += mass * ener_iPart;
                        }
                    }
                }
                // Boundary Condition may be physical or due to domain decomposition
                // apply returns 0 if iPart is not in the local domain anymore
                //        if omp, create a list per thread
                for( iPart=first_index[ibin] ; ( int )iPart<last_index[ibin]; iPart++ ) {
                    if( !partBoundCond->apply( *particles, iPart, this, ener_iPart ) ) {
                        addPartInExchList( iPart );
                        nrj_lost_per_thd[tid] += mass * ener_iPart;
                        //}
                        //else if ( partBoundCond->apply( *particles, iPart, this, ener_iPart ) ) {
                        //std::cout<<"removed particle position"<< particles->position(0,iPart)<<" , "<<particles->position(1,iPart)<<" ,"<<particles->position(2,iPart)<<std::endl;
                    }
                }

            } else if( mass==0 ) {
                for( unsigned int iwall=0; iwall<partWalls->size(); iwall++ ) {
                    for( iPart=first_index[ibin] ; ( int )iPart<last_index[ibin]; iPart++ ) {
                        double dtgf = params.timestep * smpi->dynamics_invgf[ithread][iPart];
                        if( !( *partWalls )[iwall]->apply( *particles, iPart, this, dtgf, ener_iPart ) ) {
                            nrj_lost_per_thd[tid] += ener_iPart;
                        }
                    }
                }

                // Boundary Condition may be physical or due to domain decomposition
                // apply returns 0 if iPart is not in the local domain anymore
                //        if omp, create a list per thread
                for( iPart=first_index[ibin] ; ( int )iPart<last_index[ibin]; iPart++ ) {
                    if( !partBoundCond->apply( *particles, iPart, this, ener_iPart ) ) {
                        addPartInExchList( iPart );
                        nrj_lost_per_thd[tid] += ener_iPart;
                    }
                }

            }

#ifdef  __DETAILED_TIMERS
            patch->patch_timers[3] += MPI_Wtime() - timer;
#endif

            //START EXCHANGE PARTICLES OF THE CURRENT BIN ?

#ifdef  __DETAILED_TIMERS
            timer = MPI_Wtime();
#endif

            // Project currents if not a Test species and charges as well if a diag is needed.
            // Do not project if a photon
            if( ( !particles->is_test ) && ( mass > 0 ) ) {
                Proj->currentsAndDensityWrapper( EMfields, *particles, smpi, first_index[ibin], last_index[ibin], ithread, diag_flag, params.is_spectral, ispec );
            }

#ifdef  __DETAILED_TIMERS
            patch->patch_timers[2] += MPI_Wtime() - timer;
#endif

        }// ibin


        for( unsigned int ithd=0 ; ithd<nrj_lost_per_thd.size() ; ithd++ ) {
            nrj_bc_lost += nrj_lost_per_thd[tid];
        }

//        // Add the ionized electrons to the electron species
//        if (Ionize)
//            electron_species->importParticles( params, patch, Ionize->new_electrons, localDiags );
//
//        // Radiation losses
//        if (Radiate)
//        {
//            // If creation of macro-photon, we add them to photon_species
//            if (photon_species)
//            {
//                photon_species->importParticles(params,
//                                                patch,
//                                                Radiate->new_photons_,
//                                                localDiags);
//            }
//        }
//
//        // Multiphoton Breit-Wheeler
//        if (Multiphoton_Breit_Wheeler_process)
//        {
//
//            // Addition of the electron-positron particles
//            for (int k=0; k<2; k++) {
//                mBW_pair_species[k]->importParticles(params,
//                                             patch,
//                                             Multiphoton_Breit_Wheeler_process->new_pair[k],
//                                             localDiags);
//            }
//        }

    } //End if moving or ionized particles

    if(time_dual <= time_frozen && diag_flag &&( !particles->is_test ) ) { //immobile particle (at the moment only project density)
        if( params.geometry != "AMcylindrical" ) {
            double *b_rho=nullptr;
            for( unsigned int ibin = 0 ; ibin < first_index.size() ; ibin ++ ) { //Loop for projection on buffer_proj
                b_rho = EMfields->rho_s[ispec] ? &( *EMfields->rho_s[ispec] )( 0 ) : &( *EMfields->rho_ )( 0 ) ;
                for( iPart=first_index[ibin] ; ( int )iPart<last_index[ibin]; iPart++ ) {
                    Proj->basic( b_rho, ( *particles ), iPart, 0 );
                }
            }
        } else {
            int n_species = patch->vecSpecies.size();
            complex<double> *b_rho=nullptr;
            ElectroMagnAM *emAM = static_cast<ElectroMagnAM *>( EMfields );
            for( unsigned int imode = 0; imode<params.nmodes; imode++ ) {
                int ifield = imode*n_species+ispec;
                for( unsigned int ibin = 0 ; ibin < first_index.size() ; ibin ++ ) { //Loop for projection on buffer_proj
                    b_rho = emAM->rho_AM_s[ifield] ? &( *emAM->rho_AM_s[ifield] )( 0 ) : &( *emAM->rho_AM_[imode] )( 0 ) ;
                    for( int iPart=first_index[ibin] ; iPart<last_index[ibin]; iPart++ ) {
                        Proj->basicForComplex( b_rho, ( *particles ), iPart, 0, imode );
                    }
                }
            }
        }
    } // End projection for frozen particles
} //END dynamics


// ---------------------------------------------------------------------------------------------------------------------
// For all particles of the species
//   - interpolate the fields at the particle position
//   - perform ionization
//   - perform the radiation reaction
//   - perform the multiphoton Breit-Wheeler
//   - calculate the new velocity
//   - calculate the new position
//   - apply the boundary conditions
//   - increment the currents (projection)
// ---------------------------------------------------------------------------------------------------------------------
void Species::scalar_dynamics( double time_dual, unsigned int ispec,
                               ElectroMagn *EMfields,
                               Params &params, bool diag_flag,
                               PartWalls *partWalls,
                               Patch *patch, SmileiMPI *smpi,
                               RadiationTables &RadiationTables,
                               MultiphotonBreitWheelerTables &MultiphotonBreitWheelerTables,
                               vector<Diagnostic *> &localDiags )
{

}

void Species::projection_for_diags( double time_dual, unsigned int ispec,
                                    ElectroMagn *EMfields,
                                    Params &params, bool diag_flag,
                                    Patch *patch, SmileiMPI *smpi )
{
    if( diag_flag &&( !particles->is_test ) ) {

        if( params.geometry != "AMcylindrical" ) {
            double *buf[4];

            for( unsigned int ibin = 0 ; ibin < first_index.size() ; ibin ++ ) { //Loop for projection on buffer_proj

                buf[0] = EMfields->rho_s[ispec] ? &( *EMfields->rho_s[ispec] )( 0 ) : &( *EMfields->rho_ )( 0 ) ;
                buf[1] = EMfields->Jx_s [ispec] ? &( *EMfields->Jx_s [ispec] )( 0 ) : &( *EMfields->Jx_ )( 0 ) ;
                buf[2] = EMfields->Jy_s [ispec] ? &( *EMfields->Jy_s [ispec] )( 0 ) : &( *EMfields->Jy_ )( 0 ) ;
                buf[3] = EMfields->Jz_s [ispec] ? &( *EMfields->Jz_s [ispec] )( 0 ) : &( *EMfields->Jz_ )( 0 ) ;

                for( int iPart=first_index[ibin] ; iPart<last_index[ibin]; iPart++ ) {
                    for( unsigned int quantity=0; quantity < 4; quantity++ ) {
                        Proj->basic( buf[quantity], ( *particles ), iPart, quantity );
                    }
                } //End loop on particles
            }//End loop on bins
        } else { // AM case
            complex<double> *buf[4];
            ElectroMagnAM *emAM = static_cast<ElectroMagnAM *>( EMfields );
            int n_species = patch->vecSpecies.size();
            for( unsigned int imode = 0; imode<params.nmodes; imode++ ) {
                int ifield = imode*n_species+ispec;

                for( unsigned int ibin = 0 ; ibin < first_index.size() ; ibin ++ ) { //Loop for projection on buffer_proj

                    buf[0] = emAM->rho_AM_s[ifield] ? &( *emAM->rho_AM_s[ifield] )( 0 ) : &( *emAM->rho_AM_[imode] )( 0 ) ;
                    buf[1] = emAM->Jl_s [ifield] ? &( *emAM->Jl_s [ifield] )( 0 ) : &( *emAM->Jl_[imode] )( 0 ) ;
                    buf[2] = emAM->Jr_s [ifield] ? &( *emAM->Jr_s [ifield] )( 0 ) : &( *emAM->Jr_[imode] )( 0 ) ;
                    buf[3] = emAM->Jt_s [ifield] ? &( *emAM->Jt_s [ifield] )( 0 ) : &( *emAM->Jt_[imode] )( 0 ) ;

                    for( int iPart=first_index[ibin] ; iPart<last_index[ibin]; iPart++ ) {
                        for( unsigned int quantity=0; quantity < 4; quantity++ ) {
                            Proj->basicForComplex( buf[quantity], ( *particles ), iPart, quantity, imode );
                        }
                    } //End loop on particles
                }//End loop on bins
            } //End loop on modes
        }
        
    }
}

// -----------------------------------------------------------------------------
//! For all particles of the species, import the new particles generated
//! from these different physical processes:
//! - ionization
//! - radiation reaction
//! - multiphoton Breit-Wheeler
// -----------------------------------------------------------------------------
void Species::dynamics_import_particles( double time_dual, unsigned int ispec,
        Params &params,
        Patch *patch, SmileiMPI *smpi,
        vector<Diagnostic *> &localDiags )
{
    // if moving particle
    if( time_dual>time_frozen ) { // moving particle

        // Add the ionized electrons to the electron species
        if( Ionize ) {
            electron_species->importParticles( params, patch, Ionize->new_electrons, localDiags );
        }

        // Radiation losses
        if( Radiate ) {
            // If creation of macro-photon, we add them to photon_species
            if( photon_species ) {
                photon_species->importParticles( params,
                                                 patch,
                                                 Radiate->new_photons_,
                                                 localDiags );
            }
        }

        // Multiphoton Breit-Wheeler
        if( Multiphoton_Breit_Wheeler_process ) {
            // Addition of the electron-positron particles
            for( int k=0; k<2; k++ ) {
                mBW_pair_species[k]->importParticles( params,
                                                      patch,
                                                      Multiphoton_Breit_Wheeler_process->new_pair[k],
                                                      localDiags );
            }
        }
    }//END if time vs. time_frozen
}




// ---------------------------------------------------------------------------------------------------------------------
// For all particles of the species
//   - increment the charge (projection)
//   - used at initialisation for Poisson (and diags if required, not for now dynamics )
// ---------------------------------------------------------------------------------------------------------------------
void Species::computeCharge( unsigned int ispec, ElectroMagn *EMfields )
{
    // -------------------------------
    // calculate the particle charge
    // -------------------------------
    if( ( !particles->is_test ) ) {
        for( unsigned int ibin = 0 ; ibin < first_index.size() ; ibin ++ ) { //Loop for projection on buffer_proj
            // Not for now, else rho is incremented twice. Here and dynamics. Must add restartRhoJs and manage independantly diags output
            //b_rho = EMfields->rho_s[ispec] ? &(*EMfields->rho_s[ispec])(bin_start) : &(*EMfields->rho_)(bin_start);
            if( !dynamic_cast<ElectroMagnAM *>( EMfields ) ) {
                double *b_rho = &( *EMfields->rho_ )( 0 );

                for( unsigned int iPart=first_index[ibin] ; ( int )iPart<last_index[ibin]; iPart++ ) {
                    Proj->basic( b_rho, ( *particles ), iPart, 0 );
                }
            } else {
                ElectroMagnAM *emAM = static_cast<ElectroMagnAM *>( EMfields );
                unsigned int Nmode = emAM->rho_AM_.size();
                for( unsigned int imode=0; imode<Nmode; imode++ ) {
                    complex<double> *b_rho = &( *emAM->rho_AM_[imode] )( 0 );
                    for( unsigned int iPart=first_index[ibin] ; ( int )iPart<last_index[ibin]; iPart++ ) {
                        Proj->basicForComplex( b_rho, ( *particles ), iPart, 0, imode );
                    }
                }
            }
        }

    }
}//END computeCharge


// ---------------------------------------------------------------------------------------------------------------------
// Sort particles
// ---------------------------------------------------------------------------------------------------------------------
void Species::sort_part( Params &params )
{

    int ndim = params.nDim_field;
    int idim;
    //cleanup_sent_particles(ispec, indexes_of_particles_to_exchange);

    //We have stored in indexes_of_particles_to_exchange the list of all particles that needs to be removed.
    /********************************************************************************/
    // Delete Particles included in the index of particles to exchange. Assumes indexes are sorted.
    /********************************************************************************/
    int ii, iPart;

    // Push lost particles at the end of bins
    for( unsigned int ibin = 0 ; ibin < last_index.size() ; ibin++ ) {
        ii = indexes_of_particles_to_exchange.size()-1;
        if( ii >= 0 ) { // Push lost particles to the end of the bin
            iPart = indexes_of_particles_to_exchange[ii];
            while( iPart >= last_index[ibin] && ii > 0 ) {
                ii--;
                iPart = indexes_of_particles_to_exchange[ii];
            }
            while( iPart == last_index[ibin]-1 && iPart >= first_index[ibin] && ii > 0 ) {
                last_index[ibin]--;
                ii--;
                iPart = indexes_of_particles_to_exchange[ii];
            }
            while( iPart >= first_index[ibin] && ii > 0 ) {
                particles->overwrite_part( last_index[ibin]-1, iPart );
                last_index[ibin]--;
                ii--;
                iPart = indexes_of_particles_to_exchange[ii];
            }
            //On traite la dernière particule (qui peut aussi etre la premiere)
            if( iPart >= first_index[ibin] && iPart < last_index[ibin] ) {
                particles->overwrite_part( last_index[ibin]-1, iPart );
                last_index[ibin]--;
            }
        }
    }


    //Shift the bins in memory
    //Warning: this loop must be executed sequentially. Do not use openMP here.
    for( int unsigned ibin = 1 ; ibin < last_index.size() ; ibin++ ) { //First bin don't need to be shifted
        ii = first_index[ibin]-last_index[ibin-1]; // Shift the bin in memory by ii slots.
        iPart = min( ii, last_index[ibin]-first_index[ibin] ); // Number of particles we have to shift = min (Nshift, Nparticle in the bin)
        if( iPart > 0 ) {
            particles->overwrite_part( last_index[ibin]-iPart, last_index[ibin-1], iPart );
        }
        last_index[ibin] -= ii;
        first_index[ibin] = last_index[ibin-1];
    }



    int nmove, lmove; // local, OK
    int shift[last_index.size()+1];//how much we need to shift each bin in order to leave room for the new particle
    double dbin;

    dbin = params.cell_length[0]*params.clrw; //width of a bin.
    for( unsigned int j=0; j<last_index.size()+1 ; j++ ) {
        shift[j]=0;
    }


    int nbNeighbors_ = 2;
    int n_part_recv;

    indexes_of_particles_to_exchange.clear();
    particles->erase_particle_trail( last_index.back() );

    //Evaluation of the necessary shift of all bins.2
    for( unsigned int j=0; j<last_index.size()+1 ; j++ ) {
        shift[j]=0;
    }

    //idim=0
    shift[1] += MPIbuff.part_index_recv_sz[0][0];//Particles coming from xmin all go to bin 0 and shift all the other bins.
    shift[last_index.size()] += MPIbuff.part_index_recv_sz[0][1];//Used only to count the total number of particles arrived.
    //idim>0
    for( idim = 1; idim < ndim; idim++ ) {
        for( int iNeighbor=0 ; iNeighbor<nbNeighbors_ ; iNeighbor++ ) {
            n_part_recv = MPIbuff.part_index_recv_sz[idim][iNeighbor];
            for( unsigned int j=0; j<( unsigned int )n_part_recv ; j++ ) {
                //We first evaluate how many particles arrive in each bin.
                ii = int( ( MPIbuff.partRecv[idim][iNeighbor].position( 0, j )-min_loc )/dbin ); //bin in which the particle goes.
                shift[ii+1]++; // It makes the next bins shift.
            }
        }
    }


    //Must be done sequentially
    for( unsigned int j=1; j<last_index.size()+1; j++ ) { //bin 0 is not shifted.Last element of shift stores total number of arriving particles.
        shift[j]+=shift[j-1];
    }
    //Make room for new particles
    if( shift[last_index.size()] ) {
        //! vecor::resize of Charge crashed ! Temporay solution : push_back / Particle
        //particles->initialize( particles->size()+shift[last_index.size()], particles->Position.size() );
        for( int inewpart=0 ; inewpart<shift[last_index.size()] ; inewpart++ ) {
            particles->create_particle();
        }
    }

    //Shift bins, must be done sequentially
    for( unsigned int j=last_index.size()-1; j>=1; j-- ) {
        int n_particles = last_index[j]-first_index[j]; //Nbr of particle in this bin
        nmove = min( n_particles, shift[j] ); //Nbr of particles to move
        lmove = max( n_particles, shift[j] ); //How far particles must be shifted
        if( nmove>0 ) {
            particles->overwrite_part( first_index[j], first_index[j]+lmove, nmove );
        }
        first_index[j] += shift[j];
        last_index[j] += shift[j];
    }

    //Space has been made now to write the arriving particles into the correct bins
    //idim == 0  is the easy case, when particles arrive either in first or last bin.
    for( int iNeighbor=0 ; iNeighbor<nbNeighbors_ ; iNeighbor++ ) {
        n_part_recv = MPIbuff.part_index_recv_sz[0][iNeighbor];
        //if ( (neighbor_[0][iNeighbor]!=MPI_PROC_NULL) && (n_part_recv!=0) ) {
        if( ( n_part_recv!=0 ) ) {
            ii = iNeighbor*( last_index.size()-1 ); //0 if iNeighbor=0(particles coming from Xmin) and last_index.size()-1 otherwise.
            MPIbuff.partRecv[0][iNeighbor].overwrite_part( 0, *particles, last_index[ii], n_part_recv );
            last_index[ii] += n_part_recv ;
        }
    }
    //idim > 0; this is the difficult case, when particles can arrive in any bin.
    for( idim = 1; idim < ndim; idim++ ) {
        //if (idim!=iDim) continue;
        for( int iNeighbor=0 ; iNeighbor<nbNeighbors_ ; iNeighbor++ ) {
            n_part_recv = MPIbuff.part_index_recv_sz[idim][iNeighbor];
            //if ( (neighbor_[idim][iNeighbor]!=MPI_PROC_NULL) && (n_part_recv!=0) ) {
            if( ( n_part_recv!=0 ) ) {
                for( unsigned int j=0; j<( unsigned int )n_part_recv; j++ ) {
                    ii = int( ( MPIbuff.partRecv[idim][iNeighbor].position( 0, j )-min_loc )/dbin ); //bin in which the particle goes.
                    MPIbuff.partRecv[idim][iNeighbor].overwrite_part( j, *particles, last_index[ii] );
                    last_index[ii] ++ ;
                }
            }
        }
    }


    //The width of one bin is cell_length[0] * clrw.

    int p1, p2, first_index_init;
    unsigned int bin;
    double limit;


    //Backward pass
    for( bin=0; bin<first_index.size()-1; bin++ ) { //Loop on the bins.
        limit = min_loc + ( bin+1 )*cell_length[0]*clrw;
        p1 = last_index[bin]-1;
        //If first particles change bin, they do not need to be swapped.
        while( p1 == last_index[bin]-1 && p1 >= first_index[bin] ) {
            if( particles->position( 0, p1 ) >= limit ) {
                last_index[bin]--;
            }
            p1--;
        }
        //         Now particles have to be swapped
        for( p2 = p1 ; p2 >= first_index[bin] ; p2-- ) { //Loop on the bin's particles.
            if( particles->position( 0, p2 ) >= limit ) {
                //This particle goes up one bin.
                particles->swap_part( p2, last_index[bin]-1 );
                last_index[bin]--;
            }
        }
    }
    //Forward pass + Rebracketting
    for( bin=1; bin<first_index.size(); bin++ ) { //Loop on the bins.
        limit = min_loc + bin*cell_length[0]*clrw;
        first_index_init = first_index[bin];
        p1 = first_index[bin];
        while( p1 == first_index[bin] && p1 < last_index[bin] ) {
            if( particles->position( 0, p1 ) < limit ) {
                first_index[bin]++;
            }
            p1++;
        }
        for( p2 = p1 ; p2 < last_index[bin] ; p2++ ) { //Loop on the bin's particles.
            if( particles->position( 0, p2 ) < limit ) {
                //This particle goes down one bin.
                particles->swap_part( p2, first_index[bin] );
                first_index[bin]++;
            }
        }

        //Rebracketting
        //Number of particles from bin going down is: first_index[bin]-first_index_init.
        //Number of particles from bin-1 going up is: first_index_init-last_index[bin-1].
        //Total number of particles we need to swap is the min of both.
        p2 = min( first_index[bin]-first_index_init, first_index_init-last_index[bin-1] );
        if( p2 >0 ) {
            particles->swap_part( last_index[bin-1], first_index[bin]-p2, p2 );
        }
        last_index[bin-1] += first_index[bin] - first_index_init;
        first_index[bin] = last_index[bin-1];
    }
}

void Species::initial_configuration( Params &param, Patch *patch )
{
}

void Species::configuration( Params &param, Patch *patch )
{
}

void Species::reconfiguration( Params &param, Patch *patch )
{
}

// ---------------------------------------------------------------------------------------------------------------------
// Sort particles
// ---------------------------------------------------------------------------------------------------------------------
void Species::count_sort_part( Params &params )
{
    unsigned int ip, npart, ixy, tot, oc, nxy, token;
    int ix, iy;
    double x, y;

    nxy = params.n_space[0]*params.n_space[1];
    token = ( particles == &particles_sorted[0] );

    int indices[nxy];
    npart = particles->size();
    //particles_sorted = particles ;
    particles_sorted[token].initialize( npart, *particles );

    for( unsigned int i=0; i < nxy ; i++ ) {
        indices[i] = 0 ;
    }

    // first loop counts the # of particles in each cell
    for( ip=0; ip < npart; ip++ ) {
        x = particles->position( 0, ip )-min_loc;
        y = particles->position( 1, ip )-min_loc_vec[1];

        ix = floor( x * dx_inv_[0] ) ;
        iy = floor( y * dx_inv_[1] ) ;

        ixy = iy + ix*params.n_space[1];


        indices[ixy] ++;
    }

    // second loop convert the count array in cumulative sum
    tot=0;
    for( ixy=0; ixy < nxy; ixy++ ) {
        oc = indices[ixy];
        indices[ixy] = tot;
        tot += oc;
    }
    
    // last loop puts the particles and update the count array
    for( ip=0; ip < npart; ip++ ) {
        x = particles->position( 0, ip )-min_loc;
        y = particles->position( 1, ip )-min_loc_vec[1];

        ix = floor( x * dx_inv_[1] ) ;
        iy = floor( y * dx_inv_[2] ) ;

        ixy = iy + ix*params.n_space[1];
        particles->overwrite_part( ip, particles_sorted[token], indices[ixy] );
        indices[ixy]++;
    }

    particles = &particles_sorted[token] ;

}


int Species::createParticles( vector<unsigned int> n_space_to_create, Params &params, Patch *patch, int new_bin_idx )
{
    // n_space_to_create_generalized = n_space_to_create, + copy of 2nd direction data among 3rd direction
    // same for local Species::cell_length[2]
    vector<unsigned int> n_space_to_create_generalized( n_space_to_create );
    unsigned int nPart, i, j, k;
    unsigned int npart_effective = 0 ;
    double *momentum[nDim_particle], *position[nDim_particle], *weight_arr;
    std::vector<int> my_particles_indices;
    vector<Field *> xyz( nDim_field );

    // Create particles in a space starting at cell_position
    vector<double> cell_position( 3, 0 );
    vector<double> cell_index( 3, 0 );
    if (params.geometry=="AMcylindrical" && params.is_spectral){
        cell_position[1] -= 0.5*cell_length[1];   
        n_space_to_create_generalized[1] ++;
    }
    for( unsigned int idim=0 ; idim<nDim_field ; idim++ ) {
        //if (params.cell_length[idim]!=0) { // Useless, nDim_field defined for (params.cell_length[idim>=nDim_field]==0)
        cell_position[idim] += patch->getDomainLocalMin( idim );
        cell_index   [idim] = ( double ) patch->getCellStartingGlobalIndex( idim );
        xyz[idim] = new Field3D( n_space_to_create_generalized );
        //}
    }
    // Create the x,y,z maps where profiles will be evaluated
    vector<double> ijk( 3 );
    for( ijk[0]=0; ijk[0]<n_space_to_create_generalized[0]; ijk[0]++ ) {
        for( ijk[1]=0; ijk[1]<n_space_to_create_generalized[1]; ijk[1]++ ) {
            for( ijk[2]=0; ijk[2]<n_space_to_create_generalized[2]; ijk[2]++ ) {
                for( unsigned int idim=0 ; idim<nDim_field ; idim++ ) {
                    ( *xyz[idim] )( ijk[0], ijk[1], ijk[2] ) = cell_position[idim] + ( ijk[idim]+0.5 )*cell_length[idim];
                }
            }
        }
    }
    // ---------------------------------------------------------
    // Calculate density and number of particles for the species
    // ---------------------------------------------------------


    // field containing the charge distribution (always 3d)
    Field3D charge( n_space_to_create_generalized );
    max_charge = 0.;

    // field containing the number of particles in each cell
    Field3D n_part_in_cell( n_space_to_create_generalized );

    // field containing the density distribution (always 3d)
    Field3D density( n_space_to_create_generalized );

    // field containing the temperature distribution along all 3 momentum coordinates (always 3d * 3)
    Field3D temperature[3];
    // field containing the temperature distribution along all 3 momentum coordinates (always 3d * 3)
    Field3D velocity[3];

    if( momentum_initialization_array != NULL ) {
        for( unsigned int idim = 0; idim < 3; idim++ ) {
            momentum[idim] = &( momentum_initialization_array[idim*n_numpy_particles] );
        }
    } else {
        //Initialize velocity and temperature profiles
        for( i=0; i<3; i++ ) {
            velocity[i].allocateDims( n_space_to_create_generalized );
            temperature[i].allocateDims( n_space_to_create_generalized );
        }
        // Evaluate profiles
        for( unsigned int m=0; m<3; m++ ) {
            if( temperatureProfile[m] ) {
                temperatureProfile[m]->valuesAt( xyz, temperature[m] );
            } else {
                temperature[m].put_to( 0.0000000001 ); // default value
            }

            if( velocityProfile[m] ) {
                velocityProfile[m]   ->valuesAt( xyz, velocity   [m] );
            } else {
                velocity[m].put_to( 0.0 ); //default value
            }
        }
    }
    // Initialize charge profile
    if( this->mass > 0 ) {
        chargeProfile ->valuesAt( xyz, charge );
    }
    if( position_initialization_array != NULL ) {
        for( unsigned int idim = 0; idim < nDim_particle; idim++ ) {
            position[idim] = &( position_initialization_array[idim*n_numpy_particles] );
        }
        weight_arr =         &( position_initialization_array[nDim_particle*n_numpy_particles] );
        //Idea to speed up selection, provides xmin, xmax of the bunch and check if there is an intersection with the patch instead of going through all particles for all patches.
        for( unsigned int ip = 0; ip < n_numpy_particles; ip++ ) {
            //If the particle belongs to this patch
            if (params.geometry!="AMcylindrical") {
                if( position[0][ip] >= patch->getDomainLocalMin( 0 ) && position[0][ip] < patch->getDomainLocalMax( 0 )
                    && ( nDim_particle < 2  || ( position[1][ip] >= patch->getDomainLocalMin( 1 ) && position[1][ip] < patch->getDomainLocalMax( 1 ) ) )
                    && ( nDim_particle < 3  || ( position[2][ip] >= patch->getDomainLocalMin( 2 ) && position[2][ip] < patch->getDomainLocalMax( 2 ) ) ) ) {
<<<<<<< HEAD
                my_particles_indices.push_back( ip ); //This vector stores particles initially sitting in the current patch.
=======
                    my_particles_indices.push_back( ip ); //This vector stores particles initially sittinig in the current patch.
                }
            }
            else {
                double distance =  sqrt( position[1][ip]*position[1][ip]+position[2][ip]*position[2][ip] );
                if( position[0][ip] >= patch->getDomainLocalMin( 0 ) && position[0][ip] < patch->getDomainLocalMax( 0 )
                    && ( distance >= patch->getDomainLocalMin( 1 ) && distance < patch->getDomainLocalMax( 1 ) ) ) {
                    my_particles_indices.push_back( ip ); //This vector stores particles initially sittinig in the current patch.
                }
>>>>>>> 34f9be06
            }
        }
        npart_effective = my_particles_indices.size();
    } else {
        //Initialize density and ppc profiles
        densityProfile->valuesAt( xyz, density );
        ppcProfile    ->valuesAt( xyz, n_part_in_cell );
        weight_arr = NULL;
        //Now compute number of particles per cell
        double remainder, nppc;
        for( i=0; i<n_space_to_create_generalized[0]; i++ ) {
            for( j=0; j<n_space_to_create_generalized[1]; j++ ) {
                for( k=0; k<n_space_to_create_generalized[2]; k++ ) {

                    // Obtain the number of particles per cell
                    nppc = n_part_in_cell( i, j, k );
                    n_part_in_cell( i, j, k ) = floor( nppc );
                    // If not a round number, then we need to decide how to round
                    double intpart;
                    if( modf( nppc, &intpart ) > 0 ) {
                        remainder = pow( nppc - floor( nppc ), -inv_nDim_particles );
                        if( fmod( cell_index[0]+( double )i, remainder ) < 1.
                                && fmod( cell_index[1]+( double )j, remainder ) < 1.
                                && fmod( cell_index[2]+( double )k, remainder ) < 1. ) {
                            n_part_in_cell( i, j, k )++;
                        }
                    }

                    // assign charge its correct value in the cell
                    if( this->mass > 0 ) {
                        if( charge( i, j, k )>max_charge ) {
                            max_charge=charge( i, j, k );
                        }
                    }

                    // If zero or less, zero particles
                    if( n_part_in_cell( i, j, k )<=0. || density( i, j, k )==0. ) {
                        n_part_in_cell( i, j, k ) = 0.;
                        density( i, j, k ) = 0.;
                        continue;
                    }

                    // assign density its correct value in the cell
                    if( densityProfileType=="charge" ) {
                        if( charge( i, j, k )==0. ) {
                            ERROR( "Encountered non-zero charge density and zero charge at the same location" );
                        }
                        density( i, j, k ) /= charge( i, j, k );
                    }
                    density( i, j, k ) = abs( density( i, j, k ) );
                    // multiply by the cell volume
                    density( i, j, k ) *= params.cell_volume;
                    if( params.geometry=="AMcylindrical" && position_initialization != "regular" ) {
                        //Particles weight in regular is normalized later.
                        density( i, j, k ) *= ( *xyz[1] )( i, j, k );
                    }
                    // increment the effective number of particle by n_part_in_cell(i,j,k)
                    // for each cell with as non-zero density
                    npart_effective += ( unsigned int ) n_part_in_cell( i, j, k );

                }//i
            }//j
        }//k end the loop on all cells
    }

    // defines npart_effective for the Species & create the corresponding particles
    // -----------------------------------------------------------------------

    // if moving_win
    //     particles->create_particles(npart_effective);
    // else {
    //    // reserve included in initialize if particles emty
    //    particles->reserve(round( params->species_param[speciesNumber].c_part_max * npart_effective ), ndim);
    //    particles->initialize(n_existing_particles+npart_effective, params_->nDim_particle);
    // }

    unsigned int n_existing_particles = particles->size();
    particles->initialize( n_existing_particles+npart_effective, nDim_particle );

    // Initialization of the particles properties
    // ------------------------------------------
    unsigned int iPart=n_existing_particles;
    double *indexes=new double[nDim_particle];
    double *temp=new double[3];
    double *vel=new double[3];

    // start a loop on all cells

    //first_index[bin] point to begining of bin (first particle)
    //last_index[bin] point to end of bin (= first_index[bin+1])
    //if last_index = first_index, bin is empty of particle.

    if( position_initialization_array == NULL ) {
        for( i=0; i<n_space_to_create_generalized[0]; i++ ) {
            if( i%clrw == 0 ) {
                first_index[new_bin_idx+i/clrw] = iPart;
            }
            for( j=0; j<n_space_to_create_generalized[1]; j++ ) {
                for( k=0; k<n_space_to_create_generalized[2]; k++ ) {
                    // initialize particles in meshes where the density is non-zero
                    if( density( i, j, k )>0 ) {

                        vel[0]  = velocity[0]( i, j, k );
                        vel[1]  = velocity[1]( i, j, k );
                        vel[2]  = velocity[2]( i, j, k );
                        temp[0] = temperature[0]( i, j, k );
                        temp[1] = temperature[1]( i, j, k );
                        temp[2] = temperature[2]( i, j, k );
                        nPart = n_part_in_cell( i, j, k );

                        indexes[0]=i*cell_length[0]+cell_position[0];
                        if( nDim_particle > 1 ) {
                            indexes[1]=j*cell_length[1]+cell_position[1];
                            if( nDim_particle > 2 ) {
                                indexes[2]=k*cell_length[2]+cell_position[2];
                            }
                        }
                        if( position_initialization_on_species==false ) {
                            initPosition( nPart, iPart, indexes, params );
                        }
                        initMomentum( nPart, iPart, temp, vel );
                        initWeight( nPart, iPart, density( i, j, k ) );

                        if( params.geometry=="AMcylindrical" && position_initialization == "regular" ) {
                            //Particles in regular have a weight proportional to their position along r.
                            for (unsigned int ipart=iPart; ipart < iPart+nPart; ipart++){
                                particles->weight(ipart) *= sqrt(particles->position(1,ipart)*particles->position(1,ipart) + particles->position(2,ipart)*particles->position(2,ipart));
                            }
                        }
                        initCharge( nPart, iPart, charge( i, j, k ) );

                        iPart+=nPart;
                    }//END if density > 0
                }//k end the loop on all cells
            }//j
            if( i%clrw == clrw -1 ) {
                last_index[new_bin_idx+i/clrw] = iPart;
            }

        }//i
    } else if( n_existing_particles == 0 ) {    //Here position are created from a numpy array. Do not recreate particles from numpy array again after initialization. Is this condition enough ?
        //Initializing particles from numpy array and based on a count sort to comply with initial sorting.
        int nbins = first_index.size();
        int indices[nbins];
        double one_ov_dbin = 1. / ( cell_length[0] * clrw ) ;

        for( int ibin=0; ibin < nbins ; ibin++ ) {
            indices[ibin] = 0 ;
        }

        ///Compute proper indices for particle susing a count sort
        for( unsigned int ipart = 0; ipart < npart_effective ; ipart++ ) {
            unsigned int ip = my_particles_indices[ipart];
            double x = position[0][ip]-min_loc ;
            int ix = int( x * one_ov_dbin ) ;
            indices[ix] ++;
        }
        unsigned int tot=0;
        for( int ibin=0; ibin < nbins; ibin++ ) {
            unsigned int oc = indices[ibin];
            indices[ibin] = tot;
            tot += oc;
        }
        for( int ibin=0; ibin < nbins   ; ibin++ ) {
            first_index[ibin] = indices[ibin] ;
        }
        for( int ibin=0; ibin < nbins-1 ; ibin++ ) {
            last_index[ibin] = first_index[ibin+1] ;
        }
        last_index[nbins-1] = npart_effective ;

        //Now initialize particles at thier proper indices
        for( unsigned int ipart = 0; ipart < npart_effective ; ipart++ ) {
            unsigned int ippy = my_particles_indices[ipart];//Indice of the particle in the python array.
            double x = position[0][ippy]-min_loc ;
            unsigned int ibin = int( x * one_ov_dbin ) ;
            int ip = indices[ibin] ; //Indice of the position of the particle in the particles array.

            unsigned int int_ijk[3] = {0, 0, 0};
            if ( params.geometry != "AMcylindrical") {
                for( unsigned int idim=0; idim<nDim_particle; idim++ ) {
                    particles->position( idim, ip ) = position[idim][ippy];
                    int_ijk[idim] = ( unsigned int )( ( particles->position( idim, ip ) - min_loc_vec[idim] )/cell_length[idim] );
                }
            }
            else {
                for( unsigned int idim=0; idim<nDim_particle; idim++ ) {
                    particles->position( idim, ip ) = position[idim][ippy];
                }
                int_ijk[0] = ( unsigned int )( ( particles->position( 0, ip ) - min_loc_vec[0] )/cell_length[0] );
                int_ijk[1] = ( unsigned int )( ( sqrt( position[1][ippy]*position[1][ippy]+position[2][ippy]*position[2][ippy] ) - min_loc_vec[1] )/cell_length[1] );
            }
            if( !momentum_initialization_array ) {
                vel [0] = velocity   [0]( int_ijk[0], int_ijk[1], int_ijk[2] );
                vel [1] = velocity   [1]( int_ijk[0], int_ijk[1], int_ijk[2] );
                vel [2] = velocity   [2]( int_ijk[0], int_ijk[1], int_ijk[2] );
                temp[0] = temperature[0]( int_ijk[0], int_ijk[1], int_ijk[2] );
                temp[1] = temperature[1]( int_ijk[0], int_ijk[1], int_ijk[2] );
                temp[2] = temperature[2]( int_ijk[0], int_ijk[1], int_ijk[2] );
                initMomentum( 1, ip, temp, vel );
            } else {
                for( unsigned int idim=0; idim < 3; idim++ ) {
                    particles->momentum( idim, ip ) = momentum[idim][ippy]/this->mass ;
                }
            }

            particles->weight( ip ) = weight_arr[ippy] ;
            initCharge( 1, ip, charge( int_ijk[0], int_ijk[1], int_ijk[2] ) );
            indices[ibin]++;
        }
    }

    // Delete map xyz.
    for( unsigned int idim=0 ; idim<nDim_field ; idim++ ) {
        delete xyz[idim];
    }

    delete [] indexes;
    delete [] temp;
    delete [] vel;
    // Recalculate former position using the particle velocity
    // (necessary to calculate currents at time t=0 using the Esirkepov projection scheme)
    if( patch->isXmax() ) {
        // Matter particle case
        if( mass > 0 ) {
            for( iPart=n_existing_particles; iPart<n_existing_particles+npart_effective; iPart++ ) {
                /*897 for (int i=0; i<(int)nDim_particle; i++) {
                  particles->position_old(i,iPart) -= particles->momentum(i,iPart)/particles->lor_fac(iPart) * params.timestep;
                  }897*/
                nrj_new_particles += particles->weight( iPart )*( particles->lor_fac( iPart )-1.0 );
            }
        }
        // Photon case
        else if( mass == 0 ) {
            for( iPart=n_existing_particles; iPart<n_existing_particles+npart_effective; iPart++ ) {
                /*897 for (int i=0; i<(int)nDim_particle; i++) {
                  particles->position_old(i,iPart) -= particles->momentum(i,iPart)/particles->lor_fac(iPart) * params.timestep;
                  }897*/
                nrj_new_particles += particles->weight( iPart )*( particles->momentum_norm( iPart ) );
            }
        }
    }
    if( particles->tracked ) {
        particles->resetIds();
    }
    return npart_effective;

} // End createParticles


// Move all particles from another species to this one
void Species::importParticles( Params &params, Patch *patch, Particles &source_particles, vector<Diagnostic *> &localDiags )
{
    unsigned int npart = source_particles.size(), ibin, ii, nbin=first_index.size();
    double inv_cell_length = 1./ params.cell_length[0];

    // std::cerr << "Species::importParticles "
    //           << " for "<< this->name
    //           << " in patch (" << patch->Pcoordinates[0] << "," <<  patch->Pcoordinates[1] << "," <<  patch->Pcoordinates[2] << ") "
    //           << " mpi process " << patch->MPI_me_ << " - "
    //           << " mode: " << this->vectorized_operators << " - "
    //           << " nb bin: " << first_index.size() << " - "
    //           << " nbp: " << npart
    //           << std::endl;

    // If this species is tracked, set the particle IDs
    if( particles->tracked ) {
        dynamic_cast<DiagnosticTrack *>( localDiags[tracking_diagnostic] )->setIDs( source_particles );
    }

    // Move particles
    for( unsigned int i=0; i<npart; i++ ) {
        // Copy particle to the correct bin
        ibin = source_particles.position( 0, i )*inv_cell_length - ( patch->getCellStartingGlobalIndex( 0 ) + params.oversize[0] );

        ibin /= params.clrw;
        source_particles.cp_particle( i, *particles, first_index[ibin] );

        // Update the bin counts
        last_index[ibin]++;
        for( ii=ibin+1; ii<nbin; ii++ ) {
            first_index[ii]++;
            last_index[ii]++;
        }
    }

    source_particles.clear();
}


// ------------------------------------------------
// Set position when using restart & moving window
// patch are initialized with t0 position
// ------------------------------------------------
//void Species::updateMvWinLimits(double x_moved)
//{
//    partBoundCond->updateMvWinLimits(x_moved);
//    min_loc += x_moved;
//
//} // End updateMvWinLimits


//Do we have to project this species ?
bool Species::isProj( double time_dual, SimWindow *simWindow )
{

    return time_dual > time_frozen  || ( simWindow->isMoving( time_dual ) ) ;

    //Recompute frozen particles density if
    //moving window is activated, actually moving at this time step, and we are not in a density slope.
    /*    bool isproj =(time_dual > species_param.time_frozen  ||
                 (simWindow && simWindow->isMoving(time_dual) &&
                     (species_param.species_geometry == "gaussian" ||
                         (species_param.species_geometry == "trapezoidal" &&
                            //Before end of density ramp up.
                            (simWindow->getXmoved() < species_param.vacuum_length[0] + species_param.dens_length_x[1] + oversize[0]*cell_length[0] ||
                            //After begining of density ramp down.
                            simWindow->getXmoved() +  simWindow->getNspace_win_x()*cell_length[0] > species_param.vacuum_length[0] + species_param.dens_length_x[1]+ species_param.dens_length_x[0]
                            )
                        )
                    )
                )
            );
            return isproj;*/
    //return time_dual > species_param.time_frozen  || (simWindow && simWindow->isMoving(time_dual)) ;
}

void Species::disableXmax()
{
    partBoundCond->bc_xmax   = NULL;
}

void Species::setXminBoundaryCondition()
{
    partBoundCond->bc_xmin   = &remove_particle;
}

// Provides a Maxwell-Juttner distribution of energies
vector<double> Species::maxwellJuttner( unsigned int npoints, double temperature )
{
    if( temperature==0. ) {
        ERROR( "The species " << speciesNumber << " is initializing its momentum with the following temperature : " << temperature );
    }
    vector<double> energies( npoints );

    // Classical case: Maxwell-Bolztmann
    if( temperature < 0.1 ) {
        double U, lnlnU, invF, I, remainder;
        const double invdU_F = 999./( 2.+19. );
        unsigned int index;
        // For each particle
        for( unsigned int i=0; i<npoints; i++ ) {
            // Pick a random number
            U = Rand::uniform();
            // Calculate the inverse of F
            lnlnU = log( -log( U ) );
            if( lnlnU>2. ) {
                invF = 3.*sqrt( M_PI )/4. * pow( U, 2./3. );
            } else if( lnlnU<-19. ) {
                invF = 1.;
            } else {
                I = ( lnlnU + 19. )*invdU_F;
                index = ( unsigned int )I;
                remainder = I - ( double )index;
                invF = exp( lnInvF[index] + remainder*( lnInvF[index+1]-lnInvF[index] ) );
            }
            // Store that value of the energy
            energies[i] = temperature * invF;
        }

        // Relativistic case: Maxwell-Juttner
    } else {
        double U, lnU, invH, I, remainder, gamma;
        const double invdU_H = 999./( 12.+30. );
        unsigned int index;
        // Calculate the constant H(1/T)
        double invT = 1./temperature;
        double H0 = -invT + log( 1. + invT + 0.5*invT*invT );
        // For each particle
        for( unsigned int i=0; i<npoints; i++ ) {
            do {
                // Pick a random number
                U = Rand::uniform();
                // Calculate the inverse of H at the point log(1.-U) + H0
                lnU = log( -log( 1.-U ) - H0 );
                if( lnU<-26. ) {
                    invH = pow( -6.*U, 1./3. );
                } else if( lnU>12. ) {
                    invH = -U + 11.35 * pow( -U, 0.06 );
                } else {
                    I = ( lnU + 30. )*invdU_H;
                    index = ( unsigned int )I;
                    remainder = I - ( double )index;
                    invH = exp( lnInvH[index] + remainder*( lnInvH[index+1]-lnInvH[index] ) );
                }
                // Make a first guess for the value of gamma
                gamma = temperature * invH;
                // We use the rejection method, so we pick another random number
                U = Rand::uniform();
                // And we are done only if U < beta, otherwise we try again
            } while( U >= sqrt( 1.-1./( gamma*gamma ) ) );
            // Store that value of the energy
            energies[i] = gamma - 1.;
        }
    }

    return energies;
}

// ---------------------------------------------------------------------------------------------------------------------
// Particle merging cell by cell
// ---------------------------------------------------------------------------------------------------------------------
void Species::mergeParticles( double time_dual, unsigned int ispec,
                              Params &params,
                              Patch *patch, SmileiMPI *smpi,
                              std::vector<Diagnostic *> &localDiags ) {}

// ---------------------------------------------------------------------------------------------------------------------
// For all particles of the species reacting to laser envelope
//   - interpolate the fields at the particle position
//   - deposit susceptibility
//   - calculate the new momentum
// ---------------------------------------------------------------------------------------------------------------------
void Species::ponderomotive_update_susceptibility_and_momentum( double time_dual, unsigned int ispec,
        ElectroMagn *EMfields,
        Params &params, bool diag_flag,
        Patch *patch, SmileiMPI *smpi,
        vector<Diagnostic *> &localDiags )
{

    int ithread;
#ifdef _OPENMP
    ithread = omp_get_thread_num();
#else
    ithread = 0;
#endif

#ifdef  __DETAILED_TIMERS
    double timer;
#endif

    // -------------------------------
    // calculate the particle updated momentum
    // -------------------------------
    if( time_dual>time_frozen ) { // moving particle

        smpi->dynamics_resize( ithread, nDim_field, last_index.back(), params.geometry=="AMcylindrical" );

        for( unsigned int ibin = 0 ; ibin < first_index.size() ; ibin++ ) { // loop on ibin

#ifdef  __DETAILED_TIMERS
            timer = MPI_Wtime();
#endif
            Interp->fieldsAndEnvelope( EMfields, *particles, smpi, &( first_index[ibin] ), &( last_index[ibin] ), ithread );
#ifdef  __DETAILED_TIMERS
            patch->patch_timers[7] += MPI_Wtime() - timer;
#endif


            // Project susceptibility, the source term of envelope equation
#ifdef  __DETAILED_TIMERS
            timer = MPI_Wtime();
#endif
            Proj->susceptibility( EMfields, *particles, mass, smpi, first_index[ibin], last_index[ibin], ithread );
#ifdef  __DETAILED_TIMERS
            patch->patch_timers[8] += MPI_Wtime() - timer;
#endif


#ifdef  __DETAILED_TIMERS
            timer = MPI_Wtime();
#endif
            // Push only the particle momenta
            ( *Push )( *particles, smpi, first_index[ibin], last_index[ibin], ithread );
#ifdef  __DETAILED_TIMERS
            patch->patch_timers[9] += MPI_Wtime() - timer;
#endif

        } // end loop on ibin
    } else { // immobile particle
    } //END if time vs. time_frozen
} // ponderomotive_update_susceptibility_and_momentum

// ---------------------------------------------------------------------------------------------------------------------
// For all particles of the species reacting to laser envelope
//   - interpolate the fields at the particle position
//   - deposit susceptibility
// ---------------------------------------------------------------------------------------------------------------------
void Species::ponderomotive_project_susceptibility( double time_dual, unsigned int ispec,
        ElectroMagn *EMfields,
        Params &params, bool diag_flag,
        Patch *patch, SmileiMPI *smpi,
        vector<Diagnostic *> &localDiags )
{

    int ithread;
#ifdef _OPENMP
    ithread = omp_get_thread_num();
#else
    ithread = 0;
#endif

#ifdef  __DETAILED_TIMERS
    double timer;
#endif

    // -------------------------------
    // calculate the particle updated momentum
    // -------------------------------
    if( time_dual>time_frozen ) { // moving particle

        smpi->dynamics_resize( ithread, nDim_particle, last_index.back(), false );

        for( unsigned int ibin = 0 ; ibin < first_index.size() ; ibin++ ) { // loop on ibin

#ifdef  __DETAILED_TIMERS
            timer = MPI_Wtime();
#endif
            Interp->fieldsAndEnvelope( EMfields, *particles, smpi, &( first_index[ibin] ), &( last_index[ibin] ), ithread );
#ifdef  __DETAILED_TIMERS
            patch->patch_timers[7] += MPI_Wtime() - timer;
#endif


            // Project susceptibility, the source term of envelope equation
#ifdef  __DETAILED_TIMERS
            timer = MPI_Wtime();
#endif
            Proj->susceptibility( EMfields, *particles, mass, smpi, first_index[ibin], last_index[ibin], ithread );
#ifdef  __DETAILED_TIMERS
            patch->patch_timers[8] += MPI_Wtime() - timer;
#endif


        } // end loop on ibin
    } else { // immobile particle
    } //END if time vs. time_frozen
} // ponderomotive_project_susceptibility


// ---------------------------------------------------------------------------------------------------------------------
// For all particles of the species reacting to laser envelope
//   - interpolate the ponderomotive potential and its gradient at the particle position, for present and previous timestep
//   - calculate the new particle position
//   - particles BC
//   - project charge and current density
// ---------------------------------------------------------------------------------------------------------------------
void Species::ponderomotive_update_position_and_currents( double time_dual, unsigned int ispec,
        ElectroMagn *EMfields,
        Params &params, bool diag_flag, PartWalls *partWalls,
        Patch *patch, SmileiMPI *smpi,
        vector<Diagnostic *> &localDiags )
{

    int ithread;
#ifdef _OPENMP
    ithread = omp_get_thread_num();
#else
    ithread = 0;
#endif

#ifdef  __DETAILED_TIMERS
    double timer;
#endif

    unsigned int iPart;

    // Reset list of particles to exchange - WARNING Should it be reset?
    clearExchList();

    int tid( 0 );
    double ener_iPart( 0. );
    std::vector<double> nrj_lost_per_thd( 1, 0. );

    // -------------------------------
    // calculate the particle updated position
    // -------------------------------
    if( time_dual>time_frozen ) { // moving particle

        smpi->dynamics_resize( ithread, nDim_field, last_index.back(), params.geometry=="AMcylindrical" );

        for( unsigned int ibin = 0 ; ibin < first_index.size() ; ibin++ ) {

            // Interpolate the ponderomotive potential and its gradient at the particle position, present and previous timestep
#ifdef  __DETAILED_TIMERS
            timer = MPI_Wtime();
#endif
            Interp->timeCenteredEnvelope( EMfields, *particles, smpi, &( first_index[ibin] ), &( last_index[ibin] ), ithread );
#ifdef  __DETAILED_TIMERS
            patch->patch_timers[10] += MPI_Wtime() - timer;
#endif

#ifdef  __DETAILED_TIMERS
            timer = MPI_Wtime();
#endif
            // Push only the particle position
            ( *Push_ponderomotive_position )( *particles, smpi, first_index[ibin], last_index[ibin], ithread );
#ifdef  __DETAILED_TIMERS
            patch->patch_timers[11] += MPI_Wtime() - timer;
#endif

            // Apply wall and boundary conditions
            if( mass>0 ) {
                for( unsigned int iwall=0; iwall<partWalls->size(); iwall++ ) {
                    for( iPart=first_index[ibin] ; ( int )iPart<last_index[ibin]; iPart++ ) {
                        double dtgf = params.timestep * smpi->dynamics_invgf[ithread][iPart];
                        if( !( *partWalls )[iwall]->apply( *particles, iPart, this, dtgf, ener_iPart ) ) {
                            nrj_lost_per_thd[tid] += mass * ener_iPart;
                        }
                    }
                }

                // Boundary Condition may be physical or due to domain decomposition
                // apply returns 0 if iPart is not in the local domain anymore
                //        if omp, create a list per thread
                for( iPart=first_index[ibin] ; ( int )iPart<last_index[ibin]; iPart++ ) {
                    if( !partBoundCond->apply( *particles, iPart, this, ener_iPart ) ) {
                        addPartInExchList( iPart );
                        nrj_lost_per_thd[tid] += mass * ener_iPart;
                    }
                }

            } else if( mass==0 ) {
                ERROR( "Particles with zero mass cannot interact with envelope" );
                // for(unsigned int iwall=0; iwall<partWalls->size(); iwall++) {
                //     for (iPart=first_index[ibin] ; (int)iPart<last_index[ibin]; iPart++ ) {
                //         double dtgf = params.timestep * smpi->dynamics_invgf[ithread][iPart];
                //         if ( !(*partWalls)[iwall]->apply(*particles, iPart, this, dtgf, ener_iPart)) {
                //                 nrj_lost_per_thd[tid] += ener_iPart;
                //         }
                //     }
                // }
                //
                // // Boundary Condition may be physical or due to domain decomposition
                // // apply returns 0 if iPart is not in the local domain anymore
                // //        if omp, create a list per thread
                // for (iPart=first_index[ibin] ; (int)iPart<last_index[ibin]; iPart++ ) {
                //     if ( !partBoundCond->apply( *particles, iPart, this, ener_iPart ) ) {
                //         addPartInExchList( iPart );
                //         nrj_lost_per_thd[tid] += ener_iPart;
                //     }
                //  }

            } // end mass = 0? condition

            //START EXCHANGE PARTICLES OF THE CURRENT BIN ?

            // Project currents if not a Test species and charges as well if a diag is needed.
            // Do not project if a photon
#ifdef  __DETAILED_TIMERS
            timer = MPI_Wtime();
#endif
            if( ( !particles->is_test ) && ( mass > 0 ) ) {
                Proj->currentsAndDensityWrapper( EMfields, *particles, smpi, first_index[ibin], last_index[ibin], ithread, diag_flag, params.is_spectral, ispec );
            }
#ifdef  __DETAILED_TIMERS
            patch->patch_timers[12] += MPI_Wtime() - timer;
#endif

        } // end ibin loop

        for( unsigned int ithd=0 ; ithd<nrj_lost_per_thd.size() ; ithd++ ) {
            nrj_bc_lost += nrj_lost_per_thd[tid];
        }

    } // end case of moving particle
    else { // immobile particle

        if( diag_flag &&( !particles->is_test ) ) {
            double *b_rho=nullptr;
            for( unsigned int ibin = 0 ; ibin < first_index.size() ; ibin ++ ) { //Loop for projection on buffer_proj
                // only 3D is implemented actually
                if( nDim_field==2 ) {
                    b_rho = EMfields->rho_s[ispec] ? &( *EMfields->rho_s[ispec] )( 0 ) : &( *EMfields->rho_ )( 0 ) ;
                }
                if( nDim_field==3 ) {
                    b_rho = EMfields->rho_s[ispec] ? &( *EMfields->rho_s[ispec] )( 0 ) : &( *EMfields->rho_ )( 0 ) ;
                } else if( nDim_field==1 ) {
                    b_rho = EMfields->rho_s[ispec] ? &( *EMfields->rho_s[ispec] )( 0 ) : &( *EMfields->rho_ )( 0 ) ;
                }
                for( iPart=first_index[ibin] ; ( int )iPart<last_index[ibin]; iPart++ ) {
                    Proj->basic( b_rho, ( *particles ), iPart, 0 );
                } //End loop on particles
            }//End loop on bins
        } // end condition on diag and not particle test

    }//END if time vs. time_frozen
} // End ponderomotive_position_update

void Species::check( Patch *patch, std::string title )
{
    double sum_x = 0;
    double sum_y = 0;
    double sum_z = 0;
    double sum_px = 0;
    double sum_py = 0;
    double sum_pz = 0;
    double sum_w = 0;
    unsigned int sum_ck = 0;
    for( unsigned int ip=0; ip < particles->size() ; ip++ ) {
        sum_x += particles->position( 0, ip );
        sum_y += particles->position( 1, ip );
        sum_z += particles->position( 2, ip );
        sum_px += particles->momentum( 0, ip );
        sum_py += particles->momentum( 1, ip );
        sum_pz += particles->momentum( 1, ip );
        sum_w += particles->weight( ip );
        sum_ck += particles->cell_keys[ip];
    }
    std::cerr << "Check sum at " << title
              << " for "<< this->name
              << " in patch (" << patch->Pcoordinates[0] << "," <<  patch->Pcoordinates[1] << "," <<  patch->Pcoordinates[2] << ") "
              << " mpi process " << patch->MPI_me_
              << " - mode: " << this->vectorized_operators
              << " - nb bin: " << first_index.size()
              << " - nbp: " << particles->size()
              << " - w: " << sum_w
              << " - x: " << sum_x
              << " - y: " << sum_y
              << " - z: " << sum_z
              << " - px: " << sum_px
              << " - py: " << sum_py
              << " - pz: " << sum_pz
              << " - ck: " << sum_ck
              << '\n';
};

// Array used in the Maxwell-Juttner sampling
const double Species::lnInvF[1000] = {
    3.028113261189336214e+00, 3.027071073732334305e+00, 3.026027773526156039e+00, 3.024983358705674252e+00, 3.023937826984889554e+00, 3.022891176588271556e+00, 3.021843405329281751e+00,
    3.020794508115738797e+00, 3.019744485967266634e+00, 3.018693334699208197e+00, 3.017641052204572016e+00, 3.016587635695088032e+00, 3.015533082181309776e+00, 3.014477390819529479e+00,
    3.013420557495547936e+00, 3.012362581105449966e+00, 3.011303458598878713e+00, 3.010243186517333580e+00, 3.009181763646249674e+00, 3.008119187197372923e+00, 3.007055454521499804e+00,
    3.005990562743902750e+00, 3.004924509173909630e+00, 3.003857292634036114e+00, 3.002788908474254725e+00, 3.001719355680854129e+00, 3.000648630268972106e+00, 2.999576731991148826e+00,
    2.998503655125519529e+00, 2.997429399666421634e+00, 2.996353962705502472e+00, 2.995277339443297215e+00, 2.994199530000347664e+00, 2.993120530477835217e+00, 2.992040337402567474e+00,
    2.990958949033188929e+00, 2.989876362981995772e+00, 2.988792575310888822e+00, 2.987707585049156567e+00, 2.986621388358625229e+00, 2.985533982440079281e+00, 2.984445365362788039e+00,
    2.983355533727858777e+00, 2.982264485037745771e+00, 2.981172216817944864e+00, 2.980078725335808532e+00, 2.978984008843210685e+00, 2.977888064324651030e+00, 2.976790888518913381e+00,
    2.975692479479559172e+00, 2.974592833341854536e+00, 2.973491948129783236e+00, 2.972389820849905107e+00, 2.971286448441586625e+00, 2.970181828061679408e+00, 2.969075957208892724e+00,
    2.967968832275599933e+00, 2.966860451481935002e+00, 2.965750810995817499e+00, 2.964639908489009379e+00, 2.963527740903820096e+00, 2.962414304820172539e+00, 2.961299597945019624e+00,
    2.960183617061270755e+00, 2.959066359649807243e+00, 2.957947822143851102e+00, 2.956828002037547254e+00, 2.955706895985176885e+00, 2.954584501187757173e+00, 2.953460814660211931e+00,
    2.952335833265368414e+00, 2.951209554214652364e+00, 2.950081974153428543e+00, 2.948953090668825716e+00, 2.947822899669829244e+00, 2.946691399036428738e+00, 2.945558585590287937e+00,
    2.944424455781003314e+00, 2.943289006595699586e+00, 2.942152235293856943e+00, 2.941014138411835344e+00, 2.939874712888751240e+00, 2.938733955997462566e+00, 2.937591863890403943e+00,
    2.936448433824479842e+00, 2.935303662619723308e+00, 2.934157546896903224e+00, 2.933010083853386796e+00, 2.931861270010330145e+00, 2.930711101906631644e+00, 2.929559576625540007e+00,
    2.928406691054723510e+00, 2.927252441657371751e+00, 2.926096825262792578e+00, 2.924939838353341592e+00, 2.923781478255301547e+00, 2.922621741115138061e+00, 2.921460623900341336e+00,
    2.920298122948058239e+00, 2.919134235281933165e+00, 2.917968957511259731e+00, 2.916802286044811510e+00, 2.915634217678482187e+00, 2.914464748961894003e+00, 2.913293876608659794e+00,
    2.912121597106724913e+00, 2.910947907143853985e+00, 2.909772803068770841e+00, 2.908596281477778600e+00, 2.907418339173144961e+00, 2.906238972494791906e+00, 2.905058177761874472e+00,
    2.903875951883352791e+00, 2.902692291057715757e+00, 2.901507191842126243e+00, 2.900320650726790461e+00, 2.899132664073211352e+00, 2.897943228293437645e+00, 2.896752339956896627e+00,
    2.895559995385308838e+00, 2.894366190812813322e+00, 2.893170923001124883e+00, 2.891974188049351024e+00, 2.890775982289901069e+00, 2.889576302190630663e+00, 2.888375144068416223e+00,
    2.887172504172867971e+00, 2.885968378755603858e+00, 2.884762764158861792e+00, 2.883555656589881444e+00, 2.882347052565732426e+00, 2.881136948008295562e+00, 2.879925339228762926e+00,
    2.878712222535656728e+00, 2.877497594136535053e+00, 2.876281450075311774e+00, 2.875063786676820943e+00, 2.873844599923041532e+00, 2.872623886146674632e+00, 2.871401641221379641e+00,
    2.870177861549739085e+00, 2.868952543061442650e+00, 2.867725681847173025e+00, 2.866497273976656768e+00, 2.865267315541965676e+00, 2.864035802530226604e+00, 2.862802730991182099e+00,
    2.861568096884958390e+00, 2.860331896301832710e+00, 2.859094125094009620e+00, 2.857854779315351035e+00, 2.856613854776802519e+00, 2.855371347595562881e+00, 2.854127253560217792e+00,
    2.852881568520355682e+00, 2.851634288537852058e+00, 2.850385409199351461e+00, 2.849134926562906678e+00, 2.847882836492185543e+00, 2.846629134633422264e+00, 2.845373816843268511e+00,
    2.844116878950580407e+00, 2.842858316662027374e+00, 2.841598125822740961e+00, 2.840336302002615554e+00, 2.839072841028552396e+00, 2.837807738507422961e+00, 2.836540990284869057e+00,
    2.835272591834488765e+00, 2.834002538926763126e+00, 2.832730827126246798e+00, 2.831457452075073711e+00, 2.830182409297550272e+00, 2.828905694487738653e+00, 2.827627303066788222e+00,
    2.826347230686399925e+00, 2.825065472803526045e+00, 2.823782024967665283e+00, 2.822496882576258859e+00, 2.821210041215960196e+00, 2.819921496214795376e+00, 2.818631243084864124e+00,
    2.817339277197156377e+00, 2.816045593982217543e+00, 2.814750188733192271e+00, 2.813453056898449489e+00, 2.812154193791040147e+00, 2.810853594670671640e+00, 2.809551254881757387e+00,
    2.808247169700560875e+00, 2.806941334410369748e+00, 2.805633744179458322e+00, 2.804324394269614995e+00, 2.803013279897377252e+00, 2.801700396185725861e+00, 2.800385738398021740e+00,
    2.799069301561947221e+00, 2.797751080840848559e+00, 2.796431071354171127e+00, 2.795109268148242343e+00, 2.793785666321451533e+00, 2.792460260881505008e+00, 2.791133046852197985e+00,
    2.789804019239056299e+00, 2.788473173006982719e+00, 2.787140503101419142e+00, 2.785806004486786946e+00, 2.784469672054690204e+00, 2.783131500686589543e+00, 2.781791485274847542e+00,
    2.780449620648572484e+00, 2.779105901651405475e+00, 2.777760323073211968e+00, 2.776412879715631110e+00, 2.775063566300681739e+00, 2.773712377596409873e+00, 2.772359308309426229e+00,
    2.771004353150072763e+00, 2.769647506758373456e+00, 2.768288763781067807e+00, 2.766928118871522457e+00, 2.765565566608112924e+00, 2.764201101585431974e+00, 2.762834718338050610e+00,
    2.761466411416351630e+00, 2.760096175316944844e+00, 2.758724004532232765e+00, 2.757349893504113858e+00, 2.755973836691637757e+00, 2.754595828493303422e+00, 2.753215863309641964e+00,
    2.751833935474973902e+00, 2.750450039363840027e+00, 2.749064169258609969e+00, 2.747676319470597317e+00, 2.746286484264893080e+00, 2.744894657857348097e+00, 2.743500834488827422e+00,
    2.742105008327913929e+00, 2.740707173548328157e+00, 2.739307324283253742e+00, 2.737905454637300284e+00, 2.736501558705558335e+00, 2.735095630545556489e+00, 2.733687664185743493e+00,
    2.732277653640771131e+00, 2.730865592871666081e+00, 2.729451475853627240e+00, 2.728035296494928374e+00, 2.726617048691977185e+00, 2.725196726325556096e+00, 2.723774323245006901e+00,
    2.722349833245849116e+00, 2.720923250132553761e+00, 2.719494567664118456e+00, 2.718063779572909677e+00, 2.716630879545971489e+00, 2.715195861279537048e+00, 2.713758718405862691e+00,
    2.712319444555017167e+00, 2.710878033300977208e+00, 2.709434478216621756e+00, 2.707988772820614454e+00, 2.706540910616433759e+00, 2.705090885087406694e+00, 2.703638689660375238e+00,
    2.702184317739106945e+00, 2.700727762725688930e+00, 2.699269017956015926e+00, 2.697808076748571260e+00, 2.696344932399573402e+00, 2.694879578164103062e+00, 2.693412007259300633e+00,
    2.691942212892081354e+00, 2.690470188220285053e+00, 2.688995926374097234e+00, 2.687519420457483044e+00, 2.686040663537480278e+00, 2.684559648638043861e+00, 2.683076368776276865e+00,
    2.681590816908736130e+00, 2.680102985979682106e+00, 2.678612868886856013e+00, 2.677120458510173773e+00, 2.675625747673846089e+00, 2.674128729184321429e+00, 2.672629395805679042e+00,
    2.671127740279562790e+00, 2.669623755300685186e+00, 2.668117433529207272e+00, 2.666608767603057206e+00, 2.665097750114018726e+00, 2.663584373613864020e+00, 2.662068630634735200e+00,
    2.660550513662186756e+00, 2.659030015139278724e+00, 2.657507127491555377e+00, 2.655981843095368333e+00, 2.654454154286059353e+00, 2.652924053374173585e+00, 2.651391532625470671e+00,
    2.649856584268291737e+00, 2.648319200494160253e+00, 2.646779373459224871e+00, 2.645237095280490003e+00, 2.643692358034541279e+00, 2.642145153752421649e+00, 2.640595474442429591e+00,
    2.639043312061721824e+00, 2.637488658533055919e+00, 2.635931505730037205e+00, 2.634371845500786513e+00, 2.632809669643025430e+00, 2.631244969918466570e+00, 2.629677738044042368e+00,
    2.628107965700841486e+00, 2.626535644519062629e+00, 2.624960766101144038e+00, 2.623383321996961115e+00, 2.621803303713478694e+00, 2.620220702721562489e+00, 2.618635510446848169e+00,
    2.617047718273066703e+00, 2.615457317536296067e+00, 2.613864299536005298e+00, 2.612268655521309491e+00, 2.610670376693941641e+00, 2.609069454222949336e+00, 2.607465879225293826e+00,
    2.605859642771145790e+00, 2.604250735887037482e+00, 2.602639149556862819e+00, 2.601024874714857660e+00, 2.599407902248199953e+00, 2.597788222998665297e+00, 2.596165827762979106e+00,
    2.594540707285014403e+00, 2.592912852269290358e+00, 2.591282253365011723e+00, 2.589648901175708229e+00, 2.588012786255381670e+00, 2.586373899110266272e+00, 2.584732230196375102e+00,
    2.583087769921877275e+00, 2.581440508639612386e+00, 2.579790436659435304e+00, 2.578137544233525702e+00, 2.576481821567448982e+00, 2.574823258815181592e+00, 2.573161846073629189e+00,
    2.571497573394337266e+00, 2.569830430771919971e+00, 2.568160408149524176e+00, 2.566487495417556275e+00, 2.564811682411042959e+00, 2.563132958911872095e+00, 2.561451314647463118e+00,
    2.559766739291108983e+00, 2.558079222458634838e+00, 2.556388753712818929e+00, 2.554695322557521742e+00, 2.552998918443355247e+00, 2.551299530761480749e+00, 2.549597148847723815e+00,
    2.547891761978005931e+00, 2.546183359372441224e+00, 2.544471930189601050e+00, 2.542757463534301543e+00, 2.541039948445674046e+00, 2.539319373907536814e+00, 2.537595728841977483e+00,
    2.535869002110008985e+00, 2.534139182512810340e+00, 2.532406258786655151e+00, 2.530670219610361205e+00, 2.528931053597593070e+00, 2.527188749298794335e+00, 2.525443295203204652e+00,
    2.523694679733073709e+00, 2.521942891247395568e+00, 2.520187918042916753e+00, 2.518429748346313612e+00, 2.516668370323443149e+00, 2.514903772070240073e+00, 2.513135941616603031e+00,
    2.511364866925872352e+00, 2.509590535894033803e+00, 2.507812936346065502e+00, 2.506032056042026390e+00, 2.504247882668526604e+00, 2.502460403845353287e+00, 2.500669607121238425e+00,
    2.498875479972036739e+00, 2.497078009805216325e+00, 2.495277183953487299e+00, 2.493472989678181762e+00, 2.491665414167052894e+00, 2.489854444534345568e+00, 2.488040067821501555e+00,
    2.486222270992040517e+00, 2.484401040935984906e+00, 2.482576364467900643e+00, 2.480748228323957250e+00, 2.478916619164317492e+00, 2.477081523571096788e+00, 2.475242928047906243e+00,
    2.473400819019639929e+00, 2.471555182831365993e+00, 2.469706005747788424e+00, 2.467853273952659077e+00, 2.465996973548479687e+00, 2.464137090554903597e+00, 2.462273610910279853e+00,
    2.460406520468072511e+00, 2.458535804997896701e+00, 2.456661450184707274e+00, 2.454783441627811591e+00, 2.452901764841395327e+00, 2.451016405251206454e+00, 2.449127348196260101e+00,
    2.447234578927442339e+00, 2.445338082606219654e+00, 2.443437844304995998e+00, 2.441533849005145029e+00, 2.439626081597783713e+00, 2.437714526881108679e+00, 2.435799169561309707e+00,
    2.433879994251672230e+00, 2.431956985469836852e+00, 2.430030127640440352e+00, 2.428099405091363572e+00, 2.426164802054011638e+00, 2.424226302663136323e+00, 2.422283890954779473e+00,
    2.420337550866872078e+00, 2.418387266236796673e+00, 2.416433020802418064e+00, 2.414474798200034300e+00, 2.412512581962929836e+00, 2.410546355522440454e+00, 2.408576102205855829e+00,
    2.406601805235187630e+00, 2.404623447727224139e+00, 2.402641012692436018e+00, 2.400654483033482389e+00, 2.398663841545188191e+00, 2.396669070912619048e+00, 2.394670153711276228e+00,
    2.392667072405136430e+00, 2.390659809346837417e+00, 2.388648346774972619e+00, 2.386632666815606374e+00, 2.384612751478727422e+00, 2.382588582659103782e+00, 2.380560142134247936e+00,
    2.378527411564189453e+00, 2.376490372489827863e+00, 2.374449006332351342e+00, 2.372403294391666417e+00, 2.370353217846057792e+00, 2.368298757750526118e+00, 2.366239895036310603e+00,
    2.364176610508826215e+00, 2.362108884847826662e+00, 2.360036698605156857e+00, 2.357960032204726719e+00, 2.355878865940187250e+00, 2.353793179975101069e+00, 2.351702954340258334e+00,
    2.349608168934095964e+00, 2.347508803520371501e+00, 2.345404837727459668e+00, 2.343296251047237266e+00, 2.341183022833486227e+00, 2.339065132300874428e+00, 2.336942558523775748e+00,
    2.334815280435037277e+00, 2.332683276824467633e+00, 2.330546526337776925e+00, 2.328405007475015331e+00, 2.326258698589899421e+00, 2.324107577887416287e+00, 2.321951623423519795e+00,
    2.319790813103117078e+00, 2.317625124679225657e+00, 2.315454535750915088e+00, 2.313279023762432995e+00, 2.311098566001612564e+00, 2.308913139598376407e+00, 2.306722721523330577e+00,
    2.304527288586462053e+00, 2.302326817435369044e+00, 2.300121284553910517e+00, 2.297910666260743362e+00, 2.295694938707419031e+00, 2.293474077877455386e+00, 2.291248059584263252e+00,
    2.289016859469788390e+00, 2.286780453002789315e+00, 2.284538815477031637e+00, 2.282291922010251994e+00, 2.280039747541927397e+00, 2.277782266831583691e+00, 2.275519454457507251e+00,
    2.273251284814709283e+00, 2.270977732113204084e+00, 2.268698770376391671e+00, 2.266414373438985663e+00, 2.264124514945681899e+00, 2.261829168348788333e+00, 2.259528306906793294e+00,
    2.257221903682209874e+00, 2.254909931539875068e+00, 2.252592363145054843e+00, 2.250269170961193499e+00, 2.247940327248446390e+00, 2.245605804061153510e+00, 2.243265573246389533e+00,
    2.240919606441381440e+00, 2.238567875071938662e+00, 2.236210350349980391e+00, 2.233847003271789866e+00, 2.231477804615432881e+00, 2.229102724939111990e+00, 2.226721734578658296e+00,
    2.224334803645326541e+00, 2.221941902023694571e+00, 2.219542999369362501e+00, 2.217138065106579958e+00, 2.214727068426054046e+00, 2.212309978282390066e+00, 2.209886763392083342e+00,
    2.207457392230697035e+00, 2.205021833030698541e+00, 2.202580053778893543e+00, 2.200132022214010163e+00, 2.197677705824045091e+00, 2.195217071843857504e+00, 2.192750087252414382e+00,
    2.190276718770312492e+00, 2.187796932857083210e+00, 2.185310695708424511e+00, 2.182817973253639909e+00, 2.180318731152714573e+00, 2.177812934793672994e+00, 2.175300549289609364e+00,
    2.172781539476034585e+00, 2.170255869907644186e+00, 2.167723504855801675e+00, 2.165184408305282471e+00, 2.162638543951286962e+00, 2.160085875196527283e+00, 2.157526365148061398e+00,
    2.154959976614116091e+00, 2.152386672101062715e+00, 2.149806413810088301e+00, 2.147219163634004779e+00, 2.144624883153926298e+00, 2.142023533636032706e+00, 2.139415076028050144e+00,
    2.136799470955930147e+00, 2.134176678720404841e+00, 2.131546659293431567e+00, 2.128909372314629067e+00, 2.126264777087764291e+00, 2.123612832576956322e+00, 2.120953497403178734e+00,
    2.118286729840338722e+00, 2.115612487811585396e+00, 2.112930728885486609e+00, 2.110241410272010398e+00, 2.107544488818754225e+00, 2.104839921006786074e+00, 2.102127662946750242e+00,
    2.099407670374596080e+00, 2.096679898647592299e+00, 2.093944302739995766e+00, 2.091200837238794019e+00, 2.088449456339469545e+00, 2.085690113841469628e+00, 2.082922763143882694e+00,
    2.080147357240880179e+00, 2.077363848717170391e+00, 2.074572189743352446e+00, 2.071772332071244005e+00, 2.068964227029113978e+00, 2.066147825516855718e+00, 2.063323078001130018e+00,
    2.060489934510390864e+00, 2.057648344629890325e+00, 2.054798257496523561e+00, 2.051939621793771984e+00, 2.049072385746379066e+00, 2.046196497115118529e+00, 2.043311903191355583e+00,
    2.040418550791640140e+00, 2.037516386252159695e+00, 2.034605355423152684e+00, 2.031685403663211709e+00, 2.028756475833488615e+00, 2.025818516291934213e+00, 2.022871468887311508e+00,
    2.019915276953162753e+00, 2.016949883301822677e+00, 2.013975230218087109e+00, 2.010991259453104973e+00, 2.007997912217875047e+00, 2.004995129176902591e+00, 2.001982850441623718e+00,
    1.998961015563778254e+00, 1.995929563528624051e+00, 1.992888432748232796e+00, 1.989837561054456971e+00, 1.986776885691970529e+00, 1.983706343311098630e+00, 1.980625869960619401e+00,
    1.977535401080458666e+00, 1.974434871494165078e+00, 1.971324215401476510e+00, 1.968203366370548713e+00, 1.965072257330279015e+00, 1.961930820562358013e+00, 1.958778987693311269e+00,
    1.955616689686361820e+00, 1.952443856833217639e+00, 1.949260418745664580e+00, 1.946066304347138454e+00, 1.942861441864086824e+00, 1.939645758817238219e+00, 1.936419182012731222e+00,
    1.933181637533145425e+00, 1.929933050728310340e+00, 1.926673346206103199e+00, 1.923402447822974537e+00, 1.920120278674454450e+00, 1.916826761085404396e+00, 1.913521816600212144e+00,
    1.910205365972802882e+00, 1.906877329156460910e+00, 1.903537625293552082e+00, 1.900186172705079723e+00, 1.896822888880065117e+00, 1.893447690464737931e+00, 1.890060493251651819e+00,
    1.886661212168522672e+00, 1.883249761266976074e+00, 1.879826053711074696e+00, 1.876390001765686044e+00, 1.872941516784688565e+00, 1.869480509198935936e+00, 1.866006888504112782e+00,
    1.862520563248323491e+00, 1.859021441019548915e+00, 1.855509428432867036e+00, 1.851984431117487118e+00, 1.848446353703593781e+00, 1.844895099808936845e+00, 1.841330572025270618e+00,
    1.837752671904536061e+00, 1.834161299944834456e+00, 1.830556355576170802e+00, 1.826937737146010710e+00, 1.823305341904525756e+00, 1.819659065989680524e+00, 1.815998804412052525e+00,
    1.812324451039377227e+00, 1.808635898580905010e+00, 1.804933038571444825e+00, 1.801215761355188238e+00, 1.797483956069260147e+00, 1.793737510626989495e+00, 1.789976311700933076e+00,
    1.786200244705582918e+00, 1.782409193779852963e+00, 1.778603041769189819e+00, 1.774781670207480122e+00, 1.770944959298595300e+00, 1.767092787897660999e+00, 1.763225033492008320e+00,
    1.759341572181807090e+00, 1.755442278660384936e+00, 1.751527026194209302e+00, 1.747595686602526843e+00, 1.743648130236697957e+00, 1.739684225959130748e+00, 1.735703841121919000e+00,
    1.731706841545051834e+00, 1.727693091494336919e+00, 1.723662453658859839e+00, 1.719614789128142363e+00, 1.715549957368860401e+00, 1.711467816201181602e+00, 1.707368221774694383e+00,
    1.703251028543929291e+00, 1.699116089243453587e+00, 1.694963254862551727e+00, 1.690792374619444205e+00, 1.686603295935078739e+00, 1.682395864406460051e+00, 1.678169923779530448e+00,
    1.673925315921539703e+00, 1.669661880792991049e+00, 1.665379456419029180e+00, 1.661077878860387935e+00, 1.656756982183783089e+00, 1.652416598431809991e+00, 1.648056557592287863e+00,
    1.643676687567082295e+00, 1.639276814140357530e+00, 1.634856760946272747e+00, 1.630416349436097923e+00, 1.625955398844746824e+00, 1.621473726156702044e+00, 1.616971146071332965e+00,
    1.612447470967592000e+00, 1.607902510868064239e+00, 1.603336073402373163e+00, 1.598747963769924896e+00, 1.594137984701968103e+00, 1.589505936422963783e+00, 1.584851616611246961e+00,
    1.580174820358985821e+00, 1.575475340131367474e+00, 1.570752965725072725e+00, 1.566007484225963253e+00, 1.561238679965980536e+00, 1.556446334479266724e+00, 1.551630226457446637e+00,
    1.546790131704089966e+00, 1.541925823088317049e+00, 1.537037070497540237e+00, 1.532123640789306629e+00, 1.527185297742251313e+00, 1.522221802006102687e+00, 1.517232911050763189e+00,
    1.512218379114408595e+00, 1.507177957150604541e+00, 1.502111392774418741e+00, 1.497018430207492923e+00, 1.491898810222073379e+00, 1.486752270083952387e+00, 1.481578543494325384e+00,
    1.476377360530513050e+00, 1.471148447585529651e+00, 1.465891527306504516e+00, 1.460606318531867620e+00, 1.455292536227339673e+00, 1.449949891420651227e+00, 1.444578091134982145e+00,
    1.439176838321101659e+00, 1.433745831788158176e+00, 1.428284766133101957e+00, 1.422793331668710026e+00, 1.417271214350181552e+00, 1.411718095700257525e+00, 1.406133652732862727e+00,
    1.400517557875193386e+00, 1.394869478888252967e+00, 1.389189078785785014e+00, 1.383476015751558874e+00, 1.377729943054986528e+00, 1.371950508965018134e+00, 1.366137356662287861e+00,
    1.360290124149454716e+00, 1.354408444159718172e+00, 1.348491944063437087e+00, 1.342540245772842367e+00, 1.336552965644766111e+00, 1.330529714381354589e+00, 1.324470096928725082e+00,
    1.318373712373507534e+00, 1.312240153837215484e+00, 1.306069008368417661e+00, 1.299859856832624949e+00, 1.293612273799870760e+00, 1.287325827429903979e+00, 1.281000079354956078e+00,
    1.274634584560003780e+00, 1.268228891260492430e+00, 1.261782540777428796e+00, 1.255295067409807119e+00, 1.248765998304282920e+00, 1.242194853322038606e+00, 1.235581144902765605e+00,
    1.228924377925692424e+00, 1.222224049567603776e+00, 1.215479649157727993e+00, 1.208690658029483833e+00, 1.201856549368946370e+00, 1.194976788059981532e+00, 1.188050830525968715e+00,
    1.181078124568002430e+00, 1.174058109199509481e+00, 1.166990214477174659e+00, 1.159873861328088340e+00, 1.152708461373012083e+00, 1.145493416745687165e+00, 1.138228119908041958e+00,
    1.130911953461235075e+00, 1.123544289952409958e+00, 1.116124491677038755e+00, 1.108651910476764924e+00, 1.101125887532611536e+00, 1.093545753153434275e+00, 1.085910826559507436e+00,
    1.078220415661100162e+00, 1.070473816831928549e+00, 1.062670314677327976e+00, 1.054809181797020434e+00, 1.046889678542338942e+00, 1.038911052767741428e+00, 1.030872539576482394e+00,
    1.022773361060272501e+00, 1.014612726032773971e+00, 1.006389829756761278e+00, 9.981038536647748316e-01, 9.897539650731033145e-01, 9.813393168888950857e-01, 9.728590473102259883e-01,
    9.643122795189308372e-01, 9.556981213659938579e-01, 9.470156650493019024e-01, 9.382639867835408376e-01, 9.294421464620334916e-01, 9.205491873102766842e-01, 9.115841355309679539e-01,
    9.025459999402748457e-01, 8.934337715950928516e-01, 8.842464234110668508e-01, 8.749829097710923875e-01, 8.656421661240399912e-01, 8.562231085734303138e-01, 8.467246334557674281e-01,
    8.371456169082474030e-01, 8.274849144255297384e-01, 8.177413604052780061e-01, 8.079137676821201985e-01, 7.980009270497354645e-01, 7.880016067706957505e-01, 7.779145520737251740e-01,
    7.677384846380108652e-01, 7.574721020641970171e-01, 7.471140773316662376e-01, 7.366630582417227346e-01, 7.261176668462573369e-01, 7.154764988614864540e-01, 7.047381230662990159e-01,
    6.939010806848042723e-01, 6.829638847525810741e-01, 6.719250194661655629e-01, 6.607829395152855501e-01, 6.495360693973274424e-01, 6.381828027135106884e-01, 6.267215014462346190e-01,
    6.151504952170321339e-01, 6.034680805245669077e-01, 5.916725199620531672e-01, 5.797620414135221667e-01, 5.677348372282775557e-01, 5.555890633728943762e-01, 5.433228385600959998e-01,
    5.309342433538073447e-01, 5.184213192496778255e-01, 5.057820677303297430e-01, 4.930144492945795487e-01, 4.801163824598490004e-01, 4.670857427369426995e-01, 4.539203615763838240e-01,
    4.406180252854359769e-01, 4.271764739149248591e-01, 4.135934001149544903e-01, 3.998664479585762876e-01, 3.859932117324395562e-01, 3.719712346934307967e-01, 3.577980077902795375e-01,
    3.434709683490433374e-01, 3.289874987214279622e-01, 3.143449248947801089e-01, 2.995405150626198609e-01, 2.845714781545091165e-01, 2.694349623240440139e-01, 2.541280533937015362e-01,
    2.386477732552492736e-01, 2.229910782243804401e-01, 2.071548573482217825e-01, 1.911359306642606559e-01, 1.749310474093025702e-01, 1.585368841769239923e-01, 1.419500430219155229e-01,
    1.251670495101367131e-01, 1.081843507121787035e-01, 9.099831313917583486e-02, 7.360522061907438796e-02, 5.600127211162326396e-02, 3.818257946031319849e-02, 2.014516507940277909e-02,
    1.884959574231336163e-03, -1.660220070715516874e-02, -3.532057619297919449e-02, -5.427452667931363661e-02, -7.346851399632661761e-02, -9.290710475123310774e-02, -1.125949731501099393e-01,
    -1.325369039007213978e-01, -1.527377951985385285e-01, -1.732026617982476979e-01, -1.939366381729568933e-01, -2.149449817634470628e-01, -2.362330763198251526e-01, -2.578064353379159734e-01,
    -2.796707055928397967e-01, -3.018316707721606651e-01, -3.242952552111035835e-01, -3.470675277322518570e-01, -3.701547055922924656e-01, -3.935631585382081687e-01, -4.172994129754923343e-01,
    -4.413701562508508536e-01, -4.657822410518934197e-01, -4.905426899263066187e-01, -5.156586999229669788e-01, -5.411376473574273094e-01, -5.669870927042111042e-01, -5.932147856182231616e-01,
    -6.198286700876785016e-01, -6.468368897207085189e-01, -6.742477931678908520e-01, -7.020699396827745353e-01, -7.303121048224235912e-01, -7.589832862898669985e-01, -7.880927099202489350e-01,
    -8.176498358123210908e-01, -8.476643646068054982e-01, -8.781462439129084085e-01, -9.091056748842766266e-01, -9.405531189452329688e-01, -9.724993046681473796e-01, -1.004955234802481279e+00,
    -1.037932193455777918e+00, -1.071441753426678245e+00, -1.105495783689714573e+00, -1.140106457031379916e+00, -1.175286257836624326e+00, -1.211047990024640253e+00, -1.247404785132468108e+00,
    -1.284370110544520438e+00, -1.321957777865867323e+00, -1.360181951436657322e+00, -1.399057156984695904e+00, -1.438598290412803626e+00, -1.478820626717161746e+00, -1.519739829032453526e+00,
    -1.561371957799146948e+00, -1.603733480048015858e+00, -1.646841278796369101e+00, -1.690712662550236223e+00, -1.735365374906370661e+00, -1.780817604247509900e+00, -1.827087993524071807e+00,
    -1.874195650115166645e+00, -1.922160155761540201e+00, -1.971001576562910973e+00, -2.020740473031910955e+00, -2.071397910196988157e+00, -2.122995467746291887e+00, -2.175555250204936009e+00,
    -2.229099897138042685e+00, -2.283652593372224260e+00, -2.339237079228581706e+00, -2.395877660760723504e+00, -2.453599219991908331e+00, -2.512427225146172116e+00, -2.572387740869024775e+00,
    -2.633507438434537828e+00, -2.695813605936466573e+00, -2.759334158462542153e+00, -2.824097648252419823e+00, -2.890133274841317768e+00, -2.957470895193073268e+00, -3.026141033828172677e+00,
    -3.096174892954419722e+00, -3.167604362609613755e+00, -3.240462030828213713e+00, -3.314781193846027207e+00, -3.390595866359104260e+00, -3.467940791855854687e+00, -3.546851453043248448e+00,
    -3.627364082390851063e+00, -3.709515672818399779e+00, -3.793343988555180957e+00, -3.878887576201507592e+00, -3.966185776024640397e+00, -4.055278733523468127e+00, -4.146207411298033385e+00,
    -4.239013601260967157e+00, -4.333739937229747596e+00, -4.430429907939251954e+00, -4.529127870514209953e+00, -4.629879064442645742e+00, -4.732729626089497543e+00
};

// Array used in the Maxwell-Juttner sampling
const double Species::lnInvH[1000] = {
    -9.402756483482924921e+00, -9.388318921346392898e+00, -9.374883046130019437e+00, -9.360818128319227327e+00, -9.346352500952018971e+00, -9.332609535599788231e+00, -9.318636378401940590e+00,
        -9.304555775711108367e+00, -9.290525531420621874e+00, -9.276495588326515218e+00, -9.262659647248140615e+00, -9.248642923366197977e+00, -9.234537986282660427e+00, -9.220440348595868585e+00,
        -9.206526581779595375e+00, -9.192429091051817380e+00, -9.178493014106759773e+00, -9.164404479064138798e+00, -9.150395754817472138e+00, -9.136394001864923453e+00, -9.122462891956370612e+00,
        -9.108479530895117193e+00, -9.094472838919676505e+00, -9.080484396623118570e+00, -9.066302396191021629e+00, -9.052305266120191263e+00, -9.038372060472962488e+00, -9.024257614905998537e+00,
        -9.010261730228865673e+00, -8.996299574888430683e+00, -8.982360935717023764e+00, -8.968261999420034769e+00, -8.954257835762128082e+00, -8.940289487588648498e+00, -8.926164230689391133e+00,
        -8.912199784045913731e+00, -8.898161019156789919e+00, -8.884171549684843683e+00, -8.870206113458378283e+00, -8.856192689655291161e+00, -8.842146098452111858e+00, -8.828133587340268207e+00,
        -8.814141950394821734e+00, -8.800128482639740568e+00, -8.786091791355046254e+00, -8.772065927576454314e+00, -8.758060948224377640e+00, -8.744020933568334542e+00, -8.729979616492244077e+00,
        -8.715998025917098602e+00, -8.701976304743247681e+00, -8.688005470915637574e+00, -8.673989982215227101e+00, -8.659985003093263245e+00, -8.645943134466779867e+00, -8.631941877630428195e+00,
        -8.617932722102422005e+00, -8.603896655344126287e+00, -8.589888145629942073e+00, -8.575831329584334028e+00, -8.561871862507890896e+00, -8.547821679997451128e+00, -8.533818689215104669e+00,
        -8.519833016046151286e+00, -8.505800768836330406e+00, -8.491788588790452508e+00, -8.477763718789315561e+00, -8.463751871535670546e+00, -8.449750573726415581e+00, -8.435726296060591878e+00,
        -8.421710291650438052e+00, -8.407696461704228241e+00, -8.393684105181973720e+00, -8.379666566421843044e+00, -8.365649358002741565e+00, -8.351631625725728370e+00, -8.337625365285765255e+00,
        -8.323606711928743351e+00, -8.309588119961361485e+00, -8.295570530937240505e+00, -8.281566039082182584e+00, -8.267550775100456661e+00, -8.253535360283727584e+00, -8.239518589650394631e+00,
        -8.225500054829783636e+00, -8.211478531743365394e+00, -8.197475804036692182e+00, -8.183450797927536158e+00, -8.169443383719595886e+00, -8.155428558470900313e+00, -8.141413336443854121e+00,
        -8.127399047429936019e+00, -8.113385870188610127e+00, -8.099365847720060074e+00, -8.085356566734459349e+00, -8.071338108809586132e+00, -8.057323083786892326e+00, -8.043308533608312771e+00,
        -8.029283462705111063e+00, -8.015277322954988293e+00, -8.001260912686870341e+00, -7.987248308454050871e+00, -7.973235083485832320e+00, -7.959214299713621266e+00, -7.945203032260913290e+00,
        -7.931188194720145468e+00, -7.917173759481055839e+00, -7.903154847403775385e+00, -7.889135491874881723e+00, -7.875121967064339756e+00, -7.861110899903347438e+00, -7.847093968442999667e+00,
        -7.833077727373989774e+00, -7.819062115094970622e+00, -7.805048389543351561e+00, -7.791032607063780091e+00, -7.777020408512951732e+00, -7.762999809997588763e+00, -7.748986096367973531e+00,
        -7.734970856036877507e+00, -7.720951970669967857e+00, -7.706938603231540341e+00, -7.692924736361460347e+00, -7.678906461019358254e+00, -7.664893161079090689e+00, -7.650876041121127180e+00,
        -7.636861215452872997e+00, -7.622845466222778477e+00, -7.608828024984916283e+00, -7.594812640914675228e+00, -7.580797680436783814e+00, -7.566782149947995251e+00, -7.552765744609319931e+00,
        -7.538750580869197471e+00, -7.524734998913311657e+00, -7.510718694153761810e+00, -7.496702604314066321e+00, -7.482686172118370393e+00, -7.468669842403806491e+00, -7.454654512935313448e+00,
        -7.440638616231906255e+00, -7.426621810922931388e+00, -7.412607158172065169e+00, -7.398589434939852438e+00, -7.384574035610326881e+00, -7.370557463576223434e+00, -7.356540657627733459e+00,
        -7.342525153318804065e+00, -7.328508954197332059e+00, -7.314492188771704484e+00, -7.300475443269295539e+00, -7.286460013886568277e+00, -7.272443057492030682e+00, -7.258426815444318336e+00,
        -7.244409972475176929e+00, -7.230393545186772464e+00, -7.216377394851891225e+00, -7.202360689208528122e+00, -7.188344086261769128e+00, -7.174327161166150546e+00, -7.160310137083985893e+00,
        -7.146293051212126102e+00, -7.132276902050797673e+00, -7.118259888890483111e+00, -7.104242846535062661e+00, -7.090226085231720710e+00, -7.076209195279213660e+00, -7.062192351651393807e+00,
        -7.048175543678467214e+00, -7.034158119357607930e+00, -7.020141117404175013e+00, -7.006123850412526721e+00, -6.992106579636755193e+00, -6.978089207294207341e+00, -6.964072209306565675e+00,
        -6.950054581777039608e+00, -6.936037293725791031e+00, -6.922019986767113942e+00, -6.908002377494772084e+00, -6.893984966736285358e+00, -6.879967314518558474e+00, -6.865949626461007149e+00,
        -6.851932031486784425e+00, -6.837914145871644145e+00, -6.823896411506032322e+00, -6.809878490100980564e+00, -6.795860633787632388e+00, -6.781842802936246528e+00, -6.767824770899844466e+00,
        -6.753806395345270275e+00, -6.739788309358444529e+00, -6.725770146734140198e+00, -6.711752028083568966e+00, -6.697733741195642132e+00, -6.683715263982263011e+00, -6.669697011456180213e+00,
        -6.655678448295303973e+00, -6.641659934976074986e+00, -6.627641256235382805e+00, -6.613622641520617407e+00, -6.599603827649048959e+00, -6.585584973605825176e+00, -6.571566171568333559e+00,
        -6.557547183105451261e+00, -6.543528196118535867e+00, -6.529509089637392627e+00, -6.515489894663369697e+00, -6.501470707639946056e+00, -6.487451315675093255e+00, -6.473431951649657456e+00,
        -6.459412536766182988e+00, -6.445392946609437068e+00, -6.431373347339028435e+00, -6.417353628364098839e+00, -6.403333843548605131e+00, -6.389314006174331873e+00, -6.375294070149028158e+00,
        -6.361274032230475051e+00, -6.347253896227756265e+00, -6.333233728056003820e+00, -6.319213446735220785e+00, -6.305193076729772805e+00, -6.291172602855333196e+00, -6.277152056531630109e+00,
        -6.263131434948522092e+00, -6.249110669730993273e+00, -6.235089834011095178e+00, -6.221068901366077597e+00, -6.207047871955993834e+00, -6.193026738061672809e+00, -6.179005530463898666e+00,
        -6.164984203796887385e+00, -6.150962772820938618e+00, -6.136941223435446346e+00, -6.122919590081422392e+00, -6.108897823041722575e+00, -6.094875982483746846e+00, -6.080853991215137810e+00,
        -6.066831914689460703e+00, -6.052809719325111359e+00, -6.038787398623465918e+00, -6.024764964099071030e+00, -6.010742424656190686e+00, -5.996719754664948887e+00, -5.982696958028578038e+00,
        -5.968674044105862997e+00, -5.954650997286028868e+00, -5.940627840583593944e+00, -5.926604542202445813e+00, -5.912581112044525078e+00, -5.898557539480430378e+00, -5.884533835062183194e+00,
        -5.870510003642364083e+00, -5.856486031202377873e+00, -5.842461916555514279e+00, -5.828437659701839024e+00, -5.814413251724160681e+00, -5.800388708424720541e+00, -5.786364015360013546e+00,
        -5.772339155289128776e+00, -5.758314155110069166e+00, -5.744288994507930290e+00, -5.730263684034876626e+00, -5.716238206091529328e+00, -5.702212571495541837e+00, -5.688186769701041534e+00,
        -5.674160802365624257e+00, -5.660134668080841536e+00, -5.646108355685827362e+00, -5.632081881824617220e+00, -5.618055220226613855e+00, -5.604028383548823378e+00, -5.590001365458268090e+00,
        -5.575974167980627172e+00, -5.561946776948706095e+00, -5.547919199106292609e+00, -5.533891426332606223e+00, -5.519863466651733219e+00, -5.505835303004738890e+00, -5.491806946614043561e+00,
        -5.477778380315056594e+00, -5.463749609942059493e+00, -5.449720632566440237e+00, -5.435691440821471154e+00, -5.421662039716173886e+00, -5.407632416902895756e+00, -5.393602573387089372e+00,
        -5.379572509719777074e+00, -5.365542216350482008e+00, -5.351511692335392034e+00, -5.337480935451307751e+00, -5.323449941825153076e+00, -5.309418707795056314e+00, -5.295387229476762769e+00,
        -5.281355504533746803e+00, -5.267323530078401816e+00, -5.253291301650716782e+00, -5.239258814888134275e+00, -5.225226066090911559e+00, -5.211193053448391233e+00, -5.197159771824590990e+00,
        -5.183126218151476117e+00, -5.169092385672625412e+00, -5.155058275382643274e+00, -5.141023879201224389e+00, -5.126989194548196238e+00, -5.112954218078122892e+00, -5.098918945828792459e+00,
        -5.084883371575669386e+00, -5.070847492041045790e+00, -5.056811303731988616e+00, -5.042774801179291444e+00, -5.028737980487945514e+00, -5.014700836583935839e+00, -5.000663365711495167e+00,
        -4.986625562378193877e+00, -4.972587422641337795e+00, -4.958548941040521463e+00, -4.944510113413161712e+00, -4.930470934645069470e+00, -4.916431399638748090e+00, -4.902391502425701653e+00,
        -4.888351239474742371e+00, -4.874310604571175709e+00, -4.860269592484651291e+00, -4.846228198304002532e+00, -4.832186416119078842e+00, -4.818144241376513648e+00, -4.804101666899612155e+00,
        -4.790058688038118184e+00, -4.776015299456037866e+00, -4.761971494014358264e+00, -4.747927267417144215e+00, -4.733882612267035661e+00, -4.719837522939142715e+00, -4.705791993126767991e+00,
        -4.691746016933713292e+00, -4.677699588149253351e+00, -4.663652699310194549e+00, -4.649605345185644723e+00, -4.635557518140910105e+00, -4.621509212121083898e+00, -4.607460419599018309e+00,
        -4.593411134326189860e+00, -4.579361349129068337e+00, -4.565311056852286775e+00, -4.551260249935657143e+00, -4.537208921127983352e+00, -4.523157063716806370e+00, -4.509104669361667206e+00,
        -4.495051730786109978e+00, -4.480998239915424008e+00, -4.466944189213031713e+00, -4.452889570797960772e+00, -4.438834376060603049e+00, -4.424778597381012979e+00, -4.410722225868971336e+00,
        -4.396665253509551619e+00, -4.382607671517379622e+00, -4.368549471322706879e+00, -4.354490643789567628e+00, -4.340431180308653047e+00, -4.326371071702013182e+00, -4.312310308837443706e+00,
        -4.298248882124207526e+00, -4.284186782349916456e+00, -4.270123999670713211e+00, -4.256060524440004933e+00, -4.241996346796963913e+00, -4.227931456807191068e+00, -4.213865843972508074e+00,
        -4.199799498259279673e+00, -4.185732409026496903e+00, -4.171664565769908073e+00, -4.157595957540261011e+00, -4.143526573541322477e+00, -4.129456402581863195e+00, -4.115385433401063331e+00,
        -4.101313654585375446e+00, -4.087241054608058199e+00, -4.073167621647699299e+00, -4.059093343771843720e+00, -4.045018208971966622e+00, -4.030942204774508930e+00, -4.016865318883647618e+00,
        -4.002787538662525790e+00, -3.988708851168091929e+00, -3.974629243506720311e+00, -3.960548702433660750e+00, -3.946467214545992253e+00, -3.932384766302702506e+00, -3.918301343838640260e+00,
        -3.904216933265594491e+00, -3.890131520343185656e+00, -3.876045090659561154e+00, -3.861957629639284129e+00, -3.847869122433445366e+00, -3.833779554071717666e+00, -3.819688909227958007e+00,
        -3.805597172458903277e+00, -3.791504328004591251e+00, -3.777410359985496235e+00, -3.763315252231650643e+00, -3.749218988318105961e+00, -3.735121551585395494e+00, -3.721022925173522733e+00,
        -3.706923091918343349e+00, -3.692822034423430377e+00, -3.678719735067865759e+00, -3.664616175927026820e+00, -3.650511338833094754e+00, -3.636405205371272764e+00, -3.622297756801203583e+00,
        -3.608188974152441997e+00, -3.594078838159660005e+00, -3.579967329266379839e+00, -3.565854427652642045e+00, -3.551740113183203373e+00, -3.537624365419402839e+00, -3.523507163639728823e+00,
        -3.509388486827117681e+00, -3.495268313597620136e+00, -3.481146622322163875e+00, -3.467023390990199516e+00, -3.452898597305658956e+00, -3.438772218629355226e+00, -3.424644231970350283e+00,
        -3.410514614028766545e+00, -3.396383341118600185e+00, -3.382250389237801524e+00, -3.368115734004724082e+00, -3.353979350675957427e+00, -3.339841214159893212e+00, -3.325701298958231078e+00,
        -3.311559579221938776e+00, -3.297416028694333701e+00, -3.283270620742043899e+00, -3.269123328322449229e+00, -3.254974123986548840e+00, -3.240822979894216527e+00, -3.226669867761286170e+00,
        -3.212514758894621458e+00, -3.198357624168206126e+00, -3.184198434015861778e+00, -3.170037158433746782e+00, -3.155873766953881443e+00, -3.141708228660941238e+00, -3.127540512170100762e+00,
        -3.113370585620815145e+00, -3.099198416671123280e+00, -3.085023972502690448e+00, -3.070847219786304816e+00, -3.056668124686660715e+00, -3.042486652874943243e+00, -3.028302769482326795e+00,
        -3.014116439119186808e+00, -2.999927625862666591e+00, -2.985736293235094152e+00, -2.971542404209721155e+00, -2.957345921201353089e+00, -2.943146806038983154e+00, -2.928945019976269659e+00,
        -2.914740523681580875e+00, -2.900533277212366645e+00, -2.886323240022723002e+00, -2.872110370940061053e+00, -2.857894628167629847e+00, -2.843675969261741709e+00, -2.829454351133278145e+00,
        -2.815229730025366806e+00, -2.801002061511853380e+00, -2.786771300482580038e+00, -2.772537401131430990e+00, -2.758300316947211339e+00, -2.744060000697740698e+00, -2.729816404423872633e+00,
        -2.715569479423635801e+00, -2.701319176241026909e+00, -2.687065444653787605e+00, -2.672808233660158184e+00, -2.658547491464986923e+00, -2.644283165469476504e+00, -2.630015202255621354e+00,
        -2.615743547571750316e+00, -2.601468146322303721e+00, -2.587188942549503601e+00, -2.572905879421945929e+00, -2.558618899217506293e+00, -2.544327943310193074e+00, -2.530032952155425452e+00,
        -2.515733865272170355e+00, -2.501430621229792539e+00, -2.487123157629747006e+00, -2.472811411091746070e+00, -2.458495317233948541e+00, -2.444174810658960695e+00, -2.429849824935295999e+00,
        -2.415520292579488970e+00, -2.401186145038158415e+00, -2.386847312671634747e+00, -2.372503724731980679e+00, -2.358155309347800266e+00, -2.343801993501943404e+00, -2.329443703013275524e+00,
        -2.315080362516850343e+00, -2.300711895443124710e+00, -2.286338223996969177e+00, -2.271959269136864634e+00, -2.257574950553179249e+00, -2.243185186646586615e+00, -2.228789894504906499e+00,
        -2.214388989881381331e+00, -2.199982387170757114e+00, -2.185569999385429174e+00, -2.171151738131902764e+00, -2.156727513586190081e+00, -2.142297234468256484e+00, -2.127860808017024041e+00,
        -2.113418139964494014e+00, -2.098969134508561929e+00, -2.084513694286517005e+00, -2.070051720347950930e+00, -2.055583112125752177e+00, -2.041107767408548490e+00, -2.026625582310815243e+00,
        -2.012136451243868418e+00, -1.997640266884977533e+00, -1.983136920147360760e+00, -1.968626300148024644e+00, -1.954108294176254423e+00, -1.939582787661000784e+00, -1.925049664137404415e+00,
        -1.910508805213203543e+00, -1.895960090533721276e+00, -1.881403397747692496e+00, -1.866838602470123343e+00, -1.852265578246936162e+00, -1.837684196517090696e+00, -1.823094326574594470e+00,
        -1.808495835530226525e+00, -1.793888588271750573e+00, -1.779272447423927428e+00, -1.764647273307479391e+00, -1.750012923897452444e+00, -1.735369254780609216e+00, -1.720716119112000175e+00,
        -1.706053367570993240e+00, -1.691380848315968466e+00, -1.676698406938626595e+00, -1.662005886417345257e+00, -1.647303127068936668e+00, -1.632589966500902712e+00, -1.617866239561131625e+00,
        -1.603131778288010123e+00, -1.588386411858628611e+00, -1.573629966536664426e+00, -1.558862265618827125e+00, -1.544083129380501962e+00, -1.529292375020237182e+00, -1.514489816603383998e+00,
        -1.499675265004333014e+00, -1.484848527848137811e+00, -1.470009409450440341e+00, -1.455157710756823208e+00, -1.440293229280589449e+00, -1.425415759039740937e+00, -1.410525090492460665e+00,
        -1.395621010471538304e+00, -1.380703302117652687e+00, -1.365771744811192123e+00, -1.350826114103020892e+00, -1.335866181643817541e+00, -1.320891715112248566e+00, -1.305902478141627965e+00,
        -1.290898230245432377e+00, -1.275878726741366043e+00, -1.260843718673973157e+00, -1.245792952735989001e+00, -1.230726171188135876e+00, -1.215643111777624297e+00, -1.200543507654948661e+00,
        -1.185427087289522730e+00, -1.170293574383549196e+00, -1.155142687784439515e+00, -1.139974141395854179e+00, -1.124787644086856497e+00, -1.109582899599844241e+00, -1.094359606456657197e+00,
        -1.079117457863106644e+00, -1.063856141612011585e+00, -1.048575339984358035e+00, -1.033274729649019674e+00, -1.017953981560683063e+00, -1.002612760856079754e+00, -9.872507267485509663e-01,
        -9.718675324209239408e-01, -9.564628249165176843e-01, -9.410362450286021696e-01, -9.255874271879587223e-01, -9.101159993487000222e-01, -8.946215828724155550e-01, -8.791037924103899392e-01,
        -8.635622357841905572e-01, -8.479965138643655864e-01, -8.324062204473884341e-01, -8.167909421308313656e-01, -8.011502581867100403e-01, -7.854837404331064254e-01, -7.697909531039377473e-01,
        -7.540714527170240267e-01, -7.383247879403610492e-01, -7.225504994566308570e-01, -7.067481198260057162e-01, -6.909171733472264654e-01, -6.750571759169931019e-01, -6.591676348876497338e-01,
        -6.432480489232650367e-01, -6.272979078540815712e-01, -6.113166925293762599e-01, -5.953038746687773219e-01, -5.792589167121133809e-01, -5.631812716677440100e-01, -5.470703829595495726e-01,
        -5.309256842725363912e-01, -5.147465993971619413e-01, -4.985325420724325274e-01, -4.822829158278582606e-01, -4.659971138243255151e-01, -4.496745186939796191e-01, -4.333145023792023820e-01,
        -4.169164259707845432e-01, -4.004796395453985025e-01, -3.840034820024536555e-01, -3.674872809005117480e-01, -3.509303522933207575e-01, -3.343320005656342242e-01, -3.176915182689690753e-01,
        -3.010081859574224028e-01, -2.842812720237357094e-01, -2.675100325357526176e-01, -2.506937110734680507e-01, -2.338315385668545687e-01, -2.169227331346592069e-01, -1.999664999244038510e-01,
        -1.829620309537795531e-01, -1.659085049536948575e-01, -1.488050872132367364e-01, -1.316509294267726449e-01, -1.144451695435026312e-01, -9.718693161971100891e-02, -7.987532567406357975e-02,
        -6.250944754623571908e-02, -4.508837875921357929e-02, -2.761118638561238861e-02, -1.007692291837952031e-02, 7.515373853751791157e-03, 2.516668096563849308e-02, 4.287799038955116687e-02,
        6.065030914300877790e-02, 7.848465939016274762e-02, 9.638207853628300015e-02, 1.143436193148676949e-01, 1.323703498668596101e-01, 1.504633538114835134e-01, 1.686237303081316863e-01,
        1.868525941087738618e-01, 2.051510756003103453e-01, 2.235203208362644411e-01, 2.419614915572445846e-01, 2.604757651994907275e-01, 2.790643348909225274e-01, 2.977284094339847642e-01,
        3.164692132746190767e-01, 3.352879864566974955e-01, 3.541859845611505797e-01, 3.731644786291101745e-01, 3.922247550683047868e-01, 4.113681155419415814e-01, 4.305958768393399749e-01,
        4.499093707274900988e-01, 4.693099437827778497e-01, 4.887989572020708939e-01, 5.083777865923346795e-01, 5.280478217380019101e-01, 5.478104663452385559e-01, 5.676671377623091486e-01,
        5.876192666752143579e-01, 6.076682967777744526e-01, 6.278156844153628402e-01, 6.480628982014593475e-01, 6.684114186062461993e-01, 6.888627375164465549e-01, 7.094183577656660855e-01,
        7.300797926344519961e-01, 7.508485653193812670e-01, 7.717262083704640174e-01, 7.927142630961924175e-01, 8.138142789356321849e-01, 8.350278127969287256e-01, 8.563564283617107753e-01,
        8.778016953548820611e-01, 8.993651887793497890e-01, 9.210484881153276904e-01, 9.428531764838573581e-01, 9.647808397743138364e-01, 9.868330657357101687e-01, 1.009011443031680555e+00,
        1.031317560259154220e+00, 1.053753004930747306e+00, 1.076319362421058745e+00, 1.099018214877129251e+00, 1.121851140093406807e+00, 1.144819710351726805e+00, 1.167925491226848189e+00,
        1.191170040358282112e+00, 1.214554906189223793e+00, 1.238081626673530833e+00, 1.261751727951857527e+00, 1.285566722998118916e+00, 1.309528110237661025e+00, 1.333637372138616994e+00,
        1.357895973778068477e+00, 1.382305361384801090e+00, 1.406866960860538418e+00, 1.431582176281727126e+00, 1.456452388384066099e+00, 1.481478953032097312e+00, 1.506663199676377740e+00,
        1.532006429800786274e+00, 1.557509915362758957e+00, 1.583174897229287392e+00, 1.609002583611719883e+00, 1.634994148502431299e+00, 1.661150730116619734e+00, 1.687473429342547293e+00,
        1.713963308203631852e+00, 1.740621388335936937e+00, 1.767448649484585133e+00, 1.794446028022785189e+00, 1.821614415497148087e+00, 1.848954657203021990e+00, 1.876467550793639250e+00,
        1.904153844926801176e+00, 1.932014237952910163e+00, 1.960049376648085095e+00, 1.988259854996070608e+00, 2.016646213022645018e+00, 2.045208935686086527e+00, 2.073948451827253514e+00,
        2.102865133182698631e+00, 2.131959293464111393e+00, 2.161231187507307805e+00, 2.190681010493759295e+00, 2.220308897247562196e+00, 2.250114921610536278e+00, 2.280099095897945016e+00,
        2.310261370437167727e+00, 2.340601633191360609e+00, 2.371119709469981629e+00, 2.401815361727784648e+00, 2.432688289453607489e+00, 2.463738129150097489e+00, 2.494964454405129484e+00,
        2.526366776055511743e+00, 2.557944542443212121e+00, 2.589697139764099543e+00, 2.621623892508883724e+00, 2.653724063995622107e+00, 2.685996856992998172e+00, 2.718441414433075298e+00,
        2.751056820212167686e+00, 2.783842100078050663e+00, 2.816796222601529287e+00, 2.849918100230090179e+00, 2.883206590421129256e+00, 2.916660496851998019e+00, 2.950278570703887215e+00,
        2.984059512016312254e+00, 3.018001971108888792e+00, 3.052104550066684130e+00, 3.086365804285480685e+00, 3.120784244073000924e+00, 3.155358336302044542e+00, 3.190086506111383446e+00,
        3.224967138650136622e+00, 3.259998580861284800e+00, 3.295179143299920455e+00, 3.330507101981744711e+00, 3.365980700257427571e+00, 3.401598150708227575e+00, 3.437357637058491289e+00,
        3.473257316100561987e+00, 3.509295319627706355e+00, 3.545469756370736469e+00, 3.581778713934076208e+00, 3.618220260727126991e+00, 3.654792447886851203e+00, 3.691493311187746151e+00,
        3.728320872935293906e+00, 3.765273143839341863e+00, 3.802348124863886181e+00, 3.839543809049948297e+00, 3.876858183308386607e+00, 3.914289230179682999e+00, 3.951834929557909604e+00,
        3.989493260376288930e+00, 4.027262202251907119e+00, 4.065139737087459793e+00, 4.103123850627900637e+00, 4.141212533970256793e+00, 4.179403785024969231e+00, 4.217695609927317513e+00,
        4.256086024397712109e+00, 4.294573055049793808e+00, 4.333154740645484004e+00, 4.371829133296307290e+00, 4.410594299610440139e+00, 4.449448321785244964e+00, 4.488389298644973380e+00,
        4.527415346623724801e+00, 4.566524600693744773e+00, 4.605715215239329474e+00, 4.644985364876748513e+00, 4.684333245220703823e+00, 4.723757073597968592e+00, 4.763255089708972712e+00,
        4.802825556238135896e+00, 4.842466759414006283e+00, 4.882177009520106914e+00, 4.921954641357675797e+00, 4.961798014661471079e+00, 5.001705514469860780e+00, 5.041675551450504500e+00,
        5.081706562182967346e+00, 5.121797009399650769e+00, 5.161945382186415188e+00, 5.202150196144439853e+00, 5.242409993514641542e+00, 5.282723343266237492e+00, 5.323088841150888761e+00,
        5.363505109723930353e+00, 5.403970798334178482e+00, 5.444484583083772478e+00, 5.485045166759582536e+00, 5.525651278737584882e+00, 5.566301674861654725e+00, 5.606995137298286913e+00,
        5.647730474368503728e+00, 5.688506520358434848e+00, 5.729322135309868003e+00, 5.770176204792100805e+00, 5.811067639656364747e+00, 5.851995375774075470e+00, 5.892958373760132318e+00,
        5.933955618682425381e+00, 5.974986119758676217e+00, 6.016048910041793540e+00, 6.057143046094681793e+00, 6.098267607655615485e+00, 6.139421697295129654e+00, 6.180604440065376792e+00,
        6.221814983142841982e+00, 6.263052495465290193e+00, 6.304316167363771761e+00, 6.345605210190464085e+00, 6.386918855943076956e+00, 6.428256356886620004e+00, 6.469616985173070489e+00,
        6.511000032459687503e+00, 6.552404809526525931e+00, 6.593830645893738129e+00, 6.635276889439174042e+00, 6.676742906016807311e+00, 6.718228079076448367e+00, 6.759731809285145054e+00,
        6.801253514150790380e+00, 6.842792627648170978e+00, 6.884348599847924355e+00, 6.925920896548682926e+00, 6.967508998912713913e+00, 7.009112403105341116e+00, 7.050730619938390120e+00,
        7.092363174517901214e+00, 7.134009605896315165e+00, 7.175669466729295287e+00, 7.217342322937444266e+00, 7.259027753372938818e+00, 7.300725349491324678e+00, 7.342434715028535841e+00,
        7.384155465683258868e+00, 7.425887228804723961e+00, 7.467629643086000080e+00, 7.509382358262848278e+00, 7.551145034818199875e+00, 7.592917343692232812e+00, 7.634698965998204301e+00,
        7.676489592743889645e+00, 7.718288924558750708e+00, 7.760096671426786941e+00, 7.801912552425056546e+00, 7.843736295467861552e+00, 7.885567637056555945e+00, 7.927406322034950215e+00,
        7.969252103350283001e+00, 8.011104741819659480e+00, 8.052964005902026656e+00, 8.094829671475483934e+00, 8.136701521619965405e+00, 8.178579346405202344e+00, 8.220462942683900209e+00,
        8.262352113890059968e+00, 8.304246669842363815e+00, 8.346146426552573772e+00, 8.388051206038806384e+00, 8.429960836143713721e+00, 8.471875150357364603e+00, 8.513793987644810102e+00,
        8.555717192278262218e+00, 8.597644613673752545e+00, 8.639576106232228270e+00, 8.681511529184973597e+00, 8.723450746443274895e+00, 8.765393626452272713e+00, 8.807340042048823037e+00,
        8.849289870323442386e+00, 8.891242992486070307e+00, 8.933199293735690105e+00, 8.975158663133653292e+00, 9.017120993480681079e+00, 9.059086181197388399e+00, 9.101054126208316220e+00,
        9.143024731829335394e+00, 9.184997904658382950e+00, 9.226973554469383387e+00, 9.268951594109404724e+00, 9.310931939398793489e+00, 9.352914509034373935e+00, 9.394899224495514289e+00,
        9.436886009953081356e+00, 9.478874792181123610e+00, 9.520865500471277443e+00, 9.562858066549781100e+00, 9.604852424497055452e+00, 9.646848510669737919e+00, 9.688846263625196187e+00,
        9.730845624048324538e+00, 9.772846534680663666e+00, 9.814848940251730269e+00, 9.856852787412515582e+00, 9.898858024671071121e+00, 9.940864602330142574e+00, 9.982872472426784327e+00,
        1.002488158867386936e+01, 1.006689190640353360e+01, 1.010890338251236287e+01, 1.015091597540838286e+01, 1.019292964495973486e+01, 1.023494435244503542e+01, 1.027696006050531352e+01,
        1.031897673309754104e+01, 1.036099433544965187e+01, 1.040301283401705135e+01, 1.044503219644050596e+01, 1.048705239150549318e+01, 1.052907338910280899e+01, 1.057109516019052187e+01,
        1.061311767675715778e+01, 1.065514091178612688e+01, 1.069716483922131189e+01, 1.073918943393381298e+01, 1.078121467168979386e+01, 1.082324052911941337e+01, 1.086526698368675881e+01,
        1.090729401366085582e+01, 1.094932159808758954e+01, 1.099134971676259376e+01, 1.103337835020506397e+01, 1.107540747963243177e+01, 1.111743708693592225e+01, 1.115946715465691952e+01,
        1.120149766596414409e+01, 1.124352860463161008e+01, 1.128555995501730358e+01, 1.132759170204265331e+01, 1.136962383117263720e+01, 1.141165632839659239e+01, 1.145368918020970028e+01,
        1.149572237359508264e+01, 1.153775589600653184e+01, 1.157978973535181844e+01, 1.162182387997659738e+01, 1.166385831864882938e+01, 1.170589304054380619e+01, 1.174792803522962892e+01,
        1.178996329265322451e+01, 1.183199880312684549e+01, 1.187403455731502611e+01, 1.191607054622200579e+01, 1.195810676117958415e+01, 1.200014319383540240e+01
    };<|MERGE_RESOLUTION|>--- conflicted
+++ resolved
@@ -1434,9 +1434,6 @@
                 if( position[0][ip] >= patch->getDomainLocalMin( 0 ) && position[0][ip] < patch->getDomainLocalMax( 0 )
                     && ( nDim_particle < 2  || ( position[1][ip] >= patch->getDomainLocalMin( 1 ) && position[1][ip] < patch->getDomainLocalMax( 1 ) ) )
                     && ( nDim_particle < 3  || ( position[2][ip] >= patch->getDomainLocalMin( 2 ) && position[2][ip] < patch->getDomainLocalMax( 2 ) ) ) ) {
-<<<<<<< HEAD
-                my_particles_indices.push_back( ip ); //This vector stores particles initially sitting in the current patch.
-=======
                     my_particles_indices.push_back( ip ); //This vector stores particles initially sittinig in the current patch.
                 }
             }
@@ -1446,7 +1443,6 @@
                     && ( distance >= patch->getDomainLocalMin( 1 ) && distance < patch->getDomainLocalMax( 1 ) ) ) {
                     my_particles_indices.push_back( ip ); //This vector stores particles initially sittinig in the current patch.
                 }
->>>>>>> 34f9be06
             }
         }
         npart_effective = my_particles_indices.size();
