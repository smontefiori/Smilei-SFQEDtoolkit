
#include "Species.h"

#include <cmath>
#include <ctime>
#include <cstdlib>

#include <iostream>

#include <omp.h>

// IDRIS
#include <cstring>
// IDRIS
#include "PusherFactory.h"
#include "IonizationFactory.h"
#include "RadiationFactory.h"
#include "MultiphotonBreitWheelerFactory.h"
#include "ParticlesFactory.h"
#include "MergingFactory.h"
#include "PartBoundCond.h"
#include "PartWall.h"
#include "BoundaryConditionType.h"

#include "ElectroMagn.h"
#include "Interpolator.h"
#include "InterpolatorFactory.h"
#include "ProjectorFactory.h"
#include "Profile.h"
#include "ElectroMagnAM.h"
#include "Projector.h"
#include "ProjectorFactory.h"
#include "ParticleCreator.h"
#include "PartCompTimeFactory.h"

#include "SimWindow.h"
#include "Patch.h"

// #include "Field.h"
#include "Field1D.h"
#include "Field2D.h"
#include "Field3D.h"
#include "Tools.h"

#include "DiagnosticTrack.h"

// necessary for the static_cast
#include "ProjectorAM2Order.h"

using namespace std;


// ---------------------------------------------------------------------------------------------------------------------
// Constructor for Species
// input: simulation parameters & Species index
// ---------------------------------------------------------------------------------------------------------------------
Species::Species( Params &params, Patch *patch ) :
    c_part_max_( 1 ),
    ionization_rate_( Py_None ),
    pusher_name_( "boris" ),
    radiation_model_( "none" ),
    time_frozen_( 0 ),
    radiating_( false ),
    relativistic_field_initialization_( false ),
    iter_relativistic_initialization_( 0 ),
    ionization_model( "none" ),
    density_profile_type_( "none" ),
    charge_profile_( NULL ),
    density_profile_( NULL ),
    velocity_profile_( 3, NULL ),
    temperature_profile_( 3, NULL ),
    particles_per_cell_profile_( NULL ),
    max_charge_( 0. ),
    // particles( &particles_sorted[0] ),
    file_position_npart_( 0 ),
    file_momentum_npart_( 0 ),
    position_initialization_array_( NULL ),
    momentum_initialization_array_( NULL ),
    n_numpy_particles_( 0 ),
    position_initialization_on_species_( false ),
    position_initialization_on_species_index( -1 ),
    electron_species( NULL ),
    electron_species_index( -1 ),
    photon_species_( nullptr ),
    //photon_species_index(-1),
    radiation_photon_species( "" ),
    radiated_photons_( nullptr ),
    //mBW_pair_creation_sampling_( {1,1} ),
    mBW_pair_species_names_( 2, "" ),
    cluster_width_( params.cluster_width_ ),
    oversize( params.oversize ),
    cell_length( params.cell_length ),
    min_loc_vec( patch->getDomainLocalMin() ),
    tracking_diagnostic( 10000 ),
    nDim_particle( params.nDim_particle ),
    nDim_field(    params.nDim_field  ),
    merging_time_selection_( 0 )
{

    particles         = ParticlesFactory::create( params );
    particles_to_move = ParticlesFactory::create( params );

    regular_number_array_.clear();
    partBoundCond = NULL;
    min_loc = patch->getDomainLocalMin( 0 );
    merging_method_ = "none";

    PI2 = 2.0 * M_PI;
    PI_ov_2 = 0.5*M_PI;

    dx_inv_[0] = 1./cell_length[0];
    dx_inv_[1] = 1./cell_length[1];
    dx_inv_[2] = 1./cell_length[2];

    initCluster( params );
    inv_nDim_particles = 1./( ( double )nDim_particle );

    length_[0]=0;
    length_[1]=params.patch_size_[1]+1;
    length_[2]=params.patch_size_[2]+1;

    merge_momentum_cell_size_.resize(3);

    merge_min_momentum_cell_length_.resize(3);

    mBW_pair_species_index_[0] = -1;
    mBW_pair_species_index_[1] = -1;

    mBW_pair_creation_sampling_[0] = 1;
    mBW_pair_creation_sampling_[1] = 1;

    // particles_to_move = new Particles();

    // this variable is used for tasks
    geometry = params.geometry;

}//END Species creator

void Species::initCluster( Params &params )
{
    // Arrays of the min and max indices of the particle bins
    particles->first_index.resize( params.patch_size_[0]/cluster_width_ );
    particles->last_index.resize( params.patch_size_[0]/cluster_width_ );
    Nbins = params.patch_size_[0]/cluster_width_ ;

    //Size in each dimension of the buffers on which each bin are projected
    //In 1D the particles of a given bin can be projected on 6 different nodes at the second order (oversize = 2)

    //Primal dimension of fields.
    f_dim0 =  params.patch_size_[0] + 2 * oversize[0] +1;
    f_dim1 =  params.patch_size_[1] + 2 * oversize[1] +1;
    f_dim2 =  params.patch_size_[2] + 2 * oversize[2] +1;

    //Dual dimension of fields.
    f_dim0_d =  params.patch_size_[0] + 2 * oversize[0] +2;
    f_dim1_d =  params.patch_size_[1] + 2 * oversize[1] +2;
    f_dim2_d =  params.patch_size_[2] + 2 * oversize[2] +2;

    b_dim.resize( params.nDim_field, 1 );
    if( nDim_particle == 1 ) {
        b_dim[0] = ( 1 + cluster_width_ ) + 2 * oversize[0];
        b_dim[1] =  1;
        f_dim1 = 1;
        f_dim2 = 1;
        f_dim1_d = 1;
        f_dim2_d = 1;
    }
    if( nDim_particle == 2 ) {
        b_dim[0] = ( 1 + cluster_width_ ) + 2 * oversize[0]; // There is a primal number of bins.
        b_dim[1] =  f_dim1;
        f_dim2 = 1;
        f_dim2_d = 1;
    }
    if( nDim_particle == 3 ) {
        b_dim[0] = ( 1 + cluster_width_ ) + 2 * oversize[0]; // There is a primal number of bins.
        b_dim[1] = f_dim1;
        b_dim[2] = f_dim2;
    }

#ifdef _OMPTASKS
        nrj_lost_per_bin          = new double[Nbins];
        radiated_energy_per_bin   = new double[Nbins];
        // Init tags for the task dependencies of the particle operations
        bin_has_interpolated      = new int[Nbins];
        bin_has_pushed            = new int[Nbins];
        bin_has_done_particles_BC = new int[Nbins];
        bin_has_projected         = new int[Nbins];
        if (params.Laser_Envelope_model){
            bin_has_projected_chi = new int[Nbins];
        }

        if (params.geometry != "AMcylindrical" ){
            //! buffers for currents and charge
            b_Jx.resize(Nbins);
            b_Jy.resize(Nbins);
            b_Jz.resize(Nbins);
            b_rho.resize(Nbins);
            if (params.Laser_Envelope_model){
                b_Chi.resize(Nbins);
            }

            size_proj_buffer_rho = b_dim[0]*b_dim[1]*f_dim2;
            size_proj_buffer_Jx  = b_dim[0]*b_dim[1]*f_dim2;
            size_proj_buffer_Jy  = b_dim[0]*f_dim1_d*f_dim2;
            size_proj_buffer_Jz  = b_dim[0]*b_dim[1]*f_dim2_d;

            for( unsigned int ibin = 0 ; ibin < Nbins ; ibin++ ) {
                // allocate current-buffers, then put to zero their content
                b_Jx[ibin]  = new double[size_proj_buffer_Jx ];
                b_Jy[ibin]  = new double[size_proj_buffer_Jy ];
                b_Jz[ibin]  = new double[size_proj_buffer_Jz ];
                b_rho[ibin] = new double[size_proj_buffer_rho];
                if (params.Laser_Envelope_model){ // Chi has the same size of rho
                    b_Chi[ibin] = new double[size_proj_buffer_rho];
                }
                // Put to zero the grid sub-buffers
                for (unsigned int i = 0; i < size_proj_buffer_Jx; i++)  b_Jx[ibin][i]    = 0.0;
                for (unsigned int i = 0; i < size_proj_buffer_Jy; i++)  b_Jy[ibin][i]    = 0.0;
                for (unsigned int i = 0; i < size_proj_buffer_Jz; i++)  b_Jz[ibin][i]    = 0.0;
                for (unsigned int i = 0; i < size_proj_buffer_rho; i++) b_rho[ibin][i]   = 0.0;
                if (params.Laser_Envelope_model){
                    for (unsigned int i = 0; i < size_proj_buffer_rho; i++) b_Chi[ibin][i]   = 0.0;
                }
            }
        } else { // AM geometry
            //! buffers for currents and charge
            size_proj_buffer_rhoAM = b_dim[0]*b_dim[1]    * params.nmodes; // used for rhoAM
            size_proj_buffer_Jl    = b_dim[0]*b_dim[1]    * params.nmodes; // used for Jl
            size_proj_buffer_Jr    = b_dim[0]*f_dim1_d    * params.nmodes; // used for Jr
            size_proj_buffer_Jt    = b_dim[0]*b_dim[1]    * params.nmodes; // used for Jt

            //! buffers for currents and charge
            b_Jl.resize(Nbins);
            b_Jr.resize(Nbins);
            b_Jt.resize(Nbins);
            b_rhoAM.resize(Nbins);
            if (params.Laser_Envelope_model){
                b_ChiAM.resize(Nbins);
            }

            for( unsigned int ibin = 0 ; ibin < Nbins ; ibin++ ) {
                // allocate current-buffers, then put to zero their content
                b_Jl[ibin]    = new std::complex<double>[size_proj_buffer_Jl   ];
                b_Jr[ibin]    = new std::complex<double>[size_proj_buffer_Jr   ];
                b_Jt[ibin]    = new std::complex<double>[size_proj_buffer_Jt   ];
                b_rhoAM[ibin] = new std::complex<double>[size_proj_buffer_rhoAM];
                if (params.Laser_Envelope_model){ // Chi has the same size of rho
                    b_ChiAM[ibin] = new double[size_proj_buffer_rhoAM];
                }
                // Put to zero the grid sub-buffers
                for (unsigned int i = 0; i < size_proj_buffer_Jl; i++)  b_Jl[ibin][i]    = 0.0;
                for (unsigned int i = 0; i < size_proj_buffer_Jr; i++)  b_Jr[ibin][i]    = 0.0;
                for (unsigned int i = 0; i < size_proj_buffer_Jt; i++)  b_Jt[ibin][i]    = 0.0;
                for (unsigned int i = 0; i < size_proj_buffer_rhoAM; i++) b_rhoAM[ibin][i] = 0.0;
                if (params.Laser_Envelope_model){
                    for (unsigned int i = 0; i < size_proj_buffer_rhoAM; i++) b_ChiAM[ibin][i] = 0.0;
                }
            }
        } // end condition on geometry
#endif

    //Initialize specMPI
    MPI_buffer_.allocate( nDim_field );

    //ener_tot = 0.;
    nrj_bc_lost = 0.;
    nrj_mw_out = 0.;
    nrj_mw_inj = 0.;
    nrj_new_part_ = 0.;
    nrj_radiated_ = 0.;

}//END initCluster

// -----------------------------------------------------------------------------
//! This function enables to resize the number of bins
// -----------------------------------------------------------------------------
void Species::resizeCluster( Params &params )
{

<<<<<<< HEAD
    // We keep the current number of particles
    int npart = particles->size();
    int size = params.patch_size_[0]/cluster_width_;
=======
    // We keep the current number of particles (from the vector size)
    int npart = particles->hostVectorSize();
    int size = params.n_space[0]/cluster_width_;
>>>>>>> 701c0056

    // Arrays of the min and max indices of the particle bins
    particles->first_index.resize( size );
    particles->last_index.resize( size );

    // We redistribute the particles between the bins
    int quotient = npart / size; // Fixed part for all bin
    int remainder = npart - quotient*size; // To be distributed among the first bin

    for( int ibin=0 ; ibin < size ; ibin++ ) {
        if( ibin < remainder ) {
            particles->first_index[ibin] = ibin*quotient + ibin;
            particles->last_index[ibin] = particles->first_index[ibin] + quotient + 1;
        } else {
            particles->first_index[ibin] = ibin*quotient + remainder;
            particles->last_index[ibin] = particles->first_index[ibin] + quotient;
        }
    }

    //std::cout << "size: " << size << " " << npart << " " << particles->first_index[0] << " " << particles->last_index[0] << '\n';

    // Recommended: A sorting process may be needed for best porfermance after this step

}// end resizeCluster


// Create the particles once the namelist is read
void Species::initParticles( Params &params, Patch *patch, bool with_particles, Particles * like_particles )
{

    // Area for particle creation
    struct SubSpace init_space;
    init_space.cell_index_[0] = 0;
    init_space.cell_index_[1] = 0;
    init_space.cell_index_[2] = 0;
    init_space.box_size_[0]   = params.patch_size_[0];
    init_space.box_size_[1]   = params.patch_size_[1];
    init_space.box_size_[2]   = params.patch_size_[2];

    // Creation of the particle creator
    ParticleCreator particle_creator;
    // Associate the ceator to the current species (this)
    particle_creator.associate(this);

    // If restart from a checkpoint or without particle creation
    if( params.restart || !with_particles ) {

        if( like_particles ) {
            particles->initialize( 0, *like_particles );
        } else {
            particles->initialize( 0, params.nDim_particle, params.keep_position_old );
        }

        // Compute only `max_charge_`
        particle_creator.createChargeProfile( init_space, patch);

    } else {

        // Create profiles and particles
        particle_creator.create( init_space, params, patch, 0 );

    }

}

// Initialize the operators (Push, Ionize, PartBoundCond)
// This must be separate from the parameters because the Species cloning copies
// the parameters but not the operators.
void Species::initOperators( Params &params, Patch *patch )
{

    // interpolation operator (virtual)
    Interp = InterpolatorFactory::create( params, patch, this->vectorized_operators ); // + patchId -> idx_domain_begin (now = ref smpi)

    // assign the correct Pusher to Push
    Push = PusherFactory::create( params, this );
    if( params.Laser_Envelope_model ) {
        Push_ponderomotive_position = PusherFactory::create_ponderomotive_position_updater( params, this );
    }

    // projection operator (virtual)
    Proj = ProjectorFactory::create( params, patch, this->vectorized_operators );  // + patchId -> idx_domain_begin (now = ref smpi)

    // Assign the Ionization model (if needed) to Ionize
    //  Needs to be placed after ParticleCreator() because requires the knowledge of max_charge_
    // \todo pay attention to restart
    Ionize = IonizationFactory::create( params, this );

    // Create the radiation model
    Radiate = RadiationFactory::create( params, this, patch->rand_ );

    // Create the multiphoton Breit-Wheeler model
    Multiphoton_Breit_Wheeler_process = MultiphotonBreitWheelerFactory::create( params, this, patch->rand_  );

    // assign the correct Merging method to Merge
    Merge = MergingFactory::create( params, this, patch->rand_ );

    // Evaluation of the particle computation time
    if (params.has_adaptive_vectorization ) {
        part_comp_time_ = PartCompTimeFactory::create( params );
    }

    // define limits for BC and functions applied and for domain decomposition
    partBoundCond = new PartBoundCond( params, this, patch );
    for( unsigned int iDim=0 ; iDim < nDim_field ; iDim++ ) {
        for( unsigned int iNeighbor=0 ; iNeighbor<2 ; iNeighbor++ ) {
            MPI_buffer_.partRecv[iDim][iNeighbor].initialize( 0, ( *particles ) );
            MPI_buffer_.partSend[iDim][iNeighbor].initialize( 0, ( *particles ) );
            MPI_buffer_.part_index_send[iDim][iNeighbor].resize( 0 );
            MPI_buffer_.part_index_recv_sz[iDim][iNeighbor] = 0;
            MPI_buffer_.part_index_send_sz[iDim][iNeighbor] = 0;
        }
    }
    typePartSend.resize( nDim_field*2, MPI_DATATYPE_NULL );
    typePartRecv.resize( nDim_field*2, MPI_DATATYPE_NULL );
    exchangePatch = MPI_DATATYPE_NULL;

    particles_to_move->initialize( 0, *particles );

}

// ---------------------------------------------------------------------------------------------------------------------
// Destructor for Species
// ---------------------------------------------------------------------------------------------------------------------
Species::~Species()
{

    delete particles;
    delete particles_to_move;

    delete Push;
    delete Interp;
    delete Proj;

    if( Merge ) {
        delete Merge;
    }

    if( Ionize ) {
        delete Ionize;
    }
    if( Radiate ) {
        delete Radiate;
    }
    if( part_comp_time_ ) {
        delete part_comp_time_;
    }
    if( Multiphoton_Breit_Wheeler_process ) {
        delete Multiphoton_Breit_Wheeler_process;
    }
    if( partBoundCond ) {
        delete partBoundCond;
    }
    if( particles_per_cell_profile_ ) {
        delete particles_per_cell_profile_;
    }
    if( charge_profile_ ) {
        delete charge_profile_;
    }
    if( density_profile_ ) {
        delete density_profile_;
    }
    for( unsigned int i=0; i<velocity_profile_.size(); i++ ) {
        delete velocity_profile_[i];
    }
    for( unsigned int i=0; i<temperature_profile_.size(); i++ ) {
        delete temperature_profile_[i];
    }
    if( ionization_rate_!=Py_None ) {
        Py_DECREF( ionization_rate_ );
    }

    if (radiated_photons_) {
        delete radiated_photons_;
    }

    for (int k=0 ; k<2 ; k++) {
        if (mBW_pair_particles_[k]) {
            delete mBW_pair_particles_[k];
        }
    }

#ifdef _OMPTASKS
    if (nrj_lost_per_bin != NULL){
        delete[] nrj_lost_per_bin;
    }
    if (radiated_energy_per_bin != NULL){
        delete[] radiated_energy_per_bin;
    }
    if (bin_has_interpolated != NULL){
        delete[] bin_has_interpolated;
    }
    if (bin_has_pushed != NULL){
        delete[] bin_has_pushed;
    }
    if (bin_has_done_particles_BC != NULL){
        delete[] bin_has_done_particles_BC;
    }
    if (bin_has_projected != NULL){
        delete[] bin_has_projected;
    }
    if ( Push_ponderomotive_position && (bin_has_projected_chi != NULL) ){
        delete[] bin_has_projected_chi;
    }
    if (geometry != "AMcylindrical"){
        if (b_Jx[0]){
            for( unsigned int ibin = 0 ; ibin < Nbins ; ibin++ ) {
                // delete buffers
                delete[] b_Jx[ibin];
                delete[] b_Jy[ibin];
                delete[] b_Jz[ibin];
                delete[] b_rho[ibin];
            }
            // frees vector memory
            std::vector<double*>( b_Jx ).swap( b_Jx );
            std::vector<double*>( b_Jy ).swap( b_Jy );
            std::vector<double*>( b_Jz ).swap( b_Jz );
            std::vector<double*>( b_rho ).swap( b_rho );
        }
        if (Push_ponderomotive_position){
            if (b_Chi[0]){
                for( unsigned int ibin = 0 ; ibin < Nbins ; ibin++ ) {
                    // delete buffers
                    delete[] b_Chi[ibin];
                }
                // frees vector memory
                std::vector<double*>( b_Chi ).swap( b_Chi );
            }
        }
    } else {
        if (b_Jl[0]){
            for( unsigned int ibin = 0 ; ibin < Nbins ; ibin++ ) {
                // delete buffer
                delete[] b_Jl[ibin];
                delete[] b_Jr[ibin];
                delete[] b_Jt[ibin];
                delete[] b_rhoAM[ibin];
            }
            // frees vector memory
            std::vector<std::complex<double>*>( b_Jl ).swap( b_Jl );
            std::vector<std::complex<double>*>( b_Jr ).swap( b_Jr );
            std::vector<std::complex<double>*>( b_Jt ).swap( b_Jt );
            std::vector<std::complex<double>*>( b_rhoAM ).swap( b_rhoAM );
        }
        if (Push_ponderomotive_position){
            if (b_ChiAM[0]){
                for( unsigned int ibin = 0 ; ibin < Nbins ; ibin++ ) {
                    // delete buffer
                    delete[] b_ChiAM[ibin];
                }
                // frees vector memory
                std::vector<double*>( b_ChiAM ).swap( b_ChiAM );
            }
        }
    }
#endif

}

// ---------------------------------------------------------------------------------------------------------------------
//! Method calculating the Particle dynamics (interpolation, pusher, projection and more)
//! For all particles of the species
//!   - interpolate the fields at the particle position
//!   - perform ionization
//!   - perform the radiation reaction
//!   - calculate the new velocity
//!   - calculate the new position
//!   - apply the boundary conditions
//!   - increment the currents (projection)
void Species::dynamics( double time_dual,
                        unsigned int ispec,
                        ElectroMagn *EMfields,
                        Params &params, bool diag_flag,
                        PartWalls *partWalls,
                        Patch *patch, SmileiMPI *smpi,
                        RadiationTables &RadiationTables,
                        MultiphotonBreitWheelerTables &MultiphotonBreitWheelerTables,
                        vector<Diagnostic *> &localDiags )
{
    int tid( 0 );

    const int ithread = Tools::getOMPThreadNum();

#ifdef  __DETAILED_TIMERS
    double timer;
#endif

    unsigned int iPart;

    std::vector<double> nrj_lost_per_thd( 1, 0. );
    bool diag_PartEventTracing {false};

# ifdef _PARTEVENTTRACING
    diag_PartEventTracing = smpi->diagPartEventTracing( time_dual, params.timestep);
# endif
    // -------------------------------
    // calculate the particle dynamics
    // -------------------------------
    if( time_dual>time_frozen_ || Ionize) { // moving particle

        // Prepare temporary buffers for this iteration
        smpi->resizeBuffers( ithread, nDim_field, particles->numberOfParticles(), params.geometry=="AMcylindrical" );

        // Prepare particles buffers for multiphoton Breit-Wheeler
        if( Multiphoton_Breit_Wheeler_process ) {

#ifdef  __DETAILED_TIMERS
            timer = MPI_Wtime();
#endif

            mBW_pair_particles_[0]->reserve(particles->numberOfParticles() * Multiphoton_Breit_Wheeler_process->getPairCreationSampling(0));
            mBW_pair_particles_[1]->reserve(particles->numberOfParticles() * Multiphoton_Breit_Wheeler_process->getPairCreationSampling(1));

#ifdef  __DETAILED_TIMERS
            patch->patch_timers_[0] += MPI_Wtime() - timer;
#endif

        }

        //Point to local thread dedicated buffers
        //Still needed for ionization
        vector<double> *Epart = &( smpi->dynamics_Epart[ithread] );

        for( unsigned int ibin = 0 ; ibin < particles->numberOfBins() ; ibin++ ) {

#ifdef  __DETAILED_TIMERS
            timer = MPI_Wtime();
#endif
            smpi->traceEventIfDiagTracing(diag_PartEventTracing, Tools::getOMPThreadNum(),0,0);
            // Interpolate the fields at the particle position
            Interp->fieldsWrapper( EMfields, *particles, smpi, &( particles->first_index[ibin] ), &( particles->last_index[ibin] ), ithread );
            smpi->traceEventIfDiagTracing(diag_PartEventTracing, Tools::getOMPThreadNum(),1,0);
#ifdef  __DETAILED_TIMERS
            patch->patch_timers_[0] += MPI_Wtime() - timer;
#endif

            // Ionization
            if( Ionize ) {

#ifdef  __DETAILED_TIMERS
                timer = MPI_Wtime();
#endif

                smpi->traceEventIfDiagTracing(diag_PartEventTracing, Tools::getOMPThreadNum(),0,5);
                ( *Ionize )( particles, particles->first_index[ibin], particles->last_index[ibin], Epart, patch, Proj );
                smpi->traceEventIfDiagTracing(diag_PartEventTracing, Tools::getOMPThreadNum(),1,5);

#ifdef  __DETAILED_TIMERS
                patch->patch_timers_[4] += MPI_Wtime() - timer;
#endif
            }

            if( time_dual<=time_frozen_ ) continue; // Do not push frozen particles

            // Radiation losses
            if( Radiate ) {

#ifdef  __DETAILED_TIMERS
                timer = MPI_Wtime();
#endif

                smpi->traceEventIfDiagTracing(diag_PartEventTracing, Tools::getOMPThreadNum(),0,6);
                // Radiation process
                ( *Radiate )( *particles,
                              radiated_photons_,
                              smpi,
                              RadiationTables,
                              nrj_radiated_,
                              particles->first_index[ibin],
                              particles->last_index[ibin], ithread );
                smpi->traceEventIfDiagTracing(diag_PartEventTracing, Tools::getOMPThreadNum(),1,6);
                // Update scalar variable for diagnostics
                // nrj_radiated_ += Radiate->getRadiatedEnergy();

                // Update the quantum parameter chi
                // Radiate->computeParticlesChi( *particles,
                //                               smpi,
                //                               first_index[ibin],
                //                               last_index[ibin],
                //                               ithread );

#ifdef  __DETAILED_TIMERS
                patch->patch_timers_[5] += MPI_Wtime() - timer;
#endif

            }


            // Multiphoton Breit-Wheeler
            if( Multiphoton_Breit_Wheeler_process ) {

#ifdef  __DETAILED_TIMERS
                timer = MPI_Wtime();
#endif

                smpi->traceEventIfDiagTracing(diag_PartEventTracing, Tools::getOMPThreadNum(),0,7);
                // Pair generation process
                // We reuse nrj_radiated_ for the pairs
                ( *Multiphoton_Breit_Wheeler_process )( *particles,
                                                        smpi,
                                                        mBW_pair_particles_,
                                                        mBW_pair_species_,
                                                        MultiphotonBreitWheelerTables,
                                                        nrj_radiated_,
                                                        particles->first_index[ibin],
                                                        particles->last_index[ibin], ithread );

                // Update the photon quantum parameter chi of all photons
                // Multiphoton_Breit_Wheeler_process->computeThreadPhotonChi( *particles,
                //         smpi,
                //         particles->first_index[ibin],
                //         particles->last_index[ibin],
                //         ithread );

                // Suppression of the decayed photons into pairs

                // Multiphoton_Breit_Wheeler_process->removeDecayedPhotons(
                //     *particles, smpi, ibin, particles->first_index.size(), &particles->first_index[0], &particles->last_index[0], ithread );
                Multiphoton_Breit_Wheeler_process->removeDecayedPhotonsWithoutBinCompression(
                    *particles, smpi, ibin,
                    particles->first_index.size(),
                    &particles->first_index[0],
                    &particles->last_index[0],
                    ithread );

                smpi->traceEventIfDiagTracing(diag_PartEventTracing, Tools::getOMPThreadNum(),1,7);

#ifdef  __DETAILED_TIMERS
                patch->patch_timers_[6] += MPI_Wtime() - timer;
#endif
            }

        } //ibin

        // Compression of the bins if necessary
        if( Multiphoton_Breit_Wheeler_process ) {

#ifdef  __DETAILED_TIMERS
            timer = MPI_Wtime();
#endif

            // Remove Particles while keeping the first index of each bin
            // Concerns as well the smpi buffers
            removeTaggedParticlesPerBin(smpi, ithread, false);

            // Delete the gap between the bins
            // Concerns as well the smpi buffers
            compress(smpi, ithread, true);

#ifdef  __DETAILED_TIMERS
            patch->patch_timers_[6] += MPI_Wtime() - timer;
#endif

        }

#ifdef  __DETAILED_TIMERS
            timer = MPI_Wtime();
#endif

        smpi->traceEventIfDiagTracing(diag_PartEventTracing, Tools::getOMPThreadNum(),0,1);

        // Push the particles and the photons
        ( *Push )( *particles, smpi, 0, particles->size(), ithread );
        //particles->testMove( particles->first_index[ibin], particles->last_index[ibin], params );

        smpi->traceEventIfDiagTracing(diag_PartEventTracing, Tools::getOMPThreadNum(),1,1);

#ifdef  __DETAILED_TIMERS
                patch->patch_timers_[1] += MPI_Wtime() - timer;
#endif

        if( time_dual>time_frozen_){ // do not apply particles BC nor project frozen particles
            for( unsigned int ibin = 0 ; ibin < particles->first_index.size() ; ibin++ ) {
                double energy_lost( 0. );

#ifdef  __DETAILED_TIMERS
                timer = MPI_Wtime();
#endif

                smpi->traceEventIfDiagTracing(diag_PartEventTracing, Tools::getOMPThreadNum(),0,2);
                // Apply wall and boundary conditions
                if( mass_>0 ) {
                    for( unsigned int iwall=0; iwall<partWalls->size(); iwall++ ) {
                        ( *partWalls )[iwall]->apply( this, particles->first_index[ibin], particles->last_index[ibin], smpi->dynamics_invgf[ithread], patch->rand_, energy_lost );
                        nrj_lost_per_thd[tid] += mass_ * energy_lost;
                    }
                    // Boundary Condition may be physical or due to domain decomposition
                    if(!params.is_spectral){
                        partBoundCond->apply( this, particles->first_index[ibin], particles->last_index[ibin], smpi->dynamics_invgf[ithread], patch->rand_, energy_lost );
                        nrj_lost_per_thd[tid] += mass_ * energy_lost;
                    }

                } else if( mass_==0 ) {
                    for( unsigned int iwall=0; iwall<partWalls->size(); iwall++ ) {
                        ( *partWalls )[iwall]->apply( this, particles->first_index[ibin], particles->last_index[ibin], smpi->dynamics_invgf[ithread], patch->rand_, energy_lost );
                        nrj_lost_per_thd[tid] += energy_lost;
                    }
                    // Boundary Condition may be physical or due to domain decomposition
                    partBoundCond->apply( this, particles->first_index[ibin], particles->last_index[ibin], smpi->dynamics_invgf[ithread], patch->rand_, energy_lost );
                    nrj_lost_per_thd[tid] += energy_lost;
                }
                smpi->traceEventIfDiagTracing(diag_PartEventTracing, Tools::getOMPThreadNum(),1,2);

#ifdef  __DETAILED_TIMERS
                patch->patch_timers_[3] += MPI_Wtime() - timer;
#endif

                //START EXCHANGE PARTICLES OF THE CURRENT BIN ?

#ifdef  __DETAILED_TIMERS
                timer = MPI_Wtime();
#endif

                smpi->traceEventIfDiagTracing(diag_PartEventTracing, Tools::getOMPThreadNum(),0,3);
                // Project currents if not a Test species and charges as well if a diag is needed.
                // Do not project if a photon
                if( ( !particles->is_test ) && ( mass_ > 0 ) ) {
                    Proj->currentsAndDensityWrapper( EMfields, *particles, smpi, particles->first_index[ibin], particles->last_index[ibin], ithread, diag_flag, params.is_spectral, ispec );
                }
                smpi->traceEventIfDiagTracing(diag_PartEventTracing, Tools::getOMPThreadNum(),1,3);

#ifdef  __DETAILED_TIMERS
                patch->patch_timers_[2] += MPI_Wtime() - timer;
#endif
                if(params.is_spectral && mass_>0){
                    partBoundCond->apply( this, particles->first_index[ibin], particles->last_index[ibin], smpi->dynamics_invgf[ithread], patch->rand_, energy_lost );
                    nrj_lost_per_thd[tid] += mass_ * energy_lost;
                }

            }// ibin
        } // end if moving particle

        for( unsigned int ithd=0 ; ithd<nrj_lost_per_thd.size() ; ithd++ ) {
            nrj_bc_lost += nrj_lost_per_thd[tid];
        }

    } //End if moving or ionized particles

    if(time_dual <= time_frozen_ && diag_flag &&( !particles->is_test ) ) { //immobile particle (at the moment only project density)
        if( params.geometry != "AMcylindrical" ) {

            smpi->traceEventIfDiagTracing(diag_PartEventTracing, Tools::getOMPThreadNum(),0,3);
            double *b_rho=nullptr;
            for( unsigned int ibin = 0 ; ibin < particles->first_index.size() ; ibin ++ ) { //Loop for projection on buffer_proj
                b_rho = EMfields->rho_s[ispec] ? &( *EMfields->rho_s[ispec] )( 0 ) : &( *EMfields->rho_ )( 0 ) ;
                for( iPart=particles->first_index[ibin] ; ( int )iPart<particles->last_index[ibin]; iPart++ ) {
                    Proj->basic( b_rho, ( *particles ), iPart, 0 );
                }
            }
            smpi->traceEventIfDiagTracing(diag_PartEventTracing, Tools::getOMPThreadNum(),1,3);

        } else {
            int n_species = patch->vecSpecies.size();
            complex<double> *b_rho=nullptr;
            ElectroMagnAM *emAM = static_cast<ElectroMagnAM *>( EMfields );

            smpi->traceEventIfDiagTracing(diag_PartEventTracing, Tools::getOMPThreadNum(),0,3);
            for( unsigned int imode = 0; imode<params.nmodes; imode++ ) {
                int ifield = imode*n_species+ispec;
                b_rho = emAM->rho_AM_s[ifield] ? &( *emAM->rho_AM_s[ifield] )( 0 ) : &( *emAM->rho_AM_[imode] )( 0 ) ;
                for( unsigned int ibin = 0 ; ibin < particles->first_index.size() ; ibin ++ ) { //Loop for projection on buffer_proj
                    for( int iPart=particles->first_index[ibin] ; iPart<particles->last_index[ibin]; iPart++ ) {
                        Proj->basicForComplex( b_rho, ( *particles ), iPart, 0, imode );
                    }
                }
            }
            smpi->traceEventIfDiagTracing(diag_PartEventTracing, Tools::getOMPThreadNum(),1,3);

        }
    } // End projection for frozen particles

} //END dynamics

#ifdef _OMPTASKS
void Species::dynamicsTasks( double time_dual, unsigned int ispec,
                        ElectroMagn *EMfields,
                        Params &params, bool diag_flag,
                        PartWalls *partWalls,
                        Patch *patch, SmileiMPI *smpi,
                        RadiationTables &RadiationTables,
                        MultiphotonBreitWheelerTables &MultiphotonBreitWheelerTables,
                        vector<Diagnostic *> &localDiags, int buffer_id )
{

#ifdef  __DETAILED_TIMERS
    double timer;
    int ithread;
#endif
    bool diag_PartEventTracing {false};

# ifdef _PARTEVENTTRACING
    diag_PartEventTracing = smpi->diagPartEventTracing( time_dual, params.timestep);
# endif


    int bin_size0 = b_dim[0];
    for( unsigned int ibin = 0 ; ibin < Nbins ; ibin++ ) {
        nrj_lost_per_bin[ibin] = 0.;
        radiated_energy_per_bin[ibin] = 0.;
    }

    #pragma omp taskgroup
    {
    // -------------------------------
    // calculate the particle dynamics
    // -------------------------------
    if( time_dual>time_frozen_  || Ionize ) { // if moving particle or it can be ionized
        int buffers_resized;
        #pragma omp task default(shared) depend(out:buffers_resized)
        {
        // resize the dynamics buffers to treat all the particles in this Patch ipatch and Species ispec
        smpi->resizeBuffers( buffer_id, nDim_field, particles->last_index.back(), params.geometry=="AMcylindrical" );
        }
        for( unsigned int ibin = 0 ; ibin < Nbins ; ibin++ ) {
#ifdef  __DETAILED_TIMERS
            #pragma omp task default(shared) firstprivate(ibin) depend(out:bin_has_interpolated[ibin]) private(ithread,timer) depend(in:buffers_resized)
#else
            #pragma omp task default(shared) firstprivate(ibin) depend(out:bin_has_interpolated[ibin]) depend(in:buffers_resized)
#endif
            {

            smpi->traceEventIfDiagTracing(diag_PartEventTracing, Tools::getOMPThreadNum(),0,0);
            if ( params.geometry != "AMcylindrical" ){
                // Reset densities sub-buffers - each of these buffers store a grid density on the ibin physical space
                // This must be done before Projection and before Ionization (because of the ionization currents)
                for (unsigned int i = 0; i < size_proj_buffer_Jx; i++)  b_Jx[ibin][i]    = 0.0;
                for (unsigned int i = 0; i < size_proj_buffer_Jy; i++)  b_Jy[ibin][i]    = 0.0;
                for (unsigned int i = 0; i < size_proj_buffer_Jz; i++)  b_Jz[ibin][i]    = 0.0;
                for (unsigned int i = 0; i < size_proj_buffer_rho; i++) b_rho[ibin][i]   = 0.0;
            } else {
                // Reset densities sub-buffers - each of these buffers store a grid density on the ibin physical space
                // This must be done before Projection and before Ionization (because of the ionization currents)
                for (unsigned int i = 0; i < size_proj_buffer_Jl; i++)  b_Jl[ibin][i]    = 0.0;
                for (unsigned int i = 0; i < size_proj_buffer_Jr; i++)  b_Jr[ibin][i]    = 0.0;
                for (unsigned int i = 0; i < size_proj_buffer_Jt; i++)  b_Jt[ibin][i]    = 0.0;
                for (unsigned int i = 0; i < size_proj_buffer_rhoAM; i++) b_rhoAM[ibin][i] = 0.0;
            }

#ifdef  __DETAILED_TIMERS
            ithread = Tools::getOMPThreadNum();
            timer = MPI_Wtime();
#endif

            // Interpolate the fields at the particle position
            Interp->fieldsWrapper( EMfields, *particles, smpi, &( particles->first_index[ibin] ), &( particles->last_index[ibin] ), buffer_id );
            smpi->traceEventIfDiagTracing(diag_PartEventTracing, Tools::getOMPThreadNum(),1,0);

#ifdef  __DETAILED_TIMERS
            patch->patch_timers_[0*patch->thread_number_ + ithread] += MPI_Wtime() - timer;
#endif


            } //end task Interpolator
        } // end ibin loop for Interpolator

        // Ionization
        if( Ionize ) {
            for( unsigned int ibin = 0 ; ibin < Nbins ; ibin++ ) {
#ifdef  __DETAILED_TIMERS
                #pragma omp task default(shared) firstprivate(ibin) depend(out:bin_has_interpolated[ibin]) private(ithread,timer)
#else
                #pragma omp task default(shared) firstprivate(ibin) depend(out:bin_has_interpolated[ibin])
#endif
                {

#ifdef  __DETAILED_TIMERS
                ithread = Tools::getOMPThreadNum();
                timer = MPI_Wtime();
#endif

                smpi->traceEventIfDiagTracing(diag_PartEventTracing, Tools::getOMPThreadNum(),0,5);
                double *bJx, *bJy, *bJz;
                if (params.geometry != "AMcylindrical"){
                    bJx         = b_Jx[ibin];
                    bJy         = b_Jy[ibin];
                    bJz         = b_Jz[ibin];
                } else {
                    bJx         = NULL;
                    bJy         = NULL;
                    bJz         = NULL;
                }

                vector<double> *Epart = &( smpi->dynamics_Epart[buffer_id] );
                Ionize->ionizationTunnelWithTasks( particles, particles->first_index[ibin], particles->last_index[ibin], Epart, patch, Proj, ibin, ibin*cluster_width_, bJx, bJy, bJz );
                smpi->traceEventIfDiagTracing(diag_PartEventTracing, Tools::getOMPThreadNum(),1,5);

#ifdef  __DETAILED_TIMERS
                patch->patch_timers_[4*patch->thread_number_ + ithread] += MPI_Wtime() - timer;
#endif

                } // end task Ionize bin
            } // end ibin loop for Ionize
        } // end Ionize

            if( time_dual>time_frozen_ ){ // if moving particle push

                // Radiation losses
                if( Radiate ) {
                    for( unsigned int ibin = 0 ; ibin < Nbins ; ibin++ ) {
#ifdef  __DETAILED_TIMERS
                        #pragma omp task default(shared) firstprivate(ibin) depend(out:bin_has_interpolated[ibin]) private(ithread,timer)
#else
                        #pragma omp task default(shared) firstprivate(ibin) depend(out:bin_has_interpolated[ibin])
#endif
                        {


#ifdef  __DETAILED_TIMERS
                        ithread = Tools::getOMPThreadNum();
                        timer = MPI_Wtime();
#endif

                        smpi->traceEventIfDiagTracing(diag_PartEventTracing, Tools::getOMPThreadNum(),0,6);
                        // Radiation process
                        ( *Radiate )( *particles,
                                      //Radiate->new_photons_per_bin_[ibin],
                                      radiated_photons_,
                                      smpi,
                                      RadiationTables,
                                      radiated_energy_per_bin[ibin],
                                      particles->first_index[ibin],
                                      particles->last_index[ibin], buffer_id, ibin );

                        smpi->traceEventIfDiagTracing(diag_PartEventTracing, Tools::getOMPThreadNum(),1,6);

                        // Update scalar variable for diagnostics
                        // radiated_energy += Radiate->getRadiatedEnergy();

                        // Update the quantum parameter chi
                        // Radiate->computeParticlesChi( *particles,
                        //                               smpi,
                        //                               first_index[ibin],
                        //                               last_index[ibin],
                        //                               ithread );

#ifdef  __DETAILED_TIMERS
                        patch->patch_timers_[5*patch->thread_number_ + ithread] += MPI_Wtime() - timer;
#endif


                        } // end task Radiate bin
                    } // end ibin loop for Radiate
                } // end if Radiate

                if( Multiphoton_Breit_Wheeler_process ) {
                    for( unsigned int ibin = 0 ; ibin < Nbins ; ibin++ ) {
#ifdef  __DETAILED_TIMERS
                        #pragma omp task default(shared) firstprivate(ibin) depend(out:bin_has_interpolated[ibin]) private(ithread,timer)
#else
                        #pragma omp task default(shared) firstprivate(ibin) depend(out:bin_has_interpolated[ibin])
#endif
                        {

#ifdef  __DETAILED_TIMERS
                        ithread = Tools::getOMPThreadNum();
                        timer = MPI_Wtime();
#endif

                        smpi->traceEventIfDiagTracing(diag_PartEventTracing, Tools::getOMPThreadNum(),0,7);
                        double radiated_energy_bin = 0;

                        ( *Multiphoton_Breit_Wheeler_process )( *particles,
                                                                smpi,
                                                                mBW_pair_particles_,
                                                                mBW_pair_species_,
                                                                MultiphotonBreitWheelerTables,
                                                                radiated_energy_bin,
                                                                particles->first_index[ibin],
                                                                particles->last_index[ibin],
                                                                buffer_id, ibin );

                        radiated_energy_per_bin[ibin] = radiated_energy_bin;
                        // Update the photon quantum parameter chi of all photons
                        Multiphoton_Breit_Wheeler_process->computeThreadPhotonChi( *particles,
                                                                smpi,
                                                                particles->first_index[ibin],
                                                                particles->last_index[ibin],
                                                                buffer_id );

                        smpi->traceEventIfDiagTracing(diag_PartEventTracing, Tools::getOMPThreadNum(),1,7);

#ifdef  __DETAILED_TIMERS
                        patch->patch_timers_[6*patch->thread_number_ + ithread] += MPI_Wtime() - timer;
#endif
                        } // end Multiphoton Breit Wheeler on ibin
                    } // end ibin task for Multiphoton Breit Wheeler
                    #pragma omp taskwait
#ifdef  __DETAILED_TIMERS
                    #pragma omp task default(shared) depend(out:bin_has_interpolated[0:(Nbins-1)]) private(ithread,timer)
#else
                    #pragma omp task default(shared) depend(out:bin_has_interpolated[0:(Nbins-1)])
#endif
                    {
#ifdef  __DETAILED_TIMERS
                    ithread = Tools::getOMPThreadNum();
                    timer = MPI_Wtime();
#endif

                    smpi->traceEventIfDiagTracing(diag_PartEventTracing, Tools::getOMPThreadNum(),0,7);
                    // clean decayed photons from arrays
                    // this loop must not be parallelized unless race conditions are prevented
                    for( unsigned int ibin = 0 ; ibin < Nbins ; ibin++ ) {
                        // Suppression of the decayed photons into pairs
                        Multiphoton_Breit_Wheeler_process->removeDecayedPhotons(
                            *particles, smpi, ibin, particles->first_index.size(), &particles->first_index[0], &particles->last_index[0], buffer_id );
                    } // end ibin loop to clean decayed photons
#ifdef  __DETAILED_TIMERS
                    patch->patch_timers_[6*patch->thread_number_ + ithread] += MPI_Wtime() - timer;
#endif
                    } // end task for photon cleaning for all bins
                    smpi->traceEventIfDiagTracing(diag_PartEventTracing, Tools::getOMPThreadNum(),1,7);

                    #pragma omp taskwait
                }// end if Multiphoton_Breit_Wheeler_process

                for( unsigned int ibin = 0 ; ibin < Nbins ; ibin++ ) {
#ifdef  __DETAILED_TIMERS
                    #pragma omp task default(shared) firstprivate(ibin) depend(in:bin_has_interpolated[ibin]) depend(out:bin_has_pushed[ibin]) private(ithread,timer)
#else
                    #pragma omp task default(shared) firstprivate(ibin) depend(in:bin_has_interpolated[ibin]) depend(out:bin_has_pushed[ibin])
#endif
                    {

#ifdef  __DETAILED_TIMERS
                    ithread = Tools::getOMPThreadNum();
                    timer = MPI_Wtime();
#endif
                    smpi->traceEventIfDiagTracing(diag_PartEventTracing, Tools::getOMPThreadNum(),0,1);
                    // Push the particles and the photons
                    ( *Push )( *particles, smpi, particles->first_index[ibin], particles->last_index[ibin], buffer_id );
                    //particles->testMove( particles->first_index[ibin], particles->last_index[ibin], params );
                    smpi->traceEventIfDiagTracing(diag_PartEventTracing, Tools::getOMPThreadNum(),1,1);

#ifdef  __DETAILED_TIMERS
                    patch->patch_timers_[1*patch->thread_number_ + ithread] += MPI_Wtime() - timer;
#endif

                    } // end task for Push on ibin
                } // end ibin loop for Push
        } // end if moving particle, radiate and push
    } // end if moving particle or it can be ionized

    if( time_dual>time_frozen_){ // do not apply particles BC nor projection on frozen particles

        for( unsigned int ibin = 0 ; ibin < Nbins ; ibin++ ) {
#ifdef  __DETAILED_TIMERS
            #pragma omp task default(shared) firstprivate(ibin) private(ithread,timer) depend(in:bin_has_pushed[ibin]) depend(out:bin_has_done_particles_BC[ibin])
#else
            #pragma omp task default(shared) firstprivate(ibin) depend(in:bin_has_pushed[ibin]) depend(out:bin_has_done_particles_BC[ibin])
#endif

            {

            smpi->traceEventIfDiagTracing(diag_PartEventTracing, Tools::getOMPThreadNum(),0,2);
            double energy_lost( 0. );

#ifdef  __DETAILED_TIMERS
            ithread = Tools::getOMPThreadNum();
            timer = MPI_Wtime();
#endif

            // Apply wall and boundary conditions
            if( mass_>0 ) {
                for( unsigned int iwall=0; iwall<partWalls->size(); iwall++ ) {
                    ( *partWalls )[iwall]->apply( this, particles->first_index[ibin], particles->last_index[ibin], smpi->dynamics_invgf[buffer_id], patch->rand_, energy_lost );
                    nrj_lost_per_bin[ibin] += mass_ * energy_lost;
                }
                // Boundary Condition may be physical or due to domain decomposition
                // apply returns 0 if iPart is not in the local domain anymore
                //        if omp, create a list per thread
                partBoundCond->apply( this, particles->first_index[ibin], particles->last_index[ibin], smpi->dynamics_invgf[buffer_id], patch->rand_, energy_lost );
                nrj_lost_per_bin[ibin] += mass_ * energy_lost;

            } else if( mass_==0 ) {
                for( unsigned int iwall=0; iwall<partWalls->size(); iwall++ ) {
                    ( *partWalls )[iwall]->apply( this, particles->first_index[ibin], particles->last_index[ibin], smpi->dynamics_invgf[buffer_id], patch->rand_, energy_lost );
                    nrj_lost_per_bin[ibin] += energy_lost;
                }

                // Boundary Condition may be physical or due to domain decomposition
                // apply returns 0 if iPart is not in the local domain anymore
                //        if omp, create a list per thread
                partBoundCond->apply( this, particles->first_index[ibin], particles->last_index[ibin], smpi->dynamics_invgf[buffer_id], patch->rand_, energy_lost );
                nrj_lost_per_bin[ibin] += energy_lost;

            }

#ifdef  __DETAILED_TIMERS
            patch->patch_timers_[3*patch->thread_number_ + ithread] += MPI_Wtime() - timer;
#endif


            smpi->traceEventIfDiagTracing(diag_PartEventTracing, Tools::getOMPThreadNum(),1,2);

            } // end task for particles BC on ibin
        } // end ibin loop for particles BC

        for( unsigned int ibin = 0 ; ibin < Nbins ; ibin++ ) {
#ifdef  __DETAILED_TIMERS
            #pragma omp task default(shared) firstprivate(ibin,bin_size0) private(ithread,timer) depend(in:bin_has_done_particles_BC[ibin]) depend(out:bin_has_projected[ibin])
#else
            #pragma omp task default(shared) firstprivate(ibin,bin_size0) depend(in:bin_has_done_particles_BC[ibin]) depend(out:bin_has_projected[ibin])
#endif
            {

#ifdef  __DETAILED_TIMERS
            ithread = Tools::getOMPThreadNum();
            timer = MPI_Wtime();
#endif

            smpi->traceEventIfDiagTracing(diag_PartEventTracing, Tools::getOMPThreadNum(),0,3);
            // Project currents if not a Test species and charges as well if a diag is needed.
            // Do not project if a photon
            if( ( !particles->is_test ) && ( mass_ > 0 ) ) {
                if (params.geometry != "AMcylindrical"){
                    Proj->currentsAndDensityWrapperOnBuffers( b_Jx[ibin], b_Jy[ibin], b_Jz[ibin], b_rho[ibin],
                                                              ibin*cluster_width_, *particles, smpi,
                                                              particles->first_index[ibin], particles->last_index[ibin],
                                                              buffer_id, diag_flag, params.is_spectral, ispec );
                } else {
                    Proj->currentsAndDensityWrapperOnAMBuffers( EMfields, b_Jl[ibin], b_Jr[ibin], b_Jt[ibin], b_rhoAM[ibin],
                                                                ibin*cluster_width_, bin_size0, *particles, smpi,
                                                                particles->first_index[ibin], particles->last_index[ibin],
                                                                buffer_id, diag_flag);
                } // end if AM
            } // end condition on test and mass
            smpi->traceEventIfDiagTracing(diag_PartEventTracing, Tools::getOMPThreadNum(),1,3);

#ifdef  __DETAILED_TIMERS
            patch->patch_timers_[2*patch->thread_number_ + ithread] += MPI_Wtime() - timer;
#endif
            }//end task for Proj of ibin
         }// end ibin loop for Proj

        // reduction of the lost energy in each ibin
        // the dependency ensures that it is done after the particles BC
// #ifdef  __DETAILED_TIMERS
//         #pragma omp task default(shared) private(ithread,timer) depend(in:bin_has_done_particles_BC[0:(Nbins-1)])
// #else
//         #pragma omp task default(shared) depend(in:bin_has_done_particles_BC[0:(Nbins-1)])
// #endif
//         {
//         // reduce the energy lost with BC per bin
//         for( unsigned int ibin=0 ; ibin < Nbins ; ibin++ ) {
//            nrj_bc_lost += nrj_lost_per_bin[ibin];
//         }
//
//         // sum the radiated energy / energy converted in pairs
//         // The dependencies above ensure that this is done after the Radiation and MultiPhoton Breit Wheeler methods
//         if( Radiate || Multiphoton_Breit_Wheeler_process) {
// #ifdef  __DETAILED_TIMERS
//             timer = MPI_Wtime();
//             ithread = Tools::getOMPThreadNum();
// #endif
//
//             for( unsigned int ibin=0 ; ibin < Nbins ; ibin++ ) {
//                radiated_energy += radiated_energy_per_bin[ibin];
//             }
// #ifdef  __DETAILED_TIMERS
//             patch->patch_timers_[5*patch->thread_number_ + ithread] += MPI_Wtime() - timer;
// #endif
//         } // end if Radiate or Multiphoton_Breit_Wheeler_process
//         } // end task for lost/radiated energy reduction

     } else { // immobile particle
         if( diag_flag &&( !particles->is_test ) ) {
             if (Ionize) { // a dependency is needed to project after ionization
                 if( params.geometry != "AMcylindrical" ) {

                    for( unsigned int ibin = 0 ; ibin < particles->first_index.size() ; ibin ++ ) { //Loop for projection on buffer_proj
#ifdef  __DETAILED_TIMERS
                        #pragma omp task default(shared) firstprivate(ibin) private(ithread,timer) depend(out:bin_has_interpolated[ibin])
#else
                        #pragma omp task default(shared) firstprivate(ibin) depend(out:bin_has_interpolated[ibin])
#endif
                        {
#ifdef  __DETAILED_TIMERS
                        ithread = Tools::getOMPThreadNum();
                        timer = MPI_Wtime();
#endif

                        smpi->traceEventIfDiagTracing(diag_PartEventTracing, Tools::getOMPThreadNum(),0,3);
                        for (unsigned int i = 0; i < size_proj_buffer_rho; i++) b_rho[ibin][i]   = 0.0;
                        for( int iPart=particles->first_index[ibin] ; iPart<particles->last_index[ibin]; iPart++ ) {
                            Proj->basic( b_rho[ibin], ( *particles ), iPart, 0, ibin*cluster_width_ );
                        }
                        smpi->traceEventIfDiagTracing(diag_PartEventTracing, Tools::getOMPThreadNum(),1,3);

#ifdef  __DETAILED_TIMERS
                        patch->patch_timers_[3*patch->thread_number_ + ithread] += MPI_Wtime() - timer;
#endif
                        } // end task projection for frozen or test
                    } // end ibin
                } else { // AM geometry

                    for( unsigned int ibin = 0 ; ibin < Nbins ; ibin ++ ) { //Loop for projection on buffer_proj
#ifdef  __DETAILED_TIMERS
                        #pragma omp task default(shared) firstprivate(ibin,bin_size0) private(ithread,timer) depend(out:bin_has_interpolated[ibin])
#else
                        #pragma omp task default(shared) firstprivate(ibin,bin_size0) depend(out:bin_has_interpolated[ibin])
#endif
                        {
#ifdef  __DETAILED_TIMERS
                        ithread = Tools::getOMPThreadNum();
                        timer = MPI_Wtime();
#endif

                        smpi->traceEventIfDiagTracing(diag_PartEventTracing, Tools::getOMPThreadNum(),0,3);
                        for (unsigned int i = 0; i < size_proj_buffer_rhoAM; i++) b_rhoAM[ibin][i] = 0.0;
                        for( int imode = 0; imode<params.nmodes; imode++ ) {
                            for( int iPart=particles->first_index[ibin] ; iPart<particles->last_index[ibin]; iPart++ ) {
                                Proj->basicForComplexOnBuffer( b_rhoAM[ibin], ( *particles ), iPart, 0, imode, bin_size0, ibin*cluster_width_ );
                            } // end loop on particles
                        } // end imode loop
                        smpi->traceEventIfDiagTracing(diag_PartEventTracing, Tools::getOMPThreadNum(),1,3);

#ifdef  __DETAILED_TIMERS
                        patch->patch_timers_[3*patch->thread_number_ + ithread] += MPI_Wtime() - timer;
#endif
                        } // end task projection for frozen or test
                    } //end ibin
                } // end if on geometry

            } else { // no ionization, no dependency for tasks needed

                 if( params.geometry != "AMcylindrical" ) {

                    for( unsigned int ibin = 0 ; ibin < particles->first_index.size() ; ibin ++ ) { //Loop for projection on buffer_proj
#ifdef  __DETAILED_TIMERS
                        #pragma omp task default(shared) firstprivate(ibin) private(ithread,timer)
#else
                        #pragma omp task default(shared) firstprivate(ibin)
#endif
                        {
                        for (unsigned int i = 0; i < size_proj_buffer_rho; i++) b_rho[ibin][i]   = 0.0;
#ifdef  __DETAILED_TIMERS
                        ithread = Tools::getOMPThreadNum();
                        timer = MPI_Wtime();
#endif

                        smpi->traceEventIfDiagTracing(diag_PartEventTracing, Tools::getOMPThreadNum(),0,3);
                        for (unsigned int i = 0; i < size_proj_buffer_rho; i++) b_rho[ibin][i]   = 0.0;
                        for( int iPart=particles->first_index[ibin] ; iPart<particles->last_index[ibin]; iPart++ ) {
                            Proj->basic( b_rho[ibin], ( *particles ), iPart, 0, ibin*cluster_width_ );
                        }
                        smpi->traceEventIfDiagTracing(diag_PartEventTracing, Tools::getOMPThreadNum(),1,3);

#ifdef  __DETAILED_TIMERS
                        patch->patch_timers_[3*patch->thread_number_ + ithread] += MPI_Wtime() - timer;
#endif
                        } // end task projection for frozen or test
                    } // end ibin
                } else { // AM geometry

                    for( unsigned int ibin = 0 ; ibin < Nbins ; ibin ++ ) { //Loop for projection on buffer_proj
#ifdef  __DETAILED_TIMERS
                        #pragma omp task default(shared) firstprivate(ibin,bin_size0) private(ithread,timer) depend(out:bin_has_projected)
#else
                        #pragma omp task default(shared) firstprivate(ibin,bin_size0) depend(out:bin_has_projected)
#endif
                        {
                        for (unsigned int i = 0; i < size_proj_buffer_rhoAM; i++) b_rhoAM[ibin][i]   = 0.0;
#ifdef  __DETAILED_TIMERS
                        ithread = Tools::getOMPThreadNum();
                        timer = MPI_Wtime();
#endif

                        smpi->traceEventIfDiagTracing(diag_PartEventTracing, Tools::getOMPThreadNum(),0,3);
                        for (unsigned int i = 0; i < size_proj_buffer_rhoAM; i++) b_rhoAM[ibin][i] = 0.0;
                        for( int imode = 0; imode<params.nmodes; imode++ ) {
                            for( int iPart=particles->first_index[ibin] ; iPart<particles->last_index[ibin]; iPart++ ) {
                                Proj->basicForComplexOnBuffer( b_rhoAM[ibin], ( *particles ), iPart, 0, imode, bin_size0, ibin*cluster_width_ );
                            } // end loop on particles
                        } // end imode loop
                        smpi->traceEventIfDiagTracing(diag_PartEventTracing, Tools::getOMPThreadNum(),1,3);

#ifdef  __DETAILED_TIMERS
                        patch->patch_timers_[3*patch->thread_number_ + ithread] += MPI_Wtime() - timer;
#endif
                        } // end task projection for frozen or test
                    } //end ibin
                } // end if on geometry

            } // end condition on ionization
        } // end condition on diag and not particle test

     } // end moving particle
     #pragma omp task default(shared) depend(in:bin_has_projected[0:(Nbins-1)])
     {
     smpi->reduceDynamicsBufferSize( buffer_id, params.geometry=="AMcylindrical" );
     }
     }// end taskgroup for all the Interp, Push, Particles BC and Projector tasks

     if(time_dual>time_frozen_){

        // reduction of the lost energy in each ibin
        // the dependency ensures that it is done after the particles BC
// #ifdef  __DETAILED_TIMERS
//         #pragma omp task default(shared) private(ithread,timer) depend(in:bin_has_done_particles_BC[0:(Nbins-1)])
// #else
//         #pragma omp task default(shared) depend(in:bin_has_done_particles_BC[0:(Nbins-1)])
// #endif
#ifdef  __DETAILED_TIMERS
        #pragma omp task default(shared) private(ithread,timer)
#else
        #pragma omp task default(shared)
#endif
        {
        // reduce the energy lost with BC per bin
        for( unsigned int ibin=0 ; ibin < Nbins ; ibin++ ) {
           nrj_bc_lost += nrj_lost_per_bin[ibin];
        }

        // sum the radiated energy / energy converted in pairs
        // The dependencies above ensure that this is done after the Radiation and MultiPhoton Breit Wheeler methods
        if( Radiate || Multiphoton_Breit_Wheeler_process) {
#ifdef  __DETAILED_TIMERS
            timer = MPI_Wtime();
            ithread = Tools::getOMPThreadNum();
#endif

            for( unsigned int ibin=0 ; ibin < Nbins ; ibin++ ) {
               nrj_radiated_ += radiated_energy_per_bin[ibin];
            }
#ifdef  __DETAILED_TIMERS
            patch->patch_timers_[5*patch->thread_number_ + ithread] += MPI_Wtime() - timer;
#endif
        } // end if Radiate or Multiphoton_Breit_Wheeler_process
        } // end task for lost/radiated energy reduction
     }// end if moving particle


     // smpi->reduceDynamicsBufferSize( buffer_id, params.geometry=="AMcylindrical" );

} // end dynamicsTasks
#endif // end if tasks are used


// ---------------------------------------------------------------------------------------------------------------------
// For all particles of the species
//   - interpolate the fields at the particle position
//   - perform ionization
//   - perform the radiation reaction
//   - perform the multiphoton Breit-Wheeler
//   - calculate the new velocity
//   - calculate the new position
//   - apply the boundary conditions
//   - increment the currents (projection)
// ---------------------------------------------------------------------------------------------------------------------
void Species::scalarDynamics( double time_dual, unsigned int ispec,
                               ElectroMagn *EMfields,
                               Params &params, bool diag_flag,
                               PartWalls *partWalls,
                               Patch *patch, SmileiMPI *smpi,
                               RadiationTables &RadiationTables,
                               MultiphotonBreitWheelerTables &MultiphotonBreitWheelerTables,
                               vector<Diagnostic *> &localDiags )
{

}

void Species::projectionForDiags( double time_dual, unsigned int ispec,
                                    ElectroMagn *EMfields,
                                    Params &params, bool diag_flag,
                                    Patch *patch, SmileiMPI *smpi )
{
    if( diag_flag &&( !particles->is_test ) ) {

        if( params.geometry != "AMcylindrical" ) {
            double *buf[4];

            for( unsigned int ibin = 0 ; ibin < particles->first_index.size() ; ibin ++ ) { //Loop for projection on buffer_proj

                buf[0] = EMfields->rho_s[ispec] ? &( *EMfields->rho_s[ispec] )( 0 ) : &( *EMfields->rho_ )( 0 ) ;
                buf[1] = EMfields->Jx_s [ispec] ? &( *EMfields->Jx_s [ispec] )( 0 ) : &( *EMfields->Jx_ )( 0 ) ;
                buf[2] = EMfields->Jy_s [ispec] ? &( *EMfields->Jy_s [ispec] )( 0 ) : &( *EMfields->Jy_ )( 0 ) ;
                buf[3] = EMfields->Jz_s [ispec] ? &( *EMfields->Jz_s [ispec] )( 0 ) : &( *EMfields->Jz_ )( 0 ) ;

                for( int iPart=particles->first_index[ibin] ; iPart<particles->last_index[ibin]; iPart++ ) {
                    for( unsigned int quantity=0; quantity < 4; quantity++ ) {
                        Proj->basic( buf[quantity], ( *particles ), iPart, quantity );
                    }
                } //End loop on particles
            }//End loop on bins
        } else { // AM case
            complex<double> *buf[4];
            ElectroMagnAM *emAM = static_cast<ElectroMagnAM *>( EMfields );
            int n_species = patch->vecSpecies.size();
            for( unsigned int imode = 0; imode<params.nmodes; imode++ ) {
                int ifield = imode*n_species+ispec;

                for( unsigned int ibin = 0 ; ibin < particles->first_index.size() ; ibin ++ ) { //Loop for projection on buffer_proj

                    buf[0] = emAM->rho_AM_s[ifield] ? &( *emAM->rho_AM_s[ifield] )( 0 ) : &( *emAM->rho_AM_[imode] )( 0 ) ;
                    buf[1] = emAM->Jl_s [ifield] ? &( *emAM->Jl_s [ifield] )( 0 ) : &( *emAM->Jl_[imode] )( 0 ) ;
                    buf[2] = emAM->Jr_s [ifield] ? &( *emAM->Jr_s [ifield] )( 0 ) : &( *emAM->Jr_[imode] )( 0 ) ;
                    buf[3] = emAM->Jt_s [ifield] ? &( *emAM->Jt_s [ifield] )( 0 ) : &( *emAM->Jt_[imode] )( 0 ) ;

                    for( int iPart=particles->first_index[ibin] ; iPart<particles->last_index[ibin]; iPart++ ) {
                        for( unsigned int quantity=0; quantity < 4; quantity++ ) {
                            Proj->basicForComplex( buf[quantity], ( *particles ), iPart, quantity, imode );
                        }
                    } //End loop on particles
                }//End loop on bins
            } //End loop on modes
        }

    }
}

// -----------------------------------------------------------------------------
//! For all particles of the species, import the new particles generated
//! from these different physical processes:
//! - ionization
//! - radiation reaction
//! - multiphoton Breit-Wheeler
// -----------------------------------------------------------------------------
void Species::dynamicsImportParticles( double time_dual, unsigned int ispec,
        Params &params,
        Patch *patch, SmileiMPI *smpi,
        vector<Diagnostic *> &localDiags )
{
    // Add the ionized electrons to the electron species (possible even if ion is frozen)
    if( Ionize ) {
        electron_species->importParticles( params, patch, Ionize->new_electrons, localDiags );
                 }

    // if moving particle
    if( time_dual>time_frozen_ ) { // moving particle

        // Radiation losses
        if( Radiate ) {
            // If creation of macro-photon, we add them to photon_species
            if( photon_species_ ) {
                photon_species_->importParticles( params,
                                                 patch,
                                                 *radiated_photons_,
                                                 localDiags );
            }
        }

        // Multiphoton Breit-Wheeler
        if( Multiphoton_Breit_Wheeler_process ) {
            // Addition of the electron-positron particles
            for( int k=0; k<2; k++ ) {
                mBW_pair_species_[k]->importParticles( params,
                                                      patch,
                                                      *mBW_pair_particles_[k],
                                                      localDiags );
            }
        }
    }//END if time vs. time_frozen_
}




// ---------------------------------------------------------------------------------------------------------------------
// For all particles of the species
//   - increment the charge (projection)
//   - used at initialisation for Poisson (and diags if required, not for now dynamics )
// ---------------------------------------------------------------------------------------------------------------------
void Species::computeCharge( unsigned int ispec, ElectroMagn *EMfields, bool old /*=false*/ )
{
    // -------------------------------
    // calculate the particle charge
    // -------------------------------
    if( ( !particles->is_test ) ) {
        if( !dynamic_cast<ElectroMagnAM *>( EMfields ) ) {
            for( unsigned int ibin = 0 ; ibin < particles->first_index.size() ; ibin ++ ) { //Loop for projection on buffer_proj
                double *b_rho = &( *EMfields->rho_ )( 0 );

                for( unsigned int iPart=particles->first_index[ibin] ; ( int )iPart<particles->last_index[ibin]; iPart++ ) {
                    Proj->basic( b_rho, ( *particles ), iPart, 0 );
                }
            }
        } else {
            ElectroMagnAM *emAM = static_cast<ElectroMagnAM *>( EMfields );
            unsigned int Nmode = emAM->rho_AM_.size();
            for( unsigned int imode=0; imode<Nmode; imode++ ) {
                //unsigned int ifield = imode*(*EMfields).n_species+ispec;
                complex<double> *b_rho = old ? &( *emAM->rho_old_AM_[imode] )( 0 ) : &( *emAM->rho_AM_[imode] )( 0 );
                for( unsigned int ibin = 0 ; ibin < particles->first_index.size() ; ibin ++ ) { //Loop for projection on buffer_proj
                    for( int iPart=particles->first_index[ibin] ; iPart<particles->last_index[ibin]; iPart++ ) {
                        Proj->basicForComplex( b_rho, ( *particles ), iPart, 0, imode );
                    }
                }
            }
        }
    }
}//END computeCharge


void Species::extractParticles()
{
    //particles->last_index[0] -= dev_particles->extractParticles( particles_to_move );

    // Count cell_keys = -1
    //count( particles->cell_keys.begin(), particles->cell_keys.end(), -1 );
    //nparts_to_move_ = thrust::count(thrust::device, nvidia_cell_keys.begin(), nvidia_cell_keys.begin()+nparts, -1);
    // resize particles_to_move
    // ....resize( nparts_to_move )
    // copy in particles_to_move if cell_keys = -1
    //thrust::copy_if(thrust::device, iter, iter+nparts, nvidia_cell_keys.begin(), iter_copy, count_if_out());

    particles_to_move->clear();
    for ( int ipart=0 ; ipart<(int)(getNbrOfParticles()) ; ipart++ ) {
        if ( particles->cell_keys[ipart] == -1 ) {
            particles->copyParticle( ipart, *particles_to_move );
        }
    }

}

void Species::injectParticles( Params &params )
{
    // through particles_to_move ... not in scalar but :

    //thrust::remove_if( ... remove_if_out() ); cell_keys < 0
    // resize particles (include in sortParticles)
    //thrust::copy_n(thrust::device, iter_copy, nparts_add, iter+nparts); (include in sortParticles)

}


// ---------------------------------------------------------------------------------------------------------------------
// Sort particles
// ---------------------------------------------------------------------------------------------------------------------
void Species::sortParticles( Params &params, Patch * patch )
{
    injectParticles( params );

    int ndim = params.nDim_field;
    int idim;

    // Compute total number of particles received
    // int total_number_part_recv = 0;
    //Merge all MPI_buffer_.partRecv in particles_to_move
    // for( int idim = 0; idim < ndim; idim++ ) {
    //     for( int iNeighbor=0 ; iNeighbor<2 ; iNeighbor++ ) {
    //         int n_part_recv = MPI_buffer_.part_index_recv_sz[idim][iNeighbor];
    //         if( ( n_part_recv!=0 ) ) {
    //              // insert n_part_recv in particles_to_move from 0
    //             //MPI_buffer_.partRecv[idim][iNeighbor].copyParticles( 0, n_part_recv, *particles_to_move, 0 );
    //             total_number_part_recv += n_part_recv;
    //             //particles->last_index[particles->last_index.size()-1] += n_part_recv;
    //             //particles->cell_keys.resize(particles->cell_keys.size()+n_part_recv);
    //         }
    //     }
    // }
    //cout << "\t Species id : " << species_number_ << " - nparticles recv : " << blabla << endl;


    // Sort to adapt do cell_keys usage
    std::vector<int> indexes_of_particles_to_exchange;
    for ( int ipart=0 ; ipart< (int)(getNbrOfParticles()) ; ipart++ ) {
        if ( particles->cell_keys[ipart] == -1 ) {
            indexes_of_particles_to_exchange.push_back( ipart );
        }
    }
    //cout << "\t Species id : " << species_number_ << " - nparticles send : " << indexes_of_particles_to_exchange.size() << endl;

    //We have stored in indexes_of_particles_to_exchange the list of all particles that needs to be removed.
    /********************************************************************************/
    // Delete Particles included in the index of particles to exchange. Assumes indexes are sorted.
    /********************************************************************************/
    int ii, iPart;

    // Push lost particles at the end of bins
    for( unsigned int ibin = 0 ; ibin < particles->last_index.size() ; ibin++ ) {
        ii = indexes_of_particles_to_exchange.size()-1;
        if( ii >= 0 ) { // Push lost particles to the end of the bin
            iPart = indexes_of_particles_to_exchange[ii];
            while( iPart >= particles->last_index[ibin] && ii > 0 ) {
                ii--;
                iPart = indexes_of_particles_to_exchange[ii];
            }
            while( iPart == particles->last_index[ibin]-1 && iPart >= particles->first_index[ibin] && ii > 0 ) {
                particles->last_index[ibin]--;
                ii--;
                iPart = indexes_of_particles_to_exchange[ii];
            }
            while( iPart >= particles->first_index[ibin] && ii > 0 ) {
                particles->overwriteParticle( particles->last_index[ibin]-1, iPart );
                particles->last_index[ibin]--;
                ii--;
                iPart = indexes_of_particles_to_exchange[ii];
            }
            //On traite la dernière particule (qui peut aussi etre la premiere)
            if( iPart >= particles->first_index[ibin] && iPart < particles->last_index[ibin] ) {
                particles->overwriteParticle( particles->last_index[ibin]-1, iPart );
                particles->last_index[ibin]--;
            }
        }
    }


    //Shift the bins in memory
    //Warning: this loop must be executed sequentially. Do not use openMP here.
    for( int unsigned ibin = 1 ; ibin < particles->last_index.size() ; ibin++ ) { //First bin don't need to be shifted
        ii = particles->first_index[ibin]-particles->last_index[ibin-1]; // Shift the bin in memory by ii slots.
        iPart = min( ii, particles->last_index[ibin]-particles->first_index[ibin] ); // Number of particles we have to shift = min (Nshift, Nparticle in the bin)
        if( iPart > 0 ) {
            particles->overwriteParticle( particles->last_index[ibin]-iPart,
                                          particles->last_index[ibin-1],
                                          iPart, false );
        }
        particles->last_index[ibin] -= ii;
        particles->first_index[ibin] = particles->last_index[ibin-1];
    }



    int nmove, lmove; // local, OK
    int shift[particles->last_index.size()+1];//how much we need to shift each bin in order to leave room for the new particle
    double dbin;

    dbin = params.cell_length[0]*params.cluster_width_; //width of a bin.
    for( unsigned int j=0; j<particles->last_index.size()+1 ; j++ ) {
        shift[j]=0;
    }


    int nbNeighbors_ = 2;
    int n_part_recv;

    particles->eraseParticleTrail( particles->numberOfParticles() );

    //Evaluation of the necessary shift of all bins.2
    //idim=0
    shift[1] += MPI_buffer_.part_index_recv_sz[0][0];//Particles coming from xmin all go to bin 0 and shift all the other bins.
    shift[particles->last_index.size()] += MPI_buffer_.part_index_recv_sz[0][1];//Used only to count the total number of particles arrived.
    //idim>0
    for( idim = 1; idim < ndim; idim++ ) {
        for( int iNeighbor=0 ; iNeighbor<nbNeighbors_ ; iNeighbor++ ) {
            n_part_recv = MPI_buffer_.part_index_recv_sz[idim][iNeighbor];
            for( unsigned int j=0; j<( unsigned int )n_part_recv ; j++ ) {
                //We first evaluate how many particles arrive in each bin.
                ii = int( ( MPI_buffer_.partRecv[idim][iNeighbor].position( 0, j )-min_loc )/dbin ); //bin in which the particle goes.
                shift[ii+1]++; // It makes the next bins shift.
            }
        }
    }


    //Must be done sequentially
    for( unsigned int j=1; j<particles->last_index.size()+1; j++ ) { //bin 0 is not shifted.Last element of shift stores total number of arriving particles.
        shift[j]+=shift[j-1];
    }
    //Make room for new particles
    if( shift[particles->last_index.size()] ) {
        //! vecor::resize of Charge crashed ! Temporay solution : push_back / Particle
        //particles->initialize( particles->size()+shift[particles->last_index.size()], particles->Position.size() );
        for( int inewpart=0 ; inewpart<shift[particles->last_index.size()] ; inewpart++ ) {
            particles->createParticle();
        }
    }

    //Shift bins, must be done sequentially
    for( unsigned int j=particles->last_index.size()-1; j>=1; j-- ) {
        int n_particles = particles->last_index[j]-particles->first_index[j]; //Nbr of particle in this bin
        nmove = min( n_particles, shift[j] ); //Nbr of particles to move
        lmove = max( n_particles, shift[j] ); //How far particles must be shifted
        if( nmove>0 ) {
            particles->overwriteParticle( particles->first_index[j], particles->first_index[j]+lmove, nmove, false );
        }
        particles->first_index[j] += shift[j];
        particles->last_index[j] += shift[j];
    }

    //Space has been made now to write the arriving particles into the correct bins
    //idim == 0  is the easy case, when particles arrive either in first or last bin.
    for( int iNeighbor=0 ; iNeighbor<nbNeighbors_ ; iNeighbor++ ) {
        n_part_recv = MPI_buffer_.part_index_recv_sz[0][iNeighbor];
        //if ( (neighbor_[0][iNeighbor]!=MPI_PROC_NULL) && (n_part_recv!=0) ) {
        if( ( n_part_recv!=0 ) ) {
            ii = iNeighbor*( particles->last_index.size()-1 ); //0 if iNeighbor=0(particles coming from Xmin) and particles->last_index.size()-1 otherwise.
            MPI_buffer_.partRecv[0][iNeighbor].overwriteParticle( 0, *particles, particles->last_index[ii], n_part_recv );
            particles->last_index[ii] += n_part_recv ;
        }
    }
    //idim > 0; this is the difficult case, when particles can arrive in any bin.
    for( idim = 1; idim < ndim; idim++ ) {
        //if (idim!=iDim) continue;
        for( int iNeighbor=0 ; iNeighbor<nbNeighbors_ ; iNeighbor++ ) {
            n_part_recv = MPI_buffer_.part_index_recv_sz[idim][iNeighbor];
            //if ( (neighbor_[idim][iNeighbor]!=MPI_PROC_NULL) && (n_part_recv!=0) ) {
            if( ( n_part_recv!=0 ) ) {
                for( unsigned int j=0; j<( unsigned int )n_part_recv; j++ ) {
                    ii = int( ( MPI_buffer_.partRecv[idim][iNeighbor].position( 0, j )-min_loc )/dbin ); //bin in which the particle goes.
                    MPI_buffer_.partRecv[idim][iNeighbor].overwriteParticle( j, *particles, particles->last_index[ii] );
                    particles->last_index[ii] ++ ;
                }
            }
        }
    }


    //The width of one bin is cell_length[0] * cluster_width_.

    int p1, p2, first_index_init;
    unsigned int bin;
    double limit;


    //Backward pass
    for( bin=0; bin<particles->first_index.size()-1; bin++ ) { //Loop on the bins.
        limit = min_loc + ( bin+1 )*cell_length[0]*cluster_width_;
        p1 = particles->last_index[bin]-1;
        //If first particles change bin, they do not need to be swapped.
        while( p1 == particles->last_index[bin]-1 && p1 >= particles->first_index[bin] ) {
            if( particles->position( 0, p1 ) >= limit ) {
                particles->last_index[bin]--;
            }
            p1--;
        }
        //         Now particles have to be swapped
        for( p2 = p1 ; p2 >= particles->first_index[bin] ; p2-- ) { //Loop on the bin's particles.
            if( particles->position( 0, p2 ) >= limit ) {
                //This particle goes up one bin.
                particles->swapParticle( p2, particles->last_index[bin]-1 );
                particles->last_index[bin]--;
            }
        }
    }
    //Forward pass + Rebracketting
    for( bin=1; bin<particles->first_index.size(); bin++ ) { //Loop on the bins.
        limit = min_loc + bin*cell_length[0]*cluster_width_;
        first_index_init = particles->first_index[bin];
        p1 = particles->first_index[bin];
        while( p1 == particles->first_index[bin] && p1 < particles->last_index[bin] ) {
            if( particles->position( 0, p1 ) < limit ) {
                particles->first_index[bin]++;
            }
            p1++;
        }
        for( p2 = p1 ; p2 < particles->last_index[bin] ; p2++ ) { //Loop on the bin's particles.
            if( particles->position( 0, p2 ) < limit ) {
                //This particle goes down one bin.
                particles->swapParticle( p2, particles->first_index[bin] );
                particles->first_index[bin]++;
            }
        }

        //Rebracketting
        //Number of particles from bin going down is: particles->first_index[bin]-first_index_init.
        //Number of particles from bin-1 going up is: first_index_init-particles->last_index[bin-1].
        //Total number of particles we need to swap is the min of both.
        p2 = min( particles->first_index[bin]-first_index_init, first_index_init-particles->last_index[bin-1] );
        if( p2 >0 ) {
            particles->swapParticle( particles->last_index[bin-1], particles->first_index[bin]-p2, p2 );
        }
        particles->last_index[bin-1] += particles->first_index[bin] - first_index_init;
        particles->first_index[bin] = particles->last_index[bin-1];
    }

    //particles->cell_keys.resize( particles->size() );
    particles->resizeCellKeys(particles->size());
}

// ---------------------------------------------------------------------------------------------------------------------
//! This function configures the type of species according to the default mode
//! regardless the number of particles per cell
// ---------------------------------------------------------------------------------------------------------------------
void Species::defaultConfigure( Params &param, Patch *patch )
{
}

// ---------------------------------------------------------------------------------------------------------------------
//! This function configures the species according to the vectorization mode
// ---------------------------------------------------------------------------------------------------------------------
void Species::configuration( Params &param, Patch *patch )
{
}

// ---------------------------------------------------------------------------------------------------------------------
//! This function reconfigures the species operators after evaluating
//! the best mode from the particle distribution
// ---------------------------------------------------------------------------------------------------------------------
void Species::reconfiguration( Params &param, Patch *patch )
{
}

// ---------------------------------------------------------------------------------------------------------------------
//! Sort particles using the count sort method
// ---------------------------------------------------------------------------------------------------------------------
void Species::countSortParticles( Params &params )
{
    unsigned int ip, npart, ixy, tot, oc, nxy, token;
    int ix, iy;
    double x, y;

    nxy = params.patch_size_[0]*params.patch_size_[1];
    token = ( particles == &particles_sorted[0] );

    int indices[nxy];
    npart = particles->size();
    //particles_sorted = particles ;
    particles_sorted[token].initialize( npart, *particles );

    for( unsigned int i=0; i < nxy ; i++ ) {
        indices[i] = 0 ;
    }

    // first loop counts the # of particles in each cell
    for( ip=0; ip < npart; ip++ ) {
        x = particles->position( 0, ip )-min_loc;
        y = particles->position( 1, ip )-min_loc_vec[1];

        ix = floor( x * dx_inv_[0] ) ;
        iy = floor( y * dx_inv_[1] ) ;

        ixy = iy + ix*params.patch_size_[1];


        indices[ixy] ++;
    }

    // second loop convert the count array in cumulative sum
    tot=0;
    for( ixy=0; ixy < nxy; ixy++ ) {
        oc = indices[ixy];
        indices[ixy] = tot;
        tot += oc;
    }

    // last loop puts the particles and update the count array
    for( ip=0; ip < npart; ip++ ) {
        x = particles->position( 0, ip )-min_loc;
        y = particles->position( 1, ip )-min_loc_vec[1];

        ix = floor( x * dx_inv_[1] ) ;
        iy = floor( y * dx_inv_[2] ) ;

        ixy = iy + ix*params.patch_size_[1];
        particles->overwriteParticle( ip, particles_sorted[token], indices[ixy] );
        indices[ixy]++;
    }

    particles = &particles_sorted[token] ;

}

// Move all particles from another species to this one
void Species::importParticles( Params &params, Patch *patch, Particles &source_particles, vector<Diagnostic *> &localDiags )
{
    unsigned int npart = source_particles.size();
    unsigned int nbin  = particles->numberOfBins();
    double inv_cell_length = 1./ params.cell_length[0];

    // If this species is tracked, set the particle IDs
    if( particles->tracked ) {
        dynamic_cast<DiagnosticTrack *>( localDiags[tracking_diagnostic] )->setIDs( source_particles );
    }

    // Move particles
    vector<int> src_bin_keys( npart, 0 );
    for( unsigned int i=0; i<npart; i++ ) {
        // Copy particle to the correct bin
        src_bin_keys[i] = source_particles.position( 0, i )*inv_cell_length - ( patch->getCellStartingGlobalIndex( 0 ) + params.oversize[0] );
        src_bin_keys[i] /= params.cluster_width_;
    }

    vector<int> bin_count( nbin, 0 );
    for( unsigned int ip=0; ip < npart ; ip++ )
        bin_count[src_bin_keys[ip]] ++;

    // sort new parts par bins
    int istart = 0;
    int istop  = bin_count[0];

    for ( int ibin = 0 ; ibin < (int)nbin ; ibin++ ) {
        if (bin_count[ibin]!=0) {
            for( int ip=istart; ip < istop ; ip++ ) {
                if ( src_bin_keys[ip] == ibin )
                    continue;
                else { // rearrange particles
                    int ip_swap = istop;
                    while (( src_bin_keys[ip_swap] != ibin ) && (ip_swap<(int)npart))
                        ip_swap++;
                    source_particles.swapParticle(ip, ip_swap);
                    int tmp = src_bin_keys[ip];
                    src_bin_keys[ip] = src_bin_keys[ip_swap];
                    src_bin_keys[ip_swap] = tmp;
                } // rearrange particles
            } // end loop on particles of a cell

            // inject in main data structure per cell
            source_particles.copyParticles( istart, bin_count[ibin],
                                        *particles,
                                        particles->first_index[ibin] );
            particles->last_index[ibin] += bin_count[ibin];
            for ( unsigned int idx=ibin+1 ; idx<particles->last_index.size() ; idx++ ) {
                particles->first_index[idx] += bin_count[ibin];
                particles->last_index[idx]  += bin_count[ibin];
            }
        }
        // update istart/istop fot the next cell
        istart += bin_count[ibin];
        if ( ibin != (int)nbin-1  )
            istop  += bin_count[ibin+1];
        else
            istop = npart;

    } // End cell loop
    //particles->cell_keys.resize( particles->size() );
    particles->resizeCellKeys( particles->size() );

    source_particles.clear();
}

// ---------------------------------------------------------------------------------------------------------------------
//! This method eliminates the space gap between the bins
//! (presence of empty particles between the bins)
// ---------------------------------------------------------------------------------------------------------------------
void Species::compress(SmileiMPI *smpi, int ithread, bool compute_cell_keys) {

    // std::vector<double> *Epart = &( smpi->dynamics_Epart[ithread] );
    // std::vector<double> *Bpart = &( smpi->dynamics_Bpart[ithread] );
    //std::vector<double> *gamma = &( smpi->dynamics_invgf[ithread] );
    //std::vector<int> *iold = &( smpi->dynamics_iold[ithread] );
    // std::vector<double> *deltaold = &( smpi->dynamics_deltaold[ithread] );

    // std::vector<std::complex<double>> *thetaold = NULL;
    // if ( smpi->dynamics_eithetaold.size() )
    //     thetaold = &( smpi->dynamics_eithetaold[ithread] );

    const int nparts = smpi->dynamics_Epart[ithread].size()/3;

    double *const __restrict__ Ex = &( ( smpi->dynamics_Epart[ithread] )[0*nparts] );
    double *const __restrict__ Ey = &( ( smpi->dynamics_Epart[ithread] )[1*nparts] );
    double *const __restrict__ Ez = &( ( smpi->dynamics_Epart[ithread] )[2*nparts] );

    double *const __restrict__ Bx = &( ( smpi->dynamics_Bpart[ithread] )[0*nparts] );
    double *const __restrict__ By = &( ( smpi->dynamics_Bpart[ithread] )[1*nparts] );
    double *const __restrict__ Bz = &( ( smpi->dynamics_Bpart[ithread] )[2*nparts] );

    double *const __restrict__ gamma    = &( smpi->dynamics_invgf[ithread][0] );
    double *const __restrict__ deltaold = &( smpi->dynamics_deltaold[ithread][0] );
    int    *const __restrict__ iold     = &( smpi->dynamics_iold[ithread][0] );

    std::complex<double> * __restrict__ thetaold = nullptr;
    if ( smpi->dynamics_eithetaold.size() ) {
        thetaold = &(smpi->dynamics_eithetaold[ithread][0]);
    }

    // std::cerr << nparts << " " << Epart->size() << std::endl;

    const int nbin = particles->numberOfBins();

    for (auto ibin = 0 ; ibin < nbin-1 ; ibin++) {

        // Removal of the photons
        const unsigned int bin_gap = particles->first_index[ibin+1] - particles->last_index[ibin];

        if( bin_gap > 0 ) {

            // Determine first index and number of particles to copy.
            // We copy from first index to the end to limit the number of copy (more efficient than copying the full bin to keep the same order)

            // Compute the number of particles
            unsigned int copy_particle_number = 0;

            // Index from where we move the particles
            unsigned int copy_first_index = particles->last_index[ibin+1] - bin_gap;
            // Total number of particles in the bin [ibin+1]
            unsigned int particle_number = particles->last_index[ibin+1] - particles->first_index[ibin+1];

            // if copy_first_index < particles->first_index[ibin+1], it means that the empty space is larger than the number of particles in ibin
            // then we move the full bin
            // Else we only move the particles from copy_first_index to last_index[ibin+1]
            if (copy_first_index < particles->first_index[ibin+1]) {
                copy_first_index = particles->first_index[ibin+1];
                copy_particle_number = particle_number;
            } else {
                copy_particle_number = bin_gap;
            }

            if (copy_particle_number>0) {
                particles->overwriteParticle(copy_first_index, particles->last_index[ibin], copy_particle_number, compute_cell_keys );

                for (auto ipart = 0 ; ipart < copy_particle_number ; ipart ++) {
                    Ex[copy_first_index + ipart] = Ex[particles->last_index[ibin] + ipart];
                    Ey[copy_first_index + ipart] = Ey[particles->last_index[ibin] + ipart];
                    Ez[copy_first_index + ipart] = Ez[particles->last_index[ibin] + ipart];
                }

                for (auto ipart = 0 ; ipart < copy_particle_number ; ipart ++) {
                    Bx[copy_first_index + ipart] = Bx[particles->last_index[ibin] + ipart];
                    By[copy_first_index + ipart] = By[particles->last_index[ibin] + ipart];
                    Bz[copy_first_index + ipart] = Bz[particles->last_index[ibin] + ipart];
                }

                for (auto ipart = 0 ; ipart < copy_particle_number ; ipart ++) {
                    gamma[copy_first_index + ipart] = gamma[particles->last_index[ibin] + ipart];
                }

                for (auto ipart = 0 ; ipart < copy_particle_number ; ipart ++) {
                    for ( int iDim=particles->dimension()-1; iDim>=0 ; iDim-- ) {
                        iold[iDim*nparts + copy_first_index + ipart] = iold[iDim*nparts + particles->last_index[ibin] + ipart];
                    }
                }

                for (auto ipart = 0 ; ipart < copy_particle_number ; ipart ++) {
                    for ( int iDim=particles->dimension()-1; iDim>=0 ; iDim-- ) {
                        deltaold[iDim*nparts + copy_first_index + ipart] = deltaold[iDim*nparts + particles->last_index[ibin] + ipart];
                    }
                }

                if (thetaold) {
                    for (auto ipart = 0 ; ipart < copy_particle_number ; ipart ++) {
                        thetaold[copy_first_index + ipart] = thetaold[particles->last_index[ibin] + ipart];
                    }
                }

            }
            //particles->eraseParticle( particles->last_index[ibin], bin_gap, true );

            // const int nparts = Epart->size()/3;

            // Erase bufferised data
            // for ( int iDim=2 ; iDim>=0 ; iDim-- ) {
            //     Epart->erase(Epart->begin()+iDim*nparts+particles->last_index[ibin],Epart->begin()+iDim*nparts+particles->last_index[ibin]+bin_gap);
            //     Bpart->erase(Bpart->begin()+iDim*nparts+particles->last_index[ibin],Bpart->begin()+iDim*nparts+particles->last_index[ibin]+bin_gap);
            // }
            // for ( int iDim=particles->dimension()-1; iDim>=0 ; iDim-- ) {
            //     iold->erase(iold->begin()+iDim*nparts+particles->last_index[ibin],iold->begin()+iDim*nparts+particles->last_index[ibin]+bin_gap);
            //     deltaold->erase(deltaold->begin()+iDim*nparts+particles->last_index[ibin],deltaold->begin()+iDim*nparts+particles->last_index[ibin]+bin_gap);
            // }
            // gamma->erase(gamma->begin()+0*nparts+particles->last_index[ibin],gamma->begin()+0*nparts+particles->last_index[ibin]+bin_gap);
            //
            // if (thetaold) {
            //     thetaold->erase(thetaold->begin()+0*nparts+particles->last_index[ibin],thetaold->begin()+0*nparts+particles->last_index[ibin]+bin_gap);
            // }

            // for( int ii=ibin+1; ii<nbin; ii++ ) {
            //     particles->first_index[ii] -= bin_gap;
            //     particles->last_index[ii] -= bin_gap;
            // }

            particles->first_index[ibin+1] = particles->last_index[ibin];
            particles->last_index[ibin+1] = particles->first_index[ibin+1] + particle_number;

        }
    }

    // Old particles (deleted particles) are now at the end of the vectors
    // Erase trailing particles
    particles->eraseParticleTrail( particles->last_index[nbin-1], true );
    // smpi->eraseBufferParticleTrail( particles->dimension(), particles->last_index[nbin-1], ithread );

}

//! This method removes particles with a negative weight
//! without changing the bin first index
//! Bins are therefore potentially seperated by empty particle slots
void Species::removeTaggedParticlesPerBin(
    SmileiMPI *smpi,
    int ithread,
    bool compute_cell_keys)
{
    // Buffers for particles
    double *const __restrict__ Epart     = smpi->dynamics_Epart[ithread].data();
    double *const __restrict__ Bpart     = smpi->dynamics_Bpart[ithread].data();
    double *const __restrict__ gamma     = smpi->dynamics_invgf[ithread].data();
    int *const __restrict__ iold         = smpi->dynamics_iold[ithread].data();
    double *const __restrict__ deltaold  = smpi->dynamics_deltaold[ithread].data();

    std::complex<double> * __restrict__ thetaold = NULL;
    if ( smpi->dynamics_eithetaold.size() )
        thetaold = smpi->dynamics_eithetaold[ithread].data();

    const int nparts = smpi->getBufferSize(ithread);

    // Weight shortcut
    double *const __restrict__ weight =  particles->getPtrWeight();

    // Total number of bins / cells
    const int nbin = particles->numberOfBins();

    // loop over the bins
    for (auto ibin = 0 ; ibin < nbin; ibin++) {

        if( particles->last_index[ibin] > particles->first_index[ibin] ) {

            //int nb_deleted_photon;

            // Backward loop over the photons to find the first existing photon
            int last_photon_index = particles->last_index[ibin]-1; // Index of the last existing photon (weight > 0)
            int first_photon_index = particles->first_index[ibin]; // Index of the first photon
            while( ( last_photon_index >= particles->first_index[ibin] )
                    && ( weight[last_photon_index] <= 0 ) ) {
                last_photon_index--;
            }
            while( ( first_photon_index < particles->last_index[ibin] )
                    && ( weight[first_photon_index] > 0 ) ) {
                first_photon_index++;
            }
            // At this level, last_photon_index is the position of the last still-existing photon (weight > 0)
            // that will not be erased

            // Backward loop over the photons to fill holes in the photon particle array (at the bin level only)
            for( int ipart=last_photon_index-1 ; ipart>=particles->first_index[ibin]; ipart-- ) {
                if( weight[ipart] <= 0 ) {
                    if( ipart < last_photon_index ) {
                        // The last existing photon comes to the position of
                        // the deleted photon
                        particles->overwriteParticle( last_photon_index, ipart, compute_cell_keys );
                        // Overwrite bufferised data
                        for ( int iDim=2 ; iDim>=0 ; iDim-- ) {
                            Epart[iDim*nparts+ipart] = Epart[iDim*nparts+last_photon_index];
                            Bpart[iDim*nparts+ipart] = Bpart[iDim*nparts+last_photon_index];
                        }
                        for ( int iDim=nDim_particle-1 ; iDim>=0 ; iDim-- ) {
                            iold[iDim*nparts+ipart] = iold[iDim*nparts+last_photon_index];
                            deltaold[iDim*nparts+ipart] = deltaold[iDim*nparts+last_photon_index];
                        }
                        gamma[ipart] = gamma[0*nparts+last_photon_index];

                        if (thetaold) {
                            thetaold[0*nparts+ipart] = thetaold[0*nparts+last_photon_index];
                        }
                        last_photon_index --;
                    }
                }
            } // end for ipart

            // Update of the bin boundaries
            // const unsigned int nb_deleted_photon = last_index[ibin]-last_photon_index-1;

            // We photons deleted
            if( last_photon_index + 1 < particles->last_index[ibin] ) {
                particles->last_index[ibin] = last_photon_index+1;

                // std::cerr
                //         << " ibin: " << ibin
                //         << " - first_index: " << first_index[ibin]
                //         << " - last_index: " << last_index[ibin]
                //         << " - nb_deleted_photon: " << nb_deleted_photon
                //         << std::endl;
            }
        } // if last_index[ibin] > first_index[ibin]
    } // end loop over the bins
}

// ------------------------------------------------
// Set position when using restart & moving window
// patch are initialized with t0 position
// ------------------------------------------------
//void Species::updateMvWinLimits(double x_moved)
//{
//    partBoundCond->updateMvWinLimits(x_moved);
//    min_loc += x_moved;
//
//} // End updateMvWinLimits


//Do we have to project this species ?
bool Species::isProj( double time_dual, SimWindow *simWindow )
{

    return time_dual > time_frozen_  || ( simWindow->isMoving( time_dual ) || Ionize ) ;

    //Recompute frozen particles density if
    //moving window is activated, actually moving at this time step, and we are not in a density slope.
    /*    bool isproj =(time_dual > species_param.time_frozen_  ||
                 (simWindow && simWindow->isMoving(time_dual) &&
                     (species_param.species_geometry == "gaussian" ||
                         (species_param.species_geometry == "trapezoidal" &&
                            //Before end of density ramp up.
                            (simWindow->getXmoved() < species_param.vacuum_length[0] + species_param.dens_length_x[1] + oversize[0]*cell_length[0] ||
                            //After begining of density ramp down.
                            simWindow->getXmoved() +  simWindow->getNspace_win_x()*cell_length[0] > species_param.vacuum_length[0] + species_param.dens_length_x[1]+ species_param.dens_length_x[0]
                            )
                        )
                    )
                )
            );
            return isproj;*/
    //return time_dual > species_param.time_frozen_  || (simWindow && simWindow->isMoving(time_dual)) ;
}

void Species::disableXmax()
{
    partBoundCond->bc_xmax   = &internal_sup;
}

void Species::setXminBoundaryCondition()
{
    partBoundCond->bc_xmin   = &remove_particle_inf;
}

// ---------------------------------------------------------------------------------------------------------------------
// Particle merging cell by cell
// ---------------------------------------------------------------------------------------------------------------------
void Species::mergeParticles( double time_dual, unsigned int ispec,
                              Params &params,
                              Patch *patch, SmileiMPI *smpi,
                              std::vector<Diagnostic *> &localDiags ) {}

// ---------------------------------------------------------------------------------------------------------------------
// For all particles of the species reacting to laser envelope
//   - interpolate the fields at the particle position
//   - deposit susceptibility
//   - calculate the new momentum
// ---------------------------------------------------------------------------------------------------------------------
void Species::ponderomotiveUpdateSusceptibilityAndMomentum( double time_dual, unsigned int ispec,
        ElectroMagn *EMfields,
        Params &params, bool diag_flag,
        Patch *patch, SmileiMPI *smpi,
        vector<Diagnostic *> &localDiags )
{

    int ithread;
#ifdef _OPENMP
    ithread = Tools::getOMPThreadNum();
#else
    ithread = 0;
#endif

#ifdef  __DETAILED_TIMERS
    double timer;
#endif

    bool diag_PartEventTracing {false};

# ifdef _PARTEVENTTRACING
    diag_PartEventTracing = smpi->diagPartEventTracing( time_dual, params.timestep);
# endif

    // -------------------------------
    // calculate the particle updated momentum
    // -------------------------------
    if( time_dual>time_frozen_ || Ionize) { // moving particle

        smpi->resizeBuffers( ithread, nDim_field, particles->last_index.back(), params.geometry=="AMcylindrical" );

        for( unsigned int ibin = 0 ; ibin < particles->numberOfBins() ; ibin++ ) { // loop on ibin

#ifdef  __DETAILED_TIMERS
            timer = MPI_Wtime();
#endif

            smpi->traceEventIfDiagTracing(diag_PartEventTracing, Tools::getOMPThreadNum(),0,0);
            Interp->fieldsAndEnvelope( EMfields, *particles, smpi, &( particles->first_index[ibin] ), &( particles->last_index[ibin] ), ithread );
            smpi->traceEventIfDiagTracing(diag_PartEventTracing, Tools::getOMPThreadNum(),1,0);

#ifdef  __DETAILED_TIMERS
            patch->patch_timers_[7] += MPI_Wtime() - timer;
#endif

            // Ionization
            if( Ionize ) {

#ifdef  __DETAILED_TIMERS
                timer = MPI_Wtime();
#endif

                smpi->traceEventIfDiagTracing(diag_PartEventTracing, Tools::getOMPThreadNum(),0,5);
                vector<double> *Epart = &( smpi->dynamics_Epart[ithread] );
                vector<double> *EnvEabs_part = &( smpi->dynamics_EnvEabs_part[ithread] );
                vector<double> *EnvExabs_part = &( smpi->dynamics_EnvExabs_part[ithread] );
                vector<double> *Phipart = &( smpi->dynamics_PHIpart[ithread] );
                Interp->envelopeFieldForIonization( EMfields, *particles, smpi, &( particles->first_index[ibin] ), &( particles->last_index[ibin] ), ithread );
                Ionize->envelopeIonization( particles, particles->first_index[ibin], particles->last_index[ibin], Epart, EnvEabs_part, EnvExabs_part, Phipart, patch, Proj );
                smpi->traceEventIfDiagTracing(diag_PartEventTracing, Tools::getOMPThreadNum(),1,5);

#ifdef  __DETAILED_TIMERS
                patch->patch_timers_[4] += MPI_Wtime() - timer;
#endif
            }

            if( time_dual<=time_frozen_ ) continue; // Do not push nor project frozen particles

            // Project susceptibility, the source term of envelope equation
#ifdef  __DETAILED_TIMERS
            timer = MPI_Wtime();
#endif

            smpi->traceEventIfDiagTracing(diag_PartEventTracing, Tools::getOMPThreadNum(),0,3);
            Proj->susceptibility( EMfields, *particles, mass_, smpi, particles->first_index[ibin], particles->last_index[ibin], ithread );
            smpi->traceEventIfDiagTracing(diag_PartEventTracing, Tools::getOMPThreadNum(),1,3);

#ifdef  __DETAILED_TIMERS
            patch->patch_timers_[8] += MPI_Wtime() - timer;
#endif


#ifdef  __DETAILED_TIMERS
            timer = MPI_Wtime();
#endif

            smpi->traceEventIfDiagTracing(diag_PartEventTracing, Tools::getOMPThreadNum(),0,1);
            // Push only the particle momenta
            ( *Push )( *particles, smpi, particles->first_index[ibin], particles->last_index[ibin], ithread );
            smpi->traceEventIfDiagTracing(diag_PartEventTracing, Tools::getOMPThreadNum(),1,1);

#ifdef  __DETAILED_TIMERS
            patch->patch_timers_[9] += MPI_Wtime() - timer;
#endif

        } // end loop on ibin
    } else { // immobile particle
    } //END if time vs. time_frozen_
} // ponderomotiveUpdateSusceptibilityAndMomentum

#ifdef _OMPTASKS
void Species::ponderomotiveUpdateSusceptibilityAndMomentumTasks( double time_dual, unsigned int ispec,
        ElectroMagn *EMfields,
        Params &params, bool diag_flag,
        Patch *patch, SmileiMPI *smpi,
        vector<Diagnostic *> &localDiags, int buffer_id )
{
#ifdef  __DETAILED_TIMERS
    double timer;
    int ithread;
#endif
    bool diag_PartEventTracing {false};

# ifdef _PARTEVENTTRACING
    diag_PartEventTracing = smpi->diagPartEventTracing( time_dual, params.timestep);
# endif

    int bin_size0 = b_dim[0];

    // Init tags for the task dependencies of the particle operations
    int *bin_has_interpolated                   = new int[Nbins];
    int *bin_has_projected_chi                  = new int[Nbins];



    #pragma omp taskgroup
    {

    // -------------------------------
    // calculate the particle updated momentum
    // -------------------------------
    if( time_dual>time_frozen_ || Ionize) { // moving particle

        smpi->resizeBuffers( buffer_id, nDim_field, particles->last_index.back(), params.geometry=="AMcylindrical" );
        for( unsigned int ibin = 0 ; ibin < particles->first_index.size() ; ibin++ ) { // loop on ibin
#ifdef  __DETAILED_TIMERS
            #pragma omp task default(shared) firstprivate(ibin) depend(out:bin_has_interpolated[ibin]) private(ithread,timer)
#else
            #pragma omp task default(shared) firstprivate(ibin) depend(out:bin_has_interpolated[ibin])
#endif
            {
            if ( params.geometry != "AMcylindrical" ){
                // Reset susceptibility sub-buffer - this buffer stores a grid susceptibility on the ibin physical space
                // This must be done before Projection of susceptibility
                for (unsigned int i = 0; i < size_proj_buffer_rho; i++) b_Chi[ibin][i]   = 0.0;
            } else {
                // Reset susceptibility sub-buffer - this buffer stores a grid susceptibility on the ibin physical space
                // This must be done before Projection of susceptibility
                for (unsigned int i = 0; i < size_proj_buffer_rhoAM; i++) b_ChiAM[ibin][i] = 0.0;
            }
#ifdef  __DETAILED_TIMERS
            ithread = Tools::getOMPThreadNum();
            timer = MPI_Wtime();
#endif

            smpi->traceEventIfDiagTracing(diag_PartEventTracing, Tools::getOMPThreadNum(),0,0);
            // Interpolate the fields and envelope at the particle position
            Interp->fieldsAndEnvelope( EMfields, *particles, smpi, &( particles->first_index[ibin] ), &( particles->last_index[ibin] ), buffer_id );
            smpi->traceEventIfDiagTracing(diag_PartEventTracing, Tools::getOMPThreadNum(),1,0);

#ifdef  __DETAILED_TIMERS
            patch->patch_timers_[7*patch->thread_number_ + ithread] += MPI_Wtime() - timer;
#endif
            } // end task interp
        } // end ibin

        // Ionization
        if( Ionize ) {
            for( unsigned int ibin = 0 ; ibin < particles->first_index.size() ; ibin++ ) { // loop on ibin
#ifdef  __DETAILED_TIMERS
                #pragma omp task default(shared) firstprivate(ibin) depend(out:bin_has_interpolated[ibin]) private(ithread,timer)
#else
                #pragma omp task default(shared) firstprivate(ibin) depend(out:bin_has_interpolated[ibin])
#endif
                {

#ifdef  __DETAILED_TIMERS
                ithread = Tools::getOMPThreadNum();
                timer = MPI_Wtime();
#endif

                smpi->traceEventIfDiagTracing(diag_PartEventTracing, Tools::getOMPThreadNum(),0,5);
                vector<double> *Epart = &( smpi->dynamics_Epart[buffer_id] );
                vector<double> *EnvEabs_part = &( smpi->dynamics_EnvEabs_part[buffer_id] );
                vector<double> *EnvExabs_part = &( smpi->dynamics_EnvExabs_part[buffer_id] );
                vector<double> *Phipart = &( smpi->dynamics_PHIpart[buffer_id] );
                Interp->envelopeFieldForIonization( EMfields, *particles, smpi, &( particles->first_index[ibin] ), &( particles->last_index[ibin] ), buffer_id );
                Ionize->envelopeIonization( particles, particles->first_index[ibin], particles->last_index[ibin], Epart, EnvEabs_part, EnvExabs_part, Phipart, patch, Proj, ibin, 0 );
                smpi->traceEventIfDiagTracing(diag_PartEventTracing, Tools::getOMPThreadNum(),0,5);

#ifdef  __DETAILED_TIMERS
                patch->patch_timers_[4*patch->thread_number_ + ithread] += MPI_Wtime() - timer;
#endif
                } // end task ionize
            } // end ibin
        }  // end Ionize

        if( time_dual>time_frozen_) {
            for( unsigned int ibin = 0 ; ibin < particles->first_index.size() ; ibin++ ) { // loop on ibin
#ifdef  __DETAILED_TIMERS
                #pragma omp task default(shared) firstprivate(ibin) depend(in:bin_has_interpolated[ibin]) depend(out:bin_has_projected_chi[ibin]) private(ithread,timer)
#else
                #pragma omp task default(shared) firstprivate(ibin) depend(in:bin_has_interpolated[ibin]) depend(out:bin_has_projected_chi[ibin])
#endif
                {
                // Project susceptibility, the source term of envelope equation
#ifdef  __DETAILED_TIMERS
                ithread = Tools::getOMPThreadNum();
                timer = MPI_Wtime();
#endif

                smpi->traceEventIfDiagTracing(diag_PartEventTracing, Tools::getOMPThreadNum(),0,3);
                if (params.geometry != "AMcylindrical"){
                    Proj->susceptibilityOnBuffer( EMfields, b_Chi[ibin],
                                                  ibin*cluster_width_, bin_size0,
                                                  *particles, mass_, smpi,
                                                  particles->first_index[ibin], particles->last_index[ibin],
                                                  buffer_id );
                } else {
                    Proj->susceptibilityOnBuffer( EMfields, b_ChiAM[ibin],
                                                  ibin*cluster_width_, bin_size0,
                                                  *particles, mass_, smpi,
                                                  particles->first_index[ibin], particles->last_index[ibin],
                                                  buffer_id );
                } // end if geometry
                smpi->traceEventIfDiagTracing(diag_PartEventTracing, Tools::getOMPThreadNum(),1,3);

#ifdef  __DETAILED_TIMERS
                patch->patch_timers_[8*patch->thread_number_ + ithread] += MPI_Wtime() - timer;
#endif
                } // end task susceptibility
            } // end ibin

            for( unsigned int ibin = 0 ; ibin < particles->first_index.size() ; ibin++ ) { // loop on ibin
#ifdef  __DETAILED_TIMERS
                #pragma omp task default(shared) firstprivate(ibin) depend(in:bin_has_projected_chi[ibin]) private(ithread,timer)
#else
                #pragma omp task default(shared) firstprivate(ibin) depend(in:bin_has_projected_chi[ibin])
#endif
                {
#ifdef  __DETAILED_TIMERS
                ithread = Tools::getOMPThreadNum();
                timer = MPI_Wtime();
#endif

                smpi->traceEventIfDiagTracing(diag_PartEventTracing, Tools::getOMPThreadNum(),0,1);
                // Push only the particle momenta
                ( *Push )( *particles, smpi, particles->first_index[ibin], particles->last_index[ibin], buffer_id);
                smpi->traceEventIfDiagTracing(diag_PartEventTracing, Tools::getOMPThreadNum(),1,1);

#ifdef  __DETAILED_TIMERS
                patch->patch_timers_[9*patch->thread_number_ + ithread] += MPI_Wtime() - timer;
#endif
                } // end task susceptibility
            } // end ibin
        } // end if moving particle
    } else { // immobile particle
    } //END if time vs. time_frozen_ or Ionize

    } // end taskgroup


} // ponderomotiveUpdateSusceptibilityAndMomentumTasks
#endif // endif tasks are used

// ---------------------------------------------------------------------------------------------------------------------
// For all particles of the species reacting to laser envelope
//   - interpolate the fields at the particle position
//   - deposit susceptibility
// ---------------------------------------------------------------------------------------------------------------------
void Species::ponderomotiveProjectSusceptibility( double time_dual, unsigned int ispec,
        ElectroMagn *EMfields,
        Params &params, bool diag_flag,
        Patch *patch, SmileiMPI *smpi,
        vector<Diagnostic *> &localDiags )
{

    int ithread;
#ifdef _OPENMP
    ithread = Tools::getOMPThreadNum();
#else
    ithread = 0;
#endif

#ifdef  __DETAILED_TIMERS
    double timer;
#endif

    // -------------------------------
    // calculate the particle updated momentum
    // -------------------------------
    if( time_dual>time_frozen_ ) { // moving particle

        smpi->resizeBuffers( ithread, nDim_particle, particles->last_index.back(), params.geometry=="AMcylindrical" );

        for( unsigned int ibin = 0 ; ibin < particles->numberOfBins() ; ibin++ ) { // loop on ibin

#ifdef  __DETAILED_TIMERS
            timer = MPI_Wtime();
#endif
            Interp->fieldsAndEnvelope( EMfields, *particles, smpi, &( particles->first_index[ibin] ), &( particles->last_index[ibin] ), ithread );
#ifdef  __DETAILED_TIMERS
            patch->patch_timers_[7] += MPI_Wtime() - timer;
#endif

            // Project susceptibility, the source term of envelope equation
#ifdef  __DETAILED_TIMERS
            timer = MPI_Wtime();
#endif
            Proj->susceptibility( EMfields, *particles, mass_, smpi, particles->first_index[ibin], particles->last_index[ibin], ithread );
#ifdef  __DETAILED_TIMERS
            patch->patch_timers_[8] += MPI_Wtime() - timer;
#endif


        } // end loop on ibin
    } else { // immobile particle
    } //END if time vs. time_frozen_
} // ponderomotiveProjectSusceptibility


// ---------------------------------------------------------------------------------------------------------------------
// For all particles of the species reacting to laser envelope
//   - interpolate the ponderomotive potential and its gradient at the particle position, for present and previous timestep
//   - calculate the new particle position
//   - particles BC
//   - project charge and current density
// ---------------------------------------------------------------------------------------------------------------------
void Species::ponderomotiveUpdatePositionAndCurrents( double time_dual, unsigned int ispec,
        ElectroMagn *EMfields,
        Params &params, bool diag_flag, PartWalls *partWalls,
        Patch *patch, SmileiMPI *smpi,
        vector<Diagnostic *> &localDiags )
{

    const int ithread = Tools::getOMPThreadNum();

#ifdef  __DETAILED_TIMERS
    double timer;
#endif

    bool diag_PartEventTracing {false};

# ifdef _PARTEVENTTRACING
    diag_PartEventTracing = smpi->diagPartEventTracing( time_dual, params.timestep);
# endif

    //unsigned int iPart;

    int tid( 0 );
    std::vector<double> nrj_lost_per_thd( 1, 0. );

    // -------------------------------
    // calculate the particle updated position
    // -------------------------------
    if( time_dual>time_frozen_ ) { // moving particle

        smpi->resizeBuffers( ithread, nDim_field, particles->last_index.back(), params.geometry=="AMcylindrical" );

        for( unsigned int ibin = 0 ; ibin < particles->first_index.size() ; ibin++ ) {
            double energy_lost( 0. );

            // Interpolate the ponderomotive potential and its gradient at the particle position, present and previous timestep
#ifdef  __DETAILED_TIMERS
            timer = MPI_Wtime();
#endif

            smpi->traceEventIfDiagTracing(diag_PartEventTracing, ithread,0,0);
            Interp->timeCenteredEnvelope( EMfields, *particles, smpi, &( particles->first_index[ibin] ), &( particles->last_index[ibin] ), ithread );
            smpi->traceEventIfDiagTracing(diag_PartEventTracing, ithread,1,0);

#ifdef  __DETAILED_TIMERS
            patch->patch_timers_[10] += MPI_Wtime() - timer;
#endif

#ifdef  __DETAILED_TIMERS
            timer = MPI_Wtime();
#endif

            smpi->traceEventIfDiagTracing(diag_PartEventTracing, ithread,0,1);
            // Push only the particle position
            ( *Push_ponderomotive_position )( *particles, smpi, particles->first_index[ibin], particles->last_index[ibin], ithread );
            smpi->traceEventIfDiagTracing(diag_PartEventTracing, ithread,1,1);

#ifdef  __DETAILED_TIMERS
            patch->patch_timers_[11] += MPI_Wtime() - timer;
#endif

            smpi->traceEventIfDiagTracing(diag_PartEventTracing, ithread,0,2);
            // Apply wall and boundary conditions
            if( mass_>0 ) {
                for( unsigned int iwall=0; iwall<partWalls->size(); iwall++ ) {
                    ( *partWalls )[iwall]->apply( this, particles->first_index[ibin], particles->last_index[ibin], smpi->dynamics_invgf[ithread], patch->rand_, energy_lost );
                    nrj_lost_per_thd[tid] += mass_ * energy_lost;
                }

                // Boundary Condition may be physical or due to domain decomposition
                partBoundCond->apply( this, particles->first_index[ibin], particles->last_index[ibin], smpi->dynamics_invgf[ithread], patch->rand_, energy_lost );
                nrj_lost_per_thd[tid] += mass_ * energy_lost;

            } else if( mass_==0 ) {
                ERROR( "Particles with zero mass cannot interact with envelope" );

            } // end mass_ = 0? condition
            smpi->traceEventIfDiagTracing(diag_PartEventTracing, ithread,1,2);

            //START EXCHANGE PARTICLES OF THE CURRENT BIN ?

            // Project currents if not a Test species and charges as well if a diag is needed.
            // Do not project if a photon
#ifdef  __DETAILED_TIMERS
            timer = MPI_Wtime();
#endif

            smpi->traceEventIfDiagTracing(diag_PartEventTracing, ithread,0,3);
            if( ( !particles->is_test ) && ( mass_ > 0 ) ) {
                Proj->currentsAndDensityWrapper( EMfields, *particles, smpi, particles->first_index[ibin], particles->last_index[ibin], ithread, diag_flag, params.is_spectral, ispec );
            }
            smpi->traceEventIfDiagTracing(diag_PartEventTracing, ithread,1,3);

#ifdef  __DETAILED_TIMERS
            patch->patch_timers_[12] += MPI_Wtime() - timer;
#endif

        } // end ibin loop

        for( unsigned int ithd=0 ; ithd<nrj_lost_per_thd.size() ; ithd++ ) {
            nrj_bc_lost += nrj_lost_per_thd[tid];
        }

    } // end case of moving particle
    else { // immobile particle

        if( diag_flag &&( !particles->is_test ) ) {

            smpi->traceEventIfDiagTracing(diag_PartEventTracing, ithread,0,3);
            double *b_rho=nullptr;
            if( params.geometry != "AMcylindrical" ) {
                b_rho = EMfields->rho_s[ispec] ? &( *EMfields->rho_s[ispec] )( 0 ) : &( *EMfields->rho_ )( 0 ) ;
                for( unsigned int ibin = 0 ; ibin < particles->first_index.size() ; ibin ++ ) { //Loop for projection on buffer_proj
                    for( unsigned int iPart = (unsigned int)(particles->first_index[ibin]) ; iPart < (unsigned int)(particles->last_index[ibin]); iPart++ ) {
                        Proj->basic( b_rho, ( *particles ), iPart, 0 );
                    }
                }//End loop on bins
            smpi->traceEventIfDiagTracing(diag_PartEventTracing, ithread,1,3);

            } else {

                smpi->traceEventIfDiagTracing(diag_PartEventTracing, ithread,0,3);
                int n_species = patch->vecSpecies.size();
                complex<double> *b_rho=nullptr;
                ElectroMagnAM *emAM = static_cast<ElectroMagnAM *>( EMfields );

                for( unsigned int imode = 0; imode<params.nmodes; imode++ ) {
                    int ifield = imode*n_species+ispec;
                    for( unsigned int ibin = 0 ; ibin < particles->first_index.size() ; ibin ++ ) { //Loop for projection on buffer_proj
                        b_rho = emAM->rho_AM_s[ifield] ? &( *emAM->rho_AM_s[ifield] )( 0 ) : &( *emAM->rho_AM_[imode] )( 0 ) ;
                        for( int iPart=particles->first_index[ibin] ; iPart<particles->last_index[ibin]; iPart++ ) {
                            Proj->basicForComplex( b_rho, ( *particles ), iPart, 0, imode );
                        } // end loop on particles
                    }//End loop on bins
                } // end loop on modes
                smpi->traceEventIfDiagTracing(diag_PartEventTracing, ithread,1,3);

            } // end if on geometry
        } // end condition on diag and not particle test
    }//END if time vs. time_frozen_
} // End ponderomotive_position_update

#ifdef _OMPTASKS
void Species::ponderomotiveUpdatePositionAndCurrentsTasks( double time_dual, unsigned int ispec,
        ElectroMagn *EMfields,
        Params &params, bool diag_flag, PartWalls *partWalls,
        Patch *patch, SmileiMPI *smpi,
        vector<Diagnostic *> &localDiags, int buffer_id )
{
#ifdef  __DETAILED_TIMERS
    double timer;
    int ithread;
#endif
    int bin_size0 = b_dim[0];

    bool diag_PartEventTracing {false};

# ifdef _PARTEVENTTRACING
    diag_PartEventTracing = smpi->diagPartEventTracing( time_dual, params.timestep);
# endif

    for( unsigned int ibin = 0 ; ibin < Nbins ; ibin++ ) {
        nrj_lost_per_bin[ibin] = 0.;
        // radiated_energy_per_bin[ibin] = 0.;
    }

    #pragma omp taskgroup
    {

    // -------------------------------
    // calculate the particle updated momentum
    // -------------------------------
    if( time_dual>time_frozen_ ) {

        smpi->resizeBuffers( buffer_id, nDim_field, particles->last_index.back(), params.geometry=="AMcylindrical" );

        for( unsigned int ibin = 0 ; ibin < particles->first_index.size() ; ibin++ ) {
#ifdef  __DETAILED_TIMERS
            #pragma omp task default(shared) firstprivate(ibin) depend(out:bin_has_interpolated[ibin]) private(ithread,timer)
#else
            #pragma omp task default(shared) firstprivate(ibin) depend(out:bin_has_interpolated[ibin])
#endif
            {
            if ( params.geometry != "AMcylindrical" ){
                // Reset densities sub-buffers - each of these buffers store a grid density on the ibin physical space
                // This must be done before Projection and before Ionization (because of the ionization currents)
                for (unsigned int i = 0; i < size_proj_buffer_Jx; i++)  b_Jx[ibin][i]    = 0.0;
                for (unsigned int i = 0; i < size_proj_buffer_Jy; i++)  b_Jy[ibin][i]    = 0.0;
                for (unsigned int i = 0; i < size_proj_buffer_Jz; i++)  b_Jz[ibin][i]    = 0.0;
                for (unsigned int i = 0; i < size_proj_buffer_rho; i++) b_rho[ibin][i]   = 0.0;
            } else {
                // Reset densities sub-buffers - each of these buffers store a grid density on the ibin physical space
                // This must be done before Projection and before Ionization (because of the ionization currents)
                for (unsigned int i = 0; i < size_proj_buffer_Jl; i++)  b_Jl[ibin][i]    = 0.0;
                for (unsigned int i = 0; i < size_proj_buffer_Jr; i++)  b_Jr[ibin][i]    = 0.0;
                for (unsigned int i = 0; i < size_proj_buffer_Jt; i++)  b_Jt[ibin][i]    = 0.0;
                for (unsigned int i = 0; i < size_proj_buffer_rhoAM; i++) b_rhoAM[ibin][i] = 0.0;
            }
#ifdef  __DETAILED_TIMERS
            ithread = Tools::getOMPThreadNum();
            timer = MPI_Wtime();
#endif

            smpi->traceEventIfDiagTracing(diag_PartEventTracing, Tools::getOMPThreadNum(),0,0);
            Interp->timeCenteredEnvelope( EMfields, *particles, smpi, &( particles->first_index[ibin] ), &( particles->last_index[ibin] ), buffer_id );
            smpi->traceEventIfDiagTracing(diag_PartEventTracing, Tools::getOMPThreadNum(),1,0);

#ifdef  __DETAILED_TIMERS
            patch->patch_timers_[10*patch->thread_number_ + ithread] += MPI_Wtime() - timer;
#endif
            } // end task interpolate
        } // end ibin

        for( unsigned int ibin = 0 ; ibin < particles->first_index.size() ; ibin++ ) {
#ifdef  __DETAILED_TIMERS
            #pragma omp task default(shared) firstprivate(ibin) depend(in:bin_has_interpolated[ibin]) depend(out:bin_has_pushed[ibin]) private(ithread,timer)
#else
            #pragma omp task default(shared) firstprivate(ibin) depend(in:bin_has_interpolated[ibin]) depend(out:bin_has_pushed[ibin])
#endif
            {
#ifdef  __DETAILED_TIMERS
            ithread = Tools::getOMPThreadNum();
            timer = MPI_Wtime();
#endif

            smpi->traceEventIfDiagTracing(diag_PartEventTracing, Tools::getOMPThreadNum(),0,1);
            // Push only the particle position
            ( *Push_ponderomotive_position )( *particles, smpi, particles->first_index[ibin], particles->last_index[ibin], buffer_id );
            smpi->traceEventIfDiagTracing(diag_PartEventTracing, Tools::getOMPThreadNum(),1,1);

#ifdef  __DETAILED_TIMERS
            patch->patch_timers_[11*patch->thread_number_ + ithread] += MPI_Wtime() - timer;
#endif
            } // end task
        } // end ibin

        for( unsigned int ibin = 0 ; ibin < particles->first_index.size() ; ibin++ ) {
#ifdef  __DETAILED_TIMERS
            #pragma omp task default(shared) firstprivate(ibin) depend(in:bin_has_pushed[ibin]) depend(out:bin_has_done_particles_BC[ibin]) private(ithread,timer)
#else
            #pragma omp task default(shared) firstprivate(ibin) depend(in:bin_has_pushed[ibin]) depend(out:bin_has_done_particles_BC[ibin])
#endif
            {
#ifdef  __DETAILED_TIMERS
            ithread = Tools::getOMPThreadNum();
            timer = MPI_Wtime();
#endif

            smpi->traceEventIfDiagTracing(diag_PartEventTracing, Tools::getOMPThreadNum(),0,2);
            // Apply wall and boundary conditions
            if( mass_>0 ) {
                double energy_lost = 0;
                for( unsigned int iwall=0; iwall<partWalls->size(); iwall++ ) {
                    ( *partWalls )[iwall]->apply( this, particles->first_index[ibin], particles->last_index[ibin], smpi->dynamics_invgf[buffer_id], patch->rand_, energy_lost );
                    nrj_lost_per_bin[ibin] += mass_ * energy_lost;
                }

                // Boundary Condition may be physical or due to domain decomposition
                // apply returns 0 if iPart is not in the local domain anymore
                //        if omp, create a list per thread
                partBoundCond->apply( this, particles->first_index[ibin], particles->last_index[ibin], smpi->dynamics_invgf[buffer_id], patch->rand_, energy_lost );
                nrj_lost_per_bin[ibin] += mass_ * energy_lost;

            } else if( mass_==0 ) {
                ERROR( "Particles with zero mass cannot interact with envelope" );

            } // end mass_ = 0? condition
            smpi->traceEventIfDiagTracing(diag_PartEventTracing, Tools::getOMPThreadNum(),1,2);

#ifdef  __DETAILED_TIMERS
            patch->patch_timers_[3*patch->thread_number_ + ithread] += MPI_Wtime() - timer;
#endif
            } // end task
        } // end ibin

        for( unsigned int ibin = 0 ; ibin < particles->first_index.size() ; ibin++ ) {
#ifdef  __DETAILED_TIMERS
            #pragma omp task default(shared) firstprivate(ibin) depend(in:bin_has_done_particles_BC[ibin]) private(ithread,timer)
#else
            #pragma omp task default(shared) firstprivate(ibin) depend(in:bin_has_done_particles_BC[ibin])
#endif
            {
#ifdef  __DETAILED_TIMERS
            ithread = Tools::getOMPThreadNum();
            timer = MPI_Wtime();
#endif

            smpi->traceEventIfDiagTracing(diag_PartEventTracing, Tools::getOMPThreadNum(),0,3);
            // Project currents if not a Test species and charges as well if a diag is needed.
            // Do not project if a photon
            if( ( !particles->is_test ) && ( mass_ > 0 ) ) {
                if (params.geometry != "AMcylindrical"){
                    Proj->currentsAndDensityWrapperOnBuffers( b_Jx[ibin], b_Jy[ibin], b_Jz[ibin], b_rho[ibin],
                                                              ibin*cluster_width_, *particles, smpi,
                                                              particles->first_index[ibin], particles->last_index[ibin],
                                                              buffer_id, diag_flag, params.is_spectral, ispec );
                  } else {
                    Proj->currentsAndDensityWrapperOnAMBuffers( EMfields, b_Jl[ibin], b_Jr[ibin], b_Jt[ibin], b_rhoAM[ibin],
                                                                ibin*cluster_width_, bin_size0, *particles, smpi,
                                                                particles->first_index[ibin], particles->last_index[ibin],
                                                                buffer_id, diag_flag);
                  } // end if AM
            } // end condition on test and mass
            smpi->traceEventIfDiagTracing(diag_PartEventTracing, Tools::getOMPThreadNum(),1,3);

#ifdef  __DETAILED_TIMERS
            patch->patch_timers_[3*patch->thread_number_ + ithread] += MPI_Wtime() - timer;
#endif
            } // end task
        } // end ibin

        // // reduction of the lost energy in each ibin
        // // the dependency ensures that it is done after the particles BC
        // //#pragma omp task default(shared) depend(in:bin_has_done_particles_BC[0:(Nbins-1)])
        // // using depend out on particles BC a segfault is caused - check why this happens
        // #pragma omp task default(shared) depend(in:bin_has_projected[0:(Nbins-1)])
        // {
        // // reduce the energy lost with BC per bin
        // for( unsigned int ibin=0 ; ibin < Nbins ; ibin++ ) {
        //     nrj_bc_lost += nrj_lost_per_bin[ibin];
        // } // end ibin
        // } // end task for lost/radiated energy reduction

    } else { // immobile particle
        if( diag_flag &&( !particles->is_test ) ) {
            if( params.geometry != "AMcylindrical" ) {

                for( unsigned int ibin = 0 ; ibin < particles->first_index.size() ; ibin ++ ) { //Loop for projection on buffer_proj
#ifdef  __DETAILED_TIMERS
                    #pragma omp task default(shared) firstprivate(ibin) private(ithread,timer)
#else
                    #pragma omp task default(shared) firstprivate(ibin)
#endif
                    {
#ifdef  __DETAILED_TIMERS
                    ithread = Tools::getOMPThreadNum();
                    timer = MPI_Wtime();
#endif

                    smpi->traceEventIfDiagTracing(diag_PartEventTracing, Tools::getOMPThreadNum(),0,3);
                    for (unsigned int i = 0; i < size_proj_buffer_rho; i++) b_rho[ibin][i]   = 0.0;
                    for( int iPart=particles->first_index[ibin] ; iPart<particles->last_index[ibin]; iPart++ ) {
                        Proj->basic( b_rho[ibin], ( *particles ), iPart, 0, ibin*cluster_width_ );
                    }
                    smpi->traceEventIfDiagTracing(diag_PartEventTracing, Tools::getOMPThreadNum(),1,3);

#ifdef  __DETAILED_TIMERS
                    patch->patch_timers_[3*patch->thread_number_ + ithread] += MPI_Wtime() - timer;
#endif
                    } // end task projection for frozen or test
                } // end ibin
            } else { // AM geometry

                for( unsigned int ibin = 0 ; ibin < particles->first_index.size() ; ibin ++ ) { //Loop for projection on buffer_proj
#ifdef  __DETAILED_TIMERS
                    #pragma omp task default(shared) firstprivate(ibin,bin_size0) private(ithread,timer)
#else
                    #pragma omp task default(shared) firstprivate(ibin,bin_size0)
#endif
                    {
#ifdef  __DETAILED_TIMERS
                    ithread = Tools::getOMPThreadNum();
                    timer = MPI_Wtime();
#endif

                    smpi->traceEventIfDiagTracing(diag_PartEventTracing, Tools::getOMPThreadNum(),0,3);
                    for (unsigned int i = 0; i < size_proj_buffer_rhoAM; i++) b_rhoAM[ibin][i] = 0.0;
                    int imode = 0; // only mode 0 is used with envelope
                    for( int iPart=particles->first_index[ibin] ; iPart<particles->last_index[ibin]; iPart++ ) {
                        Proj->basicForComplexOnBuffer( b_rhoAM[ibin], ( *particles ), iPart, 0, imode, bin_size0, ibin*cluster_width_ );
                    } // end loop on particles
                    smpi->traceEventIfDiagTracing(diag_PartEventTracing, Tools::getOMPThreadNum(),1,3);

#ifdef  __DETAILED_TIMERS
                    patch->patch_timers_[3*patch->thread_number_ + ithread] += MPI_Wtime() - timer;
#endif
                    } // end task projection for frozen or test
                } //end ibin
            } // end if on geometry
        } // end condition on diag and not particle test

    } // end if moving particle

    } // end taskgroup

    if(time_dual > time_frozen_){

        // reduction of the lost energy in each ibin
        // the dependency ensures that it is done after the particles BC
        //#pragma omp task default(shared) depend(in:bin_has_done_particles_BC[0:(Nbins-1)])
        // using depend out on particles BC a segfault is caused - check why this happens
        // #pragma omp task default(shared) depend(in:bin_has_projected[0:(Nbins-1)])
        #pragma omp task default(shared)
        {
        // reduce the energy lost with BC per bin
        for( unsigned int ibin=0 ; ibin < Nbins ; ibin++ ) {
            nrj_bc_lost += nrj_lost_per_bin[ibin];
        } // end ibin
        } // end task for lost/radiated energy reduction

     } // end if moving particle
} // End ponderomotiveUpdatePositionAndCurrentsTasks
#endif // endif tasks are used


void Species::check( Patch *patch, std::string title )
{
    double sum_x = 0;
    double sum_y = 0;
    double sum_z = 0;
    double sum_px = 0;
    double sum_py = 0;
    double sum_pz = 0;
    double sum_w = 0;
    unsigned int sum_ck = 0;
    for( unsigned int ip=0; ip < particles->size() ; ip++ ) {
        sum_x += particles->position( 0, ip );
        sum_y += particles->position( 1, ip );
        sum_z += particles->position( 2, ip );
        sum_px += particles->momentum( 0, ip );
        sum_py += particles->momentum( 1, ip );
        sum_pz += particles->momentum( 1, ip );
        sum_w += particles->weight( ip );
        sum_ck += particles->cell_keys[ip];
    }
    std::cerr << "Check sum at " << title
              << " for "<< this->name_
              << " in patch (" << patch->Pcoordinates[0];
    for( unsigned int idim = 1; idim<patch->Pcoordinates.size(); idim++ ) {
        std::cerr << "," <<  patch->Pcoordinates[idim];
    }
    std::cerr << ") "
              << " mpi process " << patch->MPI_me_
              << " - mode: " << this->vectorized_operators
              << " - nb bin: " << particles->first_index.size()
              << " - nbp: " << particles->size()
              << " - w: " << sum_w
              << " - x: " << sum_x
              << " - y: " << sum_y
              << " - z: " << sum_z
              << " - px: " << sum_px
              << " - py: " << sum_py
              << " - pz: " << sum_pz
              << " - ck: " << sum_ck
              << '\n';
}

//! Erase all particles with zero weight
void Species::eraseWeightlessParticles()
{
    unsigned int nbins = particles->first_index.size();
    unsigned int i = 0, available_i = 0;

    // Loop all particles, bin per bin
    // Overwrite over earlier particles to erase them
    for( unsigned int ibin = 0; ibin < nbins; ibin++ ) {
        particles->first_index[ibin] = available_i;
        while( i < (unsigned int) particles->last_index[ibin] ) {
            if( particles->weight(i) > 0. ) {
                if( i > available_i ) {
                    particles->overwriteParticle( i, available_i );
                }
                available_i ++;
            }
            i++;
        }
        particles->last_index[ibin] = available_i;
    }

    // Remove trailing particles
    particles->eraseParticleTrail( available_i );
}<|MERGE_RESOLUTION|>--- conflicted
+++ resolved
@@ -277,15 +277,9 @@
 void Species::resizeCluster( Params &params )
 {
 
-<<<<<<< HEAD
-    // We keep the current number of particles
-    int npart = particles->size();
-    int size = params.patch_size_[0]/cluster_width_;
-=======
     // We keep the current number of particles (from the vector size)
     int npart = particles->hostVectorSize();
-    int size = params.n_space[0]/cluster_width_;
->>>>>>> 701c0056
+    int size = params.patch_size_[0]/cluster_width_;
 
     // Arrays of the min and max indices of the particle bins
     particles->first_index.resize( size );
@@ -2057,46 +2051,46 @@
             // if copy_first_index < particles->first_index[ibin+1], it means that the empty space is larger than the number of particles in ibin
             // then we move the full bin
             // Else we only move the particles from copy_first_index to last_index[ibin+1]
-            if (copy_first_index < particles->first_index[ibin+1]) {
+            if( (int) copy_first_index < particles->first_index[ibin+1] ) {
                 copy_first_index = particles->first_index[ibin+1];
                 copy_particle_number = particle_number;
             } else {
                 copy_particle_number = bin_gap;
             }
 
-            if (copy_particle_number>0) {
+            if( copy_particle_number > 0 ) {
                 particles->overwriteParticle(copy_first_index, particles->last_index[ibin], copy_particle_number, compute_cell_keys );
 
-                for (auto ipart = 0 ; ipart < copy_particle_number ; ipart ++) {
+                for( unsigned int ipart = 0 ; ipart < copy_particle_number ; ipart ++ ) {
                     Ex[copy_first_index + ipart] = Ex[particles->last_index[ibin] + ipart];
                     Ey[copy_first_index + ipart] = Ey[particles->last_index[ibin] + ipart];
                     Ez[copy_first_index + ipart] = Ez[particles->last_index[ibin] + ipart];
                 }
 
-                for (auto ipart = 0 ; ipart < copy_particle_number ; ipart ++) {
+                for( unsigned int ipart = 0 ; ipart < copy_particle_number ; ipart ++ ) {
                     Bx[copy_first_index + ipart] = Bx[particles->last_index[ibin] + ipart];
                     By[copy_first_index + ipart] = By[particles->last_index[ibin] + ipart];
                     Bz[copy_first_index + ipart] = Bz[particles->last_index[ibin] + ipart];
                 }
 
-                for (auto ipart = 0 ; ipart < copy_particle_number ; ipart ++) {
+                for( unsigned int ipart = 0 ; ipart < copy_particle_number ; ipart ++ ) {
                     gamma[copy_first_index + ipart] = gamma[particles->last_index[ibin] + ipart];
                 }
 
-                for (auto ipart = 0 ; ipart < copy_particle_number ; ipart ++) {
+                for( unsigned int ipart = 0 ; ipart < copy_particle_number ; ipart ++ ) {
                     for ( int iDim=particles->dimension()-1; iDim>=0 ; iDim-- ) {
                         iold[iDim*nparts + copy_first_index + ipart] = iold[iDim*nparts + particles->last_index[ibin] + ipart];
                     }
                 }
 
-                for (auto ipart = 0 ; ipart < copy_particle_number ; ipart ++) {
+                for( unsigned int ipart = 0 ; ipart < copy_particle_number ; ipart ++ ) {
                     for ( int iDim=particles->dimension()-1; iDim>=0 ; iDim-- ) {
                         deltaold[iDim*nparts + copy_first_index + ipart] = deltaold[iDim*nparts + particles->last_index[ibin] + ipart];
                     }
                 }
 
                 if (thetaold) {
-                    for (auto ipart = 0 ; ipart < copy_particle_number ; ipart ++) {
+                    for( unsigned int ipart = 0 ; ipart < copy_particle_number ; ipart ++ ) {
                         thetaold[copy_first_index + ipart] = thetaold[particles->last_index[ibin] + ipart];
                     }
                 }
