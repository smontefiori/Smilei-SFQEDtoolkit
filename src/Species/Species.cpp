#include "Species.h"

#include <cmath>
#include <ctime>
#include <cstdlib>

#include <iostream>

#include <omp.h>

#include "PusherFactory.h"
#include "IonizationFactory.h"

#include "PartBoundCond.h"
#include "BoundaryConditionType.h"

#include "ElectroMagn.h"
#include "Interpolator.h"
#include "InterpolatorFactory.h"

#include "DensityFactory.h"
#include "VelocityFactory.h"
#include "TemperatureFactory.h"

#include "Projector.h"

#include "SmileiMPI.h"
#include "SimWindow.h"

// #include "Field.h"
#include "Field1D.h"
#include "Field2D.h"
#include "Field3D.h"
#include "Tools.h"

using namespace std;

// ---------------------------------------------------------------------------------------------------------------------
// Creator for Species
// input: simulation parameters & Species index
// ---------------------------------------------------------------------------------------------------------------------
Species::Species(PicParams& params, int ispec, SmileiMPI* smpi) :
speciesNumber(ispec),
clrw(params.clrw),
oversize(params.oversize),
cell_length(params.cell_length),
species_param(params.species_param[ispec]),
densityProfile(DensityFactory::create(params, ispec)),
velocityProfile(3,NULL),
temperatureProfile(3,NULL),
ndim(params.nDim_particle),
min_loc(smpi->getDomainLocalMin(0))
{

    velocityProfile[0]=VelocityFactory::create(params, ispec, 0);
    velocityProfile[1]=VelocityFactory::create(params, ispec, 1);
    velocityProfile[2]=VelocityFactory::create(params, ispec, 2);
    
    temperatureProfile[0]=TemperatureFactory::create(params, ispec, 0);
    temperatureProfile[1]=TemperatureFactory::create(params, ispec, 1);
    temperatureProfile[2]=TemperatureFactory::create(params, ispec, 2);
    
    // -------------------
    // Variable definition
    // -------------------
    PI2 = 2.0 * M_PI;
	
    DEBUG(species_param.species_type);
	
    electron_species = NULL;
	
    // atomic number
	
    // Width of clusters:
    if (params.n_space[0]%clrw != 0)
        ERROR("clrw should divide n_space[0] = " << params.n_space[0] );
    
    // Arrays of the min and max indices of the particle bins
    bmin.resize(params.n_space[0]/clrw);
    bmax.resize(params.n_space[0]/clrw);
    if (ndim == 3){
        bmin.resize(params.n_space[0]/clrw*params.n_space[1]);
        bmax.resize(params.n_space[0]/clrw*params.n_space[1]);
    }
	
    //Size in each dimension of the buffers on which each bin are projected
    //In 1D the particles of a given bin can be projected on 6 different nodes at the second order (oversize = 2)
    
    //Primal dimension of fields. 
    f_dim0 =  params.n_space[0] + 2 * oversize[0] +1;
    f_dim1 =  params.n_space[1] + 2 * oversize[1] +1;
    f_dim2 =  params.n_space[2] + 2 * oversize[2] +1;
    
    if (ndim == 1){
        b_dim0 =  (1 + clrw) + 2 * oversize[0];
        b_dim1 =  1;
        b_dim2 =  1;
        b_lastdim = b_dim0;
    }
    if (ndim == 2){
        b_dim0 =  (1 + clrw) + 2 * oversize[0]; // There is a primal number of bins.
        b_dim1 =  f_dim1;
        b_dim2 =  1;
        b_lastdim = b_dim1;
    }
    if (ndim == 3){
        b_dim0 =  (1 + clrw) + 2 * oversize[0]; // There is a primal number of bins.
        b_dim1 = f_dim1;
        b_dim2 = f_dim2;
        b_lastdim = b_dim2;
    }
    
    size_proj_buffer = b_dim0*b_dim1*b_dim2;
    
	
    if (!params.restart) {
    
//        unsigned int npart_effective=0;
        
        // Create particles in a space starting at cell_index
        vector<double> cell_index(3,0);
        for (unsigned int i=0 ; i<params.nDim_field ; i++) {
            if (cell_length[i]!=0)
                cell_index[i] = smpi->getDomainLocalMin(i);
        }
        
        int starting_bin_idx = 0;
        // does a loop over all cells in the simulation
        // considering a 3d volume with size n_space[0]*n_space[1]*n_space[2]
        /*npart_effective = */
        createParticles(params.n_space, cell_index, starting_bin_idx, params );
        
        //PMESSAGE( 1, smpi->getRank(),"Species "<< speciesNumber <<" # part "<< npart_effective );
    }
    
    // assign the correct Pusher to Push
    Push = PusherFactory::create( params, ispec );
	
    // assign the Ionization model (if needed) to Ionize
    Ionize = IonizationFactory::create( params, ispec );
    if (Ionize) DEBUG("Species " << ispec << " can be ionized!");
	
    // define limits for BC and functions applied and for domain decomposition
    partBoundCond = new PartBoundCond( params, ispec, smpi);
    
    unsigned int nthds(1);
#pragma omp parallel shared(nthds) 
    {
#ifdef _OMP
        nthds = omp_get_num_threads();	  
#endif
    }
    indexes_of_particles_to_exchange_per_thd.resize(nthds);
    
    //ener_tot = 0.;
    nrj_bc_lost = 0.;
    nrj_mw_lost = 0.;
    nrj_new_particles = 0.;

}//END Species creator


// ---------------------------------------------------------------------------------------------------------------------
// Destructor for Species
// ---------------------------------------------------------------------------------------------------------------------
Species::~Species()
{
    delete Push;
    if (Ionize) delete Ionize;
    if (partBoundCond) delete partBoundCond;
    if (densityProfile) delete densityProfile;
    for (unsigned int i=0; i<velocityProfile.size(); i++)
        delete velocityProfile[i];
    for (unsigned int i=0; i<temperatureProfile.size(); i++)
        delete temperatureProfile[i];
    
    DEBUG(10,"Species deleted ");
}



// ---------------------------------------------------------------------------------------------------------------------
// For all (np) particles in a mesh initialize its numerical weight (equivalent to a number density)
// ---------------------------------------------------------------------------------------------------------------------
void Species::initWeight(PicParams* params, unsigned int ispec, unsigned int iPart, double density)
{
    for (unsigned  p= iPart; p<iPart+params->species_param[ispec].n_part_per_cell; p++) {
        particles.weight(p) = density / params->species_param[ispec].n_part_per_cell;
    }
}



// ---------------------------------------------------------------------------------------------------------------------
// For all (np) particles in a mesh initialize its charge state
// ---------------------------------------------------------------------------------------------------------------------
void Species::initCharge(PicParams* params, unsigned int ispec, unsigned int iPart, double density)
{
    for (unsigned  p= iPart; p<iPart+params->species_param[ispec].n_part_per_cell; p++) {
        particles.charge(p) = params->species_param[ispec].charge;
    }
}



// ---------------------------------------------------------------------------------------------------------------------
// For all (np) particles in a mesh initialize their position
//   - either using regular distribution in the mesh (initPosition_type = regular)
//   - or using uniform random distribution (initPosition_type = random)
// ---------------------------------------------------------------------------------------------------------------------
void Species::initPosition(unsigned int np, unsigned int iPart, double *indexes, unsigned int ndim,
                           std::vector<double> cell_length, string initPosition_type)
{
<<<<<<< HEAD
    for (unsigned  p= iPart; p<iPart+np; p++) {
        for (unsigned  i=0; i<ndim ; i++) {
            
            // define new position (either regular or random)
		    if (initPosition_type == "regular") {
                particles.position(i,p)=indexes[i]+(p-iPart+0.5)*cell_length[i]/np;
		    } else if (initPosition_type == "random") {
                particles.position(i,p)=indexes[i]+(((double)rand() / RAND_MAX))*cell_length[i];
=======
    for (unsigned  p= iPart; p<iPart+np; p++)
	{
	    for (unsigned  i=0; i<ndim ; i++)
		{
		    if (initialization_type == "regular") {
                            particles.position(i,p)=indexes[i]+(p-iPart+0.5)*cell_length[i]/np;
            // /!\ boxcar case is temporary - DO NOT MERGE
		    } else if (initialization_type == "cold" || initialization_type == "maxwell-juettner" || initialization_type == "boxcar") {
                        particles.position(i,p)=indexes[i]+(((double)rand() / RAND_MAX))*cell_length[i];
>>>>>>> 68f7ef00
		    }
		    particles.position_old(i,p) = particles.position(i,p);
		}// i
	}// p
}



// ---------------------------------------------------------------------------------------------------------------------
// For all (np) particles in a mesh initialize their momentum
//   - at zero (init_momentum_type = cold)
//   - using random distribution (init_momentum_type = maxwell-juettner)
// ---------------------------------------------------------------------------------------------------------------------
void Species::initMomentum(unsigned int np, unsigned int iPart, double *temp, double *vel, string initMomentum_type,
                           vector<double>& max_jutt_cumul)
{
	
    // average mean-momentum (used to center the distribution)
    double pMean[3]= {0.0,0.0,0.0};
	
    if (initMomentum_type == "cold") {
        
	    for (unsigned int p= iPart; p<iPart+np; p++) {
            for (unsigned int i=0; i<3 ; i++) {
                particles.momentum(i,p) = 0.0;
		
            }
	    }
		
	} else if (initMomentum_type == "maxwell-juettner")
	{
	    // initialize using the Maxwell-Juettner distribution function
	    
	    for (unsigned int p= iPart; p<iPart+np; p++)
		{
		    double Renergy=(double)rand() / RAND_MAX;
		    double phi=acos(1.0-2.0*(double)rand() / RAND_MAX);
		    double theta=2.0*M_PI*(double)rand() / RAND_MAX;
			
		    int il=0;
		    int ir=max_jutt_cumul.size();
		    while (ir > il+1)  {
                int im=(il+ir)/2;
                if (Renergy > max_jutt_cumul[im]) {
                    il=im;
                } else {
                    ir=im;
                }
		    }
		    double right_w=(Renergy-max_jutt_cumul[il])/(max_jutt_cumul[il+1]);
		    double left_w=1-right_w;
			
		    double Ener=left_w*il*dE +right_w*(il+1)*dE;
		    double psm = sqrt(pow(1.0+Ener,2)-1.0);
			
		    particles.momentum(0,p) = psm*cos(theta)*sin(phi);
		    particles.momentum(1,p) = psm*sin(theta)*sin(phi);
		    particles.momentum(2,p) = psm*cos(phi);
		    for (unsigned int i=0; i<3 ; i++)
			{
			    pMean[i] += particles.momentum(i,p);
			}
		}//p
		
	    // center the distribution function around pMean
	    // \todo{Allow for non-zero mean-velocity (MG)}
	    for (unsigned int p= iPart; p<iPart+np; p++)
		{
		    for (unsigned int i=0; i<3 ; i++) {
                particles.momentum(i,p) -= pMean[i]/np;
		    }
		}
		
<<<<<<< HEAD
    }//END if initMomentum_type
=======
        // TEMPORARY TEST                    +--------------+
        // Anisotropic distribution          | DO NOT MERGE |
        // WORKS ONLY IF NON-RELATIVISTIC    +--------------+
        for (unsigned int p= iPart; p<iPart+np; p++) {
            particles.momentum(1,p) *= sqrt(temp[1]/temp[0]);
            particles.momentum(2,p) *= sqrt(temp[2]/temp[0]);
        }
        
    // TEMPORARY TEST                    +--------------+
    // Boxcar distribution along x       | DO NOT MERGE |
    //                                   +--------------+
    } else if (initialization_type == "boxcar") {
        
        for (unsigned int p= iPart; p<iPart+np; p++) {
            particles.momentum(0,p) = (2.*(double)rand() / RAND_MAX - 1.) * sqrt(temp[0]/species_param.mass);
            particles.momentum(1,p) = 0.;
            particles.momentum(2,p) = 0.;
        }
        
    }//END if initialization_type
>>>>>>> 68f7ef00
    
    
    // Adding the mean velocity (using relativistic composition)
    // ---------------------------------------------------------
    if ( (vel[0]!=0.0) || (vel[1]!=0.0) || (vel[2]!=0.0) ){
        
        double vx, vy, vz, v2, g, gm1, Lxx, Lyy, Lzz, Lxy, Lxz, Lyz, gp, px, py, pz;
        
        // mean-velocity
        vx  = -vel[0];
        vy  = -vel[1];
        vz  = -vel[2];
        v2  = vx*vx + vy*vy + vz*vz;
        g   = 1.0/sqrt(1.0-v2);
        gm1 = g - 1.0;
        
        // compute the different component of the Matrix block of the Lorentz transformation
        Lxx = 1.0 + gm1 * vx*vx/v2;
        Lyy = 1.0 + gm1 * vy*vy/v2;
        Lzz = 1.0 + gm1 * vz*vz/v2;
        Lxy = gm1 * vx*vy/v2;
        Lxz = gm1 * vx*vz/v2;
        Lyz = gm1 * vy*vz/v2;
        
        // Lorentz transformation of the momentum
        for (unsigned int p=iPart; p<iPart+np; p++)
	    {
            gp = sqrt(1.0 + pow(particles.momentum(0,p),2) + pow(particles.momentum(1,p),2) + pow(particles.momentum(2,p),2));
            px = -gp*g*vx + Lxx * particles.momentum(0,p) + Lxy * particles.momentum(1,p) + Lxz * particles.momentum(2,p);
            py = -gp*g*vy + Lxy * particles.momentum(0,p) + Lyy * particles.momentum(1,p) + Lyz * particles.momentum(2,p);
            pz = -gp*g*vz + Lxz * particles.momentum(0,p) + Lyz * particles.momentum(1,p) + Lzz * particles.momentum(2,p);
            particles.momentum(0,p) = px;
            particles.momentum(1,p) = py;
            particles.momentum(2,p) = pz;
	    }
        
    }//ENDif vel != 0
	
    
	
}//END initMomentum


// ---------------------------------------------------------------------------------------------------------------------
// For all particles of the species
//   - interpolate the fields at the particle position
//   - calculate the new velocity
//   - calculate the new position
//   - apply the boundary conditions
//   - increment the currents (projection)
// ---------------------------------------------------------------------------------------------------------------------
void Species::dynamics(double time_dual, unsigned int ispec, ElectroMagn* EMfields, Interpolator* Interp,
                       Projector* Proj, SmileiMPI *smpi, PicParams &params, SimWindow* simWindow)
{
    Interpolator* LocInterp = InterpolatorFactory::create(params, smpi);
    
    // Electric field at the particle position
    LocalFields Epart;
    // Magnetic field at the particle position
    LocalFields Bpart;
    // Ionization current
    LocalFields Jion;
	
    int iloc;
    unsigned int i,j,ibin,iPart;
    
    //! buffers for currents and charge
    double *b_Jx,*b_Jy,*b_Jz,*b_rho;
   
    // number of particles for this Species
    unsigned int nParticles = getNbrOfParticles();
    // Reset list of particles to exchange
    int tid(0);
    std::vector<double> nrj_lost_per_thd(1, 0.);
#ifdef _OMP
    tid = omp_get_thread_num();
    int nthds = omp_get_num_threads();
    nrj_lost_per_thd.resize(nthds, 0.);
#endif
    clearExchList(tid);
    	
    //ener_tot  = 0.;
    //ener_lost = 0.;
    double ener_iPart(0.);
    //bool contribute(true);
    // -------------------------------
    // calculate the particle dynamics
    // -------------------------------
    if (time_dual>species_param.time_frozen) { // moving particle
        double gf = 1.0;
       //Allocate buffer for projection  *****************************
       // *4 accounts for Jy, Jz and rho. * nthds accounts for each thread.
       b_Jx = (double *) malloc(4 * size_proj_buffer * sizeof(double));
       //Point buffers of each thread to the correct position
       b_Jy = b_Jx + size_proj_buffer ;
       b_Jz = b_Jy + size_proj_buffer ;
       b_rho = b_Jz + size_proj_buffer ;
 
#pragma omp for schedule(runtime)
        for (ibin = 0 ; ibin < (unsigned int)bmin.size() ; ibin++) {
            
            // reset all current-buffers
            memset( &(b_Jx[0]), 0, 4*size_proj_buffer*sizeof(double)); 

            for (iPart=(unsigned int)bmin[ibin] ; iPart<(unsigned int)bmax[ibin]; iPart++ ) {
				
                // Interpolate the fields at the particle position
                (*LocInterp)(EMfields, particles, iPart, &Epart, &Bpart);
				
                // Do the ionization
                if (Ionize && particles.charge(iPart) < (int) species_param.atomic_number) {
                    //!\todo Check if it is necessary to put to 0 or if LocalFields ensures it
                    Jion.x=0.0;
                    Jion.y=0.0;
                    Jion.z=0.0;
                    (*Ionize)(particles, iPart, Epart, Jion);
                    (*Proj)(EMfields->Jx_, EMfields->Jy_, EMfields->Jz_, particles, iPart, Jion);
                }
				
				
                // Push the particle
                (*Push)(particles, iPart, Epart, Bpart, gf);
				
                // Apply boundary condition on the particles
                // Boundary Condition may be physical or due to domain decomposition
                // apply returns 0 if iPart is no more in the domain local
                //	if omp, create a list per thread
                if ( !partBoundCond->apply( particles, iPart, params.species_param[ispec], ener_iPart ) ) {
                    addPartInExchList( tid, iPart );
		    nrj_lost_per_thd[tid] += ener_iPart;
                }
                
                if (ndim <= 2) {
                    (*Proj)(b_Jx, b_Jy, b_Jz, b_rho, particles, iPart, gf, ibin*clrw, b_lastdim);
                } else {
                    (*Proj)(EMfields->Jx_s[ispec], EMfields->Jy_s[ispec], EMfields->Jz_s[ispec], EMfields->rho_s[ispec],
                            particles, iPart, gf);
                }
            }//iPart
            
            // Copy buffer back to the global array and free buffer****************
            // this part is dimension dependant !! this is for dim = 1
            if (ndim == 1) {
                for (i = 0; i < b_dim0 ; i++) {
                    //! \todo Should we care about primal - dual sizes here ?
                    iloc = ibin*clrw + i ;
#pragma omp atomic
                    (*EMfields->Jx_s[ispec]) (iloc) +=  b_Jx[i];
#pragma omp atomic
                    (*EMfields->Jy_s[ispec]) (iloc) +=  b_Jy[i];
#pragma omp atomic
                    (*EMfields->Jz_s[ispec]) (iloc) +=  b_Jz[i];
#pragma omp atomic
                    (*EMfields->rho_s[ispec])(iloc) += b_rho[i];
                }
            }
            if (ndim == 2) {
                for (i = 0; i < oversize[0]+1 ; i++) {
                    iloc = ibin*clrw + i ;
                    //! \todo Here b_dim0 is the dual size. Make sure no problems arise when i == b_dim0-1 for primal arrays.
                    for (j = 0; j < b_dim1 ; j++) {
#pragma omp atomic
                        (*EMfields->Jx_s[ispec]) (iloc*(f_dim1  )+j) +=  b_Jx[i*b_dim1+j];   //  primal along y
#pragma omp atomic
                        (*EMfields->Jy_s[ispec]) (iloc*(f_dim1+1)+j) +=  b_Jy[i*b_dim1+j];   //+1 because dual along y
#pragma omp atomic
                        (*EMfields->Jz_s[ispec]) (iloc*(f_dim1  )+j) +=  b_Jz[i*b_dim1+j];   // primal along y
#pragma omp atomic
                        (*EMfields->rho_s[ispec])(iloc*(f_dim1  )+j) += b_rho[i*b_dim1+j];   // primal along y
                    }
                }
                for (i = oversize[0]+1; i < oversize[0]+clrw ; i++) {
                    iloc = ibin*clrw + i ;
                    //! \todo Here b_dim0 is the dual size. Make sure no problems arise when i == b_dim0-1 for primal arrays.
                    for (j = 0; j < b_dim1 ; j++) {
                        (*EMfields->Jx_s[ispec]) (iloc*(f_dim1  )+j) +=  b_Jx[i*b_dim1+j];   //  primal along y
                        (*EMfields->Jy_s[ispec]) (iloc*(f_dim1+1)+j) +=  b_Jy[i*b_dim1+j];   //+1 because dual along y
                        (*EMfields->Jz_s[ispec]) (iloc*(f_dim1  )+j) +=  b_Jz[i*b_dim1+j];   // primal along y
                        (*EMfields->rho_s[ispec])(iloc*(f_dim1  )+j) += b_rho[i*b_dim1+j];   // primal along y
                    }
                }
                for (i = oversize[0]+clrw; i < b_dim0 ; i++) {
                    iloc = ibin*clrw + i ;
                    //! \todo Here b_dim0 is the dual size. Make sure no problems arise when i == b_dim0-1 for primal arrays.
                    for (j = 0; j < b_dim1 ; j++) {
#pragma omp atomic
                        (*EMfields->Jx_s[ispec]) (iloc*(f_dim1  )+j) +=  b_Jx[i*b_dim1+j];   //  primal along y
#pragma omp atomic
                        (*EMfields->Jy_s[ispec]) (iloc*(f_dim1+1)+j) +=  b_Jy[i*b_dim1+j];   //+1 because dual along y
#pragma omp atomic
                        (*EMfields->Jz_s[ispec]) (iloc*(f_dim1  )+j) +=  b_Jz[i*b_dim1+j];   // primal along y
#pragma omp atomic
                        (*EMfields->rho_s[ispec])(iloc*(f_dim1  )+j) += b_rho[i*b_dim1+j];   // primal along y
                    }
                }

            }
            
        }// ibin
        free(b_Jx);

	for (int ithd=0 ; ithd<nrj_lost_per_thd.size() ; ithd++)
	    nrj_bc_lost += nrj_lost_per_thd[tid];
        
        if (Ionize && electron_species) {
            for (unsigned int i=0; i < (unsigned int)Ionize->new_electrons.size(); i++) {
                // electron_species->particles.push_back(Ionize->new_electrons[i]);
				
                int ibin = (int) ((Ionize->new_electrons).position(0,i) / cell_length[0]) - ( smpi->getCellStartingGlobalIndex(0) + oversize[0] );
                DEBUG("here " << ibin << " " << (Ionize->new_electrons).position(0,i)/(2*M_PI));
                // Copy Ionize->new_electrons(i) in electron_species->particles at position electron_species->bmin[ibin]
                Ionize->new_electrons.cp_particle(i, electron_species->particles, electron_species->bmin[ibin] );
				
                // Update bins status
                // (ugly update, memory is allocated anywhere, OK with vectors per particles parameters)
                electron_species->bmax[ibin]++;
                for (int i=(int)ibin+1; i<(int)bmin.size(); i++) {
                    electron_species->bmin[i]++;
                    electron_species->bmax[i]++;
                }
                DEBUG("here");
            }
			
            // if (Ionize->new_electrons.size())
            //      DEBUG("number of electrons " << electron_species->particles.size() << " " << );
            Ionize->new_electrons.clear();
        }
    }
    else { // immobile particle (at the moment only project density)
//#pragma omp for schedule (runtime) 
#pragma omp master
{
        for (iPart=0 ; iPart<nParticles; iPart++ ) {
            (*Proj)(EMfields->rho_s[ispec], particles, iPart);
        }
}
    }//END if time vs. time_frozen
#pragma omp barrier
    delete LocInterp;
	
}//END dynamic



// ---------------------------------------------------------------------------------------------------------------------
// Dump for the Species
//! \todo{Check if one wants to keep it like this (MG)}
// ---------------------------------------------------------------------------------------------------------------------
void Species::dump(std::ofstream& ofile)
{
    for (unsigned int i=0; i<(unsigned int)particles.size(); i++ )
	{
	    ofile << i ;
	    for (unsigned int m=0; m<ndim; m++) ofile << "\t" << particles.position(m,i);
	    for (unsigned int m=0; m<3; m++)    ofile << "\t" << particles.momentum(m,i);
	    ofile << "\t" << particles.weight(i); //<< "\t" << Push->getMass() << "\t" << Push->getCharge();
	    ofile << endl;
	}
    ofile << endl;
}

// ---------------------------------------------------------------------------------------------------------------------
// Sort particles
// ---------------------------------------------------------------------------------------------------------------------
void Species::sort_part()
{
    //The width of one bin is cell_length[0] * clrw.
	
    int p1,p2,bmin_init;
    unsigned int bin;
    double limit;

	
    //Backward pass
#pragma omp for schedule(runtime) 
    for (bin=0; bin<bmin.size()-1; bin++) { //Loop on the bins. 
        limit = min_loc + (bin+1)*cell_length[0]*clrw;
        p1 = bmax[bin]-1;
        //If first particles change bin, they do not need to be swapped.
        while (p1 == bmax[bin]-1 && p1 >= bmin[bin]) {
            if (particles.position(0,p1) >= limit ) {
                bmax[bin]--;
            }
            p1--;
        }
        //         Now particles have to be swapped
        for( p2 = p1 ; p2 >= bmin[bin] ; p2-- ) { //Loop on the bin's particles.
            if (particles.position(0,p2) >= limit ) {
                //This particle goes up one bin.
                particles.swap_part(p2,bmax[bin]-1);
                bmax[bin]--;
            }
        }
    }
    //Forward pass + Rebracketting
#pragma omp for schedule(runtime)
    for (bin=1; bin<bmin.size(); bin++) { //Loop on the bins. 
        limit = min_loc + bin*cell_length[0]*clrw;
        bmin_init = bmin[bin];
        p1 = bmin[bin];
        while (p1 == bmin[bin] && p1 < bmax[bin]) {
            if (particles.position(0,p1) < limit ) {
                bmin[bin]++;
            }
            p1++;
        }
        for( p2 = p1 ; p2 < bmax[bin] ; p2++ ) { //Loop on the bin's particles.
            if (particles.position(0,p2) < limit ) {
                //This particle goes down one bin.
                particles.swap_part(p2,bmin[bin]);
                bmin[bin]++;
            }
        }
		
        //Rebracketting
        //Number of particles from bin going down is: bmin[bin]-bmin_init.
        //Number of particles from bin-1 going up is: bmin_init-bmax[bin-1].
        //Total number of particles we need to swap is the min of both.
        p2 = min(bmin[bin]-bmin_init,bmin_init-bmax[bin-1]);
        if (p2 >0) particles.swap_part(bmax[bin-1],bmin[bin]-p2,p2);
        bmax[bin-1] += bmin[bin] - bmin_init;
        bmin[bin] = bmax[bin-1];
    }
}

void Species::movingWindow_x(unsigned int shift, SmileiMPI *smpi, PicParams& params)
{
    // Update BC positions
    partBoundCond->moveWindow_x( shift*cell_length[0], smpi );
    // Set for bin managment
    min_loc += shift*cell_length[0];
    
    // Send particles of first bin on process rank-1
    // If no rank-1 -> particles deleted
    clearExchList(0);

    for (unsigned int ibin = 0 ; ibin < 1 ; ibin++)
        for (unsigned int iPart=bmin[ibin] ; iPart<bmax[ibin]; iPart++ ) {
            addPartInExchList( 0, iPart );
	    nrj_mw_lost += particles.weight(iPart)*(particles.lor_fac(iPart)-1.0);
	}
    
    // bin 0 empty
    // Shifts all the bins by 1. 
    bmin.erase( bmin.begin() );
    bmax.erase( bmax.begin() );
    // Create new bin at the end
    // Update last values of bmin and bmax to handle correctly received particles
    bmin.push_back( bmax[bmax.size()-1] );
    bmax.push_back( bmax[bmax.size()-1] );
    bmin[0] = 0;

    int iDim(0);    
    smpi->exchangeParticles( this, speciesNumber,params, 0, iDim );
    
    // Create new particles
    if (smpi->isEastern() ) {
        defineNewCells(shift, smpi, params);
    }
    
}

void Species::defineNewCells(unsigned int shift, SmileiMPI *smpi, PicParams& params)
{
    // does a loop over all cells in the simulation
    // considering a 3d volume with size n_space[0]*n_space[1]*n_space[2]
    vector<double> cell_index(3,0);
    for (unsigned int i=0 ; i<params.nDim_field ; i++) {
        if (cell_length[i]!=0) {
            cell_index[i] = smpi->getDomainLocalMin(i);
        }
    }
    // cell_index[0] goes to end of the domain minus cell to create
    cell_index[0] = smpi->getDomainLocalMax(0) - shift*cell_length[0];
    
    // Next bin to create
    int new_bin_idx = bmin.size() - 1;
    
    vector<unsigned int> n_space_created(3,0);
    n_space_created[0] = shift;
    n_space_created[1] = params.n_space[1];
    n_space_created[2] = params.n_space[2];
    
    //unsigned int npart_effective = 
    createParticles(n_space_created, cell_index, new_bin_idx, params );
}


int Species::createParticles(vector<unsigned int> n_space_to_create, vector<double> cell_index, int new_bin_idx, PicParams& params  )
{
    // ---------------------------------------------------------
    // Calculate density and number of particles for the species
    // ---------------------------------------------------------
    
    // field containing the density distribution (always 3d)
    Field3D density(n_space_to_create);
	
    // field containing the temperature distribution along all 3 momentum coordinates (always 3d * 3)
    Field3D temperature[3];
	
    // field containing the temperature distribution along all 3 momentum coordinates (always 3d * 3)
    Field3D velocity[3];
	
    for (unsigned int i=0; i<3; i++) {
        velocity[i].allocateDims(n_space_to_create);
        temperature[i].allocateDims(n_space_to_create);
    }
    
    int npart_effective = 0;
    for (unsigned int i=0; i<n_space_to_create[0]; i++) {
        for (unsigned int j=0; j<n_space_to_create[1]; j++) {
            for (unsigned int k=0; k<n_space_to_create[2]; k++) {
                
                vector<double> x_cell(3,0);
                x_cell[0] = cell_index[0] + (i+0.5)*cell_length[0];
                x_cell[1] = cell_index[1] + (j+0.5)*cell_length[1];
                x_cell[2] = cell_index[2] + (k+0.5)*cell_length[2];
                
		    
                // assign density its correct value in the cell
                density(i,j,k) = species_param.density
                *                (*densityProfile)(x_cell);
                
                // for non-zero density define temperature & mean-velocity and increment the nb of particles
                if (density(i,j,k)!=0.0) {
                    
                    // assign the temperature & mean-velocity their correct value in the cell
                    for (unsigned int m=0; m<3; m++)	{
                        double temp_profile=(*temperatureProfile[m])(x_cell);
                        temperature[m](i,j,k) = species_param.temperature[m]*temp_profile;
			//MESSAGE("temp 1 :" <<  temperature[m](i,j,k))
			
                        double vel_profile=(*velocityProfile[m])(x_cell);
                        velocity[m](i,j,k) = species_param.mean_velocity[m]*vel_profile;
                    }
                    
                    // increment the effective number of particle by n_part_per_cell
                    // for each cell with as non-zero density
                    npart_effective += species_param.n_part_per_cell;
                    //DEBUG(10,"Specie "<< speciesNumber <<" # part "<<npart_effective<<" "<<i<<" "<<j<<" "<<k);
                    
                }//ENDif non-zero density
                
            }//i
        }//j
    }//k end the loop on all cells
    
    // defines npart_effective for the Species & create the corresponding particles
    // -----------------------------------------------------------------------
    
    // if moving_win
    //     particles.create_particles(npart_effective);
    // else {
    //    // reserve included in initialize if particles emty
    //    particles.reserve(round( params->species_param[speciesNumber].c_part_max * npart_effective ), ndim);
    //    particles.initialize(n_existing_particles+npart_effective, params_->nDim_particle);
    // }
    
    int n_existing_particles = particles.size();
    particles.initialize(n_existing_particles+npart_effective, params.nDim_particle);
    
    
    // define Maxwell-Juettner related quantities
    // ------------------------------------------
    
    // Maxwell-Juettner cumulative function (array)
    std::vector<double> max_jutt_cumul;
    
    /*
    if (species_param.initMomentum_type=="maxwell-juettner") {
        //! \todo{Pass this parameters in a code constants class (MG)}
        nE     = 20000;
        muEmax = 20.0;
        
        max_jutt_cumul.resize(nE);
        double mu=species_param.mass/species_param.temperature[0];
        //double mu=species_param.mass/temperature[m](i,j,k);
        double Emax=muEmax/mu;
        dE=Emax/nE;
        
        double fl=0;
        double fr=0;
        max_jutt_cumul[0]=0.0;
        for (unsigned  i=1; i<nE; i++ ) {
            //! \todo{this is just the isotropic case, generalise to non-isotropic (MG)}
            fr=(1+i*dE)*sqrt(pow(1.0+i*dE,2)-1.0) * exp(-mu*i*dE);
            max_jutt_cumul[i]=max_jutt_cumul[i-1] + 0.5*dE*(fr+fl);
            fl=fr;
        }
        for (unsigned int i=0; i<nE; i++) max_jutt_cumul[i]/=max_jutt_cumul[nE-1];
        
    }
    */
    
    // Initialization of the particles properties
    // ------------------------------------------
    unsigned int iPart=n_existing_particles;
    double *indexes=new double[params.nDim_particle];
    double *temp=new double[3];
    double *vel=new double[3];
    
    // start a loop on all cells
    
    //bmin[bin] point to begining of bin (first particle)
    //bmax[bin] point to end of bin (= bmin[bin+1])
    //if bmax = bmin, bin is empty of particle.
    
    for (unsigned int i=0; i<n_space_to_create[0]; i++) {
        if (i%clrw == 0) bmin[new_bin_idx+i/clrw] = iPart;
        for (unsigned int j=0; j<n_space_to_create[1]; j++) {
            for (unsigned int k=0; k<n_space_to_create[2]; k++) {
                // initialize particles in meshes where the density is non-zero
                if (density(i,j,k)>0) {
                    
    		if (species_param.initMomentum_type=="maxwell-juettner") {
        		//! \todo{Pass this parameters in a code constants class (MG)}
        		nE     = 20000;
        		muEmax = 20.0;
        
        		max_jutt_cumul.resize(nE);
        		//double mu=species_param.mass/species_param.temperature[0];
        		double mu=species_param.mass/temperature[0](i,j,k); // For Temperature profile
        		double Emax=muEmax/mu;
        		dE=Emax/nE;
        
        		double fl=0;
        		double fr=0;
        		max_jutt_cumul[0]=0.0;
        		for (unsigned  i=1; i<nE; i++ ) {
            		//! \todo{this is just the isotropic case, generalise to non-isotropic (MG)}
            		fr=(1+i*dE)*sqrt(pow(1.0+i*dE,2)-1.0) * exp(-mu*i*dE);
            		max_jutt_cumul[i]=max_jutt_cumul[i-1] + 0.5*dE*(fr+fl);
            		fl=fr;
        		}
        		for (unsigned int i=0; i<nE; i++) max_jutt_cumul[i]/=max_jutt_cumul[nE-1];
    			}
			
                    temp[0] = temperature[0](i,j,k);
                    vel[0]  = velocity[0](i,j,k);
                    temp[1] = temperature[1](i,j,k);
                    vel[1]  = velocity[1](i,j,k);
                    temp[2] = temperature[2](i,j,k);
                    vel[2]  = velocity[2](i,j,k);
                    
                    indexes[0]=i*cell_length[0]+cell_index[0];
                    if (ndim > 1) {
                        indexes[1]=j*cell_length[1]+cell_index[1];
                        if (ndim > 2) {
                            indexes[2]=k*cell_length[2]+cell_index[2];
                        }//ndim > 2
                    }//ndim > 1
                    
                    initPosition(species_param.n_part_per_cell,iPart, indexes, params.nDim_particle,
                                 cell_length, species_param.initPosition_type);
		    
                    initMomentum(species_param.n_part_per_cell,iPart, temp, vel,
                                 species_param.initMomentum_type, max_jutt_cumul);
				 
                    initWeight(&params, speciesNumber, iPart, density(i,j,k));
                    initCharge(&params, speciesNumber, iPart, density(i,j,k));
                    
                    //calculate new iPart (jump to next cell)
                    iPart+=species_param.n_part_per_cell;
                }//END if density > 0
            }//k end the loop on all cells
        }//j
        if (i%clrw == clrw -1) bmax[new_bin_idx+i/clrw] = iPart;
    }//i
    
    delete [] indexes;
    delete [] temp;
    delete [] vel;
    
    // Recalculate former position using the particle velocity
    // (necessary to calculate currents at time t=0 using the Esirkepov projection scheme)
    for (int iPart=n_existing_particles; iPart<n_existing_particles+npart_effective; iPart++) {
        /*897 for (int i=0; i<(int)ndim; i++) {
            particles.position_old(i,iPart) -= particles.momentum(i,iPart)/particles.lor_fac(iPart) * params.timestep;
        }897*/
        nrj_new_particles += particles.weight(iPart)*(particles.lor_fac(iPart)-1.0);
    }

    return npart_effective;
    
}


void Species::updateMvWinLimits(double x_moved) {
    partBoundCond->updateMvWinLimits(x_moved);
    min_loc += x_moved;
}
//Do we have to project this species ?
 bool Species::isProj(double time_dual, SimWindow* simWindow) {
    bool isproj;
    //Recompute frozen particles density if
    //moving window is activated, actually moving at this time step, and we are not in a density slope.
    isproj =(time_dual > species_param.time_frozen  ||
                 (simWindow && simWindow->isMoving(time_dual) &&
                     (species_param.dens_profile.profile == "gaussian" ||
                         (species_param.dens_profile.profile == "trapezoidal" &&
                            //Before end of density ramp up.
                            (simWindow->getXmoved() < species_param.dens_profile.vacuum_length[0] + species_param.dens_profile.length_params_x[1] + clrw*cell_length[0] || 
                            //After begining of density ramp down. 
                            simWindow->getXmoved() +  simWindow->getNspace_win_x()*cell_length[0] > species_param.dens_profile.vacuum_length[0] + species_param.dens_profile.length_params_x[1]+ species_param.dens_profile.length_params_x[0]
                            )
                        )
                    ) 
                )
            );
    return isproj;
}<|MERGE_RESOLUTION|>--- conflicted
+++ resolved
@@ -211,7 +211,7 @@
 void Species::initPosition(unsigned int np, unsigned int iPart, double *indexes, unsigned int ndim,
                            std::vector<double> cell_length, string initPosition_type)
 {
-<<<<<<< HEAD
+
     for (unsigned  p= iPart; p<iPart+np; p++) {
         for (unsigned  i=0; i<ndim ; i++) {
             
@@ -220,17 +220,7 @@
                 particles.position(i,p)=indexes[i]+(p-iPart+0.5)*cell_length[i]/np;
 		    } else if (initPosition_type == "random") {
                 particles.position(i,p)=indexes[i]+(((double)rand() / RAND_MAX))*cell_length[i];
-=======
-    for (unsigned  p= iPart; p<iPart+np; p++)
-	{
-	    for (unsigned  i=0; i<ndim ; i++)
-		{
-		    if (initialization_type == "regular") {
-                            particles.position(i,p)=indexes[i]+(p-iPart+0.5)*cell_length[i]/np;
-            // /!\ boxcar case is temporary - DO NOT MERGE
-		    } else if (initialization_type == "cold" || initialization_type == "maxwell-juettner" || initialization_type == "boxcar") {
-                        particles.position(i,p)=indexes[i]+(((double)rand() / RAND_MAX))*cell_length[i];
->>>>>>> 68f7ef00
+
 		    }
 		    particles.position_old(i,p) = particles.position(i,p);
 		}// i
@@ -304,9 +294,7 @@
 		    }
 		}
 		
-<<<<<<< HEAD
-    }//END if initMomentum_type
-=======
+
         // TEMPORARY TEST                    +--------------+
         // Anisotropic distribution          | DO NOT MERGE |
         // WORKS ONLY IF NON-RELATIVISTIC    +--------------+
@@ -327,7 +315,6 @@
         }
         
     }//END if initialization_type
->>>>>>> 68f7ef00
     
     
     // Adding the mean velocity (using relativistic composition)
