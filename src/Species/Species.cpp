--- conflicted
+++ resolved
@@ -405,8 +405,15 @@
             timer = MPI_Wtime();
 #endif
             
+#ifndef _GPU
             mBW_pair_particles_[0]->reserve(particles->size() * Multiphoton_Breit_Wheeler_process->get_pair_creation_sampling(0));
             mBW_pair_particles_[1]->reserve(particles->size() * Multiphoton_Breit_Wheeler_process->get_pair_creation_sampling(1));
+#else
+            static_cast<nvidiaParticles>(mBW_pair_particles_[0])->deviceResize( particles->deviceSize() * Multiphoton_Breit_Wheeler_process->get_pair_creation_sampling(0) );
+            static_cast<nvidiaParticles>(mBW_pair_particles_[0])->resetCellKeys();
+            static_cast<nvidiaParticles>(mBW_pair_particles_[1])->deviceResize( particles->deviceSize() * Multiphoton_Breit_Wheeler_process->get_pair_creation_sampling(1) );
+            static_cast<nvidiaParticles>(mBW_pair_particles_[1])->resetCellKeys();
+#endif
             
 #ifdef  __DETAILED_TIMERS
             patch->patch_timers[0] += MPI_Wtime() - timer;
@@ -538,23 +545,6 @@
 #endif
             }
 
-<<<<<<< HEAD
-#ifdef  __DETAILED_TIMERS
-            timer = MPI_Wtime();
-#endif
-
-            //std::cerr << "push" << std::endl;
-
-            // Push the particles and the photons
-            ( *Push )( *particles, smpi, particles->first_index[ibin], particles->last_index[ibin], ithread );
-            //particles->testMove( particles->first_index[ibin], particles->last_index[ibin], params );
-
-#ifdef  __DETAILED_TIMERS
-                patch->patch_timers[1] += MPI_Wtime() - timer;
-#endif
-
-=======
->>>>>>> 2ef16eaa
         } //ibin
 
         // Compression of the bins if necessary 
@@ -824,22 +814,22 @@
                 // radiation_photons_->cell_keys is used as a mask
                 static_cast<nvidiaParticles*>(radiated_photons_)->eraseLeavingParticles();
 #endif
-                //std::cerr << " N photons to import: " <<  static_cast<nvidiaParticles*>(radiated_photons_)->gpu_size() << std::endl;
+                //std::cerr << " N photons to import: " <<  static_cast<nvidiaParticles*>(radiated_photons_)->deviceSize() << std::endl;
                 //std::cerr << "import" << std::endl;
                 photon_species_->importParticles( params,
                                                  patch,
                                                  *radiated_photons_,
                                                  localDiags );
-                //std::cerr << " N photons in species: " <<  photon_species_->particles->gpu_size() << std::endl;
-
-                //photon_species_->particles->last_index[0] = photon_species_->particles->gpu_size(); 
+                //std::cerr << " N photons in species: " <<  photon_species_->particles->deviceSize() << std::endl;
+
+                //photon_species_->particles->last_index[0] = photon_species_->particles->deviceSize(); 
 
 
 #ifdef _GPU
                 // We explicitely clear the device Particles
                 //std::cerr << "Clear" << std::endl;
                 static_cast<nvidiaParticles*>(radiated_photons_)->deviceClear();
-                //std::cerr << " N photons after cleaning: " <<  static_cast<nvidiaParticles*>(radiated_photons_)->gpu_size() << std::endl;
+                //std::cerr << " N photons after cleaning: " <<  static_cast<nvidiaParticles*>(radiated_photons_)->deviceSize() << std::endl;
 #endif
             }
         }
@@ -1496,10 +1486,37 @@
     const int nparts = smpi->getBufferSize(ithread);
 
     // Weight shortcut
-    double *weight =  particles->getPtrWeight();
+    double * weight =  particles->getPtrWeight();
+
+#ifdef _GPU
+    double *const __restrict__ position_x = particles.getPtrPosition( 0 );
+    double *const __restrict__ position_y = nDim_particle > 1 ? particles.getPtrPosition( 1 ) : nullptr;
+    double *const __restrict__ position_z = nDim_particle > 2 ? particles.getPtrPosition( 2 ) : nullptr;
+    
+    double *const __restrict__ momentum_x = particles.getPtrMomentum(0);
+    double *const __restrict__ momentum_y = particles.getPtrMomentum(1);
+    double *const __restrict__ momentum_z = particles.getPtrMomentum(2);
+
+    short *const __restrict__ charge = particles.getPtrCharge();
+    
+    double *const __restrict__ chi = particles.getPtrChi();
+    double *const __restrict__ tau = particles.getPtrTau();
+#endif
 
     // Total number of bins / cells
     const int nbin = particles->numberOfBins();
+
+#ifdef _GPU
+    #pragma acc parallel loop gang worker \
+    present(Epart[0:nparts*3],\
+    Bpart[0:nparts*3], \
+    deviceptr(
+        position_x,position_y,position_z, \
+        momentum_x,momentum_y,momentum_z, \
+        charge,weight,tau,chi
+    ) 
+    {
+#endif
 
     // loop over the bins
     for (auto ibin = 0 ; ibin < nbin; ibin++) {
@@ -1528,7 +1545,18 @@
                     if( ipart < last_photon_index ) {
                         // The last existing photon comes to the position of
                         // the deleted photon
+#ifndef _GPU
                         particles->overwriteParticle( last_photon_index, ipart, compute_cell_keys );
+#else
+                        weight[ipart] = weight[last_photon_index];
+                        position_x[ipart] = position_x[last_photon_index];
+                        if( nDim_particle > 1 ) {
+                            position_y[ipart] = position_y[last_photon_index];
+                            if( nDim_particle > 2 ) {
+                                position_z[ipart] = position_z[last_photon_index];
+                            }
+                        }
+#endif
                         // Overwrite bufferised data
                         for ( int iDim=2 ; iDim>=0 ; iDim-- ) {
                             Epart[iDim*nparts+ipart] = Epart[iDim*nparts+last_photon_index];
@@ -1564,6 +1592,11 @@
             }
         } // if last_index[ibin] > first_index[ibin]
     } // end loop over the bins
+
+#ifdef _GPU
+    } // end parallel region
+#endif
+    
 }
 
 // ------------------------------------------------
