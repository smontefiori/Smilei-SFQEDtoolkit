--- conflicted
+++ resolved
@@ -46,10 +46,10 @@
 // ---------------------------------------------------------------------------------------------------------------------
 Species::Species(Params& params, Patch* patch) :
 c_part_max(1),
-pusher("boris"), 
+pusher("boris"),
 radiation_model("none"),
-time_frozen(0), 
-radiating(false), 
+time_frozen(0),
+radiating(false),
 multiphoton_Breit_Wheeler(2,"none"),
 ionization_model("none"),
 velocityProfile(3,NULL),
@@ -66,19 +66,16 @@
 partBoundCond(NULL),
 tracking_diagnostic(10000),
 nDim_particle(params.nDim_particle),
-<<<<<<< HEAD
 min_loc(patch->getDomainLocalMin(0)),
 radiation_photon_species(""),
 multiphoton_Breit_Wheeler(2,""),
 mBW_pair_creation_sampling(2,1)
-=======
 min_loc(patch->getDomainLocalMin(0))
->>>>>>> 898ce9d9
 //photon_species_index(-1),
 //photon_species(NULL)
 {
     DEBUG(name);
-    
+
     PI2 = 2.0 * M_PI;
     PI_ov_2 = 0.5*M_PI;
 
@@ -262,11 +259,11 @@
 void Species::initPosition(unsigned int nPart, unsigned int iPart, double *indexes)
 {
     if (position_initialization == "regular") {
-    
+
         double coeff = pow((double)nPart,inv_nDim_field);
         if( nPart != (unsigned int) pow(round(coeff), (double)nDim_field) )
             ERROR( "Impossible to put "<<nPart<<" particles regularly spaced in one cell. Use a square number, or `position_initialization = 'random'`");
-        
+
         int coeff_ = coeff;
         coeff = 1./coeff;
         for (unsigned int  p=iPart; p<iPart+nPart; p++) {
@@ -276,17 +273,17 @@
                 i /= coeff_; // integer division
             }
         }
-        
+
     } else if (position_initialization == "random") {
-        
+
         for (unsigned int p= iPart; p<iPart+nPart; p++) {
             for (unsigned int i=0; i<nDim_particle ; i++) {
                 particles->position(i,p)=indexes[i]+Rand::uniform()*cell_length[i];
             }
         }
-        
+
     } else if (position_initialization == "centered") {
-        
+
         for (unsigned int p=iPart; p<iPart+nPart; p++)
             for (unsigned int i=0; i<nDim_particle ; i++)
                 particles->position(i,p)=indexes[i]+0.5*cell_length[i];
@@ -366,7 +363,7 @@
 
         // Rectangular distribution
         } else if (momentum_initialization == "rectangular") {
-            
+
             double t0 = sqrt(temp[0]/mass), t1 = sqrt(temp[1]/mass), t2 = sqrt(temp[2]/mass);
             for (unsigned int p= iPart; p<iPart+nPart; p++) {
                 particles->momentum(0,p) = Rand::uniform2() * t0;
