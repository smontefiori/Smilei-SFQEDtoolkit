--- conflicted
+++ resolved
@@ -37,37 +37,23 @@
 // Constructor for Species
 // input: simulation parameters & Species index
 // ---------------------------------------------------------------------------------------------------------------------
-<<<<<<< HEAD
-Species::Species(Params& params, int ispec, Patch* patch) :
-speciesNumber(ispec),
-clrw(params.clrw),
-oversize(params.oversize),
-cell_length(params.cell_length),
-species_param(params.species_param[ispec]),
-velocityProfile(3,NULL),
-temperatureProfile(3,NULL),
-ndim(params.nDim_particle),
-min_loc(patch->getDomainLocalMin(0)),
-min_loc_vec(patch->getDomainLocalMin()),
-particles(&particles_sorted[0]),
-partBoundCond(NULL)
-=======
-Species::Species(Params& params, SmileiMPI* smpi) :
+Species::Species(Params& params, Patch* patch) :
 c_part_max(1),
 dynamics_type("norm"),
 time_frozen(0),
 radiating(false),
 ionization_model("none"),
+clrw(params.clrw),
+oversize(params.oversize),
+cell_length(params.cell_length),
 velocityProfile(3,NULL),
 temperatureProfile(3,NULL),
 electron_species(NULL),
-clrw(params.clrw),
-oversize(params.oversize),
-cell_length(params.cell_length),
-partBoundCond(NULL),
 nDim_particle(params.nDim_particle),
-min_loc(smpi->getDomainLocalMin(0))
->>>>>>> a8ce7b8f
+min_loc(patch->getDomainLocalMin(0)),
+min_loc_vec(patch->getDomainLocalMin()),
+particles(&particles_sorted[0]),
+partBoundCond(NULL)
 {
 	
     initSpecies(params);
@@ -87,14 +73,18 @@
         // does a loop over all cells in the simulation
         // considering a 3d volume with size n_space[0]*n_space[1]*n_space[2]
 	//cout << "Patch start idx = " << cell_index[0] << "\t" << cell_index[1] << endl;
-        createParticles(params.n_space, cell_index, starting_bin_idx, params );
+	
+	// Now in Factory ....
+        //createParticles(params.n_space, cell_index, starting_bin_idx, params );
         
         //PMESSAGE( 1, smpi->getRank(),"Species "<< speciesNumber <<" # part "<< npart_effective );
     }
 	
 	
     // define limits for BC and functions applied and for domain decomposition
-    partBoundCond = new PartBoundCond( params, ispec, patch);
+
+    // Now in factory
+    //partBoundCond = new PartBoundCond( params, ispec, patch);
 
 
 
@@ -103,8 +93,8 @@
 
 void Species::initSpecies(Params& params)
 {
-    
-<<<<<<< HEAD
+    /* 
+    // Now in Factory ....
     (*particles).species_number = speciesNumber;
     
     densityProfileType = species_param.density_type;
@@ -121,6 +111,7 @@
     
     // ppc means "particles per cell"
     ppcProfile            = new Profile(species_param.ppc_profile   , params.nDim_particle);
+    */
     
     // -------------------
     // Variable definition
@@ -137,12 +128,15 @@
     // atomic number
 
     // assign the correct Pusher to Push
-    Push = PusherFactory::create( params, speciesNumber );
+    // Now in Factory ....
+   
+    //Push = PusherFactory::create( params, speciesNumber );
 
     // assign the Ionization model (if needed) to Ionize
+    // Now in Factory ....
     MESSAGE( "Set max_charge to 0, Ionize no more defined ???" );
-    Ionize = IonizationFactory::create( params, speciesNumber, 0 );
-    if (Ionize) DEBUG("Species " << speciesNumber << " can be ionized!");
+    //Ionize = IonizationFactory::create( params, speciesNumber, 0 );
+    //if (Ionize) DEBUG("Species " << speciesNumber << " can be ionized!");
 
 }
 
@@ -151,13 +145,11 @@
 
     // Clusters must all have the same size:
 #ifdef _BLABLA
-=======
     // -------------------
     // Variable definition
     // -------------------
 
     // Width of clusters:
->>>>>>> a8ce7b8f
     if (params.n_space[0]%clrw != 0)
         ERROR("Cluster width (clrw) = " << clrw << "should divide n_space[0] = " << params.n_space[0] );
     //Testing if clusters width (clrw) is large enough for the spliting technique:
@@ -201,21 +193,7 @@
         b_lastdim = b_dim2;
     }
     
-<<<<<<< HEAD
     size_proj_buffer = b_dim0*b_dim1*b_dim2; //primal size of a single bufefr.
- 
-=======
-    size_proj_buffer = b_dim0*b_dim1*b_dim2;
-    
-    unsigned int nthds(1);
-#pragma omp parallel shared(nthds) 
-    {
-#ifdef _OMP
-        nthds = omp_get_num_threads();
-#endif
-    }
-    indexes_of_particles_to_exchange_per_thd.resize(nthds);
->>>>>>> a8ce7b8f
     
     //Initialize specMPI
     //specMPI.init();
@@ -224,13 +202,8 @@
     nrj_bc_lost = 0.;
     nrj_mw_lost = 0.;
     nrj_new_particles = 0.;
-<<<<<<< HEAD
-
-}
-=======
    
-}//END Species Constructor
->>>>>>> a8ce7b8f
+}//END initCluster
 
 
 // ---------------------------------------------------------------------------------------------------------------------
@@ -258,13 +231,8 @@
 // ---------------------------------------------------------------------------------------------------------------------
 void Species::initWeight(unsigned int nPart, unsigned int iPart, double density)
 {
-<<<<<<< HEAD
     for (unsigned  p= iPart; p<iPart+nPart; p++) {
         (*particles).weight(p) = density / nPart;
-=======
-    for (unsigned p=iPart; p<iPart+nPart; p++) {
-        particles.weight(p) = density / nPart;
->>>>>>> a8ce7b8f
     }
 }
 
@@ -404,15 +372,9 @@
     } else if (initMomentum_type == "rectangular") {
         
         for (unsigned int p= iPart; p<iPart+nPart; p++) {
-<<<<<<< HEAD
-            (*particles).momentum(0,p) = (2.*(double)rand() / RAND_MAX - 1.) * sqrt(temp[0]/species_param.mass);
-            (*particles).momentum(1,p) = (2.*(double)rand() / RAND_MAX - 1.) * sqrt(temp[1]/species_param.mass);
-            (*particles).momentum(2,p) = (2.*(double)rand() / RAND_MAX - 1.) * sqrt(temp[2]/species_param.mass);
-=======
-            particles.momentum(0,p) = (2.*(double)rand() / RAND_MAX - 1.) * sqrt(temp[0]/mass);
-            particles.momentum(1,p) = (2.*(double)rand() / RAND_MAX - 1.) * sqrt(temp[1]/mass);
-            particles.momentum(2,p) = (2.*(double)rand() / RAND_MAX - 1.) * sqrt(temp[2]/mass);
->>>>>>> a8ce7b8f
+            (*particles).momentum(0,p) = (2.*(double)rand() / RAND_MAX - 1.) * sqrt(temp[0]/mass);
+            (*particles).momentum(1,p) = (2.*(double)rand() / RAND_MAX - 1.) * sqrt(temp[1]/mass);
+            (*particles).momentum(2,p) = (2.*(double)rand() / RAND_MAX - 1.) * sqrt(temp[2]/mass);
         }
     }//END if initMomentum_type
     
@@ -464,19 +426,9 @@
 //   - apply the boundary conditions
 //   - increment the currents (projection)
 // ---------------------------------------------------------------------------------------------------------------------
-<<<<<<< HEAD
 void Species::dynamics(double time_dual, unsigned int ispec, ElectroMagn* EMfields, Interpolator* Interp,
                        Projector* Proj, Params &params, int diag_flag, vector<PartWall*> vecPartWall, Patch* patch)
 {
-    //Interpolator* LocInterp = InterpolatorFactory::create(params, smpi, NULL);
-=======
-void Species::dynamics(double time_dual, ElectroMagn* EMfields, Interpolator* Interp,
-                       Projector* Proj, SmileiMPI *smpi, Params &params, SimWindow* simWindow, vector<PartWall*> vecPartWall)
-{
-    
-    Interpolator* LocInterp = InterpolatorFactory::create(params, smpi);
->>>>>>> a8ce7b8f
-    
     // Electric field at the particle position
     LocalFields Epart;
     // Magnetic field at the particle position
@@ -507,8 +459,7 @@
     // -------------------------------
     // calculate the particle dynamics
     // -------------------------------
-<<<<<<< HEAD
-    if (time_dual>species_param.time_frozen) { // moving particle
+    if (time_dual>time_frozen) { // moving particle
 
         for (ibin = 0 ; ibin < bmin.size() ; ibin++) {
 
@@ -540,36 +491,13 @@
 
             for (iPart=bmin[ibin] ; iPart<bmax[ibin]; iPart++ ) {
 				
-=======
-    if (time_dual>time_frozen) { // moving particle
-        double gf = 1.0;
-        //Allocate buffer for projection  *****************************
-        // *4 accounts for Jy, Jz and rho. * nthds accounts for each thread.
-        b_Jx = (double *) malloc(4 * size_proj_buffer * sizeof(double));
-        //Point buffers of each thread to the correct position
-        b_Jy = b_Jx + size_proj_buffer ;
-        b_Jz = b_Jy + size_proj_buffer ;
-        b_rho = b_Jz + size_proj_buffer ;
-        
-#pragma omp for schedule(runtime)
-        for (ibin = 0 ; ibin < (unsigned int)bmin.size() ; ibin++) {
-            
-            // reset all current-buffers
-            memset( &(b_Jx[0]), 0, 4*size_proj_buffer*sizeof(double)); 
-            
-            for (iPart=(unsigned int)bmin[ibin] ; iPart<(unsigned int)bmax[ibin]; iPart++ ) {
-                
->>>>>>> a8ce7b8f
+
                 // Interpolate the fields at the particle position
                 //(*LocInterp)(EMfields, *particles, iPart, &Epart, &Bpart);
                 (*Interp)(EMfields, *particles, iPart, &Epart, &Bpart);
 				
                 // Do the ionization (!for testParticles)
-<<<<<<< HEAD
-                if (Ionize && (*particles).charge(iPart) < (int) species_param.atomic_number) {
-=======
-                if (Ionize && particles.charge(iPart) < (int) atomic_number) {
->>>>>>> a8ce7b8f
+		if (Ionize && (*particles).charge(iPart) < (int) atomic_number) {
                     //!\todo Check if it is necessary to put to 0 or if LocalFields ensures it
                     Jion.x=0.0;
                     Jion.y=0.0;
@@ -584,113 +512,30 @@
 				
                 // Apply wall condition
                 for(unsigned int iwall=0; iwall<vecPartWall.size(); iwall++) {
-<<<<<<< HEAD
-                    if ( !vecPartWall[iwall]->apply(*particles, iPart, params.species_param[ispec], ener_iPart)) {
-                        nrj_lost_per_thd[tid] += params.species_param[ispec].mass * ener_iPart;
-=======
-                    if ( !vecPartWall[iwall]->apply(particles, iPart, this, ener_iPart)) {
+                    if ( !vecPartWall[iwall]->apply(*particles, iPart, this, ener_iPart)) {
                         nrj_lost_per_thd[tid] += mass * ener_iPart;
->>>>>>> a8ce7b8f
                     }
                 }
 
 		// Apply boundary condition on the particles
                 // Boundary Condition may be physical or due to domain decomposition
                 // apply returns 0 if iPart is no more in the domain local
-<<<<<<< HEAD
                 //	if omp, create a list per thread
-                if ( !partBoundCond->apply( *particles, iPart, params.species_param[ispec], ener_iPart ) ) {
+                if ( !partBoundCond->apply( *particles, iPart, this, ener_iPart ) ) {
                     addPartInExchList( iPart );
 		    //nrj_lost_per_thd[tid] += ener_iPart;
-                    nrj_lost_per_thd[tid] += params.species_param[ispec].mass * ener_iPart;
+                    nrj_lost_per_thd[tid] += mass * ener_iPart;
                 }
 
-                if (!(*particles).isTestParticles) {
+                if (!(*particles).isTest) {
 		    if (diag_flag == 0){ 
 			(*Proj)(b_Jx , b_Jy , b_Jz , *particles,  iPart, gf, ibin*clrw, b_lastdim);
 		    } else {
 			(*Proj)(b_Jx , b_Jy , b_Jz ,b_rho, *particles,  iPart, gf, ibin*clrw, b_lastdim);
 		    }
-=======
-                // if omp, create a list per thread
-                if ( !partBoundCond->apply( particles, iPart, this, ener_iPart ) ) {
-                    addPartInExchList( tid, iPart );
-                    nrj_lost_per_thd[tid] += mass * ener_iPart;
                 }
-                
-                if (!particles.isTest) {
-                    if (nDim_particle <= 2) {
-                        (*Proj)(b_Jx, b_Jy, b_Jz, b_rho, particles, iPart, gf, ibin*clrw, b_lastdim);
-                    } else {
-                        (*Proj)(EMfields->Jx_s[speciesNumber], EMfields->Jy_s[speciesNumber], EMfields->Jz_s[speciesNumber],
-                                EMfields->rho_s[speciesNumber],particles, iPart, gf);
-                    }
->>>>>>> a8ce7b8f
-                }
 
             }//iPart
-<<<<<<< HEAD
-=======
-            
-            // Copy buffer back to the global array and free buffer****************
-            if (!particles.isTest) {
-                // this part is dimension dependant !! this is for dim = 1
-                if (nDim_particle == 1) {
-                    for (i = 0; i < b_dim0 ; i++) {
-                        //! \todo Should we care about primal - dual sizes here ?
-                        iloc = ibin*clrw + i ;
-#pragma omp atomic
-                        (*EMfields->Jx_s[speciesNumber]) (iloc) +=  b_Jx[i];
-#pragma omp atomic
-                        (*EMfields->Jy_s[speciesNumber]) (iloc) +=  b_Jy[i];
-#pragma omp atomic
-                        (*EMfields->Jz_s[speciesNumber]) (iloc) +=  b_Jz[i];
-#pragma omp atomic
-                        (*EMfields->rho_s[speciesNumber])(iloc) += b_rho[i];
-                    }
-                } // End if (nDim_particle == 1)
-                if (nDim_particle == 2) {
-                    for (i = 0; i < 2*oversize[0]+1 ; i++) {
-                        iloc = ibin*clrw + i ;
-                        //! \todo Here b_dim0 is the dual size. Make sure no problems arise when i == b_dim0-1 for primal arrays.
-                        for (j = 0; j < b_dim1 ; j++) {
-#pragma omp atomic
-                            (*EMfields->Jx_s[speciesNumber]) (iloc*(f_dim1  )+j) +=  b_Jx[i*b_dim1+j];   //  primal along y
-#pragma omp atomic
-                            (*EMfields->Jy_s[speciesNumber]) (iloc*(f_dim1+1)+j) +=  b_Jy[i*b_dim1+j];   //+1 because dual along y
-#pragma omp atomic
-                            (*EMfields->Jz_s[speciesNumber]) (iloc*(f_dim1  )+j) +=  b_Jz[i*b_dim1+j];   // primal along y
-#pragma omp atomic
-                            (*EMfields->rho_s[speciesNumber])(iloc*(f_dim1  )+j) += b_rho[i*b_dim1+j];   // primal along y
-                        }
-                    }
-                    for (i = 2*oversize[0]+1; i < clrw ; i++) {
-                        iloc = ibin*clrw + i ;
-                        //! \todo Here b_dim0 is the dual size. Make sure no problems arise when i == b_dim0-1 for primal arrays.
-                        for (j = 0; j < b_dim1 ; j++) {
-                            (*EMfields->Jx_s[speciesNumber]) (iloc*(f_dim1  )+j) +=  b_Jx[i*b_dim1+j];   //  primal along y
-                            (*EMfields->Jy_s[speciesNumber]) (iloc*(f_dim1+1)+j) +=  b_Jy[i*b_dim1+j];   //+1 because dual along y
-                            (*EMfields->Jz_s[speciesNumber]) (iloc*(f_dim1  )+j) +=  b_Jz[i*b_dim1+j];   // primal along y
-                            (*EMfields->rho_s[speciesNumber])(iloc*(f_dim1  )+j) += b_rho[i*b_dim1+j];   // primal along y
-                        }
-                    }
-                    for (i = std::max(clrw,2*oversize[0]+1); i < b_dim0 ; i++) {
-                        iloc = ibin*clrw + i ;
-                        //! \todo Here b_dim0 is the dual size. Make sure no problems arise when i == b_dim0-1 for primal arrays.
-                        for (j = 0; j < b_dim1 ; j++) {
-#pragma omp atomic
-                            (*EMfields->Jx_s[speciesNumber]) (iloc*(f_dim1  )+j) +=  b_Jx[i*b_dim1+j];   //  primal along y
-#pragma omp atomic
-                            (*EMfields->Jy_s[speciesNumber]) (iloc*(f_dim1+1)+j) +=  b_Jy[i*b_dim1+j];   //+1 because dual along y
-#pragma omp atomic
-                            (*EMfields->Jz_s[speciesNumber]) (iloc*(f_dim1  )+j) +=  b_Jz[i*b_dim1+j];   // primal along y
-#pragma omp atomic
-                            (*EMfields->rho_s[speciesNumber])(iloc*(f_dim1  )+j) += b_rho[i*b_dim1+j];   // primal along y
-                        }
-                    }
-                } // End if (nDim_particle == 2)
-            } // if (!particles.isTest)
->>>>>>> a8ce7b8f
         }// ibin
 
 	for (int ithd=0 ; ithd<nrj_lost_per_thd.size() ; ithd++)
@@ -698,50 +543,32 @@
 
         // Needs to be reviewed 
         if (Ionize && electron_species) {
-<<<<<<< HEAD
             for (unsigned int i=0; i < Ionize->new_electrons.size(); i++) {
                 // electron_species->(*particles).push_back(Ionize->new_electrons[i]);
 				
                 int ibin = (int) ((Ionize->new_electrons).position(0,i) / cell_length[0]) - ( patch->getCellStartingGlobalIndex(0) + oversize[0] );
                 DEBUG("here " << ibin << " " << (Ionize->new_electrons).position(0,i)/(2*M_PI));
-=======
-#pragma omp master // looks like this is needed for openmp to be che    cked
-            {
-            for (unsigned int i=0; i < Ionize->new_electrons.size(); i++) {
-                // electron_species->particles.push_back(Ionize->new_electrons[i]);
-                
-                unsigned int ibin = (int) ((Ionize->new_electrons).position(0,i) / cell_length[0]) - ( smpi->getCellStartingGlobalIndex(0) + oversize[0] );
->>>>>>> a8ce7b8f
+
                 // Copy Ionize->new_electrons(i) in electron_species->particles at position electron_species->bmin[ibin]
                 Ionize->new_electrons.cp_particle(i, (*electron_species->particles), electron_species->bmin[ibin] );
 				
                 // Update bins status
                 // (ugly update, memory is allocated anywhere, OK with vectors per particles parameters)
                 electron_species->bmax[ibin]++;
-<<<<<<< HEAD
-                for (int i=ibin+1; i<bmin.size(); i++) {
-                    electron_species->bmin[i]++;
-                    electron_species->bmax[i]++;
-=======
                 DEBUG("e- " << i << " to bin " << ibin << " (" <<bmin.size() << "," <<bmax.size()<<")" );
                 for (unsigned int ii=ibin+1; ii<bmin.size(); ii++) {
                     electron_species->bmin[ii]++;
                     electron_species->bmax[ii]++;
->>>>>>> a8ce7b8f
                 }
             }
 			
             // if (Ionize->new_electrons.size())
             //      DEBUG("number of electrons " << electron_species->(*particles).size() << " " << );
             Ionize->new_electrons.clear();
-            }
-        }
-
-
-    }
-<<<<<<< HEAD
+	}
+    }
     else { // immobile particle (at the moment only project density)
-        if ((diag_flag == 1)&&(!(*particles).isTestParticles)){
+        if ((diag_flag == 1)&&(!(*particles).isTest)){
 
             for (ibin = 0 ; ibin < bmin.size() ; ibin ++) { //Loop for projection on buffer_proj
 
@@ -753,7 +580,7 @@
 		//memset( &(b_rho[0]), 0, size_proj_buffer*sizeof(double)); 
                 for (iPart=bmin[ibin] ; iPart<bmax[ibin]; iPart++ ) {
                     //Update position_old because it is required for the Projection.
-                    for ( int i = 0 ; i<ndim ; i++ ) {
+                    for ( int i = 0 ; i<nDim_particle ; i++ ) {
                         (*particles).position_old(i, iPart)  = (*particles).position(i, iPart);
                     }
 
@@ -763,47 +590,11 @@
             
 	}
     }//END if time vs. time_frozen
-=======
-    else if (!particles.isTest) { // immobile particle (at the moment only project density)
-//#pragma omp for schedule (runtime)
-#pragma omp master
-{
-        for (iPart=0 ; iPart<nParticles; iPart++ ) {
-            (*Proj)(EMfields->rho_s[speciesNumber], particles, iPart);
-        }
-}
-    }//END if time vs. time_frozen
-
-#pragma omp barrier
-    delete LocInterp;
 
 }//END dynamic
->>>>>>> a8ce7b8f
-
-}//END dynamic
-
-
-// ---------------------------------------------------------------------------------------------------------------------
-<<<<<<< HEAD
-=======
-// Dump for the Species
-//! \todo{Check if one wants to keep it like this (MG)}
-// ---------------------------------------------------------------------------------------------------------------------
-void Species::dump(std::ofstream& ofile)
-{
-    for (unsigned int i=0; i<particles.size(); i++ )
-    {
-        ofile << i ;
-        for (unsigned int m=0; m<nDim_particle; m++) ofile << "\t" << particles.position(m,i);
-        for (unsigned int m=0; m<3; m++)    ofile << "\t" << particles.momentum(m,i);
-        ofile << "\t" << particles.weight(i); //<< "\t" << Push->getMass() << "\t" << Push->getCharge();
-        ofile << endl;
-    }
-    ofile << endl;
-}
-
-// ---------------------------------------------------------------------------------------------------------------------
->>>>>>> a8ce7b8f
+
+
+// ---------------------------------------------------------------------------------------------------------------------
 // Sort particles
 // ---------------------------------------------------------------------------------------------------------------------
 void Species::sort_part()
@@ -870,44 +661,6 @@
 // ---------------------------------------------------------------------------------------------------------------------
 void Species::count_sort_part(Params &params)
 {
-<<<<<<< HEAD
-=======
-    // Update BC positions
-    partBoundCond->moveWindow_x( shift*cell_length[0], smpi );
-    // Set for bin managment
-    min_loc += shift*cell_length[0];
-    
-    // Send particles of first bin on process rank-1
-    // If no rank-1 -> particles deleted
-    clearExchList(0);
-    
-    for (unsigned int ibin = 0 ; ibin < 1 ; ibin++)
-        for (int iPart=bmin[ibin] ; iPart<bmax[ibin]; iPart++ ) {
-            addPartInExchList( 0, iPart );
-            nrj_mw_lost += particles.weight(iPart)*(particles.lor_fac(iPart)-1.0);
-        }
-    
-    // bin 0 empty
-    // Shifts all the bins by 1. 
-    bmin.erase( bmin.begin() );
-    bmax.erase( bmax.begin() );
-    // Create new bin at the end
-    // Update last values of bmin and bmax to handle correctly received particles
-    bmin.push_back( bmax[bmax.size()-1] );
-    bmax.push_back( bmax[bmax.size()-1] );
-    bmin[0] = 0;
-    
-    int iDim(0);
-    smpi->exchangeParticles( this, params, 0, iDim );
-    
-    // Create new particles
-    if (smpi->isEastern() ) {
-        defineNewCells(shift, smpi, params);
-    }
-    
-}
->>>>>>> a8ce7b8f
-
     unsigned int ip, npart, ndim,ixy,tot, oc, nxy, bin, token;
     int ix,iy;
     double x,y;
@@ -918,7 +671,7 @@
     int indices[nxy];
     npart = (*particles).size();
     //particles_sorted = particles ;
-    particles_sorted[token].initialize(npart, params);
+    particles_sorted[token].initialize(npart, *particles);
 
     for (unsigned int i=0; i < nxy ; i++) indices[i] = 0 ;
 
@@ -969,25 +722,9 @@
 	(*particles).overwrite_part(ip, particles_sorted[token] , indices[ixy]);
 	indices[ixy]++;
     }
-<<<<<<< HEAD
 
     particles = &particles_sorted[token] ;
 
-=======
-    // cell_index[0] goes to end of the domain minus cell to create
-    cell_index[0] = smpi->getDomainLocalMax(0) - shift*cell_length[0];
-    
-    // Next bin to create
-    int new_bin_idx = bmin.size() - 1;
-    
-    vector<unsigned int> n_space_created(3,0);
-    n_space_created[0] = shift;
-    n_space_created[1] = params.n_space[1];
-    n_space_created[2] = params.n_space[2];
-    
-    //unsigned int npart_effective = 
-    createParticles(n_space_created, cell_index, new_bin_idx );
->>>>>>> a8ce7b8f
 }
 
 
@@ -1073,21 +810,12 @@
     //     (*particles).create_particles(npart_effective);
     // else {
     //    // reserve included in initialize if particles emty
-<<<<<<< HEAD
     //    (*particles).reserve(round( params->species_param[speciesNumber].c_part_max * npart_effective ), ndim);
     //    (*particles).initialize(n_existing_particles+npart_effective, params_->nDim_particle);
     // }
     
     int n_existing_particles = (*particles).size();
-    (*particles).initialize(n_existing_particles+npart_effective, params, speciesNumber);
-=======
-    //    particles.reserve(round( c_part_max * npart_effective ), nDim_particle);
-    //    particles.initialize(n_existing_particles+npart_effective, params_->nDim_particle);
-    // }
-    
-    int n_existing_particles = particles.size();
-    particles.initialize(n_existing_particles+npart_effective, nDim_particle);
->>>>>>> a8ce7b8f
+    (*particles).initialize(n_existing_particles+npart_effective, nDim_particle);
     
     
     // define Maxwell-Juettner related quantities
@@ -1204,24 +932,14 @@
     // Recalculate former position using the particle velocity
     // (necessary to calculate currents at time t=0 using the Esirkepov projection scheme)
     for (int iPart=n_existing_particles; iPart<n_existing_particles+npart_effective; iPart++) {
-<<<<<<< HEAD
-        /*897 for (int i=0; i<(int)ndim; i++) {
+        /*897 for (int i=0; i<(int)nDim_particle; i++) {
             (*particles).position_old(i,iPart) -= (*particles).momentum(i,iPart)/(*particles).lor_fac(iPart) * params.timestep;
-=======
-        /*897 for (int i=0; i<(int)nDim_particle; i++) {
-            particles.position_old(i,iPart) -= particles.momentum(i,iPart)/particles.lor_fac(iPart) * params.timestep;
->>>>>>> a8ce7b8f
         }897*/
         nrj_new_particles += (*particles).weight(iPart)*((*particles).lor_fac(iPart)-1.0);
     }
     
-<<<<<<< HEAD
-    if ((*particles).isTestParticles)
+    if ((*particles).track_every)
 	(*particles).setIds();
-=======
-    if (particles.track_every)
-        particles.setIds();
->>>>>>> a8ce7b8f
 
     return npart_effective;
     
@@ -1243,11 +961,10 @@
 //Do we have to project this species ?
 bool Species::isProj(double time_dual, SimWindow* simWindow) {
 
-    return time_dual > species_param.time_frozen  || (simWindow && simWindow->isMoving(time_dual)) ;
+    return time_dual > time_frozen  || (simWindow && simWindow->isMoving(time_dual)) ;
   
     //Recompute frozen particles density if
     //moving window is activated, actually moving at this time step, and we are not in a density slope.
-<<<<<<< HEAD
     /*    bool isproj =(time_dual > species_param.time_frozen  ||
                  (simWindow && simWindow->isMoving(time_dual) &&
                      (species_param.species_geometry == "gaussian" ||
@@ -1263,7 +980,4 @@
             );
 	    return isproj;*/
     //return time_dual > species_param.time_frozen  || (simWindow && simWindow->isMoving(time_dual)) ;
-=======
-    return time_dual > time_frozen  || (simWindow && simWindow->isMoving(time_dual)) ;
->>>>>>> a8ce7b8f
 }