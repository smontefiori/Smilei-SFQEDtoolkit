
#include "Species.h"

#include <cmath>
#include <ctime>
#include <cstdlib>

#include <iostream>

#include <omp.h>

// IDRIS
#include <cstring>
// IDRIS
#include "PusherFactory.h"
#include "IonizationFactory.h"
#include "RadiationFactory.h"
#include "MultiphotonBreitWheelerFactory.h"
#include "MergingFactory.h"
#include "PartBoundCond.h"
#include "PartWall.h"
#include "BoundaryConditionType.h"

#include "ElectroMagn.h"
#include "Interpolator.h"
#include "InterpolatorFactory.h"
#include "ProjectorFactory.h"
#include "Profile.h"
#include "ElectroMagnAM.h"
#include "Projector.h"
#include "ProjectorFactory.h"
#include "ParticleCreator.h"
#include "PartCompTimeFactory.h"

#include "SimWindow.h"
#include "Patch.h"

// #include "Field.h"
#include "Field1D.h"
#include "Field2D.h"
#include "Field3D.h"
#include "Tools.h"

#include "DiagnosticTrack.h"

// necessary for the static_cast
#include "ProjectorAM2Order.h"

using namespace std;


// ---------------------------------------------------------------------------------------------------------------------
// Constructor for Species
// input: simulation parameters & Species index
// ---------------------------------------------------------------------------------------------------------------------
Species::Species( Params &params, Patch *patch ) :
    c_part_max_( 1 ),
    ionization_rate_( Py_None ),
    pusher_name_( "boris" ),
    radiation_model_( "none" ),
    time_frozen_( 0 ),
    radiating_( false ),
    relativistic_field_initialization_( false ),
    iter_relativistic_initialization_( 0 ),
    multiphoton_Breit_Wheeler_( 2, "" ),
    ionization_model( "none" ),
    density_profile_type_( "none" ),
    charge_profile_( NULL ),
    density_profile_( NULL ),
    velocity_profile_( 3, NULL ),
    temperature_profile_( 3, NULL ),
    particles_per_cell_profile_( NULL ),
    max_charge_( 0. ),
    particles( &particles_sorted[0] ),
    file_position_npart_( 0 ),
    file_momentum_npart_( 0 ),
    position_initialization_array_( NULL ),
    momentum_initialization_array_( NULL ),
    n_numpy_particles_( 0 ),
    position_initialization_on_species_( false ),
    position_initialization_on_species_index( -1 ),
    electron_species( NULL ),
    electron_species_index( -1 ),
    photon_species_( NULL ),
    //photon_species_index(-1),
    radiation_photon_species( "" ),
    mBW_pair_creation_sampling_( 2, 1 ),
    cluster_width_( params.cluster_width_ ),
    oversize( params.oversize ),
    cell_length( params.cell_length ),
    min_loc_vec( patch->getDomainLocalMin() ),
    tracking_diagnostic( 10000 ),
    nDim_particle( params.nDim_particle ),
    nDim_field(    params.nDim_field  ),
    merging_time_selection_( 0 )
{
    regular_number_array_.clear();
    partBoundCond = NULL;
    min_loc = patch->getDomainLocalMin( 0 );
    merging_method_ = "none";

    PI2 = 2.0 * M_PI;
    PI_ov_2 = 0.5*M_PI;

    dx_inv_[0] = 1./cell_length[0];
    dx_inv_[1] = 1./cell_length[1];
    dx_inv_[2] = 1./cell_length[2];

    initCluster( params );
    inv_nDim_particles = 1./( ( double )nDim_particle );

    length_[0]=0;
    length_[1]=params.n_space[1]+1;
    length_[2]=params.n_space[2]+1;

    merge_momentum_cell_size_.resize(3);

    merge_min_momentum_cell_length_.resize(3);

    particles_to_move = new Particles();

    // this variable is used for tasks
    geometry = params.geometry;

}//END Species creator

void Species::initCluster( Params &params )
{
    // Arrays of the min and max indices of the particle bins
<<<<<<< HEAD
    particles->first_index.resize( params.n_space[0]/clrw );
    particles->last_index.resize( params.n_space[0]/clrw );
    Nbins = params.n_space[0]/clrw ;
=======
    particles->first_index.resize( params.n_space[0]/cluster_width_ );
    particles->last_index.resize( params.n_space[0]/cluster_width_ );
>>>>>>> 60d28ca1

    //Size in each dimension of the buffers on which each bin are projected
    //In 1D the particles of a given bin can be projected on 6 different nodes at the second order (oversize = 2)

    //Primal dimension of fields.
    f_dim0 =  params.n_space[0] + 2 * oversize[0] +1;
    f_dim1 =  params.n_space[1] + 2 * oversize[1] +1;
    f_dim2 =  params.n_space[2] + 2 * oversize[2] +1;

    //Dual dimension of fields.
    f_dim0_d =  params.n_space[0] + 2 * oversize[0] +2;
    f_dim1_d =  params.n_space[1] + 2 * oversize[1] +2;
    f_dim2_d =  params.n_space[2] + 2 * oversize[2] +2;

    b_dim.resize( params.nDim_field, 1 );
    if( nDim_particle == 1 ) {
<<<<<<< HEAD
        b_dim[0] = ( 1 + clrw ) + 2 * oversize[0];
        b_dim[1] =  1;
=======
        b_dim[0] = ( 1 + cluster_width_ ) + 2 * oversize[0];
>>>>>>> 60d28ca1
        f_dim1 = 1;
        f_dim2 = 1;
        f_dim1_d = 1;
        f_dim2_d = 1;
    }
    if( nDim_particle == 2 ) {
        b_dim[0] = ( 1 + cluster_width_ ) + 2 * oversize[0]; // There is a primal number of bins.
        b_dim[1] =  f_dim1;
        f_dim2 = 1;
        f_dim2_d = 1;
    }
    if( nDim_particle == 3 ) {
        b_dim[0] = ( 1 + cluster_width_ ) + 2 * oversize[0]; // There is a primal number of bins.
        b_dim[1] = f_dim1;
        b_dim[2] = f_dim2;
    }

#ifdef _OMPTASKS
        nrj_lost_per_bin          = new double[Nbins];
        radiated_energy_per_bin   = new double[Nbins];
        // Init tags for the task dependencies of the particle operations
        bin_has_interpolated      = new int[Nbins];
        bin_has_pushed            = new int[Nbins];
        bin_has_done_particles_BC = new int[Nbins];
        bin_has_projected         = new int[Nbins];
        if (params.Laser_Envelope_model){
            bin_has_projected_chi = new int[Nbins];
        }
    
        if (params.geometry != "AMcylindrical" ){
            //! buffers for currents and charge
            b_Jx.resize(Nbins);
            b_Jy.resize(Nbins);
            b_Jz.resize(Nbins);
            b_rho.resize(Nbins);
            if (params.Laser_Envelope_model){ 
                b_Chi.resize(Nbins);
            }

            size_proj_buffer_rho = b_dim[0]*b_dim[1]*f_dim2;
            size_proj_buffer_Jx  = b_dim[0]*b_dim[1]*f_dim2;
            size_proj_buffer_Jy  = b_dim[0]*f_dim1_d*f_dim2;
            size_proj_buffer_Jz  = b_dim[0]*b_dim[1]*f_dim2_d;

            for( unsigned int ibin = 0 ; ibin < Nbins ; ibin++ ) {
                // allocate current-buffers, then put to zero their content
                b_Jx[ibin]  = new double[size_proj_buffer_Jx ];
                b_Jy[ibin]  = new double[size_proj_buffer_Jy ];
                b_Jz[ibin]  = new double[size_proj_buffer_Jz ];
                b_rho[ibin] = new double[size_proj_buffer_rho];
                if (params.Laser_Envelope_model){ // Chi has the same size of rho
                    b_Chi[ibin] = new double[size_proj_buffer_rho];
                }
                // Put to zero the grid sub-buffers
                for (unsigned int i = 0; i < size_proj_buffer_Jx; i++)  b_Jx[ibin][i]    = 0.0;
                for (unsigned int i = 0; i < size_proj_buffer_Jy; i++)  b_Jy[ibin][i]    = 0.0;
                for (unsigned int i = 0; i < size_proj_buffer_Jz; i++)  b_Jz[ibin][i]    = 0.0;
                for (unsigned int i = 0; i < size_proj_buffer_rho; i++) b_rho[ibin][i]   = 0.0; 
                if (params.Laser_Envelope_model){
                    for (unsigned int i = 0; i < size_proj_buffer_rho; i++) b_Chi[ibin][i]   = 0.0; 
                }
            }
        } else { // AM geometry
            //! buffers for currents and charge
            size_proj_buffer_rhoAM = b_dim[0]*b_dim[1]    * params.nmodes; // used for rhoAM
            size_proj_buffer_Jl    = b_dim[0]*b_dim[1]    * params.nmodes; // used for Jl
            size_proj_buffer_Jr    = b_dim[0]*f_dim1_d    * params.nmodes; // used for Jr
            size_proj_buffer_Jt    = b_dim[0]*b_dim[1]    * params.nmodes; // used for Jt

            //! buffers for currents and charge
            b_Jl.resize(Nbins);
            b_Jr.resize(Nbins);
            b_Jt.resize(Nbins);
            b_rhoAM.resize(Nbins);
            if (params.Laser_Envelope_model){
                b_ChiAM.resize(Nbins);
            }

            for( unsigned int ibin = 0 ; ibin < Nbins ; ibin++ ) {
                // allocate current-buffers, then put to zero their content
                b_Jl[ibin]    = new std::complex<double>[size_proj_buffer_Jl   ];
                b_Jr[ibin]    = new std::complex<double>[size_proj_buffer_Jr   ];
                b_Jt[ibin]    = new std::complex<double>[size_proj_buffer_Jt   ];
                b_rhoAM[ibin] = new std::complex<double>[size_proj_buffer_rhoAM];
                if (params.Laser_Envelope_model){ // Chi has the same size of rho
                    b_ChiAM[ibin] = new double[size_proj_buffer_rhoAM];
                }
                // Put to zero the grid sub-buffers
                for (unsigned int i = 0; i < size_proj_buffer_Jl; i++)  b_Jl[ibin][i]    = 0.0;
                for (unsigned int i = 0; i < size_proj_buffer_Jr; i++)  b_Jr[ibin][i]    = 0.0;
                for (unsigned int i = 0; i < size_proj_buffer_Jt; i++)  b_Jt[ibin][i]    = 0.0;
                for (unsigned int i = 0; i < size_proj_buffer_rhoAM; i++) b_rhoAM[ibin][i] = 0.0;
                if (params.Laser_Envelope_model){
                    for (unsigned int i = 0; i < size_proj_buffer_rhoAM; i++) b_ChiAM[ibin][i] = 0.0;
                }
            }
        } // end condition on geometry
#endif

    //Initialize specMPI
    MPI_buffer_.allocate( nDim_field );

    //ener_tot = 0.;
    nrj_bc_lost = 0.;
    nrj_mw_out = 0.;
    nrj_mw_inj = 0.;
    nrj_new_part_ = 0.;
    nrj_radiated_ = 0.;

}//END initCluster

// -----------------------------------------------------------------------------
//! This function enables to resize the number of bins
// -----------------------------------------------------------------------------
void Species::resizeCluster( Params &params )
{

    // We keep the current number of particles
    int npart = particles->size();
    int size = params.n_space[0]/cluster_width_;

    // Arrays of the min and max indices of the particle bins
    particles->first_index.resize( size );
    particles->last_index.resize( size );

    // We redistribute the particles between the bins
    int quotient = npart / size; // Fixed part for all bin
    int remainder = npart - quotient*size; // To be distributed among the first bin

    for( int ibin=0 ; ibin < size ; ibin++ ) {
        if( ibin < remainder ) {
            particles->first_index[ibin] = ibin*quotient + ibin;
            particles->last_index[ibin] = particles->first_index[ibin] + quotient + 1;
        } else {
            particles->first_index[ibin] = ibin*quotient + remainder;
            particles->last_index[ibin] = particles->first_index[ibin] + quotient;
        }
    }

    //std::cout << "size: " << size << " " << npart << " " << particles->first_index[0] << " " << particles->last_index[0] << '\n';

    // Recommended: A sorting process may be needed for best porfermance after this step

}// end resizeCluster


// Create the particles once the namelist is read
void Species::initParticles( Params &params, Patch *patch, bool with_particles, Particles * like_particles )
{
    if( params.restart || !with_particles ) {

        if( like_particles ) {
            particles->initialize( 0, *like_particles );
        } else {
            particles->initialize( 0, params.nDim_particle, params.keep_position_old );
        }

    } else {

        // Area for particle creation
        struct SubSpace init_space;
        init_space.cell_index_[0] = 0;
        init_space.cell_index_[1] = 0;
        init_space.cell_index_[2] = 0;
        init_space.box_size_[0]   = params.n_space[0];
        init_space.box_size_[1]   = params.n_space[1];
        init_space.box_size_[2]   = params.n_space[2];

        // Creation of the particle creator and association to the new species
        ParticleCreator particle_creator;
        particle_creator.associate(this);
        particle_creator.create( init_space, params, patch, 0 );

    }

}

// Initialize the operators (Push, Ionize, PartBoundCond)
// This must be separate from the parameters because the Species cloning copies
// the parameters but not the operators.
void Species::initOperators( Params &params, Patch *patch )
{

    // interpolation operator (virtual)
    Interp = InterpolatorFactory::create( params, patch, this->vectorized_operators ); // + patchId -> idx_domain_begin (now = ref smpi)

    // assign the correct Pusher to Push
    Push = PusherFactory::create( params, this );
    if( params.Laser_Envelope_model ) {
        Push_ponderomotive_position = PusherFactory::create_ponderomotive_position_updater( params, this );
    }

    // projection operator (virtual)
    Proj = ProjectorFactory::create( params, patch, this->vectorized_operators );  // + patchId -> idx_domain_begin (now = ref smpi)

    // Assign the Ionization model (if needed) to Ionize
    //  Needs to be placed after ParticleCreator() because requires the knowledge of max_charge_
    // \todo pay attention to restart
    Ionize = IonizationFactory::create( params, this );

    // Create the radiation model
    Radiate = RadiationFactory::create( params, this, patch->rand_ );

    // Create the multiphoton Breit-Wheeler model
    Multiphoton_Breit_Wheeler_process = MultiphotonBreitWheelerFactory::create( params, this, patch->rand_  );

    // assign the correct Merging method to Merge
    Merge = MergingFactory::create( params, this, patch->rand_ );

    // Evaluation of the particle computation time
    if (params.has_adaptive_vectorization ) {
        part_comp_time_ = PartCompTimeFactory::create( params );
    }

    // define limits for BC and functions applied and for domain decomposition
    partBoundCond = new PartBoundCond( params, this, patch );
    for( unsigned int iDim=0 ; iDim < nDim_field ; iDim++ ) {
        for( unsigned int iNeighbor=0 ; iNeighbor<2 ; iNeighbor++ ) {
            MPI_buffer_.partRecv[iDim][iNeighbor].initialize( 0, ( *particles ) );
            MPI_buffer_.partSend[iDim][iNeighbor].initialize( 0, ( *particles ) );
            MPI_buffer_.part_index_send[iDim][iNeighbor].resize( 0 );
            MPI_buffer_.part_index_recv_sz[iDim][iNeighbor] = 0;
            MPI_buffer_.part_index_send_sz[iDim][iNeighbor] = 0;
        }
    }
    typePartSend.resize( nDim_field*2, MPI_DATATYPE_NULL );
    typePartRecv.resize( nDim_field*2, MPI_DATATYPE_NULL );
    exchangePatch = MPI_DATATYPE_NULL;

    particles_to_move->initialize( 0, *particles );

}

// ---------------------------------------------------------------------------------------------------------------------
// Destructor for Species
// ---------------------------------------------------------------------------------------------------------------------
Species::~Species()
{
    delete particles_to_move;

    delete Push;
    delete Interp;
    delete Proj;

    if( Merge ) {
        delete Merge;
    }

    if( Ionize ) {
        delete Ionize;
    }
    if( Radiate ) {
        delete Radiate;
    }
    if( part_comp_time_ ) {
        delete part_comp_time_;
    }
    if( Multiphoton_Breit_Wheeler_process ) {
        delete Multiphoton_Breit_Wheeler_process;
    }
    if( partBoundCond ) {
        delete partBoundCond;
    }
    if( particles_per_cell_profile_ ) {
        delete particles_per_cell_profile_;
    }
    if( charge_profile_ ) {
        delete charge_profile_;
    }
    if( density_profile_ ) {
        delete density_profile_;
    }
    for( unsigned int i=0; i<velocity_profile_.size(); i++ ) {
        delete velocity_profile_[i];
    }
    for( unsigned int i=0; i<temperature_profile_.size(); i++ ) {
        delete temperature_profile_[i];
    }
    if( ionization_rate_!=Py_None ) {
        Py_DECREF( ionization_rate_ );
    }

#ifdef _OMPTASKS
    if (nrj_lost_per_bin != NULL){
        delete[] nrj_lost_per_bin;
    }
    if (radiated_energy_per_bin != NULL){
        delete[] radiated_energy_per_bin;
    }
    if (bin_has_interpolated != NULL){
        delete[] bin_has_interpolated;
    }
    if (bin_has_pushed != NULL){
        delete[] bin_has_pushed;
    }
    if (bin_has_done_particles_BC != NULL){
        delete[] bin_has_done_particles_BC;
    }
    if (bin_has_projected != NULL){
        delete[] bin_has_projected;
    }
    if ( Push_ponderomotive_position && (bin_has_projected_chi != NULL) ){
        delete[] bin_has_projected_chi;
    }
    if (geometry != "AMcylindrical"){
        if (b_Jx[0]){
            for( unsigned int ibin = 0 ; ibin < Nbins ; ibin++ ) {
                // delete buffers
                delete[] b_Jx[ibin];
                delete[] b_Jy[ibin];
                delete[] b_Jz[ibin];
                delete[] b_rho[ibin];
            }
            // frees vector memory
            std::vector<double*>( b_Jx ).swap( b_Jx );
            std::vector<double*>( b_Jy ).swap( b_Jy );
            std::vector<double*>( b_Jz ).swap( b_Jz );
            std::vector<double*>( b_rho ).swap( b_rho );
        }
        if (Push_ponderomotive_position){
            if (b_Chi[0]){
                for( unsigned int ibin = 0 ; ibin < Nbins ; ibin++ ) {
                    // delete buffers
                    delete[] b_Chi[ibin];
                }
                // frees vector memory
                std::vector<double*>( b_Chi ).swap( b_Chi );
            }
        }
    } else {
        if (b_Jl[0]){
            for( unsigned int ibin = 0 ; ibin < Nbins ; ibin++ ) {
                // delete buffer
                delete[] b_Jl[ibin];
                delete[] b_Jr[ibin];
                delete[] b_Jt[ibin];
                delete[] b_rhoAM[ibin];
            }
            // frees vector memory
            std::vector<std::complex<double>*>( b_Jl ).swap( b_Jl );
            std::vector<std::complex<double>*>( b_Jr ).swap( b_Jr );
            std::vector<std::complex<double>*>( b_Jt ).swap( b_Jt );
            std::vector<std::complex<double>*>( b_rhoAM ).swap( b_rhoAM );
        }
        if (Push_ponderomotive_position){
            if (b_ChiAM[0]){
                for( unsigned int ibin = 0 ; ibin < Nbins ; ibin++ ) {
                    // delete buffer
                    delete[] b_ChiAM[ibin];
                }
                // frees vector memory
                std::vector<double*>( b_ChiAM ).swap( b_ChiAM );
            }
        }
    }
#endif
}

// ---------------------------------------------------------------------------------------------------------------------
// For all particles of the species
//   - interpolate the fields at the particle position
//   - perform ionization
//   - perform the radiation reaction
//   - calculate the new velocity
//   - calculate the new position
//   - apply the boundary conditions
//   - increment the currents (projection)
// ---------------------------------------------------------------------------------------------------------------------
void Species::dynamics( double time_dual, unsigned int ispec,
                        ElectroMagn *EMfields,
                        Params &params, bool diag_flag,
                        PartWalls *partWalls,
                        Patch *patch, SmileiMPI *smpi,
                        RadiationTables &RadiationTables,
                        MultiphotonBreitWheelerTables &MultiphotonBreitWheelerTables,
                        vector<Diagnostic *> &localDiags )
{
    int ithread, tid( 0 );
#ifdef _OPENMP
    ithread = omp_get_thread_num();
#else
    ithread = 0;
#endif

#ifdef  __DETAILED_TIMERS
    double timer;
#endif

    unsigned int iPart;

    std::vector<double> nrj_lost_per_thd( 1, 0. );
    bool diag_TaskTracing;

# ifdef _PARTEVENTTRACING
    diag_TaskTracing = smpi->diagTaskTracing( time_dual, params.timestep);
# endif
    // -------------------------------
    // calculate the particle dynamics
    // -------------------------------
    if( time_dual>time_frozen_ || Ionize) { // moving particle

        smpi->dynamics_resize( ithread, nDim_field, particles->last_index.back(), params.geometry=="AMcylindrical" );
        //Point to local thread dedicated buffers
        //Still needed for ionization
        vector<double> *Epart = &( smpi->dynamics_Epart[ithread] );

        for( unsigned int ibin = 0 ; ibin < particles->first_index.size() ; ibin++ ) {
            #  ifdef _PARTEVENTTRACING                          
            if (diag_TaskTracing) smpi->trace_event(omp_get_thread_num(),(MPI_Wtime()-smpi->reference_time),0,0);
            #  endif
#ifdef  __DETAILED_TIMERS
            timer = MPI_Wtime();
#endif

            // Interpolate the fields at the particle position
            Interp->fieldsWrapper( EMfields, *particles, smpi, &( particles->first_index[ibin] ), &( particles->last_index[ibin] ), ithread );
            #  ifdef _PARTEVENTTRACING
            if (diag_TaskTracing) smpi->trace_event(omp_get_thread_num(),(MPI_Wtime()-smpi->reference_time),1,0);
            #  endif 
#ifdef  __DETAILED_TIMERS
            patch->patch_timers_[0] += MPI_Wtime() - timer;
#endif

            // Ionization
            if( Ionize ) {

#ifdef  __DETAILED_TIMERS
                timer = MPI_Wtime();
#endif
                #  ifdef _PARTEVENTTRACING                      
                if (diag_TaskTracing) smpi->trace_event(omp_get_thread_num(),(MPI_Wtime()-smpi->reference_time),0,5);
                #  endif
                ( *Ionize )( particles, particles->first_index[ibin], particles->last_index[ibin], Epart, patch, Proj );
                #  ifdef _PARTEVENTTRACING                        
                if (diag_TaskTracing) smpi->trace_event(omp_get_thread_num(),(MPI_Wtime()-smpi->reference_time),1,5);
                #  endif
#ifdef  __DETAILED_TIMERS
                patch->patch_timers_[4] += MPI_Wtime() - timer;
#endif
            }

            if( time_dual<=time_frozen_ ) continue; // Do not push frozen particles

            // Radiation losses
            if( Radiate ) {

#ifdef  __DETAILED_TIMERS
                timer = MPI_Wtime();
#endif
                #  ifdef _PARTEVENTTRACING                       
                if (diag_TaskTracing) smpi->trace_event(omp_get_thread_num(),(MPI_Wtime()-smpi->reference_time),0,6);
                #  endif
                // Radiation process
                ( *Radiate )( *particles, photon_species_, smpi,
                              RadiationTables,
                              nrj_radiated_,
                              particles->first_index[ibin],
                              particles->last_index[ibin], ithread );
                #  ifdef _PARTEVENTTRACING                         
                if (diag_TaskTracing) smpi->trace_event(omp_get_thread_num(),(MPI_Wtime()-smpi->reference_time),1,6);
                #  endif
                // Update scalar variable for diagnostics
                // nrj_radiated_ += Radiate->getRadiatedEnergy();

                // Update the quantum parameter chi
                // Radiate->computeParticlesChi( *particles,
                //                               smpi,
                //                               first_index[ibin],
                //                               last_index[ibin],
                //                               ithread );

#ifdef  __DETAILED_TIMERS
                patch->patch_timers_[5] += MPI_Wtime() - timer;
#endif

            }


            // Multiphoton Breit-Wheeler
            if( Multiphoton_Breit_Wheeler_process ) {

#ifdef  __DETAILED_TIMERS
                timer = MPI_Wtime();
#endif
                #  ifdef _PARTEVENTTRACING                   
                if (diag_TaskTracing) smpi->trace_event(omp_get_thread_num(),(MPI_Wtime()-smpi->reference_time),0,7);
                #  endif
                // Pair generation process
                // We reuse nrj_radiated_ for the pairs
                ( *Multiphoton_Breit_Wheeler_process )( *particles,
                                                        smpi,
                                                        MultiphotonBreitWheelerTables,
                                                        nrj_radiated_,
                                                        particles->first_index[ibin],
                                                        particles->last_index[ibin], ithread );

                // Update the photon quantum parameter chi of all photons
                Multiphoton_Breit_Wheeler_process->compute_thread_chiph( *particles,
                        smpi,
                        particles->first_index[ibin],
                        particles->last_index[ibin],
                        ithread );

                // Suppression of the decayed photons into pairs
                Multiphoton_Breit_Wheeler_process->decayed_photon_cleaning(
                    *particles, smpi, ibin, particles->first_index.size(), &particles->first_index[0], &particles->last_index[0], ithread );
                #  ifdef _PARTEVENTTRACING                         
                if (diag_TaskTracing) smpi->trace_event(omp_get_thread_num(),(MPI_Wtime()-smpi->reference_time),1,7);
                #  endif
#ifdef  __DETAILED_TIMERS
                patch->patch_timers_[6] += MPI_Wtime() - timer;
#endif

            }

#ifdef  __DETAILED_TIMERS
            timer = MPI_Wtime();
#endif
            #  ifdef _PARTEVENTTRACING
            if (diag_TaskTracing) smpi->trace_event(omp_get_thread_num(),(MPI_Wtime()-smpi->reference_time),0,1);
            #  endif
            // Push the particles and the photons
            ( *Push )( *particles, smpi, particles->first_index[ibin], particles->last_index[ibin], ithread );
            //particles->testMove( particles->first_index[ibin], particles->last_index[ibin], params );
            #  ifdef _PARTEVENTTRACING
            if (diag_TaskTracing) smpi->trace_event(omp_get_thread_num(),(MPI_Wtime()-smpi->reference_time),1,1);
            #  endif
#ifdef  __DETAILED_TIMERS
                patch->patch_timers_[1] += MPI_Wtime() - timer;
#endif

        } //ibin

        if( time_dual>time_frozen_){ // do not apply particles BC nor project frozen particles
            for( unsigned int ibin = 0 ; ibin < particles->first_index.size() ; ibin++ ) {
                double energy_lost( 0. );

#ifdef  __DETAILED_TIMERS
                timer = MPI_Wtime();
#endif
                #  ifdef _PARTEVENTTRACING
                if (diag_TaskTracing) smpi->trace_event(omp_get_thread_num(),(MPI_Wtime()-smpi->reference_time),0,2);
                #  endif
                // Apply wall and boundary conditions
                if( mass_>0 ) {
                    for( unsigned int iwall=0; iwall<partWalls->size(); iwall++ ) {
                        (*partWalls)[iwall]->apply( this, particles->first_index[ibin], particles->last_index[ibin], smpi->dynamics_invgf[ithread], patch->rand_, energy_lost );
                        nrj_lost_per_thd[tid] += mass_ * energy_lost;
                    }
                    // Boundary Condition may be physical or due to domain decomposition
                    if(!params.is_spectral){
                        partBoundCond->apply( this, particles->first_index[ibin], particles->last_index[ibin], smpi->dynamics_invgf[ithread], patch->rand_, energy_lost );
                        nrj_lost_per_thd[tid] += mass_ * energy_lost;
                    }

                } else if( mass_==0 ) {
                    for( unsigned int iwall=0; iwall<partWalls->size(); iwall++ ) {
                        (*partWalls)[iwall]->apply( this, particles->first_index[ibin], particles->last_index[ibin], smpi->dynamics_invgf[ithread], patch->rand_, energy_lost );
                        nrj_lost_per_thd[tid] += energy_lost;
                    }
                    // Boundary Condition may be physical or due to domain decomposition
                    partBoundCond->apply( this, particles->first_index[ibin], particles->last_index[ibin], smpi->dynamics_invgf[ithread], patch->rand_, energy_lost );
                    nrj_lost_per_thd[tid] += energy_lost;
                }
                #  ifdef _PARTEVENTTRACING
                if (diag_TaskTracing) smpi->trace_event(omp_get_thread_num(),(MPI_Wtime()-smpi->reference_time),1,2);
                #  endif

#ifdef  __DETAILED_TIMERS
                patch->patch_timers_[3] += MPI_Wtime() - timer;
#endif

                //START EXCHANGE PARTICLES OF THE CURRENT BIN ?

#ifdef  __DETAILED_TIMERS
                timer = MPI_Wtime();
#endif
                #  ifdef _PARTEVENTTRACING
                if (diag_TaskTracing) smpi->trace_event(omp_get_thread_num(),(MPI_Wtime()-smpi->reference_time),0,3);
                #  endif
                // Project currents if not a Test species and charges as well if a diag is needed.
                // Do not project if a photon
                if( ( !particles->is_test ) && ( mass_ > 0 ) ) {
                    Proj->currentsAndDensityWrapper( EMfields, *particles, smpi, particles->first_index[ibin], particles->last_index[ibin], ithread, diag_flag, params.is_spectral, ispec );
                }
                #  ifdef _PARTEVENTTRACING
                if (diag_TaskTracing) smpi->trace_event(omp_get_thread_num(),(MPI_Wtime()-smpi->reference_time),1,3);
                #  endif

#ifdef  __DETAILED_TIMERS
                patch->patch_timers_[2] += MPI_Wtime() - timer;
#endif
                if(params.is_spectral && mass_>0){
                    partBoundCond->apply( this, particles->first_index[ibin], particles->last_index[ibin], smpi->dynamics_invgf[ithread], patch->rand_, energy_lost );
                    nrj_lost_per_thd[tid] += mass_ * energy_lost;
                }

            }// ibin
        } // end if moving particle

        for( unsigned int ithd=0 ; ithd<nrj_lost_per_thd.size() ; ithd++ ) {
            nrj_bc_lost += nrj_lost_per_thd[tid];
        }

    } //End if moving or ionized particles

    if(time_dual <= time_frozen_ && diag_flag &&( !particles->is_test ) ) { //immobile particle (at the moment only project density)
        if( params.geometry != "AMcylindrical" ) {
            #  ifdef _PARTEVENTTRACING
            if (diag_TaskTracing) smpi->trace_event(omp_get_thread_num(),(MPI_Wtime()-smpi->reference_time),0,3);
            #  endif
            double *b_rho=nullptr;
            for( unsigned int ibin = 0 ; ibin < particles->first_index.size() ; ibin ++ ) { //Loop for projection on buffer_proj
                b_rho = EMfields->rho_s[ispec] ? &( *EMfields->rho_s[ispec] )( 0 ) : &( *EMfields->rho_ )( 0 ) ;
                for( iPart=particles->first_index[ibin] ; ( int )iPart<particles->last_index[ibin]; iPart++ ) {
                    Proj->basic( b_rho, ( *particles ), iPart, 0 );
                }
            }
            #  ifdef _PARTEVENTTRACING
            if (diag_TaskTracing) smpi->trace_event(omp_get_thread_num(),(MPI_Wtime()-smpi->reference_time),1,3);
            #  endif
        } else {
            int n_species = patch->vecSpecies.size();
            complex<double> *b_rho=nullptr;
            ElectroMagnAM *emAM = static_cast<ElectroMagnAM *>( EMfields );
            #  ifdef _PARTEVENTTRACING
            if (int((time_dual-0.5*params.timestep)/params.timestep)%(smpi->iter_frequency_task_tracing_)==0){
                smpi->trace_event(omp_get_thread_num(),(MPI_Wtime()-smpi->reference_time),0,3);
            }
            #  endif
            for( unsigned int imode = 0; imode<params.nmodes; imode++ ) {
                int ifield = imode*n_species+ispec;
                b_rho = emAM->rho_AM_s[ifield] ? &( *emAM->rho_AM_s[ifield] )( 0 ) : &( *emAM->rho_AM_[imode] )( 0 ) ;
                for( unsigned int ibin = 0 ; ibin < particles->first_index.size() ; ibin ++ ) { //Loop for projection on buffer_proj
                    for( int iPart=particles->first_index[ibin] ; iPart<particles->last_index[ibin]; iPart++ ) {
                        Proj->basicForComplex( b_rho, ( *particles ), iPart, 0, imode );
                    }
                }
            }
            #  ifdef _PARTEVENTTRACING
            if (diag_TaskTracing) smpi->trace_event(omp_get_thread_num(),(MPI_Wtime()-smpi->reference_time),1,3);
            #  endif
        }
    } // End projection for frozen particles
} //END dynamics

void Species::dynamicsTasks( double time_dual, unsigned int ispec,
                        ElectroMagn *EMfields,
                        Params &params, bool diag_flag,
                        PartWalls *partWalls,
                        Patch *patch, SmileiMPI *smpi,
                        RadiationTables &RadiationTables,
                        MultiphotonBreitWheelerTables &MultiphotonBreitWheelerTables,
                        vector<Diagnostic *> &localDiags, int buffer_id )
{
    
#ifdef  __DETAILED_TIMERS
    double timer;
    int ithread;
#endif
    bool diag_TaskTracing;

# ifdef _PARTEVENTTRACING
    diag_TaskTracing = smpi->diagTaskTracing( time_dual, params.timestep);
# endif


    int bin_size0 = b_dim[0];
    for( unsigned int ibin = 0 ; ibin < Nbins ; ibin++ ) {
        nrj_lost_per_bin[ibin] = 0.;
        radiated_energy_per_bin[ibin] = 0.;
    }

    #pragma omp taskgroup
    {
    // -------------------------------
    // calculate the particle dynamics
    // -------------------------------
    if( time_dual>time_frozen_  || Ionize ) { // if moving particle or it can be ionized
        int buffers_resized;
        #pragma omp task default(shared) depend(out:buffers_resized)
        {
        // resize the dynamics buffers to treat all the particles in this Patch ipatch and Species ispec
        smpi->dynamics_resize( buffer_id, nDim_field, particles->last_index.back(), params.geometry=="AMcylindrical" );
        }
        for( unsigned int ibin = 0 ; ibin < Nbins ; ibin++ ) {
#ifdef  __DETAILED_TIMERS
            #pragma omp task default(shared) firstprivate(ibin) depend(out:bin_has_interpolated[ibin]) private(ithread,timer) depend(in:buffers_resized)
#else
            #pragma omp task default(shared) firstprivate(ibin) depend(out:bin_has_interpolated[ibin]) depend(in:buffers_resized)
#endif
            {
            #  ifdef _PARTEVENTTRACING
            if(diag_TaskTracing) smpi->trace_event(omp_get_thread_num(),(MPI_Wtime()-smpi->reference_time),0,0);
            #  endif
            if ( params.geometry != "AMcylindrical" ){
                // Reset densities sub-buffers - each of these buffers store a grid density on the ibin physical space
                // This must be done before Projection and before Ionization (because of the ionization currents)
                for (unsigned int i = 0; i < size_proj_buffer_Jx; i++)  b_Jx[ibin][i]    = 0.0;
                for (unsigned int i = 0; i < size_proj_buffer_Jy; i++)  b_Jy[ibin][i]    = 0.0;
                for (unsigned int i = 0; i < size_proj_buffer_Jz; i++)  b_Jz[ibin][i]    = 0.0;
                for (unsigned int i = 0; i < size_proj_buffer_rho; i++) b_rho[ibin][i]   = 0.0;
            } else {
                // Reset densities sub-buffers - each of these buffers store a grid density on the ibin physical space
                // This must be done before Projection and before Ionization (because of the ionization currents)
                for (unsigned int i = 0; i < size_proj_buffer_Jl; i++)  b_Jl[ibin][i]    = 0.0;
                for (unsigned int i = 0; i < size_proj_buffer_Jr; i++)  b_Jr[ibin][i]    = 0.0;
                for (unsigned int i = 0; i < size_proj_buffer_Jt; i++)  b_Jt[ibin][i]    = 0.0;
                for (unsigned int i = 0; i < size_proj_buffer_rhoAM; i++) b_rhoAM[ibin][i] = 0.0;
            }
                
#ifdef  __DETAILED_TIMERS
            ithread = omp_get_thread_num();
            timer = MPI_Wtime();
#endif

            // Interpolate the fields at the particle position
            Interp->fieldsWrapper( EMfields, *particles, smpi, &( particles->first_index[ibin] ), &( particles->last_index[ibin] ), buffer_id );

#ifdef  __DETAILED_TIMERS
            patch->patch_timers_[0*patch->thread_number_ + ithread] += MPI_Wtime() - timer;
#endif
            #  ifdef _PARTEVENTTRACING
            if(diag_TaskTracing) smpi->trace_event(omp_get_thread_num(),(MPI_Wtime()-smpi->reference_time),1,0);
            #  endif
            } //end task Interpolator
        } // end ibin loop for Interpolator

        // Ionization
        if( Ionize ) {        
            for( unsigned int ibin = 0 ; ibin < Nbins ; ibin++ ) {
#ifdef  __DETAILED_TIMERS
                #pragma omp task default(shared) firstprivate(ibin) depend(out:bin_has_interpolated[ibin]) private(ithread,timer)
#else
                #pragma omp task default(shared) firstprivate(ibin) depend(out:bin_has_interpolated[ibin])
#endif
                {
    
#ifdef  __DETAILED_TIMERS
                ithread = omp_get_thread_num();
                timer = MPI_Wtime();
#endif
                #  ifdef _PARTEVENTTRACING
                if(diag_TaskTracing) smpi->trace_event(omp_get_thread_num(),(MPI_Wtime()-smpi->reference_time),0,5);
                #  endif
                double *bJx, *bJy, *bJz;
                if (params.geometry != "AMcylindrical"){
                    bJx         = b_Jx[ibin];
                    bJy         = b_Jy[ibin];
                    bJz         = b_Jz[ibin];
                } else {
                    bJx         = NULL;
                    bJy         = NULL;
                    bJz         = NULL;
                }

                vector<double> *Epart = &( smpi->dynamics_Epart[buffer_id] );
                Ionize->ionizationTunnelWithTasks( particles, particles->first_index[ibin], particles->last_index[ibin], Epart, patch, Proj, ibin, ibin*clrw, bJx, bJy, bJz );
                #  ifdef _PARTEVENTTRACING
                if(diag_TaskTracing) smpi->trace_event(omp_get_thread_num(),(MPI_Wtime()-smpi->reference_time),1,5);
                #  endif
#ifdef  __DETAILED_TIMERS
                patch->patch_timers_[4*patch->thread_number_ + ithread] += MPI_Wtime() - timer;
#endif
            
                } // end task Ionize bin
            } // end ibin loop for Ionize
        } // end Ionize

            if( time_dual>time_frozen_ ){ // if moving particle push

                // Radiation losses
                if( Radiate ) {
                    for( unsigned int ibin = 0 ; ibin < Nbins ; ibin++ ) {
#ifdef  __DETAILED_TIMERS
                        #pragma omp task default(shared) firstprivate(ibin) depend(out:bin_has_interpolated[ibin]) private(ithread,timer)
#else
                        #pragma omp task default(shared) firstprivate(ibin) depend(out:bin_has_interpolated[ibin])
#endif
                        {
                    

#ifdef  __DETAILED_TIMERS
                        ithread = omp_get_thread_num();
                        timer = MPI_Wtime();
#endif
                        #  ifdef _PARTEVENTTRACING
                        if(diag_TaskTracing) smpi->trace_event(omp_get_thread_num(),(MPI_Wtime()-smpi->reference_time),0,6);
                        #  endif
                        // Radiation process
                        ( *Radiate )( *particles, photon_species_, smpi,
                                      RadiationTables,
                                      radiated_energy_per_bin[ibin],
                                      particles->first_index[ibin],
                                      particles->last_index[ibin], buffer_id, ibin );

                        #  ifdef _PARTEVENTTRACING
                        if(diag_TaskTracing) smpi->trace_event(omp_get_thread_num(),(MPI_Wtime()-smpi->reference_time),1,6);
                        #  endif
                        // Update scalar variable for diagnostics
                        // radiated_energy += Radiate->getRadiatedEnergy();

                        // Update the quantum parameter chi
                        // Radiate->computeParticlesChi( *particles,
                        //                               smpi,
                        //                               first_index[ibin],
                        //                               last_index[ibin],
                        //                               ithread );

#ifdef  __DETAILED_TIMERS
                        patch->patch_timers_[5*patch->thread_number_ + ithread] += MPI_Wtime() - timer;
#endif

                    
                        } // end task Radiate bin
                    } // end ibin loop for Radiate
                } // end if Radiate

                if( Multiphoton_Breit_Wheeler_process ) {
                    for( unsigned int ibin = 0 ; ibin < Nbins ; ibin++ ) {
#ifdef  __DETAILED_TIMERS
                        #pragma omp task default(shared) firstprivate(ibin) depend(out:bin_has_interpolated[ibin]) private(ithread,timer)
#else
                        #pragma omp task default(shared) firstprivate(ibin) depend(out:bin_has_interpolated[ibin])
#endif
                        {

#ifdef  __DETAILED_TIMERS
                        ithread = omp_get_thread_num();
                        timer = MPI_Wtime();
#endif
                        #  ifdef _PARTEVENTTRACING
                        if(diag_TaskTracing) smpi->trace_event(omp_get_thread_num(),(MPI_Wtime()-smpi->reference_time),0,7);
                        #  endif
                        double radiated_energy_bin = 0;
                        // Pair generation process
                        ( *Multiphoton_Breit_Wheeler_process )( *particles,
                                                        smpi,
                                                        MultiphotonBreitWheelerTables,
                                                        radiated_energy_bin,
                                                        particles->first_index[ibin], particles->last_index[ibin], 
                                                        buffer_id, ibin );
                        radiated_energy_per_bin[ibin] = radiated_energy_bin;

                        // Update the photon quantum parameter chi of all photons
                        Multiphoton_Breit_Wheeler_process->compute_thread_chiph( *particles,
                                smpi,
                                particles->first_index[ibin],
                                particles->last_index[ibin],
                                buffer_id );    
                        #  ifdef _PARTEVENTTRACING
                        if(diag_TaskTracing) smpi->trace_event(omp_get_thread_num(),(MPI_Wtime()-smpi->reference_time),1,7);
                        #  endif
#ifdef  __DETAILED_TIMERS
                        patch->patch_timers_[6*patch->thread_number_ + ithread] += MPI_Wtime() - timer;
#endif
                        } // end Multiphoton Breit Wheeler on ibin
                    } // end ibin task for Multiphoton Breit Wheeler
                    #pragma omp taskwait
#ifdef  __DETAILED_TIMERS
                    #pragma omp task default(shared) depend(out:bin_has_interpolated[0:(Nbins-1)]) private(ithread,timer)
#else
                    #pragma omp task default(shared) depend(out:bin_has_interpolated[0:(Nbins-1)])
#endif
                    {
#ifdef  __DETAILED_TIMERS
                    ithread = omp_get_thread_num();
                    timer = MPI_Wtime();
#endif
                    #  ifdef _PARTEVENTTRACING
                    if(diag_TaskTracing) smpi->trace_event(omp_get_thread_num(),(MPI_Wtime()-smpi->reference_time),0,7);
                    #  endif
                    // clean decayed photons from arrays 
                    // this loop must not be parallelized unless race conditions are prevented
                    for( unsigned int ibin = 0 ; ibin < Nbins ; ibin++ ) {
                        Multiphoton_Breit_Wheeler_process->decayed_photon_cleaning(
                            *particles, smpi, ibin, particles->first_index.size(), &particles->first_index[0], &particles->last_index[0], buffer_id );              
                    } // end ibin loop to clean decayed photons
#ifdef  __DETAILED_TIMERS
                    patch->patch_timers_[6*patch->thread_number_ + ithread] += MPI_Wtime() - timer;
#endif
                    } // end task for photon cleaning for all bins
                    #  ifdef _PARTEVENTTRACING
                    if(diag_TaskTracing) smpi->trace_event(omp_get_thread_num(),(MPI_Wtime()-smpi->reference_time),1,7);
                    #  endif
                }// end if Multiphoton_Breit_Wheeler_process

                for( unsigned int ibin = 0 ; ibin < Nbins ; ibin++ ) {
#ifdef  __DETAILED_TIMERS
                    #pragma omp task default(shared) firstprivate(ibin) depend(in:bin_has_interpolated[ibin]) depend(out:bin_has_pushed[ibin]) private(ithread,timer)
#else
                    #pragma omp task default(shared) firstprivate(ibin) depend(in:bin_has_interpolated[ibin]) depend(out:bin_has_pushed[ibin])
#endif
                    {
                    #  ifdef _PARTEVENTTRACING
                    if(diag_TaskTracing) smpi->trace_event(omp_get_thread_num(),(MPI_Wtime()-smpi->reference_time),0,1);
                    #  endif
#ifdef  __DETAILED_TIMERS
                    ithread = omp_get_thread_num();
                    timer = MPI_Wtime();
#endif

                    // Push the particles and the photons
                    ( *Push )( *particles, smpi, particles->first_index[ibin], particles->last_index[ibin], buffer_id );
                    //particles->testMove( particles->first_index[ibin], particles->last_index[ibin], params );

#ifdef  __DETAILED_TIMERS
                    patch->patch_timers_[1*patch->thread_number_ + ithread] += MPI_Wtime() - timer;
#endif
                    #  ifdef _PARTEVENTTRACING
                    if(diag_TaskTracing) smpi->trace_event(omp_get_thread_num(),(MPI_Wtime()-smpi->reference_time),1,1);
                    #  endif
                    } // end task for Push on ibin
                } // end ibin loop for Push
        } // end if moving particle, radiate and push
    } // end if moving particle or it can be ionized 

    if( time_dual>time_frozen_){ // do not apply particles BC nor projection on frozen particles     
        
        for( unsigned int ibin = 0 ; ibin < Nbins ; ibin++ ) {
#ifdef  __DETAILED_TIMERS
            #pragma omp task default(shared) firstprivate(ibin) private(ithread,timer) depend(in:bin_has_pushed[ibin]) depend(out:bin_has_done_particles_BC[ibin])
#else
            #pragma omp task default(shared) firstprivate(ibin) depend(in:bin_has_pushed[ibin]) depend(out:bin_has_done_particles_BC[ibin])
#endif

            {
            #  ifdef _PARTEVENTTRACING
            if(diag_TaskTracing) smpi->trace_event(omp_get_thread_num(),(MPI_Wtime()-smpi->reference_time),0,2);
            #  endif
            double ener_iPart( 0. );

#ifdef  __DETAILED_TIMERS
            ithread = omp_get_thread_num();
            timer = MPI_Wtime();
#endif

            // Apply wall and boundary conditions
            if( mass_>0 ) {
                for( unsigned int iwall=0; iwall<partWalls->size(); iwall++ ) {
                    (*partWalls)[iwall]->apply( *particles, smpi, particles->first_index[ibin], particles->last_index[ibin], this, buffer_id, ener_iPart );
                    nrj_lost_per_bin[ibin] += mass_ * ener_iPart;
                }
                // Boundary Condition may be physical or due to domain decomposition
                // apply returns 0 if iPart is not in the local domain anymore
                //        if omp, create a list per thread
                partBoundCond->apply( *particles, smpi, particles->first_index[ibin], particles->last_index[ibin], this, buffer_id, ener_iPart );
                nrj_lost_per_bin[ibin] += mass_ * ener_iPart;
                
            } else if( mass_==0 ) {
                for( unsigned int iwall=0; iwall<partWalls->size(); iwall++ ) {
                    (*partWalls)[iwall]->apply( *particles, smpi, particles->first_index[ibin], particles->last_index[ibin], this, buffer_id, ener_iPart );
                    nrj_lost_per_bin[ibin] += ener_iPart;
                }
                
                // Boundary Condition may be physical or due to domain decomposition
                // apply returns 0 if iPart is not in the local domain anymore
                //        if omp, create a list per thread
                partBoundCond->apply( *particles, smpi, particles->first_index[ibin], particles->last_index[ibin], this, buffer_id, ener_iPart );
                nrj_lost_per_bin[ibin] += ener_iPart;
                
            }

#ifdef  __DETAILED_TIMERS
            patch->patch_timers_[3*patch->thread_number_ + ithread] += MPI_Wtime() - timer;
#endif

            #  ifdef _PARTEVENTTRACING
            if(diag_TaskTracing) smpi->trace_event(omp_get_thread_num(),(MPI_Wtime()-smpi->reference_time),1,2);
            #  endif
            } // end task for particles BC on ibin
        } // end ibin loop for particles BC

        for( unsigned int ibin = 0 ; ibin < Nbins ; ibin++ ) {
#ifdef  __DETAILED_TIMERS
            #pragma omp task default(shared) firstprivate(ibin,bin_size0) private(ithread,timer) depend(in:bin_has_done_particles_BC[ibin]) depend(out:bin_has_projected[ibin])
#else
            #pragma omp task default(shared) firstprivate(ibin,bin_size0) depend(in:bin_has_done_particles_BC[ibin]) depend(out:bin_has_projected[ibin])
#endif
            {
            #  ifdef _PARTEVENTTRACING
            if(diag_TaskTracing) smpi->trace_event(omp_get_thread_num(),(MPI_Wtime()-smpi->reference_time),0,3);
            #  endif
                
#ifdef  __DETAILED_TIMERS
            ithread = omp_get_thread_num();
            timer = MPI_Wtime();
#endif
                
            // Project currents if not a Test species and charges as well if a diag is needed.
            // Do not project if a photon
            if( ( !particles->is_test ) && ( mass_ > 0 ) ) {
                if (params.geometry != "AMcylindrical"){
                    Proj->currentsAndDensityWrapperOnBuffers( b_Jx[ibin], b_Jy[ibin], b_Jz[ibin], b_rho[ibin], 
                                                              ibin*clrw, *particles, smpi, 
                                                              particles->first_index[ibin], particles->last_index[ibin], 
                                                              buffer_id, diag_flag, params.is_spectral, ispec );
                } else {
                    Proj->currentsAndDensityWrapperOnAMBuffers( EMfields, b_Jl[ibin], b_Jr[ibin], b_Jt[ibin], b_rhoAM[ibin], 
                                                                ibin*clrw, bin_size0, *particles, smpi, 
                                                                particles->first_index[ibin], particles->last_index[ibin], 
                                                                buffer_id, diag_flag);
                } // end if AM
            } // end condition on test and mass

            #  ifdef _PARTEVENTTRACING
            if(diag_TaskTracing) smpi->trace_event(omp_get_thread_num(),(MPI_Wtime()-smpi->reference_time),1,3);
            #  endif
#ifdef  __DETAILED_TIMERS
            patch->patch_timers_[2*patch->thread_number_ + ithread] += MPI_Wtime() - timer;
#endif
            }//end task for Proj of ibin
         }// end ibin loop for Proj

        // reduction of the lost energy in each ibin 
        // the dependency ensures that it is done after the particles BC
// #ifdef  __DETAILED_TIMERS
//         #pragma omp task default(shared) private(ithread,timer) depend(in:bin_has_done_particles_BC[0:(Nbins-1)])
// #else
//         #pragma omp task default(shared) depend(in:bin_has_done_particles_BC[0:(Nbins-1)])
// #endif
//         {
//         // reduce the energy lost with BC per bin
//         for( unsigned int ibin=0 ; ibin < Nbins ; ibin++ ) {
//            nrj_bc_lost += nrj_lost_per_bin[ibin];
//         }
// 
//         // sum the radiated energy / energy converted in pairs
//         // The dependencies above ensure that this is done after the Radiation and MultiPhoton Breit Wheeler methods
//         if( Radiate || Multiphoton_Breit_Wheeler_process) {
// #ifdef  __DETAILED_TIMERS
//             timer = MPI_Wtime();
//             ithread = omp_get_thread_num();
// #endif
// 
//             for( unsigned int ibin=0 ; ibin < Nbins ; ibin++ ) {
//                radiated_energy += radiated_energy_per_bin[ibin];
//             }
// #ifdef  __DETAILED_TIMERS
//             patch->patch_timers_[5*patch->thread_number_ + ithread] += MPI_Wtime() - timer;
// #endif
//         } // end if Radiate or Multiphoton_Breit_Wheeler_process
//         } // end task for lost/radiated energy reduction

     } else { // immobile particle
         if( diag_flag &&( !particles->is_test ) ) {
             if (Ionize) { // a dependency is needed to project after ionization
                 if( params.geometry != "AMcylindrical" ) {

                    for( unsigned int ibin = 0 ; ibin < particles->first_index.size() ; ibin ++ ) { //Loop for projection on buffer_proj
#ifdef  __DETAILED_TIMERS
                        #pragma omp task default(shared) firstprivate(ibin) private(ithread,timer) depend(out:bin_has_interpolated[ibin])
#else
                        #pragma omp task default(shared) firstprivate(ibin) depend(out:bin_has_interpolated[ibin])
#endif
                        {
#ifdef  __DETAILED_TIMERS
                        ithread = omp_get_thread_num();
                        timer = MPI_Wtime();
#endif
                        #  ifdef _PARTEVENTTRACING
                        if(diag_TaskTracing) smpi->trace_event(omp_get_thread_num(),(MPI_Wtime()-smpi->reference_time),0,3);
                        #  endif
                        for (unsigned int i = 0; i < size_proj_buffer_rho; i++) b_rho[ibin][i]   = 0.0;
                        for( int iPart=particles->first_index[ibin] ; iPart<particles->last_index[ibin]; iPart++ ) {
                            Proj->basic( b_rho[ibin], ( *particles ), iPart, 0, ibin*clrw );
                        }
                        #  ifdef _PARTEVENTTRACING
                        if(diag_TaskTracing) smpi->trace_event(omp_get_thread_num(),(MPI_Wtime()-smpi->reference_time),1,3);
                        #  endif
#ifdef  __DETAILED_TIMERS
                        patch->patch_timers_[3*patch->thread_number_ + ithread] += MPI_Wtime() - timer;
#endif
                        } // end task projection for frozen or test
                    } // end ibin
                } else { // AM geometry

                    for( unsigned int ibin = 0 ; ibin < Nbins ; ibin ++ ) { //Loop for projection on buffer_proj
#ifdef  __DETAILED_TIMERS
                        #pragma omp task default(shared) firstprivate(ibin,bin_size0) private(ithread,timer) depend(out:bin_has_interpolated[ibin])
#else
                        #pragma omp task default(shared) firstprivate(ibin,bin_size0) depend(out:bin_has_interpolated[ibin]) 
#endif
                        {
#ifdef  __DETAILED_TIMERS
                        ithread = omp_get_thread_num();
                        timer = MPI_Wtime();
#endif
                        #  ifdef _PARTEVENTTRACING
                        if(diag_TaskTracing) smpi->trace_event(omp_get_thread_num(),(MPI_Wtime()-smpi->reference_time),0,3);
                        #  endif
                        for (unsigned int i = 0; i < size_proj_buffer_rhoAM; i++) b_rhoAM[ibin][i] = 0.0;
                        for( int imode = 0; imode<params.nmodes; imode++ ) {
                            for( int iPart=particles->first_index[ibin] ; iPart<particles->last_index[ibin]; iPart++ ) {
                                Proj->basicForComplexOnBuffer( b_rhoAM[ibin], ( *particles ), iPart, 0, imode, bin_size0, ibin*clrw );
                            } // end loop on particles
                        } // end imode loop
                        #  ifdef _PARTEVENTTRACING
                        if(diag_TaskTracing) smpi->trace_event(omp_get_thread_num(),(MPI_Wtime()-smpi->reference_time),1,3);
                        #  endif
#ifdef  __DETAILED_TIMERS
                        patch->patch_timers_[3*patch->thread_number_ + ithread] += MPI_Wtime() - timer;
#endif
                        } // end task projection for frozen or test
                    } //end ibin
                } // end if on geometry

            } else { // no ionization, no dependency for tasks needed

                 if( params.geometry != "AMcylindrical" ) {

                    for( unsigned int ibin = 0 ; ibin < particles->first_index.size() ; ibin ++ ) { //Loop for projection on buffer_proj
#ifdef  __DETAILED_TIMERS
                        #pragma omp task default(shared) firstprivate(ibin) private(ithread,timer) 
#else
                        #pragma omp task default(shared) firstprivate(ibin)
#endif
                        {
                        for (unsigned int i = 0; i < size_proj_buffer_rho; i++) b_rho[ibin][i]   = 0.0;
#ifdef  __DETAILED_TIMERS
                        ithread = omp_get_thread_num();
                        timer = MPI_Wtime();
#endif
                        #  ifdef _PARTEVENTTRACING
                        if(diag_TaskTracing) smpi->trace_event(omp_get_thread_num(),(MPI_Wtime()-smpi->reference_time),0,3);
                        #  endif

                        for (unsigned int i = 0; i < size_proj_buffer_rho; i++) b_rho[ibin][i]   = 0.0;
                        for( int iPart=particles->first_index[ibin] ; iPart<particles->last_index[ibin]; iPart++ ) {
                            Proj->basic( b_rho[ibin], ( *particles ), iPart, 0, ibin*clrw );
                        }

                        #  ifdef _PARTEVENTTRACING
                        if(diag_TaskTracing) smpi->trace_event(omp_get_thread_num(),(MPI_Wtime()-smpi->reference_time),1,3);
                        #  endif
#ifdef  __DETAILED_TIMERS
                        patch->patch_timers_[3*patch->thread_number_ + ithread] += MPI_Wtime() - timer;
#endif
                        } // end task projection for frozen or test
                    } // end ibin
                } else { // AM geometry

                    for( unsigned int ibin = 0 ; ibin < Nbins ; ibin ++ ) { //Loop for projection on buffer_proj
#ifdef  __DETAILED_TIMERS
                        #pragma omp task default(shared) firstprivate(ibin,bin_size0) private(ithread,timer) depend(out:bin_has_projected)
#else
                        #pragma omp task default(shared) firstprivate(ibin,bin_size0) depend(out:bin_has_projected)
#endif
                        {
                        for (unsigned int i = 0; i < size_proj_buffer_rhoAM; i++) b_rhoAM[ibin][i]   = 0.0;
#ifdef  __DETAILED_TIMERS
                        ithread = omp_get_thread_num();
                        timer = MPI_Wtime();
#endif
                        #  ifdef _PARTEVENTTRACING
                        if(diag_TaskTracing) smpi->trace_event(omp_get_thread_num(),(MPI_Wtime()-smpi->reference_time),0,3);
                        #  endif

                        for (unsigned int i = 0; i < size_proj_buffer_rhoAM; i++) b_rhoAM[ibin][i] = 0.0;
                        for( int imode = 0; imode<params.nmodes; imode++ ) {
                            for( int iPart=particles->first_index[ibin] ; iPart<particles->last_index[ibin]; iPart++ ) {
                                Proj->basicForComplexOnBuffer( b_rhoAM[ibin], ( *particles ), iPart, 0, imode, bin_size0, ibin*clrw );
                            } // end loop on particles
                        } // end imode loop

                        #  ifdef _PARTEVENTTRACING
                        if(diag_TaskTracing) smpi->trace_event(omp_get_thread_num(),(MPI_Wtime()-smpi->reference_time),1,3);
                        #  endif
#ifdef  __DETAILED_TIMERS
                        patch->patch_timers_[3*patch->thread_number_ + ithread] += MPI_Wtime() - timer;
#endif
                        } // end task projection for frozen or test
                    } //end ibin
                } // end if on geometry

            } // end condition on ionization
        } // end condition on diag and not particle test

     } // end moving particle
     #pragma omp task default(shared) depend(in:bin_has_projected[0:(Nbins-1)])
     {
     smpi->reduce_dynamics_buffer_size( buffer_id, params.geometry=="AMcylindrical" );
     }
     }// end taskgroup for all the Interp, Push, Particles BC and Projector tasks

     if(time_dual>time_frozen_){

        // reduction of the lost energy in each ibin
        // the dependency ensures that it is done after the particles BC
// #ifdef  __DETAILED_TIMERS
//         #pragma omp task default(shared) private(ithread,timer) depend(in:bin_has_done_particles_BC[0:(Nbins-1)])
// #else
//         #pragma omp task default(shared) depend(in:bin_has_done_particles_BC[0:(Nbins-1)])
// #endif
#ifdef  __DETAILED_TIMERS
        #pragma omp task default(shared) private(ithread,timer)
#else
        #pragma omp task default(shared)
#endif
        {
        // reduce the energy lost with BC per bin
        for( unsigned int ibin=0 ; ibin < Nbins ; ibin++ ) {
           nrj_bc_lost += nrj_lost_per_bin[ibin];
        }

        // sum the radiated energy / energy converted in pairs
        // The dependencies above ensure that this is done after the Radiation and MultiPhoton Breit Wheeler methods
        if( Radiate || Multiphoton_Breit_Wheeler_process) {
#ifdef  __DETAILED_TIMERS
            timer = MPI_Wtime();
            ithread = omp_get_thread_num();
#endif

            for( unsigned int ibin=0 ; ibin < Nbins ; ibin++ ) {
               radiated_energy_ += radiated_energy_per_bin[ibin];
            }
#ifdef  __DETAILED_TIMERS
            patch->patch_timers_[5*patch->thread_number_ + ithread] += MPI_Wtime() - timer;
#endif
        } // end if Radiate or Multiphoton_Breit_Wheeler_process
        } // end task for lost/radiated energy reduction
     }// end if moving particle


     // smpi->reduce_dynamics_buffer_size( buffer_id, params.geometry=="AMcylindrical" );

} // end dynamicsTasks



// ---------------------------------------------------------------------------------------------------------------------
// For all particles of the species
//   - interpolate the fields at the particle position
//   - perform ionization
//   - perform the radiation reaction
//   - perform the multiphoton Breit-Wheeler
//   - calculate the new velocity
//   - calculate the new position
//   - apply the boundary conditions
//   - increment the currents (projection)
// ---------------------------------------------------------------------------------------------------------------------
void Species::scalarDynamics( double time_dual, unsigned int ispec,
                               ElectroMagn *EMfields,
                               Params &params, bool diag_flag,
                               PartWalls *partWalls,
                               Patch *patch, SmileiMPI *smpi,
                               RadiationTables &RadiationTables,
                               MultiphotonBreitWheelerTables &MultiphotonBreitWheelerTables,
                               vector<Diagnostic *> &localDiags )
{

}

void Species::projectionForDiags( double time_dual, unsigned int ispec,
                                    ElectroMagn *EMfields,
                                    Params &params, bool diag_flag,
                                    Patch *patch, SmileiMPI *smpi )
{
    if( diag_flag &&( !particles->is_test ) ) {

        if( params.geometry != "AMcylindrical" ) {
            double *buf[4];

            for( unsigned int ibin = 0 ; ibin < particles->first_index.size() ; ibin ++ ) { //Loop for projection on buffer_proj

                buf[0] = EMfields->rho_s[ispec] ? &( *EMfields->rho_s[ispec] )( 0 ) : &( *EMfields->rho_ )( 0 ) ;
                buf[1] = EMfields->Jx_s [ispec] ? &( *EMfields->Jx_s [ispec] )( 0 ) : &( *EMfields->Jx_ )( 0 ) ;
                buf[2] = EMfields->Jy_s [ispec] ? &( *EMfields->Jy_s [ispec] )( 0 ) : &( *EMfields->Jy_ )( 0 ) ;
                buf[3] = EMfields->Jz_s [ispec] ? &( *EMfields->Jz_s [ispec] )( 0 ) : &( *EMfields->Jz_ )( 0 ) ;

                for( int iPart=particles->first_index[ibin] ; iPart<particles->last_index[ibin]; iPart++ ) {
                    for( unsigned int quantity=0; quantity < 4; quantity++ ) {
                        Proj->basic( buf[quantity], ( *particles ), iPart, quantity );
                    }
                } //End loop on particles
            }//End loop on bins
        } else { // AM case
            complex<double> *buf[4];
            ElectroMagnAM *emAM = static_cast<ElectroMagnAM *>( EMfields );
            int n_species = patch->vecSpecies.size();
            for( unsigned int imode = 0; imode<params.nmodes; imode++ ) {
                int ifield = imode*n_species+ispec;

                for( unsigned int ibin = 0 ; ibin < particles->first_index.size() ; ibin ++ ) { //Loop for projection on buffer_proj

                    buf[0] = emAM->rho_AM_s[ifield] ? &( *emAM->rho_AM_s[ifield] )( 0 ) : &( *emAM->rho_AM_[imode] )( 0 ) ;
                    buf[1] = emAM->Jl_s [ifield] ? &( *emAM->Jl_s [ifield] )( 0 ) : &( *emAM->Jl_[imode] )( 0 ) ;
                    buf[2] = emAM->Jr_s [ifield] ? &( *emAM->Jr_s [ifield] )( 0 ) : &( *emAM->Jr_[imode] )( 0 ) ;
                    buf[3] = emAM->Jt_s [ifield] ? &( *emAM->Jt_s [ifield] )( 0 ) : &( *emAM->Jt_[imode] )( 0 ) ;

                    for( int iPart=particles->first_index[ibin] ; iPart<particles->last_index[ibin]; iPart++ ) {
                        for( unsigned int quantity=0; quantity < 4; quantity++ ) {
                            Proj->basicForComplex( buf[quantity], ( *particles ), iPart, quantity, imode );
                        }
                    } //End loop on particles
                }//End loop on bins
            } //End loop on modes
        }

    }
}

// -----------------------------------------------------------------------------
//! For all particles of the species, import the new particles generated
//! from these different physical processes:
//! - ionization
//! - radiation reaction
//! - multiphoton Breit-Wheeler
// -----------------------------------------------------------------------------
void Species::dynamicsImportParticles( double time_dual, unsigned int ispec,
        Params &params,
        Patch *patch, SmileiMPI *smpi,
        vector<Diagnostic *> &localDiags )
{
    // Add the ionized electrons to the electron species (possible even if ion is frozen)
    if( Ionize ) {
        electron_species->importParticles( params, patch, Ionize->new_electrons, localDiags );
                 }

    // if moving particle
    if( time_dual>time_frozen_ ) { // moving particle

        // Radiation losses
        if( Radiate ) {
            // If creation of macro-photon, we add them to photon_species
            if( photon_species_ ) {
                photon_species_->importParticles( params,
                                                 patch,
                                                 Radiate->new_photons_,
                                                 localDiags );
            }
        }

        // Multiphoton Breit-Wheeler
        if( Multiphoton_Breit_Wheeler_process ) {
            // Addition of the electron-positron particles
            for( int k=0; k<2; k++ ) {
                mBW_pair_species[k]->importParticles( params,
                                                      patch,
                                                      Multiphoton_Breit_Wheeler_process->new_pair[k],
                                                      localDiags );
            }
        }
    }//END if time vs. time_frozen_
}




// ---------------------------------------------------------------------------------------------------------------------
// For all particles of the species
//   - increment the charge (projection)
//   - used at initialisation for Poisson (and diags if required, not for now dynamics )
// ---------------------------------------------------------------------------------------------------------------------
void Species::computeCharge( unsigned int ispec, ElectroMagn *EMfields, bool old /*=false*/ )
{
    // -------------------------------
    // calculate the particle charge
    // -------------------------------
    if( ( !particles->is_test ) ) {
        if( !dynamic_cast<ElectroMagnAM *>( EMfields ) ) {
            for( unsigned int ibin = 0 ; ibin < particles->first_index.size() ; ibin ++ ) { //Loop for projection on buffer_proj
                double *b_rho = &( *EMfields->rho_ )( 0 );

                for( unsigned int iPart=particles->first_index[ibin] ; ( int )iPart<particles->last_index[ibin]; iPart++ ) {
                    Proj->basic( b_rho, ( *particles ), iPart, 0 );
                }
            }
        } else {
            ElectroMagnAM *emAM = static_cast<ElectroMagnAM *>( EMfields );
            unsigned int Nmode = emAM->rho_AM_.size();
            for( unsigned int imode=0; imode<Nmode; imode++ ) {
                //unsigned int ifield = imode*(*EMfields).n_species+ispec;
                complex<double> *b_rho = old ? &( *emAM->rho_old_AM_[imode] )( 0 ) : &( *emAM->rho_AM_[imode] )( 0 );
                for( unsigned int ibin = 0 ; ibin < particles->first_index.size() ; ibin ++ ) { //Loop for projection on buffer_proj
                    for( int iPart=particles->first_index[ibin] ; iPart<particles->last_index[ibin]; iPart++ ) {
                        Proj->basicForComplex( b_rho, ( *particles ), iPart, 0, imode );
                    }
                }
            }
        }
    }
}//END computeCharge


void Species::extractParticles()
{
    //particles->last_index[0] -= dev_particles->extractParticles( particles_to_move );

    // Count cell_keys = -1
    //count( particles->cell_keys.begin(), particles->cell_keys.end(), -1 );
    //nparts_to_move_ = thrust::count(thrust::device, nvidia_cell_keys.begin(), nvidia_cell_keys.begin()+nparts, -1);
    // resize particles_to_move
    // ....resize( nparts_to_move )
    // copy in particles_to_move if cell_keys = -1
    //thrust::copy_if(thrust::device, iter, iter+nparts, nvidia_cell_keys.begin(), iter_copy, count_if_out());

    particles_to_move->clear();
    for ( int ipart=0 ; ipart<(int)(getNbrOfParticles()) ; ipart++ ) {
        if ( particles->cell_keys[ipart] == -1 ) {
            particles->copyParticle( ipart, *particles_to_move );
        }
    }

}

void Species::injectParticles( Params &params )
{
    // through particles_to_move ... not in scalar but :

    //thrust::remove_if( ... remove_if_out() ); cell_keys < 0
    // resize particles (include in sortParticles)
    //thrust::copy_n(thrust::device, iter_copy, nparts_add, iter+nparts); (include in sortParticles)

}


// ---------------------------------------------------------------------------------------------------------------------
// Sort particles
// ---------------------------------------------------------------------------------------------------------------------
void Species::sortParticles( Params &params, Patch * patch )
{
    injectParticles( params );

    int ndim = params.nDim_field;
    int idim;

    int total_number_part_recv = 0;
    //Merge all MPI_buffer_.partRecv in particles_to_move
    for( int idim = 0; idim < ndim; idim++ ) {
        for( int iNeighbor=0 ; iNeighbor<2 ; iNeighbor++ ) {
            int n_part_recv = MPI_buffer_.part_index_recv_sz[idim][iNeighbor];
            if( ( n_part_recv!=0 ) ) {
                 // insert n_part_recv in particles_to_move from 0
                //MPI_buffer_.partRecv[idim][iNeighbor].copyParticles( 0, n_part_recv, *particles_to_move, 0 );
                total_number_part_recv += n_part_recv;
                //particles->last_index[particles->last_index.size()-1] += n_part_recv;
                //particles->cell_keys.resize(particles->cell_keys.size()+n_part_recv);
            }
        }
    }
    //cout << "\t Species id : " << species_number_ << " - nparticles recv : " << blabla << endl;


    // Sort to adapt do cell_keys usage
    std::vector<int> indexes_of_particles_to_exchange;
    for ( int ipart=0 ; ipart< (int)(getNbrOfParticles()) ; ipart++ ) {
        if ( particles->cell_keys[ipart] == -1 ) {
            indexes_of_particles_to_exchange.push_back( ipart );
        }
    }
    //cout << "\t Species id : " << species_number_ << " - nparticles send : " << indexes_of_particles_to_exchange.size() << endl;

    //We have stored in indexes_of_particles_to_exchange the list of all particles that needs to be removed.
    /********************************************************************************/
    // Delete Particles included in the index of particles to exchange. Assumes indexes are sorted.
    /********************************************************************************/
    int ii, iPart;

    // Push lost particles at the end of bins
    for( unsigned int ibin = 0 ; ibin < particles->last_index.size() ; ibin++ ) {
        ii = indexes_of_particles_to_exchange.size()-1;
        if( ii >= 0 ) { // Push lost particles to the end of the bin
            iPart = indexes_of_particles_to_exchange[ii];
            while( iPart >= particles->last_index[ibin] && ii > 0 ) {
                ii--;
                iPart = indexes_of_particles_to_exchange[ii];
            }
            while( iPart == particles->last_index[ibin]-1 && iPart >= particles->first_index[ibin] && ii > 0 ) {
                particles->last_index[ibin]--;
                ii--;
                iPart = indexes_of_particles_to_exchange[ii];
            }
            while( iPart >= particles->first_index[ibin] && ii > 0 ) {
                particles->overwriteParticle( particles->last_index[ibin]-1, iPart );
                particles->last_index[ibin]--;
                ii--;
                iPart = indexes_of_particles_to_exchange[ii];
            }
            //On traite la dernière particule (qui peut aussi etre la premiere)
            if( iPart >= particles->first_index[ibin] && iPart < particles->last_index[ibin] ) {
                particles->overwriteParticle( particles->last_index[ibin]-1, iPart );
                particles->last_index[ibin]--;
            }
        }
    }


    //Shift the bins in memory
    //Warning: this loop must be executed sequentially. Do not use openMP here.
    for( int unsigned ibin = 1 ; ibin < particles->last_index.size() ; ibin++ ) { //First bin don't need to be shifted
        ii = particles->first_index[ibin]-particles->last_index[ibin-1]; // Shift the bin in memory by ii slots.
        iPart = min( ii, particles->last_index[ibin]-particles->first_index[ibin] ); // Number of particles we have to shift = min (Nshift, Nparticle in the bin)
        if( iPart > 0 ) {
            particles->overwriteParticle( particles->last_index[ibin]-iPart, particles->last_index[ibin-1], iPart );
        }
        particles->last_index[ibin] -= ii;
        particles->first_index[ibin] = particles->last_index[ibin-1];
    }



    int nmove, lmove; // local, OK
    int shift[particles->last_index.size()+1];//how much we need to shift each bin in order to leave room for the new particle
    double dbin;

    dbin = params.cell_length[0]*params.cluster_width_; //width of a bin.
    for( unsigned int j=0; j<particles->last_index.size()+1 ; j++ ) {
        shift[j]=0;
    }


    int nbNeighbors_ = 2;
    int n_part_recv;

    particles->eraseParticleTrail( particles->last_index.back() );

    //Evaluation of the necessary shift of all bins.2
    //idim=0
    shift[1] += MPI_buffer_.part_index_recv_sz[0][0];//Particles coming from xmin all go to bin 0 and shift all the other bins.
    shift[particles->last_index.size()] += MPI_buffer_.part_index_recv_sz[0][1];//Used only to count the total number of particles arrived.
    //idim>0
    for( idim = 1; idim < ndim; idim++ ) {
        for( int iNeighbor=0 ; iNeighbor<nbNeighbors_ ; iNeighbor++ ) {
            n_part_recv = MPI_buffer_.part_index_recv_sz[idim][iNeighbor];
            for( unsigned int j=0; j<( unsigned int )n_part_recv ; j++ ) {
                //We first evaluate how many particles arrive in each bin.
                ii = int( ( MPI_buffer_.partRecv[idim][iNeighbor].position( 0, j )-min_loc )/dbin ); //bin in which the particle goes.
                shift[ii+1]++; // It makes the next bins shift.
            }
        }
    }


    //Must be done sequentially
    for( unsigned int j=1; j<particles->last_index.size()+1; j++ ) { //bin 0 is not shifted.Last element of shift stores total number of arriving particles.
        shift[j]+=shift[j-1];
    }
    //Make room for new particles
    if( shift[particles->last_index.size()] ) {
        //! vecor::resize of Charge crashed ! Temporay solution : push_back / Particle
        //particles->initialize( particles->size()+shift[particles->last_index.size()], particles->Position.size() );
        for( int inewpart=0 ; inewpart<shift[particles->last_index.size()] ; inewpart++ ) {
            particles->createParticle();
        }
    }

    //Shift bins, must be done sequentially
    for( unsigned int j=particles->last_index.size()-1; j>=1; j-- ) {
        int n_particles = particles->last_index[j]-particles->first_index[j]; //Nbr of particle in this bin
        nmove = min( n_particles, shift[j] ); //Nbr of particles to move
        lmove = max( n_particles, shift[j] ); //How far particles must be shifted
        if( nmove>0 ) {
            particles->overwriteParticle( particles->first_index[j], particles->first_index[j]+lmove, nmove );
        }
        particles->first_index[j] += shift[j];
        particles->last_index[j] += shift[j];
    }

    //Space has been made now to write the arriving particles into the correct bins
    //idim == 0  is the easy case, when particles arrive either in first or last bin.
    for( int iNeighbor=0 ; iNeighbor<nbNeighbors_ ; iNeighbor++ ) {
        n_part_recv = MPI_buffer_.part_index_recv_sz[0][iNeighbor];
        //if ( (neighbor_[0][iNeighbor]!=MPI_PROC_NULL) && (n_part_recv!=0) ) {
        if( ( n_part_recv!=0 ) ) {
            ii = iNeighbor*( particles->last_index.size()-1 ); //0 if iNeighbor=0(particles coming from Xmin) and particles->last_index.size()-1 otherwise.
            MPI_buffer_.partRecv[0][iNeighbor].overwriteParticle( 0, *particles, particles->last_index[ii], n_part_recv );
            particles->last_index[ii] += n_part_recv ;
        }
    }
    //idim > 0; this is the difficult case, when particles can arrive in any bin.
    for( idim = 1; idim < ndim; idim++ ) {
        //if (idim!=iDim) continue;
        for( int iNeighbor=0 ; iNeighbor<nbNeighbors_ ; iNeighbor++ ) {
            n_part_recv = MPI_buffer_.part_index_recv_sz[idim][iNeighbor];
            //if ( (neighbor_[idim][iNeighbor]!=MPI_PROC_NULL) && (n_part_recv!=0) ) {
            if( ( n_part_recv!=0 ) ) {
                for( unsigned int j=0; j<( unsigned int )n_part_recv; j++ ) {
                    ii = int( ( MPI_buffer_.partRecv[idim][iNeighbor].position( 0, j )-min_loc )/dbin ); //bin in which the particle goes.
                    MPI_buffer_.partRecv[idim][iNeighbor].overwriteParticle( j, *particles, particles->last_index[ii] );
                    particles->last_index[ii] ++ ;
                }
            }
        }
    }


    //The width of one bin is cell_length[0] * cluster_width_.

    int p1, p2, first_index_init;
    unsigned int bin;
    double limit;


    //Backward pass
    for( bin=0; bin<particles->first_index.size()-1; bin++ ) { //Loop on the bins.
        limit = min_loc + ( bin+1 )*cell_length[0]*cluster_width_;
        p1 = particles->last_index[bin]-1;
        //If first particles change bin, they do not need to be swapped.
        while( p1 == particles->last_index[bin]-1 && p1 >= particles->first_index[bin] ) {
            if( particles->position( 0, p1 ) >= limit ) {
                particles->last_index[bin]--;
            }
            p1--;
        }
        //         Now particles have to be swapped
        for( p2 = p1 ; p2 >= particles->first_index[bin] ; p2-- ) { //Loop on the bin's particles.
            if( particles->position( 0, p2 ) >= limit ) {
                //This particle goes up one bin.
                particles->swapParticle( p2, particles->last_index[bin]-1 );
                particles->last_index[bin]--;
            }
        }
    }
    //Forward pass + Rebracketting
    for( bin=1; bin<particles->first_index.size(); bin++ ) { //Loop on the bins.
        limit = min_loc + bin*cell_length[0]*cluster_width_;
        first_index_init = particles->first_index[bin];
        p1 = particles->first_index[bin];
        while( p1 == particles->first_index[bin] && p1 < particles->last_index[bin] ) {
            if( particles->position( 0, p1 ) < limit ) {
                particles->first_index[bin]++;
            }
            p1++;
        }
        for( p2 = p1 ; p2 < particles->last_index[bin] ; p2++ ) { //Loop on the bin's particles.
            if( particles->position( 0, p2 ) < limit ) {
                //This particle goes down one bin.
                particles->swapParticle( p2, particles->first_index[bin] );
                particles->first_index[bin]++;
            }
        }

        //Rebracketting
        //Number of particles from bin going down is: particles->first_index[bin]-first_index_init.
        //Number of particles from bin-1 going up is: first_index_init-particles->last_index[bin-1].
        //Total number of particles we need to swap is the min of both.
        p2 = min( particles->first_index[bin]-first_index_init, first_index_init-particles->last_index[bin-1] );
        if( p2 >0 ) {
            particles->swapParticle( particles->last_index[bin-1], particles->first_index[bin]-p2, p2 );
        }
        particles->last_index[bin-1] += particles->first_index[bin] - first_index_init;
        particles->first_index[bin] = particles->last_index[bin-1];
    }

    //particles->cell_keys.resize( particles->size() );
    particles->resizeCellKeys(particles->size());
}

// ---------------------------------------------------------------------------------------------------------------------
//! This function configures the type of species according to the default mode
//! regardless the number of particles per cell
// ---------------------------------------------------------------------------------------------------------------------
void Species::defaultConfigure( Params &param, Patch *patch )
{
}

// ---------------------------------------------------------------------------------------------------------------------
//! This function configures the species according to the vectorization mode
// ---------------------------------------------------------------------------------------------------------------------
void Species::configuration( Params &param, Patch *patch )
{
}

// ---------------------------------------------------------------------------------------------------------------------
//! This function reconfigures the species operators after evaluating
//! the best mode from the particle distribution
// ---------------------------------------------------------------------------------------------------------------------
void Species::reconfiguration( Params &param, Patch *patch )
{
}

// ---------------------------------------------------------------------------------------------------------------------
//! Sort particles using the count sort method
// ---------------------------------------------------------------------------------------------------------------------
void Species::countSortParticles( Params &params )
{
    unsigned int ip, npart, ixy, tot, oc, nxy, token;
    int ix, iy;
    double x, y;

    nxy = params.n_space[0]*params.n_space[1];
    token = ( particles == &particles_sorted[0] );

    int indices[nxy];
    npart = particles->size();
    //particles_sorted = particles ;
    particles_sorted[token].initialize( npart, *particles );

    for( unsigned int i=0; i < nxy ; i++ ) {
        indices[i] = 0 ;
    }

    // first loop counts the # of particles in each cell
    for( ip=0; ip < npart; ip++ ) {
        x = particles->position( 0, ip )-min_loc;
        y = particles->position( 1, ip )-min_loc_vec[1];

        ix = floor( x * dx_inv_[0] ) ;
        iy = floor( y * dx_inv_[1] ) ;

        ixy = iy + ix*params.n_space[1];


        indices[ixy] ++;
    }

    // second loop convert the count array in cumulative sum
    tot=0;
    for( ixy=0; ixy < nxy; ixy++ ) {
        oc = indices[ixy];
        indices[ixy] = tot;
        tot += oc;
    }

    // last loop puts the particles and update the count array
    for( ip=0; ip < npart; ip++ ) {
        x = particles->position( 0, ip )-min_loc;
        y = particles->position( 1, ip )-min_loc_vec[1];

        ix = floor( x * dx_inv_[1] ) ;
        iy = floor( y * dx_inv_[2] ) ;

        ixy = iy + ix*params.n_space[1];
        particles->overwriteParticle( ip, particles_sorted[token], indices[ixy] );
        indices[ixy]++;
    }

    particles = &particles_sorted[token] ;

}

// Move all particles from another species to this one
void Species::importParticles( Params &params, Patch *patch, Particles &source_particles, vector<Diagnostic *> &localDiags )
{
    unsigned int npart = source_particles.size(), nbin=particles->first_index.size();
    double inv_cell_length = 1./ params.cell_length[0];

    // If this species is tracked, set the particle IDs
    if( particles->tracked ) {
        dynamic_cast<DiagnosticTrack *>( localDiags[tracking_diagnostic] )->setIDs( source_particles );
    }

    // Move particles
    vector<int> src_bin_keys( npart, 0 );
    for( unsigned int i=0; i<npart; i++ ) {
        // Copy particle to the correct bin
        src_bin_keys[i] = source_particles.position( 0, i )*inv_cell_length - ( patch->getCellStartingGlobalIndex( 0 ) + params.oversize[0] );
        src_bin_keys[i] /= params.cluster_width_;
    }

    vector<int> bin_count( nbin, 0 );
    for( unsigned int ip=0; ip < npart ; ip++ )
        bin_count[src_bin_keys[ip]] ++;

    // sort new parts par bins
    int istart = 0;
    int istop  = bin_count[0];

    for ( int ibin = 0 ; ibin < (int)nbin ; ibin++ ) {
        if (bin_count[ibin]!=0) {
            for( int ip=istart; ip < istop ; ip++ ) {
                if ( src_bin_keys[ip] == ibin )
                    continue;
                else { // rearrange particles
                    int ip_swap = istop;
                    while (( src_bin_keys[ip_swap] != ibin ) && (ip_swap<(int)npart))
                        ip_swap++;
                    source_particles.swapParticle(ip, ip_swap);
                    int tmp = src_bin_keys[ip];
                    src_bin_keys[ip] = src_bin_keys[ip_swap];
                    src_bin_keys[ip_swap] = tmp;
                } // rearrange particles
            } // end loop on particles of a cell

            // inject in main data structure per cell
            source_particles.copyParticles( istart, bin_count[ibin],
                                        *particles,
                                        particles->first_index[ibin] );
            particles->last_index[ibin] += bin_count[ibin];
            for ( unsigned int idx=ibin+1 ; idx<particles->last_index.size() ; idx++ ) {
                particles->first_index[idx] += bin_count[ibin];
                particles->last_index[idx]  += bin_count[ibin];
            }

        }
        // update istart/istop fot the next cell
        istart += bin_count[ibin];
        if ( ibin != (int)nbin-1  )
            istop  += bin_count[ibin+1];
        else
            istop = npart;

    } // End cell loop
    //particles->cell_keys.resize( particles->size() );
    particles->resizeCellKeys( particles->size() );

    source_particles.clear();
}


// ------------------------------------------------
// Set position when using restart & moving window
// patch are initialized with t0 position
// ------------------------------------------------
//void Species::updateMvWinLimits(double x_moved)
//{
//    partBoundCond->updateMvWinLimits(x_moved);
//    min_loc += x_moved;
//
//} // End updateMvWinLimits


//Do we have to project this species ?
bool Species::isProj( double time_dual, SimWindow *simWindow )
{

    return time_dual > time_frozen_  || ( simWindow->isMoving( time_dual ) || Ionize ) ;

    //Recompute frozen particles density if
    //moving window is activated, actually moving at this time step, and we are not in a density slope.
    /*    bool isproj =(time_dual > species_param.time_frozen_  ||
                 (simWindow && simWindow->isMoving(time_dual) &&
                     (species_param.species_geometry == "gaussian" ||
                         (species_param.species_geometry == "trapezoidal" &&
                            //Before end of density ramp up.
                            (simWindow->getXmoved() < species_param.vacuum_length[0] + species_param.dens_length_x[1] + oversize[0]*cell_length[0] ||
                            //After begining of density ramp down.
                            simWindow->getXmoved() +  simWindow->getNspace_win_x()*cell_length[0] > species_param.vacuum_length[0] + species_param.dens_length_x[1]+ species_param.dens_length_x[0]
                            )
                        )
                    )
                )
            );
            return isproj;*/
    //return time_dual > species_param.time_frozen_  || (simWindow && simWindow->isMoving(time_dual)) ;
}

void Species::disableXmax()
{
    partBoundCond->bc_xmax   = &internal_sup;
}

void Species::setXminBoundaryCondition()
{
    partBoundCond->bc_xmin   = &remove_particle_inf;
}

// ---------------------------------------------------------------------------------------------------------------------
// Particle merging cell by cell
// ---------------------------------------------------------------------------------------------------------------------
void Species::mergeParticles( double time_dual, unsigned int ispec,
                              Params &params,
                              Patch *patch, SmileiMPI *smpi,
                              std::vector<Diagnostic *> &localDiags ) {}

// ---------------------------------------------------------------------------------------------------------------------
// For all particles of the species reacting to laser envelope
//   - interpolate the fields at the particle position
//   - deposit susceptibility
//   - calculate the new momentum
// ---------------------------------------------------------------------------------------------------------------------
void Species::ponderomotiveUpdateSusceptibilityAndMomentum( double time_dual, unsigned int ispec,
        ElectroMagn *EMfields,
        Params &params, bool diag_flag,
        Patch *patch, SmileiMPI *smpi,
        vector<Diagnostic *> &localDiags )
{

    int ithread;
#ifdef _OPENMP
    ithread = omp_get_thread_num();
#else
    ithread = 0;
#endif

#ifdef  __DETAILED_TIMERS
    double timer;
#endif

    bool diag_TaskTracing;

# ifdef _PARTEVENTTRACING
    diag_TaskTracing = smpi->diagTaskTracing( time_dual, params.timestep);
# endif

    // -------------------------------
    // calculate the particle updated momentum
    // -------------------------------
    if( time_dual>time_frozen_ || Ionize) { // moving particle

        smpi->dynamics_resize( ithread, nDim_field, particles->last_index.back(), params.geometry=="AMcylindrical" );

        for( unsigned int ibin = 0 ; ibin < particles->first_index.size() ; ibin++ ) { // loop on ibin

#ifdef  __DETAILED_TIMERS
            timer = MPI_Wtime();
#endif
            #  ifdef _PARTEVENTTRACING
            if (diag_TaskTracing) smpi->trace_event(omp_get_thread_num(),(MPI_Wtime()-smpi->reference_time),0,0);
            #  endif
            Interp->fieldsAndEnvelope( EMfields, *particles, smpi, &( particles->first_index[ibin] ), &( particles->last_index[ibin] ), ithread );
            #  ifdef _PARTEVENTTRACING
            if (diag_TaskTracing) smpi->trace_event(omp_get_thread_num(),(MPI_Wtime()-smpi->reference_time),1,0);
            #  endif
#ifdef  __DETAILED_TIMERS
            patch->patch_timers_[7] += MPI_Wtime() - timer;
#endif

            // Ionization
            if( Ionize ) {

#ifdef  __DETAILED_TIMERS
                timer = MPI_Wtime();
#endif
                #  ifdef _PARTEVENTTRACING
                if (diag_TaskTracing) smpi->trace_event(omp_get_thread_num(),(MPI_Wtime()-smpi->reference_time),0,5);
                #  endif
                vector<double> *Epart = &( smpi->dynamics_Epart[ithread] );
                vector<double> *EnvEabs_part = &( smpi->dynamics_EnvEabs_part[ithread] );
                vector<double> *EnvExabs_part = &( smpi->dynamics_EnvExabs_part[ithread] );
                vector<double> *Phipart = &( smpi->dynamics_PHIpart[ithread] );
                Interp->envelopeFieldForIonization( EMfields, *particles, smpi, &( particles->first_index[ibin] ), &( particles->last_index[ibin] ), ithread );
                Ionize->envelopeIonization( particles, particles->first_index[ibin], particles->last_index[ibin], Epart, EnvEabs_part, EnvExabs_part, Phipart, patch, Proj );
                #  ifdef _PARTEVENTTRACING
                if (diag_TaskTracing) smpi->trace_event(omp_get_thread_num(),(MPI_Wtime()-smpi->reference_time),1,5);
                #  endif
#ifdef  __DETAILED_TIMERS
                patch->patch_timers_[4] += MPI_Wtime() - timer;
#endif
            }

            if( time_dual<=time_frozen_ ) continue; // Do not push nor project frozen particles

            // Project susceptibility, the source term of envelope equation
#ifdef  __DETAILED_TIMERS
            timer = MPI_Wtime();
#endif
            #  ifdef _PARTEVENTTRACING
            if (diag_TaskTracing) smpi->trace_event(omp_get_thread_num(),(MPI_Wtime()-smpi->reference_time),0,3);
            #  endif
            Proj->susceptibility( EMfields, *particles, mass_, smpi, particles->first_index[ibin], particles->last_index[ibin], ithread );
            #  ifdef _PARTEVENTTRACING
            if (diag_TaskTracing) smpi->trace_event(omp_get_thread_num(),(MPI_Wtime()-smpi->reference_time),1,3);
            #  endif
#ifdef  __DETAILED_TIMERS
            patch->patch_timers_[8] += MPI_Wtime() - timer;
#endif


#ifdef  __DETAILED_TIMERS
            timer = MPI_Wtime();
#endif
            #  ifdef _PARTEVENTTRACING
            if (diag_TaskTracing) smpi->trace_event(omp_get_thread_num(),(MPI_Wtime()-smpi->reference_time),0,1);
            #  endif
            // Push only the particle momenta
            ( *Push )( *particles, smpi, particles->first_index[ibin], particles->last_index[ibin], ithread );
            #  ifdef _PARTEVENTTRACING
            if (diag_TaskTracing) smpi->trace_event(omp_get_thread_num(),(MPI_Wtime()-smpi->reference_time),1,1);
            #  endif
#ifdef  __DETAILED_TIMERS
            patch->patch_timers_[9] += MPI_Wtime() - timer;
#endif

        } // end loop on ibin
    } else { // immobile particle
    } //END if time vs. time_frozen_
} // ponderomotiveUpdateSusceptibilityAndMomentum

void Species::ponderomotiveUpdateSusceptibilityAndMomentumTasks( double time_dual, unsigned int ispec,
        ElectroMagn *EMfields,
        Params &params, bool diag_flag,
        Patch *patch, SmileiMPI *smpi,
        vector<Diagnostic *> &localDiags, int buffer_id )
{
#ifdef  __DETAILED_TIMERS
    double timer;
    int ithread;
#endif
    bool diag_TaskTracing;

# ifdef _PARTEVENTTRACING
    diag_TaskTracing = smpi->diagTaskTracing( time_dual, params.timestep);
# endif

    int bin_size0 = b_dim[0];
    
    // Init tags for the task dependencies of the particle operations
    int *bin_has_interpolated                   = new int[Nbins];
    int *bin_has_projected_chi                  = new int[Nbins];



    #pragma omp taskgroup
    {

    // -------------------------------
    // calculate the particle updated momentum
    // -------------------------------
    if( time_dual>time_frozen_ || Ionize) { // moving particle

        smpi->dynamics_resize( buffer_id, nDim_field, particles->last_index.back(), params.geometry=="AMcylindrical" );
        for( unsigned int ibin = 0 ; ibin < particles->first_index.size() ; ibin++ ) { // loop on ibin
#ifdef  __DETAILED_TIMERS
            #pragma omp task default(shared) firstprivate(ibin) depend(out:bin_has_interpolated[ibin]) private(ithread,timer)
#else
            #pragma omp task default(shared) firstprivate(ibin) depend(out:bin_has_interpolated[ibin]) 
#endif
            {
            if ( params.geometry != "AMcylindrical" ){
                // Reset susceptibility sub-buffer - this buffer stores a grid susceptibility on the ibin physical space
                // This must be done before Projection of susceptibility
                for (unsigned int i = 0; i < size_proj_buffer_rho; i++) b_Chi[ibin][i]   = 0.0;
            } else {
                // Reset susceptibility sub-buffer - this buffer stores a grid susceptibility on the ibin physical space
                // This must be done before Projection of susceptibility
                for (unsigned int i = 0; i < size_proj_buffer_rhoAM; i++) b_ChiAM[ibin][i] = 0.0;
            }
#ifdef  __DETAILED_TIMERS
            ithread = omp_get_thread_num();
            timer = MPI_Wtime();
#endif
            #  ifdef _PARTEVENTTRACING
            if (diag_TaskTracing) smpi->trace_event(omp_get_thread_num(),(MPI_Wtime()-smpi->reference_time),0,0);
            #  endif
            // Interpolate the fields and envelope at the particle position
            Interp->fieldsAndEnvelopeForTasks( EMfields, *particles, smpi, &( particles->first_index[ibin] ), &( particles->last_index[ibin] ), buffer_id );
            #  ifdef _PARTEVENTTRACING
            if (diag_TaskTracing) smpi->trace_event(omp_get_thread_num(),(MPI_Wtime()-smpi->reference_time),1,0);
            #  endif
#ifdef  __DETAILED_TIMERS
            patch->patch_timers_[7*patch->thread_number_ + ithread] += MPI_Wtime() - timer;
#endif
            } // end task interp
        } // end ibin

        // Ionization
        if( Ionize ) {
            for( unsigned int ibin = 0 ; ibin < particles->first_index.size() ; ibin++ ) { // loop on ibin
#ifdef  __DETAILED_TIMERS
                #pragma omp task default(shared) firstprivate(ibin) depend(out:bin_has_interpolated[ibin]) private(ithread,timer)
#else
                #pragma omp task default(shared) firstprivate(ibin) depend(out:bin_has_interpolated[ibin])
#endif
                {

#ifdef  __DETAILED_TIMERS
                ithread = omp_get_thread_num();
                timer = MPI_Wtime();
#endif
                #  ifdef _PARTEVENTTRACING
                if (diag_TaskTracing) smpi->trace_event(omp_get_thread_num(),(MPI_Wtime()-smpi->reference_time),0,5);
                #  endif
                vector<double> *Epart = &( smpi->dynamics_Epart[buffer_id] );
                vector<double> *EnvEabs_part = &( smpi->dynamics_EnvEabs_part[buffer_id] );
                vector<double> *EnvExabs_part = &( smpi->dynamics_EnvExabs_part[buffer_id] );
                vector<double> *Phipart = &( smpi->dynamics_PHIpart[buffer_id] );
                Interp->envelopeFieldForIonizationTasks( EMfields, *particles, smpi, &( particles->first_index[ibin] ), &( particles->last_index[ibin] ), buffer_id );
                Ionize->envelopeIonization( particles, particles->first_index[ibin], particles->last_index[ibin], Epart, EnvEabs_part, EnvExabs_part, Phipart, patch, Proj, ibin, 0 );
                #  ifdef _PARTEVENTTRACING
                if (diag_TaskTracing) smpi->trace_event(omp_get_thread_num(),(MPI_Wtime()-smpi->reference_time),0,5);
                #  endif
#ifdef  __DETAILED_TIMERS
                patch->patch_timers_[4*patch->thread_number_ + ithread] += MPI_Wtime() - timer;
#endif
                } // end task ionize
            } // end ibin
        }  // end Ionize      
      
        if( time_dual>time_frozen_) {
            for( unsigned int ibin = 0 ; ibin < particles->first_index.size() ; ibin++ ) { // loop on ibin
#ifdef  __DETAILED_TIMERS
                #pragma omp task default(shared) firstprivate(ibin) depend(in:bin_has_interpolated[ibin]) depend(out:bin_has_projected_chi[ibin]) private(ithread,timer)
#else
                #pragma omp task default(shared) firstprivate(ibin) depend(in:bin_has_interpolated[ibin]) depend(out:bin_has_projected_chi[ibin])
#endif
                {
                // Project susceptibility, the source term of envelope equation
#ifdef  __DETAILED_TIMERS
                ithread = omp_get_thread_num();
                timer = MPI_Wtime();
#endif
                #  ifdef _PARTEVENTTRACING
                if (diag_TaskTracing) smpi->trace_event(omp_get_thread_num(),(MPI_Wtime()-smpi->reference_time),0,3);
                #  endif
                if (params.geometry != "AMcylindrical"){
                    Proj->susceptibilityOnBuffer( EMfields, b_Chi[ibin], 
                                                  ibin*clrw, bin_size0, 
                                                  *particles, mass_, smpi, 
                                                  particles->first_index[ibin], particles->last_index[ibin], 
                                                  buffer_id );
                } else {
                    Proj->susceptibilityOnBuffer( EMfields, b_ChiAM[ibin], 
                                                  ibin*clrw, bin_size0,
                                                  *particles, mass_, smpi, 
                                                  particles->first_index[ibin], particles->last_index[ibin], 
                                                  buffer_id );
                } // end if geometry
                #  ifdef _PARTEVENTTRACING
                if (diag_TaskTracing) smpi->trace_event(omp_get_thread_num(),(MPI_Wtime()-smpi->reference_time),1,3);
                #  endif
#ifdef  __DETAILED_TIMERS
                patch->patch_timers_[8*patch->thread_number_ + ithread] += MPI_Wtime() - timer;
#endif
                } // end task susceptibility
            } // end ibin

            for( unsigned int ibin = 0 ; ibin < particles->first_index.size() ; ibin++ ) { // loop on ibin
#ifdef  __DETAILED_TIMERS
                #pragma omp task default(shared) firstprivate(ibin) depend(in:bin_has_projected_chi[ibin]) private(ithread,timer)
#else
                #pragma omp task default(shared) firstprivate(ibin) depend(in:bin_has_projected_chi[ibin])
#endif
                {
#ifdef  __DETAILED_TIMERS
                ithread = omp_get_thread_num();
                timer = MPI_Wtime();
#endif
                #  ifdef _PARTEVENTTRACING
                if (diag_TaskTracing) smpi->trace_event(omp_get_thread_num(),(MPI_Wtime()-smpi->reference_time),0,1);
                #  endif
                // Push only the particle momenta
                ( *Push )( *particles, smpi, particles->first_index[ibin], particles->last_index[ibin], buffer_id);
                #  ifdef _PARTEVENTTRACING
                if (diag_TaskTracing) smpi->trace_event(omp_get_thread_num(),(MPI_Wtime()-smpi->reference_time),1,1);
                #  endif
#ifdef  __DETAILED_TIMERS
                patch->patch_timers_[9*patch->thread_number_ + ithread] += MPI_Wtime() - timer;
#endif
                } // end task susceptibility
            } // end ibin
        } // end if moving particle
    } else { // immobile particle
    } //END if time vs. time_frozen_ or Ionize

    } // end taskgroup
 

} // ponderomotiveUpdateSusceptibilityAndMomentumTasks

// ---------------------------------------------------------------------------------------------------------------------
// For all particles of the species reacting to laser envelope
//   - interpolate the fields at the particle position
//   - deposit susceptibility
// ---------------------------------------------------------------------------------------------------------------------
void Species::ponderomotiveProjectSusceptibility( double time_dual, unsigned int ispec,
        ElectroMagn *EMfields,
        Params &params, bool diag_flag,
        Patch *patch, SmileiMPI *smpi,
        vector<Diagnostic *> &localDiags )
{

    int ithread;
#ifdef _OPENMP
    ithread = omp_get_thread_num();
#else
    ithread = 0;
#endif

#ifdef  __DETAILED_TIMERS
    double timer;
#endif

    // -------------------------------
    // calculate the particle updated momentum
    // -------------------------------
    if( time_dual>time_frozen_ ) { // moving particle

        smpi->dynamics_resize( ithread, nDim_particle, particles->last_index.back(), false );

        for( unsigned int ibin = 0 ; ibin < particles->first_index.size() ; ibin++ ) { // loop on ibin

#ifdef  __DETAILED_TIMERS
            timer = MPI_Wtime();
#endif
            Interp->fieldsAndEnvelope( EMfields, *particles, smpi, &( particles->first_index[ibin] ), &( particles->last_index[ibin] ), ithread );
#ifdef  __DETAILED_TIMERS
            patch->patch_timers_[7] += MPI_Wtime() - timer;
#endif

            // Project susceptibility, the source term of envelope equation
#ifdef  __DETAILED_TIMERS
            timer = MPI_Wtime();
#endif
            Proj->susceptibility( EMfields, *particles, mass_, smpi, particles->first_index[ibin], particles->last_index[ibin], ithread );
#ifdef  __DETAILED_TIMERS
            patch->patch_timers_[8] += MPI_Wtime() - timer;
#endif


        } // end loop on ibin
    } else { // immobile particle
    } //END if time vs. time_frozen_
} // ponderomotiveProjectSusceptibility


// ---------------------------------------------------------------------------------------------------------------------
// For all particles of the species reacting to laser envelope
//   - interpolate the ponderomotive potential and its gradient at the particle position, for present and previous timestep
//   - calculate the new particle position
//   - particles BC
//   - project charge and current density
// ---------------------------------------------------------------------------------------------------------------------
void Species::ponderomotiveUpdatePositionAndCurrents( double time_dual, unsigned int ispec,
        ElectroMagn *EMfields,
        Params &params, bool diag_flag, PartWalls *partWalls,
        Patch *patch, SmileiMPI *smpi,
        vector<Diagnostic *> &localDiags )
{

    int ithread;
#ifdef _OPENMP
    ithread = omp_get_thread_num();
#else
    ithread = 0;
#endif

#ifdef  __DETAILED_TIMERS
    double timer;
#endif

    bool diag_TaskTracing;

# ifdef _PARTEVENTTRACING
    diag_TaskTracing = smpi->diagTaskTracing( time_dual, params.timestep);
# endif

    //unsigned int iPart;

    int tid( 0 );
    std::vector<double> nrj_lost_per_thd( 1, 0. );

    // -------------------------------
    // calculate the particle updated position
    // -------------------------------
    if( time_dual>time_frozen_ ) { // moving particle

        smpi->dynamics_resize( ithread, nDim_field, particles->last_index.back(), params.geometry=="AMcylindrical" );

        for( unsigned int ibin = 0 ; ibin < particles->first_index.size() ; ibin++ ) {
            double energy_lost( 0. );

            // Interpolate the ponderomotive potential and its gradient at the particle position, present and previous timestep
#ifdef  __DETAILED_TIMERS
            timer = MPI_Wtime();
#endif
            #  ifdef _PARTEVENTTRACING
            if (diag_TaskTracing) smpi->trace_event(omp_get_thread_num(),(MPI_Wtime()-smpi->reference_time),0,0);
            #  endif
            Interp->timeCenteredEnvelope( EMfields, *particles, smpi, &( particles->first_index[ibin] ), &( particles->last_index[ibin] ), ithread );
            #  ifdef _PARTEVENTTRACING
            if (diag_TaskTracing) smpi->trace_event(omp_get_thread_num(),(MPI_Wtime()-smpi->reference_time),1,0);
            #  endif
#ifdef  __DETAILED_TIMERS
            patch->patch_timers_[10] += MPI_Wtime() - timer;
#endif

#ifdef  __DETAILED_TIMERS
            timer = MPI_Wtime();
#endif
            #  ifdef _PARTEVENTTRACING
            if (diag_TaskTracing) smpi->trace_event(omp_get_thread_num(),(MPI_Wtime()-smpi->reference_time),0,1);
            #  endif
            // Push only the particle position
            ( *Push_ponderomotive_position )( *particles, smpi, particles->first_index[ibin], particles->last_index[ibin], ithread );
            #  ifdef _PARTEVENTTRACING
            if (diag_TaskTracing) smpi->trace_event(omp_get_thread_num(),(MPI_Wtime()-smpi->reference_time),1,1);
            #  endif
#ifdef  __DETAILED_TIMERS
            patch->patch_timers_[11] += MPI_Wtime() - timer;
#endif
            #  ifdef _PARTEVENTTRACING
            if (diag_TaskTracing) smpi->trace_event(omp_get_thread_num(),(MPI_Wtime()-smpi->reference_time),0,2);
            #  endif
            // Apply wall and boundary conditions
            if( mass_>0 ) {
                for( unsigned int iwall=0; iwall<partWalls->size(); iwall++ ) {
                    (*partWalls)[iwall]->apply( this, particles->first_index[ibin], particles->last_index[ibin], smpi->dynamics_invgf[ithread], patch->rand_, energy_lost );
                    nrj_lost_per_thd[tid] += mass_ * energy_lost;
                }

                // Boundary Condition may be physical or due to domain decomposition
                partBoundCond->apply( this, particles->first_index[ibin], particles->last_index[ibin], smpi->dynamics_invgf[ithread], patch->rand_, energy_lost );
                nrj_lost_per_thd[tid] += mass_ * energy_lost;

            } else if( mass_==0 ) {
                ERROR( "Particles with zero mass cannot interact with envelope" );

            } // end mass_ = 0? condition
            #  ifdef _PARTEVENTTRACING
            if (diag_TaskTracing) smpi->trace_event(omp_get_thread_num(),(MPI_Wtime()-smpi->reference_time),1,2);
            #  endif
            //START EXCHANGE PARTICLES OF THE CURRENT BIN ?

            // Project currents if not a Test species and charges as well if a diag is needed.
            // Do not project if a photon
#ifdef  __DETAILED_TIMERS
            timer = MPI_Wtime();
#endif
            #  ifdef _PARTEVENTTRACING
            if (diag_TaskTracing) smpi->trace_event(omp_get_thread_num(),(MPI_Wtime()-smpi->reference_time),0,3);
            #  endif
            if( ( !particles->is_test ) && ( mass_ > 0 ) ) {
                Proj->currentsAndDensityWrapper( EMfields, *particles, smpi, particles->first_index[ibin], particles->last_index[ibin], ithread, diag_flag, params.is_spectral, ispec );
            }
            #  ifdef _PARTEVENTTRACING
            if (diag_TaskTracing) smpi->trace_event(omp_get_thread_num(),(MPI_Wtime()-smpi->reference_time),1,3);
            #  endif
#ifdef  __DETAILED_TIMERS
            patch->patch_timers_[12] += MPI_Wtime() - timer;
#endif

        } // end ibin loop

        for( unsigned int ithd=0 ; ithd<nrj_lost_per_thd.size() ; ithd++ ) {
            nrj_bc_lost += nrj_lost_per_thd[tid];
        }

    } // end case of moving particle
    else { // immobile particle

        if( diag_flag &&( !particles->is_test ) ) {
            #  ifdef _PARTEVENTTRACING
            if (diag_TaskTracing) smpi->trace_event(omp_get_thread_num(),(MPI_Wtime()-smpi->reference_time),0,3);
            #  endif
            double *b_rho=nullptr;
            if( params.geometry != "AMcylindrical" ) {
                b_rho = EMfields->rho_s[ispec] ? &( *EMfields->rho_s[ispec] )( 0 ) : &( *EMfields->rho_ )( 0 ) ;
                for( unsigned int ibin = 0 ; ibin < particles->first_index.size() ; ibin ++ ) { //Loop for projection on buffer_proj
                    for( unsigned int iPart= (unsigned int)(particles->first_index[ibin]) ; (unsigned int)(iPart<particles->last_index[ibin]); iPart++ ) {
                        Proj->basic( b_rho, ( *particles ), iPart, 0 );
                    }
                }//End loop on bins
            #  ifdef _PARTEVENTTRACING
            if (diag_TaskTracing) smpi->trace_event(omp_get_thread_num(),(MPI_Wtime()-smpi->reference_time),1,3);
            #  endif
            } else {
                #  ifdef _PARTEVENTTRACING
                if (diag_TaskTracing) smpi->trace_event(omp_get_thread_num(),(MPI_Wtime()-smpi->reference_time),0,3);
                #  endif
                int n_species = patch->vecSpecies.size();
                complex<double> *b_rho=nullptr;
                ElectroMagnAM *emAM = static_cast<ElectroMagnAM *>( EMfields );

                for( unsigned int imode = 0; imode<params.nmodes; imode++ ) {
                    int ifield = imode*n_species+ispec;
                    for( unsigned int ibin = 0 ; ibin < particles->first_index.size() ; ibin ++ ) { //Loop for projection on buffer_proj
                        b_rho = emAM->rho_AM_s[ifield] ? &( *emAM->rho_AM_s[ifield] )( 0 ) : &( *emAM->rho_AM_[imode] )( 0 ) ;
                        for( int iPart=particles->first_index[ibin] ; iPart<particles->last_index[ibin]; iPart++ ) {
                            Proj->basicForComplex( b_rho, ( *particles ), iPart, 0, imode );
                        } // end loop on particles
                    }//End loop on bins
                } // end loop on modes
                #  ifdef _PARTEVENTTRACING
                if (diag_TaskTracing) smpi->trace_event(omp_get_thread_num(),(MPI_Wtime()-smpi->reference_time),1,3);
                #  endif
            } // end if on geometry
        } // end condition on diag and not particle test
    }//END if time vs. time_frozen_
} // End ponderomotive_position_update

void Species::ponderomotiveUpdatePositionAndCurrentsTasks( double time_dual, unsigned int ispec,
        ElectroMagn *EMfields,
        Params &params, bool diag_flag, PartWalls *partWalls,
        Patch *patch, SmileiMPI *smpi,
        vector<Diagnostic *> &localDiags, int buffer_id )
{
#ifdef  __DETAILED_TIMERS
    double timer;
    int ithread;
#endif
    int bin_size0 = b_dim[0];

    bool diag_TaskTracing;

# ifdef _PARTEVENTTRACING
    diag_TaskTracing = smpi->diagTaskTracing( time_dual, params.timestep);
# endif

    for( unsigned int ibin = 0 ; ibin < Nbins ; ibin++ ) {
        nrj_lost_per_bin[ibin] = 0.;
        // radiated_energy_per_bin[ibin] = 0.;
    }

    #pragma omp taskgroup
    {

    // -------------------------------
    // calculate the particle updated momentum
    // -------------------------------
    if( time_dual>time_frozen_ ) {

        smpi->dynamics_resize( buffer_id, nDim_field, particles->last_index.back(), params.geometry=="AMcylindrical" );

        for( unsigned int ibin = 0 ; ibin < particles->first_index.size() ; ibin++ ) {
#ifdef  __DETAILED_TIMERS
            #pragma omp task default(shared) firstprivate(ibin) depend(out:bin_has_interpolated[ibin]) private(ithread,timer)
#else
            #pragma omp task default(shared) firstprivate(ibin) depend(out:bin_has_interpolated[ibin]) 
#endif
            {
            if ( params.geometry != "AMcylindrical" ){
                // Reset densities sub-buffers - each of these buffers store a grid density on the ibin physical space
                // This must be done before Projection and before Ionization (because of the ionization currents)
                for (unsigned int i = 0; i < size_proj_buffer_Jx; i++)  b_Jx[ibin][i]    = 0.0;
                for (unsigned int i = 0; i < size_proj_buffer_Jy; i++)  b_Jy[ibin][i]    = 0.0;
                for (unsigned int i = 0; i < size_proj_buffer_Jz; i++)  b_Jz[ibin][i]    = 0.0;
                for (unsigned int i = 0; i < size_proj_buffer_rho; i++) b_rho[ibin][i]   = 0.0;
            } else {
                // Reset densities sub-buffers - each of these buffers store a grid density on the ibin physical space
                // This must be done before Projection and before Ionization (because of the ionization currents)
                for (unsigned int i = 0; i < size_proj_buffer_Jl; i++)  b_Jl[ibin][i]    = 0.0;
                for (unsigned int i = 0; i < size_proj_buffer_Jr; i++)  b_Jr[ibin][i]    = 0.0;
                for (unsigned int i = 0; i < size_proj_buffer_Jt; i++)  b_Jt[ibin][i]    = 0.0;
                for (unsigned int i = 0; i < size_proj_buffer_rhoAM; i++) b_rhoAM[ibin][i] = 0.0;
            }
#ifdef  __DETAILED_TIMERS
            ithread = omp_get_thread_num();
            timer = MPI_Wtime();
#endif
            #  ifdef _PARTEVENTTRACING
            if (diag_TaskTracing) smpi->trace_event(omp_get_thread_num(),(MPI_Wtime()-smpi->reference_time),0,0);
            #  endif
            Interp->timeCenteredEnvelopeForTasks( EMfields, *particles, smpi, &( particles->first_index[ibin] ), &( particles->last_index[ibin] ), buffer_id );
            #  ifdef _PARTEVENTTRACING
            if (diag_TaskTracing) smpi->trace_event(omp_get_thread_num(),(MPI_Wtime()-smpi->reference_time),1,0);
            #  endif
#ifdef  __DETAILED_TIMERS
            patch->patch_timers_[10*patch->thread_number_ + ithread] += MPI_Wtime() - timer;
#endif
            } // end task interpolate
        } // end ibin

        for( unsigned int ibin = 0 ; ibin < particles->first_index.size() ; ibin++ ) {
#ifdef  __DETAILED_TIMERS
            #pragma omp task default(shared) firstprivate(ibin) depend(in:bin_has_interpolated[ibin]) depend(out:bin_has_pushed[ibin]) private(ithread,timer)
#else
            #pragma omp task default(shared) firstprivate(ibin) depend(in:bin_has_interpolated[ibin]) depend(out:bin_has_pushed[ibin])
#endif
            {
#ifdef  __DETAILED_TIMERS
            ithread = omp_get_thread_num();
            timer = MPI_Wtime();
#endif
            #  ifdef _PARTEVENTTRACING
            if (diag_TaskTracing) smpi->trace_event(omp_get_thread_num(),(MPI_Wtime()-smpi->reference_time),0,1);
            #  endif
            // Push only the particle position
            ( *Push_ponderomotive_position )( *particles, smpi, particles->first_index[ibin], particles->last_index[ibin], buffer_id );
            #  ifdef _PARTEVENTTRACING
            if (diag_TaskTracing) smpi->trace_event(omp_get_thread_num(),(MPI_Wtime()-smpi->reference_time),1,1);
            #  endif
#ifdef  __DETAILED_TIMERS
            patch->patch_timers_[11*patch->thread_number_ + ithread] += MPI_Wtime() - timer;
#endif
            } // end task
        } // end ibin

        for( unsigned int ibin = 0 ; ibin < particles->first_index.size() ; ibin++ ) {
#ifdef  __DETAILED_TIMERS
            #pragma omp task default(shared) firstprivate(ibin) depend(in:bin_has_pushed[ibin]) depend(out:bin_has_done_particles_BC[ibin]) private(ithread,timer)
#else
            #pragma omp task default(shared) firstprivate(ibin) depend(in:bin_has_pushed[ibin]) depend(out:bin_has_done_particles_BC[ibin])
#endif
            {
#ifdef  __DETAILED_TIMERS
            ithread = omp_get_thread_num();
            timer = MPI_Wtime();
#endif
            #  ifdef _PARTEVENTTRACING
            if (diag_TaskTracing) smpi->trace_event(omp_get_thread_num(),(MPI_Wtime()-smpi->reference_time),0,2);
            #  endif
            // Apply wall and boundary conditions
            if( mass_>0 ) {
                double ener_iPart;
                for( unsigned int iwall=0; iwall<partWalls->size(); iwall++ ) {
                    (*partWalls)[iwall]->apply( *particles, smpi, particles->first_index[ibin], particles->last_index[ibin], this, buffer_id, ener_iPart );
                    nrj_lost_per_bin[ibin] += mass_ * ener_iPart;
                }
            
                // Boundary Condition may be physical or due to domain decomposition
                // apply returns 0 if iPart is not in the local domain anymore
                //        if omp, create a list per thread
                partBoundCond->apply( *particles, smpi, particles->first_index[ibin], particles->last_index[ibin], this, buffer_id, ener_iPart );
                nrj_lost_per_bin[ibin] += mass_ * ener_iPart;
            
            } else if( mass_==0 ) {
                ERROR( "Particles with zero mass cannot interact with envelope" );
            
            } // end mass_ = 0? condition
            #  ifdef _PARTEVENTTRACING
            if (diag_TaskTracing) smpi->trace_event(omp_get_thread_num(),(MPI_Wtime()-smpi->reference_time),1,2);
            #  endif
#ifdef  __DETAILED_TIMERS
            patch->patch_timers_[3*patch->thread_number_ + ithread] += MPI_Wtime() - timer;
#endif
            } // end task
        } // end ibin

        for( unsigned int ibin = 0 ; ibin < particles->first_index.size() ; ibin++ ) {
#ifdef  __DETAILED_TIMERS
            #pragma omp task default(shared) firstprivate(ibin) depend(in:bin_has_done_particles_BC[ibin]) private(ithread,timer)
#else
            #pragma omp task default(shared) firstprivate(ibin) depend(in:bin_has_done_particles_BC[ibin])
#endif
            {
#ifdef  __DETAILED_TIMERS
            ithread = omp_get_thread_num();
            timer = MPI_Wtime();
#endif
            #  ifdef _PARTEVENTTRACING
            if (diag_TaskTracing) smpi->trace_event(omp_get_thread_num(),(MPI_Wtime()-smpi->reference_time),0,3);
            #  endif
            // Project currents if not a Test species and charges as well if a diag is needed.
            // Do not project if a photon
            if( ( !particles->is_test ) && ( mass_ > 0 ) ) {
                if (params.geometry != "AMcylindrical"){
                    Proj->currentsAndDensityWrapperOnBuffers( b_Jx[ibin], b_Jy[ibin], b_Jz[ibin], b_rho[ibin], 
                                                              ibin*clrw, *particles, smpi, 
                                                              particles->first_index[ibin], particles->last_index[ibin], 
                                                              buffer_id, diag_flag, params.is_spectral, ispec );
                  } else {
                    Proj->currentsAndDensityWrapperOnAMBuffers( EMfields, b_Jl[ibin], b_Jr[ibin], b_Jt[ibin], b_rhoAM[ibin], 
                                                                ibin*clrw, bin_size0, *particles, smpi, 
                                                                particles->first_index[ibin], particles->last_index[ibin], 
                                                                buffer_id, diag_flag);
                  } // end if AM
            } // end condition on test and mass
            #  ifdef _PARTEVENTTRACING
            if (diag_TaskTracing) smpi->trace_event(omp_get_thread_num(),(MPI_Wtime()-smpi->reference_time),1,3);
            #  endif
#ifdef  __DETAILED_TIMERS
            patch->patch_timers_[3*patch->thread_number_ + ithread] += MPI_Wtime() - timer;
#endif
            } // end task
        } // end ibin

        // // reduction of the lost energy in each ibin 
        // // the dependency ensures that it is done after the particles BC
        // //#pragma omp task default(shared) depend(in:bin_has_done_particles_BC[0:(Nbins-1)])
        // // using depend out on particles BC a segfault is caused - check why this happens
        // #pragma omp task default(shared) depend(in:bin_has_projected[0:(Nbins-1)])
        // {
        // // reduce the energy lost with BC per bin
        // for( unsigned int ibin=0 ; ibin < Nbins ; ibin++ ) {
        //     nrj_bc_lost += nrj_lost_per_bin[ibin];
        // } // end ibin
        // } // end task for lost/radiated energy reduction 

    } else { // immobile particle
        if( diag_flag &&( !particles->is_test ) ) {
            if( params.geometry != "AMcylindrical" ) {

                for( unsigned int ibin = 0 ; ibin < particles->first_index.size() ; ibin ++ ) { //Loop for projection on buffer_proj
#ifdef  __DETAILED_TIMERS
                    #pragma omp task default(shared) firstprivate(ibin) private(ithread,timer)
#else
                    #pragma omp task default(shared) firstprivate(ibin)
#endif
                    {
#ifdef  __DETAILED_TIMERS
                    ithread = omp_get_thread_num();
                    timer = MPI_Wtime();
#endif
                    #  ifdef _PARTEVENTTRACING
                    if (diag_TaskTracing) smpi->trace_event(omp_get_thread_num(),(MPI_Wtime()-smpi->reference_time),0,3);
                    #  endif
                    for (unsigned int i = 0; i < size_proj_buffer_rho; i++) b_rho[ibin][i]   = 0.0;
                    for( int iPart=particles->first_index[ibin] ; iPart<particles->last_index[ibin]; iPart++ ) {
                        Proj->basic( b_rho[ibin], ( *particles ), iPart, 0, ibin*clrw );
                    }
                    #  ifdef _PARTEVENTTRACING
                    if (diag_TaskTracing) smpi->trace_event(omp_get_thread_num(),(MPI_Wtime()-smpi->reference_time),1,3);
                    #  endif
#ifdef  __DETAILED_TIMERS
                    patch->patch_timers_[3*patch->thread_number_ + ithread] += MPI_Wtime() - timer;
#endif
                    } // end task projection for frozen or test
                } // end ibin
            } else { // AM geometry

                for( unsigned int ibin = 0 ; ibin < particles->first_index.size() ; ibin ++ ) { //Loop for projection on buffer_proj
#ifdef  __DETAILED_TIMERS
                    #pragma omp task default(shared) firstprivate(ibin,bin_size0) private(ithread,timer)
#else
                    #pragma omp task default(shared) firstprivate(ibin,bin_size0) 
#endif
                    {
#ifdef  __DETAILED_TIMERS
                    ithread = omp_get_thread_num();
                    timer = MPI_Wtime();
#endif
                    #  ifdef _PARTEVENTTRACING
                    if (diag_TaskTracing) smpi->trace_event(omp_get_thread_num(),(MPI_Wtime()-smpi->reference_time),0,3);
                    #  endif
                    for (unsigned int i = 0; i < size_proj_buffer_rhoAM; i++) b_rhoAM[ibin][i] = 0.0;
                    int imode = 0; // only mode 0 is used with envelope
                    for( int iPart=particles->first_index[ibin] ; iPart<particles->last_index[ibin]; iPart++ ) {
                        Proj->basicForComplexOnBuffer( b_rhoAM[ibin], ( *particles ), iPart, 0, imode, bin_size0, ibin*clrw );
                    } // end loop on particles
                    #  ifdef _PARTEVENTTRACING
                    if (diag_TaskTracing) smpi->trace_event(omp_get_thread_num(),(MPI_Wtime()-smpi->reference_time),1,3);
                    #  endif
#ifdef  __DETAILED_TIMERS
                    patch->patch_timers_[3*patch->thread_number_ + ithread] += MPI_Wtime() - timer;
#endif
                    } // end task projection for frozen or test
                } //end ibin
            } // end if on geometry
        } // end condition on diag and not particle test

    } // end if moving particle

    } // end taskgroup

    if(time_dual > time_frozen_){

        // reduction of the lost energy in each ibin 
        // the dependency ensures that it is done after the particles BC
        //#pragma omp task default(shared) depend(in:bin_has_done_particles_BC[0:(Nbins-1)])
        // using depend out on particles BC a segfault is caused - check why this happens
        // #pragma omp task default(shared) depend(in:bin_has_projected[0:(Nbins-1)])
        #pragma omp task default(shared) 
        {
        // reduce the energy lost with BC per bin
        for( unsigned int ibin=0 ; ibin < Nbins ; ibin++ ) {
            nrj_bc_lost += nrj_lost_per_bin[ibin];
        } // end ibin
        } // end task for lost/radiated energy reduction

     } // end if moving particle
} // End ponderomotiveUpdatePositionAndCurrentsTasks

void Species::check( Patch *patch, std::string title )
{
    double sum_x = 0;
    double sum_y = 0;
    double sum_z = 0;
    double sum_px = 0;
    double sum_py = 0;
    double sum_pz = 0;
    double sum_w = 0;
    unsigned int sum_ck = 0;
    for( unsigned int ip=0; ip < particles->size() ; ip++ ) {
        sum_x += particles->position( 0, ip );
        sum_y += particles->position( 1, ip );
        sum_z += particles->position( 2, ip );
        sum_px += particles->momentum( 0, ip );
        sum_py += particles->momentum( 1, ip );
        sum_pz += particles->momentum( 1, ip );
        sum_w += particles->weight( ip );
        sum_ck += particles->cell_keys[ip];
    }
    std::cerr << "Check sum at " << title
              << " for "<< this->name_
              << " in patch (" << patch->Pcoordinates[0] << "," <<  patch->Pcoordinates[1] << "," <<  patch->Pcoordinates[2] << ") "
              << " mpi process " << patch->MPI_me_
              << " - mode: " << this->vectorized_operators
              << " - nb bin: " << particles->first_index.size()
              << " - nbp: " << particles->size()
              << " - w: " << sum_w
              << " - x: " << sum_x
              << " - y: " << sum_y
              << " - z: " << sum_z
              << " - px: " << sum_px
              << " - py: " << sum_py
              << " - pz: " << sum_pz
              << " - ck: " << sum_ck
              << '\n';
}

void Species::eraseWeightlessParticles()
{
    unsigned int nbins = particles->first_index.size();
    unsigned int i = 0, available_i = 0;

    // Loop all particles, bin per bin
    // Overwrite over earlier particles to erase them
    for( unsigned int ibin = 0; ibin < nbins; ibin++ ) {
        particles->first_index[ibin] = available_i;
        while( i < (unsigned int) particles->last_index[ibin] ) {
            if( particles->weight(i) > 0. ) {
                if( i > available_i ) {
                    particles->overwriteParticle( i, available_i );
                }
                available_i ++;
            }
            i++;
        }
        particles->last_index[ibin] = available_i;
    }

    // Remove trailing particles
    particles->eraseParticleTrail( available_i );
}<|MERGE_RESOLUTION|>--- conflicted
+++ resolved
@@ -127,14 +127,9 @@
 void Species::initCluster( Params &params )
 {
     // Arrays of the min and max indices of the particle bins
-<<<<<<< HEAD
-    particles->first_index.resize( params.n_space[0]/clrw );
-    particles->last_index.resize( params.n_space[0]/clrw );
-    Nbins = params.n_space[0]/clrw ;
-=======
     particles->first_index.resize( params.n_space[0]/cluster_width_ );
     particles->last_index.resize( params.n_space[0]/cluster_width_ );
->>>>>>> 60d28ca1
+    Nbins = params.n_space[0]/cluster_width_ ;
 
     //Size in each dimension of the buffers on which each bin are projected
     //In 1D the particles of a given bin can be projected on 6 different nodes at the second order (oversize = 2)
@@ -151,12 +146,8 @@
 
     b_dim.resize( params.nDim_field, 1 );
     if( nDim_particle == 1 ) {
-<<<<<<< HEAD
-        b_dim[0] = ( 1 + clrw ) + 2 * oversize[0];
+        b_dim[0] = ( 1 + cluster_width_ ) + 2 * oversize[0];
         b_dim[1] =  1;
-=======
-        b_dim[0] = ( 1 + cluster_width_ ) + 2 * oversize[0];
->>>>>>> 60d28ca1
         f_dim1 = 1;
         f_dim2 = 1;
         f_dim1_d = 1;
