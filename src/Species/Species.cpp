#include "Species.h"

#include <omp.h>

#include <cmath>
#include <cstdlib>
#include <cstring>
#include <ctime>
#include <iostream>

#include "BoundaryConditionType.h"
#include "DiagnosticTrack.h"
#include "ElectroMagn.h"
#include "ElectroMagnAM.h"
#include "Field1D.h"
#include "Field2D.h"
#include "Field3D.h"
#include "Interpolator.h"
#include "InterpolatorFactory.h"
#include "IonizationFactory.h"
#include "MergingFactory.h"
#include "MultiphotonBreitWheelerFactory.h"
#include "PartBoundCond.h"
#include "PartCompTimeFactory.h"
#include "PartWall.h"
#include "ParticleCreator.h"
#include "ParticlesFactory.h"
#include "Patch.h"
#include "Profile.h"
#include "Projector.h"
#include "ProjectorFactory.h"
#include "PusherFactory.h"
#include "RadiationFactory.h"
#include "SimWindow.h"
#include "Tools.h"
#include "gpu.h"


using namespace std;


// ---------------------------------------------------------------------------------------------------------------------
// Constructor for Species
// input: simulation parameters & Species index
// ---------------------------------------------------------------------------------------------------------------------
Species::Species( Params &params, Patch *patch ) :
    c_part_max_( 1 ),
    ionization_rate_( Py_None ),
    pusher_name_( "boris" ),
    radiation_model_( "none" ),
    time_frozen_( 0 ),
    radiating_( false ),
    relativistic_field_initialization_( false ),
    iter_relativistic_initialization_( 0 ),
    multiphoton_Breit_Wheeler_( 2, "" ),
    ionization_model( "none" ),
    density_profile_type_( "none" ),
    charge_profile_( NULL ),
    density_profile_( NULL ),
    velocity_profile_( 3, NULL ),
    temperature_profile_( 3, NULL ),
    particles_per_cell_profile_( NULL ),
    max_charge_( 0. ),
    // particles( &particles_sorted[0] ),
    file_position_npart_( 0 ),
    file_momentum_npart_( 0 ),
    position_initialization_array_( NULL ),
    momentum_initialization_array_( NULL ),
    n_numpy_particles_( 0 ),
    position_initialization_on_species_( false ),
    position_initialization_on_species_index( -1 ),
    electron_species( NULL ),
    electron_species_index( -1 ),
    photon_species_( NULL ),
    //photon_species_index(-1),
    radiation_photon_species( "" ),
    radiated_photons_( NULL ),
    mBW_pair_creation_sampling_( 2, 1 ),
    cluster_width_( params.cluster_width_ ),
    oversize( params.oversize ),
    cell_length( params.cell_length ),
    min_loc_vec( patch->getDomainLocalMin() ),
    tracking_diagnostic( 10000 ),
    nDim_particle( params.nDim_particle ),
    nDim_field(    params.nDim_field  ),
    merging_time_selection_( 0 )
{
    // &particles_sorted[0]
    particles         = ParticlesFactory::create( params );
    particles_to_move = ParticlesFactory::create( params );

    regular_number_array_.clear();
    partBoundCond = NULL;
    min_loc = patch->getDomainLocalMin( 0 );
    merging_method_ = "none";

    PI2 = 2.0 * M_PI;
    PI_ov_2 = 0.5*M_PI;

    dx_inv_[0] = 1./cell_length[0];
    dx_inv_[1] = 1./cell_length[1];
    dx_inv_[2] = 1./cell_length[2];

    initCluster( params );
    inv_nDim_particles = 1./( ( double )nDim_particle );

    length_[0]=0;
    length_[1]=params.n_space[1]+1;
    length_[2]=params.n_space[2]+1;

    merge_momentum_cell_size_.resize(3);

    merge_min_momentum_cell_length_.resize(3);

}//END Species creator

void Species::initCluster( Params &params )
{
    // Arrays of the min and max indices of the particle bins
    particles->first_index.resize( params.n_space[0]/cluster_width_ );
    particles->last_index.resize( params.n_space[0]/cluster_width_ );

    //Size in each dimension of the buffers on which each bin are projected
    //In 1D the particles of a given bin can be projected on 6 different nodes at the second order (oversize = 2)

    //Primal dimension of fields.
    f_dim0 =  params.n_space[0] + 2 * oversize[0] +1;
    f_dim1 =  params.n_space[1] + 2 * oversize[1] +1;
    f_dim2 =  params.n_space[2] + 2 * oversize[2] +1;

    b_dim.resize( params.nDim_field, 1 );
    if( nDim_particle == 1 ) {
        b_dim[0] = ( 1 + cluster_width_ ) + 2 * oversize[0];
        f_dim1 = 1;
        f_dim2 = 1;
    }
    if( nDim_particle == 2 ) {
        b_dim[0] = ( 1 + cluster_width_ ) + 2 * oversize[0]; // There is a primal number of bins.
        b_dim[1] =  f_dim1;
        f_dim2 = 1;
    }
    if( nDim_particle == 3 ) {
        b_dim[0] = ( 1 + cluster_width_ ) + 2 * oversize[0]; // There is a primal number of bins.
        b_dim[1] = f_dim1;
        b_dim[2] = f_dim2;
    }

    //Initialize specMPI
    MPI_buffer_.allocate( nDim_field );

    //ener_tot = 0.;
    nrj_bc_lost = 0.;
    nrj_mw_out = 0.;
    nrj_mw_inj = 0.;
    nrj_new_part_ = 0.;
    nrj_radiated_ = 0.;

}//END initCluster

// -----------------------------------------------------------------------------
//! This function enables to resize the number of bins
// -----------------------------------------------------------------------------
void Species::resizeCluster( Params &params )
{

    // We keep the current number of particles
    int npart = particles->size();
    int size = params.n_space[0]/cluster_width_;

    // Arrays of the min and max indices of the particle bins
    particles->first_index.resize( size );
    particles->last_index.resize( size );

    // We redistribute the particles between the bins
    int quotient = npart / size; // Fixed part for all bin
    int remainder = npart - quotient*size; // To be distributed among the first bin

    for( int ibin=0 ; ibin < size ; ibin++ ) {
        if( ibin < remainder ) {
            particles->first_index[ibin] = ibin*quotient + ibin;
            particles->last_index[ibin] = particles->first_index[ibin] + quotient + 1;
        } else {
            particles->first_index[ibin] = ibin*quotient + remainder;
            particles->last_index[ibin] = particles->first_index[ibin] + quotient;
        }
    }

    //std::cout << "size: " << size << " " << npart << " " << particles->first_index[0] << " " << particles->last_index[0] << '\n';

    // Recommended: A sorting process may be needed for best porfermance after this step

}// end resizeCluster


// Create the particles once the namelist is read
void Species::initParticles( Params &params, Patch *patch, bool with_particles, Particles * like_particles )
{
    if( params.restart || !with_particles ) {

        if( like_particles ) {
            particles->initialize( 0, *like_particles );
        } else {
            particles->initialize( 0, params.nDim_particle, params.keep_position_old );
        }

    } else {

        // Area for particle creation
        struct SubSpace init_space;
        init_space.cell_index_[0] = 0;
        init_space.cell_index_[1] = 0;
        init_space.cell_index_[2] = 0;
        init_space.box_size_[0]   = params.n_space[0];
        init_space.box_size_[1]   = params.n_space[1];
        init_space.box_size_[2]   = params.n_space[2];

        // Creation of the particle creator and association to the new species
        ParticleCreator particle_creator;
        particle_creator.associate(this);
        particle_creator.create( init_space, params, patch, 0 );

    }

}

// Initialize the operators (Push, Ionize, PartBoundCond)
// This must be separate from the parameters because the Species cloning copies
// the parameters but not the operators.
void Species::initOperators( Params &params, Patch *patch )
{

    // interpolation operator (virtual)
    Interp = InterpolatorFactory::create( params, patch, this->vectorized_operators ); // + patchId -> idx_domain_begin (now = ref smpi)

    // assign the correct Pusher to Push
    Push = PusherFactory::create( params, this );
    if( params.Laser_Envelope_model ) {
        Push_ponderomotive_position = PusherFactory::create_ponderomotive_position_updater( params, this );
    }

    // projection operator (virtual)
    Proj = ProjectorFactory::create( params, patch, this->vectorized_operators );  // + patchId -> idx_domain_begin (now = ref smpi)

    // Assign the Ionization model (if needed) to Ionize
    //  Needs to be placed after ParticleCreator() because requires the knowledge of max_charge_
    // \todo pay attention to restart
    Ionize = IonizationFactory::create( params, this );

    // Create the radiation model
    Radiate = RadiationFactory::create( params, this, patch->rand_ );

    // Create the multiphoton Breit-Wheeler model
    Multiphoton_Breit_Wheeler_process = MultiphotonBreitWheelerFactory::create( params, this, patch->rand_  );

    // assign the correct Merging method to Merge
    Merge = MergingFactory::create( params, this, patch->rand_ );

    // Evaluation of the particle computation time
    if (params.has_adaptive_vectorization ) {
        part_comp_time_ = PartCompTimeFactory::create( params );
    }

    // define limits for BC and functions applied and for domain decomposition
    partBoundCond = new PartBoundCond( params, this, patch );
    for( unsigned int iDim=0 ; iDim < nDim_field ; iDim++ ) {
        for( unsigned int iNeighbor=0 ; iNeighbor<2 ; iNeighbor++ ) {
            MPI_buffer_.partRecv[iDim][iNeighbor].initialize( 0, ( *particles ) );
            MPI_buffer_.partSend[iDim][iNeighbor].initialize( 0, ( *particles ) );
            MPI_buffer_.part_index_send[iDim][iNeighbor].resize( 0 );
            MPI_buffer_.part_index_recv_sz[iDim][iNeighbor] = 0;
            MPI_buffer_.part_index_send_sz[iDim][iNeighbor] = 0;
        }
    }
    typePartSend.resize( nDim_field*2, MPI_DATATYPE_NULL );
    typePartRecv.resize( nDim_field*2, MPI_DATATYPE_NULL );
    exchangePatch = MPI_DATATYPE_NULL;

    particles_to_move->initialize( 0, *particles );

}

// ---------------------------------------------------------------------------------------------------------------------
// Destructor for Species
// ---------------------------------------------------------------------------------------------------------------------
Species::~Species()
{
    delete particles;
    delete particles_to_move;

    delete Push;
    delete Interp;
    delete Proj;

    if( Merge ) {
        delete Merge;
    }

    if( Ionize ) {
        delete Ionize;
    }
    if( Radiate ) {
        delete Radiate;
    }
    if( part_comp_time_ ) {
        delete part_comp_time_;
    }
    if( Multiphoton_Breit_Wheeler_process ) {
        delete Multiphoton_Breit_Wheeler_process;
    }
    if( partBoundCond ) {
        delete partBoundCond;
    }
    if( particles_per_cell_profile_ ) {
        delete particles_per_cell_profile_;
    }
    if( charge_profile_ ) {
        delete charge_profile_;
    }
    if( density_profile_ ) {
        delete density_profile_;
    }
    for( unsigned int i=0; i<velocity_profile_.size(); i++ ) {
        delete velocity_profile_[i];
    }
    for( unsigned int i=0; i<temperature_profile_.size(); i++ ) {
        delete temperature_profile_[i];
    }
    if( ionization_rate_!=Py_None ) {
        Py_DECREF( ionization_rate_ );
    }

    if (radiated_photons_) {
        delete radiated_photons_;
    }

}

// ---------------------------------------------------------------------------------------------------------------------
// For all particles of the species
//   - interpolate the fields at the particle position
//   - perform ionization
//   - perform the radiation reaction
//   - calculate the new velocity
//   - calculate the new position
//   - apply the boundary conditions
//   - increment the currents (projection)
// ---------------------------------------------------------------------------------------------------------------------
void Species::dynamics( double time_dual, unsigned int ispec,
                        ElectroMagn *EMfields,
                        Params &params, bool diag_flag,
                        PartWalls *partWalls,
                        Patch *patch, SmileiMPI *smpi,
                        RadiationTables &RadiationTables,
                        MultiphotonBreitWheelerTables &MultiphotonBreitWheelerTables,
                        vector<Diagnostic *> &localDiags )
{
    int ithread, tid( 0 );
#ifdef _OPENMP
    ithread = omp_get_thread_num();
#else
    ithread = 0;
#endif

#ifdef  __DETAILED_TIMERS
    double timer;
#endif

    unsigned int iPart;

    std::vector<double> nrj_lost_per_thd( 1, 0. );

    // -------------------------------
    // calculate the particle dynamics
    // -------------------------------
    if( time_dual>time_frozen_ || Ionize) { // moving particle

        smpi->dynamics_resize( ithread, nDim_field, particles->last_index.back(), params.geometry=="AMcylindrical" );
        //Point to local thread dedicated buffers
        //Still needed for ionization
        vector<double> *Epart = &( smpi->dynamics_Epart[ithread] );

#if defined( _GPU ) || defined( SMILEI_ACCELERATOR_GPU_OMP )
        const int particule_count = particles->last_index.back();

        // smpi->dynamics_*'s pointer stability is guaranteed during the loop and may change only after dynamics_resize()
        smilei::tools::gpu::HostDeviceMemoryManagment::DeviceAllocate( smpi->dynamics_Epart[ithread].data(), particule_count * 3 );
        smilei::tools::gpu::HostDeviceMemoryManagment::DeviceAllocate( smpi->dynamics_Bpart[ithread].data(), particule_count * 3 );
        smilei::tools::gpu::HostDeviceMemoryManagment::DeviceAllocate( smpi->dynamics_invgf[ithread].data(), particule_count * 1 );
        smilei::tools::gpu::HostDeviceMemoryManagment::DeviceAllocate( smpi->dynamics_iold[ithread].data(), particule_count * nDim_field );
        smilei::tools::gpu::HostDeviceMemoryManagment::DeviceAllocate( smpi->dynamics_deltaold[ithread].data(), particule_count * nDim_field );

        {

#endif
        for( unsigned int ibin = 0 ; ibin < particles->first_index.size() ; ibin++ ) {

#ifdef  __DETAILED_TIMERS
            timer = MPI_Wtime();
#endif

            //std::cerr << "interpolate " << name_ << std::endl;

            // Interpolate the fields at the particle position
            Interp->fieldsWrapper( EMfields, *particles, smpi, &( particles->first_index[ibin] ), &( particles->last_index[ibin] ), ithread );

#ifdef  __DETAILED_TIMERS
            patch->patch_timers[0] += MPI_Wtime() - timer;
#endif

            // Ionization
            if( Ionize ) {

#ifdef  __DETAILED_TIMERS
                timer = MPI_Wtime();
#endif

                ( *Ionize )( particles, particles->first_index[ibin], particles->last_index[ibin], Epart, patch, Proj );

#ifdef  __DETAILED_TIMERS
                patch->patch_timers[4] += MPI_Wtime() - timer;
#endif
            }

            if( time_dual<=time_frozen_ ) continue; // Do not push frozen particles

            // Radiation losses
            if( Radiate ) {

#ifdef  __DETAILED_TIMERS
                timer = MPI_Wtime();
#endif


            //std::cerr << "radiate" << std::endl;

                // Radiation process
                ( *Radiate )( *particles,
                              radiated_photons_,
                              smpi,
                              RadiationTables,
                              nrj_radiated_,
                              particles->first_index[ibin],
                              particles->last_index[ibin], ithread );

                // Update scalar variable for diagnostics
                // nrj_radiated_ += Radiate->getRadiatedEnergy();

                // Update the quantum parameter chi
                // Radiate->computeParticlesChi( *particles,
                //                               smpi,
                //                               first_index[ibin],
                //                               last_index[ibin],
                //                               ithread );

#ifdef  __DETAILED_TIMERS
                patch->patch_timers[5] += MPI_Wtime() - timer;
#endif

            }


            // Multiphoton Breit-Wheeler
            if( Multiphoton_Breit_Wheeler_process ) {

#ifdef  __DETAILED_TIMERS
                timer = MPI_Wtime();
#endif

                // Pair generation process
                // We reuse nrj_radiated_ for the pairs
                ( *Multiphoton_Breit_Wheeler_process )( *particles,
                                                        smpi,
                                                        MultiphotonBreitWheelerTables,
                                                        nrj_radiated_,
                                                        particles->first_index[ibin],
                                                        particles->last_index[ibin], ithread );

                // Update the photon quantum parameter chi of all photons
                Multiphoton_Breit_Wheeler_process->compute_thread_chiph( *particles,
                        smpi,
                        particles->first_index[ibin],
                        particles->last_index[ibin],
                        ithread );

                // Suppression of the decayed photons into pairs
                Multiphoton_Breit_Wheeler_process->decayed_photon_cleaning(
                    *particles, smpi, ibin, particles->first_index.size(), &particles->first_index[0], &particles->last_index[0], ithread );

#ifdef  __DETAILED_TIMERS
                patch->patch_timers[6] += MPI_Wtime() - timer;
#endif

            }

#ifdef  __DETAILED_TIMERS
            timer = MPI_Wtime();
#endif

            //std::cerr << "push" << std::endl;

            // Push the particles and the photons
            ( *Push )( *particles, smpi, particles->first_index[ibin], particles->last_index[ibin], ithread );
            //particles->testMove( particles->first_index[ibin], particles->last_index[ibin], params );

#ifdef  __DETAILED_TIMERS
                patch->patch_timers[1] += MPI_Wtime() - timer;
#endif

        } //ibin

        if( time_dual>time_frozen_){ // do not apply particles BC nor project frozen particles
            for( unsigned int ibin = 0 ; ibin < particles->first_index.size() ; ibin++ ) {
                double energy_lost( 0. );

#ifdef  __DETAILED_TIMERS
                timer = MPI_Wtime();
#endif

                // Apply wall and boundary conditions
                if( mass_>0 ) {
                    for( unsigned int iwall=0; iwall<partWalls->size(); iwall++ ) {
                        (*partWalls)[iwall]->apply( this, particles->first_index[ibin], particles->last_index[ibin], smpi->dynamics_invgf[ithread], patch->rand_, energy_lost );
                        nrj_lost_per_thd[tid] += mass_ * energy_lost;
                    }
                    // Boundary Condition may be physical or due to domain decomposition
                    if(!params.is_spectral){
                        partBoundCond->apply( this, particles->first_index[ibin], particles->last_index[ibin], smpi->dynamics_invgf[ithread], patch->rand_, energy_lost );
                        nrj_lost_per_thd[tid] += mass_ * energy_lost;
                    }

                } else if( mass_==0 ) {
                    for( unsigned int iwall=0; iwall<partWalls->size(); iwall++ ) {
                        (*partWalls)[iwall]->apply( this, particles->first_index[ibin], particles->last_index[ibin], smpi->dynamics_invgf[ithread], patch->rand_, energy_lost );
                        nrj_lost_per_thd[tid] += energy_lost;
                    }
                    // Boundary Condition may be physical or due to domain decomposition
                    partBoundCond->apply( this, particles->first_index[ibin], particles->last_index[ibin], smpi->dynamics_invgf[ithread], patch->rand_, energy_lost );
                    nrj_lost_per_thd[tid] += energy_lost;
                }

#ifdef  __DETAILED_TIMERS
                patch->patch_timers[3] += MPI_Wtime() - timer;
#endif

                //START EXCHANGE PARTICLES OF THE CURRENT BIN ?

#ifdef  __DETAILED_TIMERS
                timer = MPI_Wtime();
#endif

                // Project currents if not a Test species and charges as well if a diag is needed.
                // Do not project if a photon
                if( ( !particles->is_test ) && ( mass_ > 0 ) ) {
                    Proj->currentsAndDensityWrapper( EMfields, *particles, smpi, particles->first_index[ibin], particles->last_index[ibin], ithread, diag_flag, params.is_spectral, ispec );
                }

#ifdef  __DETAILED_TIMERS
                patch->patch_timers[2] += MPI_Wtime() - timer;
#endif
                if(params.is_spectral && mass_>0){
                    partBoundCond->apply( this, particles->first_index[ibin], particles->last_index[ibin], smpi->dynamics_invgf[ithread], patch->rand_, energy_lost );
                    nrj_lost_per_thd[tid] += mass_ * energy_lost;
                }

            }// ibin
        } // end if moving particle

        for( unsigned int ithd=0 ; ithd<nrj_lost_per_thd.size() ; ithd++ ) {
            nrj_bc_lost += nrj_lost_per_thd[tid];
        }

//        // Add the ionized electrons to the electron species
//        if (Ionize)
//            electron_species->importParticles( params, patch, Ionize->new_electrons, localDiags );
//
//        // Radiation losses
//        if (Radiate)
//        {
//            // If creation of macro-photon, we add them to photon_species
//            if (photon_species)
//            {
//                photon_species->importParticles(params,
//                                                patch,
//                                                Radiate->new_photons_,
//                                                localDiags);
//            }
//        }
//
//        // Multiphoton Breit-Wheeler
//        if (Multiphoton_Breit_Wheeler_process)
//        {
//
//            // Addition of the electron-positron particles
//            for (int k=0; k<2; k++) {
//                mBW_pair_species[k]->importParticles(params,
//                                             patch,
//                                             Multiphoton_Breit_Wheeler_process->new_pair[k],
//                                             localDiags);
//            }
//        }

#if defined( _GPU ) || defined( SMILEI_ACCELERATOR_GPU_OMP )
        }

        smilei::tools::gpu::HostDeviceMemoryManagment::DeviceFree( smpi->dynamics_Epart[ithread].data(), particule_count * 3 );
        smilei::tools::gpu::HostDeviceMemoryManagment::DeviceFree( smpi->dynamics_Bpart[ithread].data(), particule_count * 3 );
        smilei::tools::gpu::HostDeviceMemoryManagment::DeviceFree( smpi->dynamics_invgf[ithread].data(), particule_count * 1 );
        smilei::tools::gpu::HostDeviceMemoryManagment::DeviceFree( smpi->dynamics_iold[ithread].data(), particule_count * nDim_field );
        smilei::tools::gpu::HostDeviceMemoryManagment::DeviceFree( smpi->dynamics_deltaold[ithread].data(), particule_count * nDim_field );
#endif
    } //End if moving or ionized particles

    if(time_dual <= time_frozen_ && diag_flag &&( !particles->is_test ) ) { //immobile particle (at the moment only project density)
        if( params.geometry != "AMcylindrical" ) {
            double *b_rho=nullptr;
            for( unsigned int ibin = 0 ; ibin < particles->first_index.size() ; ibin ++ ) { //Loop for projection on buffer_proj
                b_rho = EMfields->rho_s[ispec] ? &( *EMfields->rho_s[ispec] )( 0 ) : &( *EMfields->rho_ )( 0 ) ;
                for( iPart=particles->first_index[ibin] ; ( int )iPart<particles->last_index[ibin]; iPart++ ) {
                    Proj->basic( b_rho, ( *particles ), iPart, 0 );
                }
            }
        } else {
            int n_species = patch->vecSpecies.size();
            complex<double> *b_rho=nullptr;
            ElectroMagnAM *emAM = static_cast<ElectroMagnAM *>( EMfields );
            for( unsigned int imode = 0; imode<params.nmodes; imode++ ) {
                int ifield = imode*n_species+ispec;
                b_rho = emAM->rho_AM_s[ifield] ? &( *emAM->rho_AM_s[ifield] )( 0 ) : &( *emAM->rho_AM_[imode] )( 0 ) ;
                for( unsigned int ibin = 0 ; ibin < particles->first_index.size() ; ibin ++ ) { //Loop for projection on buffer_proj
                    for( int iPart=particles->first_index[ibin] ; iPart<particles->last_index[ibin]; iPart++ ) {
                        Proj->basicForComplex( b_rho, ( *particles ), iPart, 0, imode );
                    }
                }
            }
        }
    } // End projection for frozen particles
} //END dynamics


// ---------------------------------------------------------------------------------------------------------------------
// For all particles of the species
//   - interpolate the fields at the particle position
//   - perform ionization
//   - perform the radiation reaction
//   - perform the multiphoton Breit-Wheeler
//   - calculate the new velocity
//   - calculate the new position
//   - apply the boundary conditions
//   - increment the currents (projection)
// ---------------------------------------------------------------------------------------------------------------------
void Species::scalarDynamics( double time_dual, unsigned int ispec,
                               ElectroMagn *EMfields,
                               Params &params, bool diag_flag,
                               PartWalls *partWalls,
                               Patch *patch, SmileiMPI *smpi,
                               RadiationTables &RadiationTables,
                               MultiphotonBreitWheelerTables &MultiphotonBreitWheelerTables,
                               vector<Diagnostic *> &localDiags )
{

}

void Species::projectionForDiags( double time_dual, unsigned int ispec,
                                    ElectroMagn *EMfields,
                                    Params &params, bool diag_flag,
                                    Patch *patch, SmileiMPI *smpi )
{
    if( diag_flag &&( !particles->is_test ) ) {

        if( params.geometry != "AMcylindrical" ) {
            double *buf[4];

            for( unsigned int ibin = 0 ; ibin < particles->first_index.size() ; ibin ++ ) { //Loop for projection on buffer_proj

                buf[0] = EMfields->rho_s[ispec] ? &( *EMfields->rho_s[ispec] )( 0 ) : &( *EMfields->rho_ )( 0 ) ;
                buf[1] = EMfields->Jx_s [ispec] ? &( *EMfields->Jx_s [ispec] )( 0 ) : &( *EMfields->Jx_ )( 0 ) ;
                buf[2] = EMfields->Jy_s [ispec] ? &( *EMfields->Jy_s [ispec] )( 0 ) : &( *EMfields->Jy_ )( 0 ) ;
                buf[3] = EMfields->Jz_s [ispec] ? &( *EMfields->Jz_s [ispec] )( 0 ) : &( *EMfields->Jz_ )( 0 ) ;

                for( int iPart=particles->first_index[ibin] ; iPart<particles->last_index[ibin]; iPart++ ) {
                    for( unsigned int quantity=0; quantity < 4; quantity++ ) {
                        Proj->basic( buf[quantity], ( *particles ), iPart, quantity );
                    }
                } //End loop on particles
            }//End loop on bins
        } else { // AM case
            complex<double> *buf[4];
            ElectroMagnAM *emAM = static_cast<ElectroMagnAM *>( EMfields );
            int n_species = patch->vecSpecies.size();
            for( unsigned int imode = 0; imode<params.nmodes; imode++ ) {
                int ifield = imode*n_species+ispec;

                for( unsigned int ibin = 0 ; ibin < particles->first_index.size() ; ibin ++ ) { //Loop for projection on buffer_proj

                    buf[0] = emAM->rho_AM_s[ifield] ? &( *emAM->rho_AM_s[ifield] )( 0 ) : &( *emAM->rho_AM_[imode] )( 0 ) ;
                    buf[1] = emAM->Jl_s [ifield] ? &( *emAM->Jl_s [ifield] )( 0 ) : &( *emAM->Jl_[imode] )( 0 ) ;
                    buf[2] = emAM->Jr_s [ifield] ? &( *emAM->Jr_s [ifield] )( 0 ) : &( *emAM->Jr_[imode] )( 0 ) ;
                    buf[3] = emAM->Jt_s [ifield] ? &( *emAM->Jt_s [ifield] )( 0 ) : &( *emAM->Jt_[imode] )( 0 ) ;

                    for( int iPart=particles->first_index[ibin] ; iPart<particles->last_index[ibin]; iPart++ ) {
                        for( unsigned int quantity=0; quantity < 4; quantity++ ) {
                            Proj->basicForComplex( buf[quantity], ( *particles ), iPart, quantity, imode );
                        }
                    } //End loop on particles
                }//End loop on bins
            } //End loop on modes
        }

    }
}

// -----------------------------------------------------------------------------
//! For all particles of the species, import the new particles generated
//! from these different physical processes:
//! - ionization
//! - radiation reaction
//! - multiphoton Breit-Wheeler
// -----------------------------------------------------------------------------
void Species::dynamicsImportParticles( double time_dual, unsigned int ispec,
        Params &params,
        Patch *patch, SmileiMPI *smpi,
        vector<Diagnostic *> &localDiags )
{
    // Add the ionized electrons to the electron species (possible even if ion is frozen)
    if( Ionize ) {
        electron_species->importParticles( params, patch, Ionize->new_electrons, localDiags );
                 }

    // if moving particle
    if( time_dual>time_frozen_ ) { // moving particle

        // Radiation losses
        if( Radiate ) {

            // If creation of macro-photon, we add them to photon_species
            if( photon_species_ ) {

                //std::cerr << "eraseLeaving" << std::endl;

#ifdef _GPU
                // We first erase empty slots in the buffer of photons
                // radiation_photons_->cell_keys is used as a mask
                static_cast<nvidiaParticles*>(radiated_photons_)->eraseLeavingParticles();
#endif
                //std::cerr << " N photons to import: " <<  static_cast<nvidiaParticles*>(radiated_photons_)->gpu_size() << std::endl;
                //std::cerr << "import" << std::endl;
                photon_species_->importParticles( params,
                                                 patch,
                                                 *radiated_photons_,
                                                 localDiags );
                //std::cerr << " N photons in species: " <<  photon_species_->particles->gpu_size() << std::endl;

                //photon_species_->particles->last_index[0] = photon_species_->particles->gpu_size(); 


#ifdef _GPU
                // We explicitely clear the device Particles
                //std::cerr << "Clear" << std::endl;
                static_cast<nvidiaParticles*>(radiated_photons_)->deviceClear();
                //std::cerr << " N photons after cleaning: " <<  static_cast<nvidiaParticles*>(radiated_photons_)->gpu_size() << std::endl;
#endif
            }
        }

        // Multiphoton Breit-Wheeler
        if( Multiphoton_Breit_Wheeler_process ) {
            // Addition of the electron-positron particles
            for( int k=0; k<2; k++ ) {
                mBW_pair_species[k]->importParticles( params,
                                                      patch,
                                                      Multiphoton_Breit_Wheeler_process->new_pair[k],
                                                      localDiags );
            }
        }
    }//END if time vs. time_frozen_
}




// ---------------------------------------------------------------------------------------------------------------------
// For all particles of the species
//   - increment the charge (projection)
//   - used at initialisation for Poisson (and diags if required, not for now dynamics )
// ---------------------------------------------------------------------------------------------------------------------
void Species::computeCharge( unsigned int ispec, ElectroMagn *EMfields, bool old /*=false*/ )
{
    // -------------------------------
    // calculate the particle charge
    // -------------------------------
    if( ( !particles->is_test ) ) {
        if( !dynamic_cast<ElectroMagnAM *>( EMfields ) ) {
            for( unsigned int ibin = 0 ; ibin < particles->first_index.size() ; ibin ++ ) { //Loop for projection on buffer_proj
                double *b_rho = &( *EMfields->rho_ )( 0 );

                for( unsigned int iPart=particles->first_index[ibin] ; ( int )iPart<particles->last_index[ibin]; iPart++ ) {
                    Proj->basic( b_rho, ( *particles ), iPart, 0 );
                }
            }
        } else {
            ElectroMagnAM *emAM = static_cast<ElectroMagnAM *>( EMfields );
            unsigned int Nmode = emAM->rho_AM_.size();
            for( unsigned int imode=0; imode<Nmode; imode++ ) {
                //unsigned int ifield = imode*(*EMfields).n_species+ispec;
                complex<double> *b_rho = old ? &( *emAM->rho_old_AM_[imode] )( 0 ) : &( *emAM->rho_AM_[imode] )( 0 );
                for( unsigned int ibin = 0 ; ibin < particles->first_index.size() ; ibin ++ ) { //Loop for projection on buffer_proj
                    for( int iPart=particles->first_index[ibin] ; iPart<particles->last_index[ibin]; iPart++ ) {
                        Proj->basicForComplex( b_rho, ( *particles ), iPart, 0, imode );
                    }
                }
            }
        }
    }
}//END computeCharge


void Species::extractParticles()
{
    particles->extractParticles( particles_to_move );
}

void Species::injectParticles( Params &params )
{
}


// ---------------------------------------------------------------------------------------------------------------------
//! Sort particles
// ---------------------------------------------------------------------------------------------------------------------
void Species::sortParticles( Params &params, Patch * patch )
{
<<<<<<< HEAD
#if defined( SMILEI_ACCELERATOR_GPU_OMP ) || defined( _GPU )
    // particles_to_move contains, up to here, send particles
    //   clean it to manage recv particles
    particles_to_move->clear(); // Clear on the host
    // Merge all MPI_buffer_.partRecv in particles_to_move
    for( int idim = 0; idim < params.nDim_field; idim++ ) {
        for( int iNeighbor = 0; iNeighbor < 2; iNeighbor++ ) {
            int n_part_recv = MPI_buffer_.part_index_recv_sz[idim][iNeighbor];
            if( ( n_part_recv != 0 ) ) {
                // insert n_part_recv in particles_to_move from 0
                // Append the received particles
                MPI_buffer_.partRecv[idim][iNeighbor].copyParticles( 0,
                                                                     n_part_recv,
                                                                     *particles_to_move,
                                                                     particles_to_move->size() );
=======
    // -----------------------------
    // GPU version
    
    if (params.gpu_computing) {
        // particles_to_move contains, up to here, send particles
        //   clean it to manage recv particles
        particles_to_move->clear();
        //Merge all MPI_buffer_.partRecv in particles_to_move
        for( int idim = 0; idim < params.nDim_field; idim++ ) {
            for( int iNeighbor=0 ; iNeighbor<2 ; iNeighbor++ ) {
                int n_part_recv = MPI_buffer_.part_index_recv_sz[idim][iNeighbor];
                if( ( n_part_recv!=0 ) ) {
                    // insert n_part_recv in particles_to_move from 0
                    MPI_buffer_.partRecv[idim][iNeighbor].copyParticles( 0, n_part_recv, *particles_to_move, 0 );
                }
            }
        }
        particles_to_move->syncGPU();
        
        // Erase particles that leaves this patch
        particles->last_index[0] = particles->eraseLeavingParticles();
        
        // Inject newly arrived particles in particles_to_move
        particles->last_index[0] += particles->injectParticles( particles_to_move );

        return;
        
    // --------------------------
    // CPU version
    } else {
        injectParticles( params );

        int ndim = params.nDim_field;
        //int idim;

        int total_number_part_recv = 0;
        //Merge all MPI_buffer_.partRecv in particles_to_move
        for( int idim = 0; idim < ndim; idim++ ) {
            for( int iNeighbor=0 ; iNeighbor<2 ; iNeighbor++ ) {
                int n_part_recv = MPI_buffer_.part_index_recv_sz[idim][iNeighbor];
                if( ( n_part_recv!=0 ) ) {
                     // insert n_part_recv in particles_to_move from 0
                    //MPI_buffer_.partRecv[idim][iNeighbor].copyParticles( 0, n_part_recv, *particles_to_move, 0 );
                    total_number_part_recv += n_part_recv;
                    //particles->last_index[particles->last_index.size()-1] += n_part_recv;
                    //particles->cell_keys.resize(particles->cell_keys.size()+n_part_recv);
                }
>>>>>>> c74af314
            }
        }
    }
    particles_to_move->syncGPU();
    particles->last_index.back() += particles->injectParticles( particles_to_move );
#else
    injectParticles( params );

    int ndim = params.nDim_field;
    int idim;

    // Sort to adapt do cell_keys usage
    std::vector<int> indexes_of_particles_to_exchange;
    for ( int ipart=0 ; ipart< (int)(getNbrOfParticles()) ; ipart++ ) {
        if ( particles->cell_keys[ipart] == -1 ) {
            indexes_of_particles_to_exchange.push_back( ipart );
        }
    }

    //cout << "\t Species id : " << species_number_ << " - nparticles send : " << indexes_of_particles_to_exchange.size() << endl;

    //We have stored in indexes_of_particles_to_exchange the list of all particles that needs to be removed.
    /********************************************************************************/
    // Delete Particles included in the index of particles to exchange. Assumes indexes are sorted.
    /********************************************************************************/
    int ii, iPart;

    // Push lost particles at the end of bins
    for( unsigned int ibin = 0 ; ibin < particles->last_index.size() ; ibin++ ) {
        ii = indexes_of_particles_to_exchange.size()-1;
        if( ii >= 0 ) { // Push lost particles to the end of the bin
            iPart = indexes_of_particles_to_exchange[ii];
            while( iPart >= particles->last_index[ibin] && ii > 0 ) {
                ii--;
                iPart = indexes_of_particles_to_exchange[ii];
            }
            while( iPart == particles->last_index[ibin]-1 && iPart >= particles->first_index[ibin] && ii > 0 ) {
                particles->last_index[ibin]--;
                ii--;
                iPart = indexes_of_particles_to_exchange[ii];
            }
            while( iPart >= particles->first_index[ibin] && ii > 0 ) {
                particles->overwriteParticle( particles->last_index[ibin]-1, iPart );
                particles->last_index[ibin]--;
                ii--;
                iPart = indexes_of_particles_to_exchange[ii];
            }
            //On traite la dernière particule (qui peut aussi etre la premiere)
            if( iPart >= particles->first_index[ibin] && iPart < particles->last_index[ibin] ) {
                particles->overwriteParticle( particles->last_index[ibin]-1, iPart );
                particles->last_index[ibin]--;
            }
        }
    }


    //Shift the bins in memory
    //Warning: this loop must be executed sequentially. Do not use openMP here.
    for( int unsigned ibin = 1 ; ibin < particles->last_index.size() ; ibin++ ) { //First bin don't need to be shifted
        ii = particles->first_index[ibin]-particles->last_index[ibin-1]; // Shift the bin in memory by ii slots.
        iPart = min( ii, particles->last_index[ibin]-particles->first_index[ibin] ); // Number of particles we have to shift = min (Nshift, Nparticle in the bin)
        if( iPart > 0 ) {
            particles->overwriteParticle( particles->last_index[ibin]-iPart, particles->last_index[ibin-1], iPart );
        }
        particles->last_index[ibin] -= ii;
        particles->first_index[ibin] = particles->last_index[ibin-1];
    }



    int nmove, lmove; // local, OK
    int shift[particles->last_index.size()+1];//how much we need to shift each bin in order to leave room for the new particle
    double dbin;

    dbin = params.cell_length[0]*params.cluster_width_; //width of a bin.
    for( unsigned int j=0; j<particles->last_index.size()+1 ; j++ ) {
        shift[j]=0;
    }


    int nbNeighbors_ = 2;
    int n_part_recv;

    particles->eraseParticleTrail( particles->last_index.back() );

    //Evaluation of the necessary shift of all bins.2
    //idim=0
    shift[1] += MPI_buffer_.part_index_recv_sz[0][0];//Particles coming from xmin all go to bin 0 and shift all the other bins.
    shift[particles->last_index.size()] += MPI_buffer_.part_index_recv_sz[0][1];//Used only to count the total number of particles arrived.
    //idim>0
    for( idim = 1; idim < ndim; idim++ ) {
        for( int iNeighbor=0 ; iNeighbor<nbNeighbors_ ; iNeighbor++ ) {
            n_part_recv = MPI_buffer_.part_index_recv_sz[idim][iNeighbor];
            for( unsigned int j=0; j<( unsigned int )n_part_recv ; j++ ) {
                //We first evaluate how many particles arrive in each bin.
                ii = int( ( MPI_buffer_.partRecv[idim][iNeighbor].position( 0, j )-min_loc )/dbin ); //bin in which the particle goes.
                shift[ii+1]++; // It makes the next bins shift.
            }
        }
    }


    //Must be done sequentially
    for( unsigned int j=1; j<particles->last_index.size()+1; j++ ) { //bin 0 is not shifted.Last element of shift stores total number of arriving particles.
        shift[j]+=shift[j-1];
    }
    //Make room for new particles
    if( shift[particles->last_index.size()] ) {
        //! vecor::resize of Charge crashed ! Temporay solution : push_back / Particle
        //particles->initialize( particles->size()+shift[particles->last_index.size()], particles->Position.size() );
        for( int inewpart=0 ; inewpart<shift[particles->last_index.size()] ; inewpart++ ) {
            particles->createParticle();
        }
    }

    //Shift bins, must be done sequentially
    for( unsigned int j=particles->last_index.size()-1; j>=1; j-- ) {
        int n_particles = particles->last_index[j]-particles->first_index[j]; //Nbr of particle in this bin
        nmove = min( n_particles, shift[j] ); //Nbr of particles to move
        lmove = max( n_particles, shift[j] ); //How far particles must be shifted
        if( nmove>0 ) {
            particles->overwriteParticle( particles->first_index[j], particles->first_index[j]+lmove, nmove );
        }
        particles->first_index[j] += shift[j];
        particles->last_index[j] += shift[j];
    }

    //Space has been made now to write the arriving particles into the correct bins
    //idim == 0  is the easy case, when particles arrive either in first or last bin.
    for( int iNeighbor=0 ; iNeighbor<nbNeighbors_ ; iNeighbor++ ) {
        n_part_recv = MPI_buffer_.part_index_recv_sz[0][iNeighbor];
        //if ( (neighbor_[0][iNeighbor]!=MPI_PROC_NULL) && (n_part_recv!=0) ) {
        if( ( n_part_recv!=0 ) ) {
            ii = iNeighbor*( particles->last_index.size()-1 ); //0 if iNeighbor=0(particles coming from Xmin) and particles->last_index.size()-1 otherwise.
            MPI_buffer_.partRecv[0][iNeighbor].overwriteParticle( 0, *particles, particles->last_index[ii], n_part_recv );
            particles->last_index[ii] += n_part_recv ;
        }
    }
    //idim > 0; this is the difficult case, when particles can arrive in any bin.
    for( idim = 1; idim < ndim; idim++ ) {
        //if (idim!=iDim) continue;
        for( int iNeighbor=0 ; iNeighbor<nbNeighbors_ ; iNeighbor++ ) {
            n_part_recv = MPI_buffer_.part_index_recv_sz[idim][iNeighbor];
            //if ( (neighbor_[idim][iNeighbor]!=MPI_PROC_NULL) && (n_part_recv!=0) ) {
            if( ( n_part_recv!=0 ) ) {
                for( unsigned int j=0; j<( unsigned int )n_part_recv; j++ ) {
                    ii = int( ( MPI_buffer_.partRecv[idim][iNeighbor].position( 0, j )-min_loc )/dbin ); //bin in which the particle goes.
                    MPI_buffer_.partRecv[idim][iNeighbor].overwriteParticle( j, *particles, particles->last_index[ii] );
                    particles->last_index[ii] ++ ;
                }
            }
        }
    }


    //The width of one bin is cell_length[0] * cluster_width_.

    int p1, p2, first_index_init;
    unsigned int bin;
    double limit;


    //Backward pass
    for( bin=0; bin<particles->first_index.size()-1; bin++ ) { //Loop on the bins.
        limit = min_loc + ( bin+1 )*cell_length[0]*cluster_width_;
        p1 = particles->last_index[bin]-1;
        //If first particles change bin, they do not need to be swapped.
        while( p1 == particles->last_index[bin]-1 && p1 >= particles->first_index[bin] ) {
            if( particles->position( 0, p1 ) >= limit ) {
                particles->last_index[bin]--;
            }
            p1--;
        }
        //         Now particles have to be swapped
        for( p2 = p1 ; p2 >= particles->first_index[bin] ; p2-- ) { //Loop on the bin's particles.
            if( particles->position( 0, p2 ) >= limit ) {
                //This particle goes up one bin.
                particles->swapParticle( p2, particles->last_index[bin]-1 );
                particles->last_index[bin]--;
            }
        }
    }
    //Forward pass + Rebracketting
    for( bin=1; bin<particles->first_index.size(); bin++ ) { //Loop on the bins.
        limit = min_loc + bin*cell_length[0]*cluster_width_;
        first_index_init = particles->first_index[bin];
        p1 = particles->first_index[bin];
        while( p1 == particles->first_index[bin] && p1 < particles->last_index[bin] ) {
            if( particles->position( 0, p1 ) < limit ) {
                particles->first_index[bin]++;
            }
            p1++;
        }
        for( p2 = p1 ; p2 < particles->last_index[bin] ; p2++ ) { //Loop on the bin's particles.
            if( particles->position( 0, p2 ) < limit ) {
                //This particle goes down one bin.
                particles->swapParticle( p2, particles->first_index[bin] );
                particles->first_index[bin]++;
            }
        }

        //Rebracketting
        //Number of particles from bin going down is: particles->first_index[bin]-first_index_init.
        //Number of particles from bin-1 going up is: first_index_init-particles->last_index[bin-1].
        //Total number of particles we need to swap is the min of both.
        p2 = min( particles->first_index[bin]-first_index_init, first_index_init-particles->last_index[bin-1] );
        if( p2 >0 ) {
            particles->swapParticle( particles->last_index[bin-1], particles->first_index[bin]-p2, p2 );
        }
        particles->last_index[bin-1] += particles->first_index[bin] - first_index_init;
        particles->first_index[bin] = particles->last_index[bin-1];
    }

    //particles->cell_keys.resize( particles->size() );
    particles->resizeCellKeys(particles->size());
#endif
}

// ---------------------------------------------------------------------------------------------------------------------
//! This function configures the type of species according to the default mode
//! regardless the number of particles per cell
// ---------------------------------------------------------------------------------------------------------------------
void Species::defaultConfigure( Params &param, Patch *patch )
{
}

// ---------------------------------------------------------------------------------------------------------------------
//! This function configures the species according to the vectorization mode
// ---------------------------------------------------------------------------------------------------------------------
void Species::configuration( Params &param, Patch *patch )
{
}

// ---------------------------------------------------------------------------------------------------------------------
//! This function reconfigures the species operators after evaluating
//! the best mode from the particle distribution
// ---------------------------------------------------------------------------------------------------------------------
void Species::reconfiguration( Params &param, Patch *patch )
{
}

// ---------------------------------------------------------------------------------------------------------------------
//! Sort particles using the count sort method
// ---------------------------------------------------------------------------------------------------------------------
void Species::countSortParticles( Params &params )
{
    unsigned int ip, npart, ixy, tot, oc, nxy, token;
    int ix, iy;
    double x, y;

    nxy = params.n_space[0]*params.n_space[1];
    token = ( particles == &particles_sorted[0] );

    int indices[nxy];
    npart = particles->size();
    //particles_sorted = particles ;
    particles_sorted[token].initialize( npart, *particles );

    for( unsigned int i=0; i < nxy ; i++ ) {
        indices[i] = 0 ;
    }

    // first loop counts the # of particles in each cell
    for( ip=0; ip < npart; ip++ ) {
        x = particles->position( 0, ip )-min_loc;
        y = particles->position( 1, ip )-min_loc_vec[1];

        ix = floor( x * dx_inv_[0] ) ;
        iy = floor( y * dx_inv_[1] ) ;

        ixy = iy + ix*params.n_space[1];


        indices[ixy] ++;
    }

    // second loop convert the count array in cumulative sum
    tot=0;
    for( ixy=0; ixy < nxy; ixy++ ) {
        oc = indices[ixy];
        indices[ixy] = tot;
        tot += oc;
    }

    // last loop puts the particles and update the count array
    for( ip=0; ip < npart; ip++ ) {
        x = particles->position( 0, ip )-min_loc;
        y = particles->position( 1, ip )-min_loc_vec[1];

        ix = floor( x * dx_inv_[1] ) ;
        iy = floor( y * dx_inv_[2] ) ;

        ixy = iy + ix*params.n_space[1];
        particles->overwriteParticle( ip, particles_sorted[token], indices[ixy] );
        indices[ixy]++;
    }

    particles = &particles_sorted[token] ;

}

//! Move all particles from another species to this one
void Species::importParticles( Params &params, Patch *patch, Particles &source_particles, vector<Diagnostic *> &localDiags )
{

// ---------------------------------------------------
// GPU version 
// Warning: the GPU version does not handle bin and sorting
// Warning: the current GPU version does not handle tracked particles
   
    if (params.gpu_computing) {

        // Inject paticles from source_particles
        particles->last_index[0] += particles->injectParticles( &source_particles );

// ---------------------------------------------------
// CPU version

    } else {
    
        unsigned int npart = source_particles.size(), nbin=particles->first_index.size();
        double inv_cell_length = 1./ params.cell_length[0];

        // If this species is tracked, set the particle IDs
        if( particles->tracked ) {
            dynamic_cast<DiagnosticTrack *>( localDiags[tracking_diagnostic] )->setIDs( source_particles );
        }

        // Move particles
        vector<int> src_bin_keys( npart, 0 );
        for( unsigned int i=0; i<npart; i++ ) {
            // Copy particle to the correct bin
            src_bin_keys[i] = source_particles.position( 0, i )*inv_cell_length - ( patch->getCellStartingGlobalIndex( 0 ) + params.oversize[0] );
            src_bin_keys[i] /= params.cluster_width_;
        }

        vector<int> bin_count( nbin, 0 );
        for( unsigned int ip=0; ip < npart ; ip++ )
            bin_count[src_bin_keys[ip]] ++;

        // sort new parts par bins
        int istart = 0;
        int istop  = bin_count[0];

        for ( int ibin = 0 ; ibin < (int)nbin ; ibin++ ) {
            if (bin_count[ibin]!=0) {
                for( int ip=istart; ip < istop ; ip++ ) {
                    if ( src_bin_keys[ip] == ibin )
                        continue;
                    else { // rearrange particles
                        int ip_swap = istop;
                        while (( src_bin_keys[ip_swap] != ibin ) && (ip_swap<(int)npart))
                            ip_swap++;
                        source_particles.swapParticle(ip, ip_swap);
                        int tmp = src_bin_keys[ip];
                        src_bin_keys[ip] = src_bin_keys[ip_swap];
                        src_bin_keys[ip_swap] = tmp;
                    } // rearrange particles
                } // end loop on particles of a cell

                // inject in main data structure per cell
                source_particles.copyParticles( istart, bin_count[ibin],
                                            *particles,
                                            particles->first_index[ibin] );
                particles->last_index[ibin] += bin_count[ibin];
                for ( unsigned int idx=ibin+1 ; idx<particles->last_index.size() ; idx++ ) {
                    particles->first_index[idx] += bin_count[ibin];
                    particles->last_index[idx]  += bin_count[ibin];
                }

            }
            // update istart/istop fot the next cell
            istart += bin_count[ibin];
            if ( ibin != (int)nbin-1  )
                istop  += bin_count[ibin+1];
            else
                istop = npart;

        } // End cell loop
        //particles->cell_keys.resize( particles->size() );
        particles->resizeCellKeys( particles->size() );

        source_particles.clear();
    
    }
    
}


// ------------------------------------------------
// Set position when using restart & moving window
// patch are initialized with t0 position
// ------------------------------------------------
//void Species::updateMvWinLimits(double x_moved)
//{
//    partBoundCond->updateMvWinLimits(x_moved);
//    min_loc += x_moved;
//
//} // End updateMvWinLimits


//Do we have to project this species ?
bool Species::isProj( double time_dual, SimWindow *simWindow )
{

    return time_dual > time_frozen_  || ( simWindow->isMoving( time_dual ) || Ionize ) ;

    //Recompute frozen particles density if
    //moving window is activated, actually moving at this time step, and we are not in a density slope.
    /*    bool isproj =(time_dual > species_param.time_frozen_  ||
                 (simWindow && simWindow->isMoving(time_dual) &&
                     (species_param.species_geometry == "gaussian" ||
                         (species_param.species_geometry == "trapezoidal" &&
                            //Before end of density ramp up.
                            (simWindow->getXmoved() < species_param.vacuum_length[0] + species_param.dens_length_x[1] + oversize[0]*cell_length[0] ||
                            //After begining of density ramp down.
                            simWindow->getXmoved() +  simWindow->getNspace_win_x()*cell_length[0] > species_param.vacuum_length[0] + species_param.dens_length_x[1]+ species_param.dens_length_x[0]
                            )
                        )
                    )
                )
            );
            return isproj;*/
    //return time_dual > species_param.time_frozen_  || (simWindow && simWindow->isMoving(time_dual)) ;
}

void Species::disableXmax()
{
    partBoundCond->bc_xmax   = &internal_sup;
}

void Species::setXminBoundaryCondition()
{
    partBoundCond->bc_xmin   = &remove_particle_inf;
}

// ---------------------------------------------------------------------------------------------------------------------
// Particle merging cell by cell
// ---------------------------------------------------------------------------------------------------------------------
void Species::mergeParticles( double time_dual, unsigned int ispec,
                              Params &params,
                              Patch *patch, SmileiMPI *smpi,
                              std::vector<Diagnostic *> &localDiags ) {}

// ---------------------------------------------------------------------------------------------------------------------
// For all particles of the species reacting to laser envelope
//   - interpolate the fields at the particle position
//   - deposit susceptibility
//   - calculate the new momentum
// ---------------------------------------------------------------------------------------------------------------------
void Species::ponderomotiveUpdateSusceptibilityAndMomentum( double time_dual, unsigned int ispec,
        ElectroMagn *EMfields,
        Params &params, bool diag_flag,
        Patch *patch, SmileiMPI *smpi,
        vector<Diagnostic *> &localDiags )
{

    int ithread;
#ifdef _OPENMP
    ithread = omp_get_thread_num();
#else
    ithread = 0;
#endif

#ifdef  __DETAILED_TIMERS
    double timer;
#endif

    // -------------------------------
    // calculate the particle updated momentum
    // -------------------------------
    if( time_dual>time_frozen_ || Ionize) { // moving particle

        smpi->dynamics_resize( ithread, nDim_field, particles->last_index.back(), params.geometry=="AMcylindrical" );

        for( unsigned int ibin = 0 ; ibin < particles->first_index.size() ; ibin++ ) { // loop on ibin

#ifdef  __DETAILED_TIMERS
            timer = MPI_Wtime();
#endif
            Interp->fieldsAndEnvelope( EMfields, *particles, smpi, &( particles->first_index[ibin] ), &( particles->last_index[ibin] ), ithread );
#ifdef  __DETAILED_TIMERS
            patch->patch_timers[7] += MPI_Wtime() - timer;
#endif

            // Ionization
            if( Ionize ) {

#ifdef  __DETAILED_TIMERS
                timer = MPI_Wtime();
#endif
                vector<double> *Epart = &( smpi->dynamics_Epart[ithread] );
                vector<double> *EnvEabs_part = &( smpi->dynamics_EnvEabs_part[ithread] );
                vector<double> *EnvExabs_part = &( smpi->dynamics_EnvExabs_part[ithread] );
                vector<double> *Phipart = &( smpi->dynamics_PHIpart[ithread] );
                Interp->envelopeFieldForIonization( EMfields, *particles, smpi, &( particles->first_index[ibin] ), &( particles->last_index[ibin] ), ithread );
                Ionize->envelopeIonization( particles, particles->first_index[ibin], particles->last_index[ibin], Epart, EnvEabs_part, EnvExabs_part, Phipart, patch, Proj );

#ifdef  __DETAILED_TIMERS
                patch->patch_timers[4] += MPI_Wtime() - timer;
#endif
            }

            if( time_dual<=time_frozen_ ) continue; // Do not push nor project frozen particles

            // Project susceptibility, the source term of envelope equation
#ifdef  __DETAILED_TIMERS
            timer = MPI_Wtime();
#endif
            Proj->susceptibility( EMfields, *particles, mass_, smpi, particles->first_index[ibin], particles->last_index[ibin], ithread );
#ifdef  __DETAILED_TIMERS
            patch->patch_timers[8] += MPI_Wtime() - timer;
#endif


#ifdef  __DETAILED_TIMERS
            timer = MPI_Wtime();
#endif
            // Push only the particle momenta
            ( *Push )( *particles, smpi, particles->first_index[ibin], particles->last_index[ibin], ithread );
#ifdef  __DETAILED_TIMERS
            patch->patch_timers[9] += MPI_Wtime() - timer;
#endif

        } // end loop on ibin
    } else { // immobile particle
    } //END if time vs. time_frozen_
} // ponderomotiveUpdateSusceptibilityAndMomentum

// ---------------------------------------------------------------------------------------------------------------------
// For all particles of the species reacting to laser envelope
//   - interpolate the fields at the particle position
//   - deposit susceptibility
// ---------------------------------------------------------------------------------------------------------------------
void Species::ponderomotiveProjectSusceptibility( double time_dual, unsigned int ispec,
        ElectroMagn *EMfields,
        Params &params, bool diag_flag,
        Patch *patch, SmileiMPI *smpi,
        vector<Diagnostic *> &localDiags )
{

    int ithread;
#ifdef _OPENMP
    ithread = omp_get_thread_num();
#else
    ithread = 0;
#endif

#ifdef  __DETAILED_TIMERS
    double timer;
#endif

    // -------------------------------
    // calculate the particle updated momentum
    // -------------------------------
    if( time_dual>time_frozen_ ) { // moving particle

        smpi->dynamics_resize( ithread, nDim_particle, particles->last_index.back(), false );

        for( unsigned int ibin = 0 ; ibin < particles->first_index.size() ; ibin++ ) { // loop on ibin

#ifdef  __DETAILED_TIMERS
            timer = MPI_Wtime();
#endif
            Interp->fieldsAndEnvelope( EMfields, *particles, smpi, &( particles->first_index[ibin] ), &( particles->last_index[ibin] ), ithread );
#ifdef  __DETAILED_TIMERS
            patch->patch_timers[7] += MPI_Wtime() - timer;
#endif

            // Project susceptibility, the source term of envelope equation
#ifdef  __DETAILED_TIMERS
            timer = MPI_Wtime();
#endif
            Proj->susceptibility( EMfields, *particles, mass_, smpi, particles->first_index[ibin], particles->last_index[ibin], ithread );
#ifdef  __DETAILED_TIMERS
            patch->patch_timers[8] += MPI_Wtime() - timer;
#endif


        } // end loop on ibin
    } else { // immobile particle
    } //END if time vs. time_frozen_
} // ponderomotiveProjectSusceptibility


// ---------------------------------------------------------------------------------------------------------------------
// For all particles of the species reacting to laser envelope
//   - interpolate the ponderomotive potential and its gradient at the particle position, for present and previous timestep
//   - calculate the new particle position
//   - particles BC
//   - project charge and current density
// ---------------------------------------------------------------------------------------------------------------------
void Species::ponderomotiveUpdatePositionAndCurrents( double time_dual, unsigned int ispec,
        ElectroMagn *EMfields,
        Params &params, bool diag_flag, PartWalls *partWalls,
        Patch *patch, SmileiMPI *smpi,
        vector<Diagnostic *> &localDiags )
{

    int ithread;
#ifdef _OPENMP
    ithread = omp_get_thread_num();
#else
    ithread = 0;
#endif

#ifdef  __DETAILED_TIMERS
    double timer;
#endif

    //unsigned int iPart;

    int tid( 0 );
    std::vector<double> nrj_lost_per_thd( 1, 0. );

    // -------------------------------
    // calculate the particle updated position
    // -------------------------------
    if( time_dual>time_frozen_ ) { // moving particle

        smpi->dynamics_resize( ithread, nDim_field, particles->last_index.back(), params.geometry=="AMcylindrical" );

        for( unsigned int ibin = 0 ; ibin < particles->first_index.size() ; ibin++ ) {
            double energy_lost( 0. );

            // Interpolate the ponderomotive potential and its gradient at the particle position, present and previous timestep
#ifdef  __DETAILED_TIMERS
            timer = MPI_Wtime();
#endif
            Interp->timeCenteredEnvelope( EMfields, *particles, smpi, &( particles->first_index[ibin] ), &( particles->last_index[ibin] ), ithread );
#ifdef  __DETAILED_TIMERS
            patch->patch_timers[10] += MPI_Wtime() - timer;
#endif

#ifdef  __DETAILED_TIMERS
            timer = MPI_Wtime();
#endif
            // Push only the particle position
            ( *Push_ponderomotive_position )( *particles, smpi, particles->first_index[ibin], particles->last_index[ibin], ithread );
#ifdef  __DETAILED_TIMERS
            patch->patch_timers[11] += MPI_Wtime() - timer;
#endif

            // Apply wall and boundary conditions
            if( mass_>0 ) {
                for( unsigned int iwall=0; iwall<partWalls->size(); iwall++ ) {
                    (*partWalls)[iwall]->apply( this, particles->first_index[ibin], particles->last_index[ibin], smpi->dynamics_invgf[ithread], patch->rand_, energy_lost );
                    nrj_lost_per_thd[tid] += mass_ * energy_lost;
                }

                // Boundary Condition may be physical or due to domain decomposition
                partBoundCond->apply( this, particles->first_index[ibin], particles->last_index[ibin], smpi->dynamics_invgf[ithread], patch->rand_, energy_lost );
                nrj_lost_per_thd[tid] += mass_ * energy_lost;

            } else if( mass_==0 ) {
                ERROR( "Particles with zero mass cannot interact with envelope" );

            } // end mass_ = 0? condition

            //START EXCHANGE PARTICLES OF THE CURRENT BIN ?

            // Project currents if not a Test species and charges as well if a diag is needed.
            // Do not project if a photon
#ifdef  __DETAILED_TIMERS
            timer = MPI_Wtime();
#endif
            if( ( !particles->is_test ) && ( mass_ > 0 ) ) {
                Proj->currentsAndDensityWrapper( EMfields, *particles, smpi, particles->first_index[ibin], particles->last_index[ibin], ithread, diag_flag, params.is_spectral, ispec );
            }
#ifdef  __DETAILED_TIMERS
            patch->patch_timers[12] += MPI_Wtime() - timer;
#endif

        } // end ibin loop

        for( unsigned int ithd=0 ; ithd<nrj_lost_per_thd.size() ; ithd++ ) {
            nrj_bc_lost += nrj_lost_per_thd[tid];
        }

    } // end case of moving particle
    else { // immobile particle

        if( diag_flag &&( !particles->is_test ) ) {
            double *b_rho=nullptr;
            if( params.geometry != "AMcylindrical" ) {
                b_rho = EMfields->rho_s[ispec] ? &( *EMfields->rho_s[ispec] )( 0 ) : &( *EMfields->rho_ )( 0 ) ;
                for( unsigned int ibin = 0 ; ibin < particles->first_index.size() ; ibin ++ ) { //Loop for projection on buffer_proj
                    for( unsigned int iPart= (unsigned int)(particles->first_index[ibin]) ; (unsigned int)(iPart<particles->last_index[ibin]); iPart++ ) {
                        Proj->basic( b_rho, ( *particles ), iPart, 0 );
                    }
                }//End loop on bins
            } else {
                int n_species = patch->vecSpecies.size();
                complex<double> *b_rho=nullptr;
                ElectroMagnAM *emAM = static_cast<ElectroMagnAM *>( EMfields );

                for( unsigned int imode = 0; imode<params.nmodes; imode++ ) {
                    int ifield = imode*n_species+ispec;
                    for( unsigned int ibin = 0 ; ibin < particles->first_index.size() ; ibin ++ ) { //Loop for projection on buffer_proj
                        b_rho = emAM->rho_AM_s[ifield] ? &( *emAM->rho_AM_s[ifield] )( 0 ) : &( *emAM->rho_AM_[imode] )( 0 ) ;
                        for( int iPart=particles->first_index[ibin] ; iPart<particles->last_index[ibin]; iPart++ ) {
                            Proj->basicForComplex( b_rho, ( *particles ), iPart, 0, imode );
                        } // end loop on particles
                    }//End loop on bins
                } // end loop on modes
            } // end if on geometry
        } // end condition on diag and not particle test
    }//END if time vs. time_frozen_
} // End ponderomotive_position_update

void Species::check( Patch *patch, std::string title )
{
    double sum_x = 0;
    double sum_y = 0;
    double sum_z = 0;
    double sum_px = 0;
    double sum_py = 0;
    double sum_pz = 0;
    double sum_w = 0;
    unsigned int sum_ck = 0;
    for( unsigned int ip=0; ip < particles->size() ; ip++ ) {
        sum_x += particles->position( 0, ip );
        sum_y += particles->position( 1, ip );
        sum_z += particles->position( 2, ip );
        sum_px += particles->momentum( 0, ip );
        sum_py += particles->momentum( 1, ip );
        sum_pz += particles->momentum( 1, ip );
        sum_w += particles->weight( ip );
        sum_ck += particles->cell_keys[ip];
    }
    std::cerr << "Check sum at " << title
              << " for "<< this->name_
              << " in patch (" << patch->Pcoordinates[0] << "," <<  patch->Pcoordinates[1] << "," <<  patch->Pcoordinates[2] << ") "
              << " mpi process " << patch->MPI_me_
              << " - mode: " << this->vectorized_operators
              << " - nb bin: " << particles->first_index.size()
              << " - nbp: " << particles->size()
              << " - w: " << sum_w
              << " - x: " << sum_x
              << " - y: " << sum_y
              << " - z: " << sum_z
              << " - px: " << sum_px
              << " - py: " << sum_py
              << " - pz: " << sum_pz
              << " - ck: " << sum_ck
              << '\n';
}

void Species::eraseWeightlessParticles()
{
    unsigned int nbins = particles->first_index.size();
    unsigned int i = 0, available_i = 0;

    // Loop all particles, bin per bin
    // Overwrite over earlier particles to erase them
    for( unsigned int ibin = 0; ibin < nbins; ibin++ ) {
        particles->first_index[ibin] = available_i;
        while( i < (unsigned int) particles->last_index[ibin] ) {
            if( particles->weight(i) > 0. ) {
                if( i > available_i ) {
                    particles->overwriteParticle( i, available_i );
                }
                available_i ++;
            }
            i++;
        }
        particles->last_index[ibin] = available_i;
    }

    // Remove trailing particles
    particles->eraseParticleTrail( available_i );
}<|MERGE_RESOLUTION|>--- conflicted
+++ resolved
@@ -829,77 +829,43 @@
 // ---------------------------------------------------------------------------------------------------------------------
 void Species::sortParticles( Params &params, Patch * patch )
 {
-<<<<<<< HEAD
+
 #if defined( SMILEI_ACCELERATOR_GPU_OMP ) || defined( _GPU )
-    // particles_to_move contains, up to here, send particles
-    //   clean it to manage recv particles
-    particles_to_move->clear(); // Clear on the host
-    // Merge all MPI_buffer_.partRecv in particles_to_move
-    for( int idim = 0; idim < params.nDim_field; idim++ ) {
-        for( int iNeighbor = 0; iNeighbor < 2; iNeighbor++ ) {
-            int n_part_recv = MPI_buffer_.part_index_recv_sz[idim][iNeighbor];
-            if( ( n_part_recv != 0 ) ) {
-                // insert n_part_recv in particles_to_move from 0
-                // Append the received particles
-                MPI_buffer_.partRecv[idim][iNeighbor].copyParticles( 0,
-                                                                     n_part_recv,
-                                                                     *particles_to_move,
-                                                                     particles_to_move->size() );
-=======
+
     // -----------------------------
     // GPU version
     
-    if (params.gpu_computing) {
-        // particles_to_move contains, up to here, send particles
-        //   clean it to manage recv particles
-        particles_to_move->clear();
-        //Merge all MPI_buffer_.partRecv in particles_to_move
-        for( int idim = 0; idim < params.nDim_field; idim++ ) {
-            for( int iNeighbor=0 ; iNeighbor<2 ; iNeighbor++ ) {
-                int n_part_recv = MPI_buffer_.part_index_recv_sz[idim][iNeighbor];
-                if( ( n_part_recv!=0 ) ) {
-                    // insert n_part_recv in particles_to_move from 0
-                    MPI_buffer_.partRecv[idim][iNeighbor].copyParticles( 0, n_part_recv, *particles_to_move, 0 );
-                }
-            }
-        }
-        particles_to_move->syncGPU();
-        
-        // Erase particles that leaves this patch
-        particles->last_index[0] = particles->eraseLeavingParticles();
-        
-        // Inject newly arrived particles in particles_to_move
-        particles->last_index[0] += particles->injectParticles( particles_to_move );
-
-        return;
-        
+    // particles_to_move contains, up to here, send particles
+    //   clean it to manage recv particles
+    particles_to_move->clear();
+    //Merge all MPI_buffer_.partRecv in particles_to_move
+    for( int idim = 0; idim < params.nDim_field; idim++ ) {
+        for( int iNeighbor=0 ; iNeighbor<2 ; iNeighbor++ ) {
+            int n_part_recv = MPI_buffer_.part_index_recv_sz[idim][iNeighbor];
+            if( ( n_part_recv!=0 ) ) {
+                // insert n_part_recv in particles_to_move from 0
+            MPI_buffer_.partRecv[idim][iNeighbor].copyParticles( 0,
+                                                                 n_part_recv,
+                                                                 *particles_to_move,
+                                                                 particles_to_move->size() );
+            }
+        }
+    }
+    particles_to_move->syncGPU();
+    
+    // Erase particles that leaves this patch
+    particles->last_index[0] = particles->eraseLeavingParticles();
+    
+    // Inject newly arrived particles in particles_to_move
+    particles->last_index[0] += particles->injectParticles( particles_to_move );
+
+    return;
+
+#else
+
     // --------------------------
     // CPU version
-    } else {
-        injectParticles( params );
-
-        int ndim = params.nDim_field;
-        //int idim;
-
-        int total_number_part_recv = 0;
-        //Merge all MPI_buffer_.partRecv in particles_to_move
-        for( int idim = 0; idim < ndim; idim++ ) {
-            for( int iNeighbor=0 ; iNeighbor<2 ; iNeighbor++ ) {
-                int n_part_recv = MPI_buffer_.part_index_recv_sz[idim][iNeighbor];
-                if( ( n_part_recv!=0 ) ) {
-                     // insert n_part_recv in particles_to_move from 0
-                    //MPI_buffer_.partRecv[idim][iNeighbor].copyParticles( 0, n_part_recv, *particles_to_move, 0 );
-                    total_number_part_recv += n_part_recv;
-                    //particles->last_index[particles->last_index.size()-1] += n_part_recv;
-                    //particles->cell_keys.resize(particles->cell_keys.size()+n_part_recv);
-                }
->>>>>>> c74af314
-            }
-        }
-    }
-    particles_to_move->syncGPU();
-    particles->last_index.back() += particles->injectParticles( particles_to_move );
-#else
+
     injectParticles( params );
 
     int ndim = params.nDim_field;
