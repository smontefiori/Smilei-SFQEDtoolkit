#include "Species.h"

#include <cmath>
#include <ctime>
#include <cstdlib>

#include <iostream>

#include <omp.h>

// IDRIS
#include <cstring>
// IDRIS
#include "PusherFactory.h"
#include "IonizationFactory.h"
#include "RadiationFactory.h"
#include "MultiphotonBreitWheelerFactory.h"
#include "PartBoundCond.h"
#include "PartWall.h"
#include "BoundaryConditionType.h"

#include "ElectroMagn.h"
#include "Interpolator.h"
#include "InterpolatorFactory.h"
#include "Profile.h"

#include "Projector.h"

#include "SimWindow.h"
#include "Patch.h"

// #include "Field.h"
#include "Field1D.h"
#include "Field2D.h"
#include "Field3D.h"
#include "Tools.h"

#include "DiagnosticTrack.h"

using namespace std;


// ---------------------------------------------------------------------------------------------------------------------
// Constructor for Species
// input: simulation parameters & Species index
// ---------------------------------------------------------------------------------------------------------------------
Species::Species(Params& params, Patch* patch) :
c_part_max(1),
pusher("boris"),
radiation_model("none"),
time_frozen(0),
radiating(false),
multiphoton_Breit_Wheeler(2,""),
ionization_model("none"),
velocityProfile(3,NULL),
temperatureProfile(3,NULL),
max_charge(0.),
particles(&particles_sorted[0]),
electron_species(NULL),
electron_species_index(-1),
photon_species(NULL),
//photon_species_index(-1),
radiation_photon_species(""),
mBW_pair_creation_sampling(2,1),
clrw(params.clrw),
oversize(params.oversize),
cell_length(params.cell_length),
min_loc_vec(patch->getDomainLocalMin()),
tracking_diagnostic(10000),
nDim_particle(params.nDim_particle),
partBoundCond(NULL),
min_loc(patch->getDomainLocalMin(0))

{
    DEBUG(name);

    PI2 = 2.0 * M_PI;
    PI_ov_2 = 0.5*M_PI;

    dx_inv_[0] = 1./cell_length[0];
    dx_inv_[1] = 1./cell_length[1];
    dx_inv_[2] = 1./cell_length[2];

    initCluster(params);
    nDim_field = params.nDim_field;
    inv_nDim_field = 1./((double)nDim_field);

}//END Species creator

void Species::initCluster(Params& params)
{
    // Arrays of the min and max indices of the particle bins
    bmin.resize(params.n_space[0]/clrw);
    bmax.resize(params.n_space[0]/clrw);

    //Size in each dimension of the buffers on which each bin are projected
    //In 1D the particles of a given bin can be projected on 6 different nodes at the second order (oversize = 2)

    //Primal dimension of fields.
    f_dim0 =  params.n_space[0] + 2 * oversize[0] +1;
    f_dim1 =  params.n_space[1] + 2 * oversize[1] +1;
    f_dim2 =  params.n_space[2] + 2 * oversize[2] +1;

    b_dim.resize(params.nDim_field, 1);
    if (nDim_particle == 1){
        b_dim[0] =  (1 + clrw) + 2 * oversize[0];
        f_dim1 = 1;
        f_dim2 = 1;
    }
    if (nDim_particle == 2){
        b_dim[0] =  (1 + clrw) + 2 * oversize[0]; // There is a primal number of bins.
        b_dim[1] =  f_dim1;
        f_dim2 = 1;
    }
    if (nDim_particle == 3){
        b_dim[0] =  (1 + clrw) + 2 * oversize[0]; // There is a primal number of bins.
        b_dim[1] = f_dim1;
        b_dim[2] = f_dim2;
    }

    //Initialize specMPI
    MPIbuff.allocate(nDim_particle);

    //ener_tot = 0.;
    nrj_bc_lost = 0.;
    nrj_mw_lost = 0.;
    nrj_new_particles = 0.;
    nrj_radiation = 0.;

}//END initCluster


// Initialize the operators (Push, Ionize, PartBoundCond)
// This must be separate from the parameters because the Species cloning copies
// the parameters but not the operators.
void Species::initOperators(Params& params, Patch* patch)
{
    // assign the correct Pusher to Push
    Push = PusherFactory::create(params, this);

    // Assign the Ionization model (if needed) to Ionize
    //  Needs to be placed after createParticles() because requires the knowledge of max_charge
    // \todo pay attention to restart
    Ionize = IonizationFactory::create(params, this);
    if (Ionize) {
        DEBUG("Species " << name << " can be ionized!");
    }

    // Create the radiation model
    Radiate = RadiationFactory::create(params, this);
    if (Radiate) {
        DEBUG("Species " << name << " will undergo radiation loss!");
    }

    // Create the multiphoton Breit-Wheeler model
    Multiphoton_Breit_Wheeler_process = MultiphotonBreitWheelerFactory::create(params, this);
    if (Multiphoton_Breit_Wheeler_process) {
        DEBUG("Species " << name << " will undergo multiphoton Breit-Wheeler!");
    }

    // define limits for BC and functions applied and for domain decomposition
    partBoundCond = new PartBoundCond(params, this, patch);

    for (unsigned int iDim=0 ; iDim < nDim_particle ; iDim++){
        for (unsigned int iNeighbor=0 ; iNeighbor<2 ; iNeighbor++) {
            MPIbuff.partRecv[iDim][iNeighbor].initialize(0, (*particles));
            MPIbuff.partSend[iDim][iNeighbor].initialize(0, (*particles));
            MPIbuff.part_index_send[iDim][iNeighbor].resize(0);
            MPIbuff.part_index_recv_sz[iDim][iNeighbor] = 0;
            MPIbuff.part_index_send_sz[iDim][iNeighbor] = 0;
        }
    }
    typePartSend.resize(nDim_particle*2, MPI_DATATYPE_NULL);
    typePartRecv.resize(nDim_particle*2, MPI_DATATYPE_NULL);
    exchangePatch = MPI_DATATYPE_NULL;

}

// ---------------------------------------------------------------------------------------------------------------------
// Destructor for Species
// ---------------------------------------------------------------------------------------------------------------------
Species::~Species()
{
    delete Push;
    if (Ionize) delete Ionize;
    if (Radiate) delete Radiate;
    if (Multiphoton_Breit_Wheeler_process) delete Multiphoton_Breit_Wheeler_process;
    if (partBoundCond) delete partBoundCond;
    if (ppcProfile) delete ppcProfile;
    if (chargeProfile) delete chargeProfile;
    if (densityProfile) delete densityProfile;
    for (unsigned int i=0; i<velocityProfile.size(); i++)
        delete velocityProfile[i];
    for (unsigned int i=0; i<temperatureProfile.size(); i++)
        delete temperatureProfile[i];

    DEBUG("Species deleted");
}



// ---------------------------------------------------------------------------------------------------------------------
// For all (np) particles in a mesh initialize its numerical weight (equivalent to a number density)
// ---------------------------------------------------------------------------------------------------------------------
void Species::initWeight(unsigned int nPart, unsigned int iPart, double density)
{
    double w = density / nPart;
    for (unsigned  p= iPart; p<iPart+nPart; p++) {
        particles->weight(p) = w;
    }
}



// ---------------------------------------------------------------------------------------------------------------------
// For all (np) particles in a mesh initialize its charge state
// ---------------------------------------------------------------------------------------------------------------------
void Species::initCharge(unsigned int nPart, unsigned int iPart, double q)
{
    short Z = (short)q;
    double r = q-(double)Z;

    // if charge is integer, then all particles have the same charge
    if ( r == 0. ) {
        for (unsigned int p = iPart; p<iPart+nPart; p++)
            particles->charge(p) = Z;
    // if charge is not integer, then particles can have two different charges
    } else {
        int tot = 0, Nm, Np;
        double rr=r/(1.-r), diff;
        Np = (int)round(r*(double)nPart);
        Nm = (int)nPart - Np;
        for (unsigned int p = iPart; p<iPart+nPart; p++) {
            if (Np > rr*Nm) {
                particles->charge(p) = Z+1;
                Np--;
            } else {
                particles->charge(p) = Z;
                Nm--;
            }
            tot += particles->charge(p);
        }
        diff = q - ((double)tot)/((double)nPart); // missing charge
        if (diff != 0.) {
            WARNING("Could not match exactly charge="<<q<<" for species "<< name <<" (difference of "<<diff<<"). Try to add particles.");
        }
    }
}



// ---------------------------------------------------------------------------------------------------------------------
// For all (np) particles in a mesh initialize their position
//   - either using regular distribution in the mesh (position_initialization = regular)
//   - or using uniform random distribution (position_initialization = random)
// ---------------------------------------------------------------------------------------------------------------------
void Species::initPosition(unsigned int nPart, unsigned int iPart, double *indexes)
{
    if (position_initialization == "regular") {

        double coeff = pow((double)nPart,inv_nDim_field);
        if( nPart != (unsigned int) pow(round(coeff), (double)nDim_field) )
            ERROR( "Impossible to put "<<nPart<<" particles regularly spaced in one cell. Use a square number, or `position_initialization = 'random'`");

        int coeff_ = coeff;
        coeff = 1./coeff;
        for (unsigned int  p=iPart; p<iPart+nPart; p++) {
            int i = (int)(p-iPart);
            for(unsigned int idim=0; idim<nDim_particle; idim++) {
                particles->position(idim,p) = indexes[idim] + cell_length[idim] * coeff * (0.5 + i%coeff_);
                i /= coeff_; // integer division
            }
        }

    } else if (position_initialization == "random") {

        for (unsigned int p= iPart; p<iPart+nPart; p++) {
            for (unsigned int i=0; i<nDim_particle ; i++) {
                particles->position(i,p)=indexes[i]+Rand::uniform()*cell_length[i];
            }
        }

    } else if (position_initialization == "centered") {

        for (unsigned int p=iPart; p<iPart+nPart; p++)
            for (unsigned int i=0; i<nDim_particle ; i++)
                particles->position(i,p)=indexes[i]+0.5*cell_length[i];

    }
}



// ---------------------------------------------------------------------------------------------------------------------
// For all (np) particles in a mesh initialize their momentum
//   - at zero (init_momentum_type = cold)
//   - using random distribution (init_momentum_type = maxwell-juettner)
// ---------------------------------------------------------------------------------------------------------------------
void Species::initMomentum(unsigned int nPart, unsigned int iPart, double *temp, double *vel)
{

    // -------------------------------------------------------------------------
    // Particles
    // -------------------------------------------------------------------------
    if (mass > 0)
    {
        
        // Cold distribution
        if (momentum_initialization == "cold") {
            
            for (unsigned int p=iPart; p<iPart+nPart; p++) {
                particles->momentum(0,p) = 0.0;
                particles->momentum(1,p) = 0.0;
                particles->momentum(2,p) = 0.0;
            }
            
        // Maxwell-Juttner distribution
        } else if (momentum_initialization == "maxwell-juettner") {
            
            // Sample the energies in the MJ distribution
            vector<double> energies = maxwellJuttner(nPart, temp[0]/mass);
            
            // Sample angles randomly and calculate the momentum
            for (unsigned int p=iPart; p<iPart+nPart; p++) {
                double phi   = acos(-Rand::uniform2());
                double theta = 2.0*M_PI*Rand::uniform();
                double psm = sqrt(pow(1.0+energies[p-iPart],2)-1.0);
                
                particles->momentum(0,p) = psm*cos(theta)*sin(phi);
                particles->momentum(1,p) = psm*sin(theta)*sin(phi);
                particles->momentum(2,p) = psm*cos(phi);
            }
            
            // Trick to have non-isotropic distribution (not good)
            double t1 = sqrt(temp[1]/temp[0]), t2 = sqrt(temp[2]/temp[0]);
            if( t1!=1. || t2 !=1. ) {
                for (unsigned int p= iPart; p<iPart+nPart; p++) {
                    particles->momentum(1,p) *= t1;
                    particles->momentum(2,p) *= t2;
                }
            }
            
        // Rectangular distribution
        } else if (momentum_initialization == "rectangular") {
            
            double t0 = sqrt(temp[0]/mass), t1 = sqrt(temp[1]/mass), t2 = sqrt(temp[2]/mass);
            for (unsigned int p= iPart; p<iPart+nPart; p++) {
                particles->momentum(0,p) = Rand::uniform2() * t0;
                particles->momentum(1,p) = Rand::uniform2() * t1;
                particles->momentum(2,p) = Rand::uniform2() * t2;
            }
        }
        
        // Adding the mean velocity (using relativistic composition)
        // Also relies on the method proposed in Zenitani, Phys. Plasmas 22, 042116 (2015)
        // to ensure the correct properties of a boosted distribution function
        // -------------------------------------------------------------------------------
        double vx, vy, vz, v2, g, gm1, Lxx, Lyy, Lzz, Lxy, Lxz, Lyz, gp, px, py, pz;
        // mean-velocity
        vx  = -vel[0];
        vy  = -vel[1];
        vz  = -vel[2];
        v2  = vx*vx + vy*vy + vz*vz;
        if ( v2>0. ){
            
            g   = 1.0/sqrt(1.0-v2);
            gm1 = g - 1.0;
            
            // compute the different component of the Matrix block of the Lorentz transformation
            Lxx = 1.0 + gm1 * vx*vx/v2;
            Lyy = 1.0 + gm1 * vy*vy/v2;
            Lzz = 1.0 + gm1 * vz*vz/v2;
            Lxy = gm1 * vx*vy/v2;
            Lxz = gm1 * vx*vz/v2;
            Lyz = gm1 * vy*vz/v2;
            
            // Volume transformation method (here is the correction by Zenitani)
            double Volume_Acc;
            double CheckVelocity;
            
            // Lorentz transformation of the momentum
            for (unsigned int p=iPart; p<iPart+nPart; p++)
            {
                gp = sqrt(1.0 + pow(particles->momentum(0,p), 2)
                              + pow(particles->momentum(1,p), 2)
                              + pow(particles->momentum(2,p), 2) );
                
                CheckVelocity = ( vx*particles->momentum(0,p) + vy*particles->momentum(1,p) + vz*particles->momentum(2,p) ) / gp;
                Volume_Acc = Rand::uniform();
                if (CheckVelocity > Volume_Acc){
                    
                    double Phi , Theta , vfl ,vflx , vfly, vflz, vpx , vpy , vpz ;
                    Phi = atan2(sqrt(vx*vx +vy*vy), vz);
                    Theta = atan2(vy, vx);
                    
                    vpx = particles->momentum(0,p)/gp ;
                    vpy = particles->momentum(1,p)/gp ;
                    vpz = particles->momentum(2,p)/gp ;
                    vfl = vpx*cos(Theta)*sin(Phi) +vpy*sin(Theta)*sin(Phi) + vpz*cos(Phi) ;
                    vflx = vfl*cos(Theta)*sin(Phi) ;
                    vfly = vfl*sin(Theta)*sin(Phi) ;
                    vflz = vfl*cos(Phi) ;
                    vpx -= 2.*vflx ;
                    vpy -= 2.*vfly ;
                    vpz -= 2.*vflz ;
                    gp = 1./sqrt(1.0 - vpx*vpx - vpy*vpy - vpz*vpz);
                    particles->momentum(0,p) = vpx*gp ;
                    particles->momentum(1,p) = vpy*gp ;
                    particles->momentum(2,p) = vpz*gp ;
                    
                }//here ends the corrections by Zenitani
                
                px = -gp*g*vx + Lxx * particles->momentum(0,p) + Lxy * particles->momentum(1,p) + Lxz * particles->momentum(2,p);
                py = -gp*g*vy + Lxy * particles->momentum(0,p) + Lyy * particles->momentum(1,p) + Lyz * particles->momentum(2,p);
                pz = -gp*g*vz + Lxz * particles->momentum(0,p) + Lyz * particles->momentum(1,p) + Lzz * particles->momentum(2,p);
                
                particles->momentum(0,p) = px;
                particles->momentum(1,p) = py;
                particles->momentum(2,p) = pz;
            }
        
        }//ENDif vel != 0
    
    }
    // -------------------------------------------------------------------------
    // Photons
    // -------------------------------------------------------------------------
    else if (mass == 0)
    {
        // Cold distribution
        if (momentum_initialization == "cold") {

            //double gamma =sqrt(vel[0]*vel[0] + vel[1]*vel[1] + vel[2]*vel[2]);
            for (unsigned int p=iPart; p<iPart+nPart; p++) {
                particles->momentum(0,p) = vel[0];
                particles->momentum(1,p) = vel[1];
                particles->momentum(2,p) = vel[2];
            }

        // Rectangular distribution
        } else if (momentum_initialization == "rectangular") {

            //double gamma =sqrt(temp[0]*temp[0] + temp[1]*temp[1] + temp[2]*temp[2]);
            for (unsigned int p= iPart; p<iPart+nPart; p++) {
                particles->momentum(0,p) = Rand::uniform2()*temp[0];
                particles->momentum(1,p) = Rand::uniform2()*temp[1];
                particles->momentum(2,p) = Rand::uniform2()*temp[2];
            }

        }
    }


}//END initMomentum


// ---------------------------------------------------------------------------------------------------------------------
// For all particles of the species
//   - interpolate the fields at the particle position
//   - perform ionization
//   - perform the radiation reaction
//   - perform the multiphoton Breit-Wheeler
//   - calculate the new velocity
//   - calculate the new position
//   - apply the boundary conditions
//   - increment the currents (projection)
// ---------------------------------------------------------------------------------------------------------------------
void Species::dynamics(double time_dual, unsigned int ispec,
                       ElectroMagn* EMfields, Interpolator* Interp,
                       Projector* Proj, Params &params, bool diag_flag,
                       PartWalls* partWalls,
                       Patch* patch, SmileiMPI* smpi,
                       RadiationTables & RadiationTables,
                       MultiphotonBreitWheelerTables & MultiphotonBreitWheelerTables,
                       vector<Diagnostic*>& localDiags)
{
    int ithread;
    #ifdef _OPENMP
        ithread = omp_get_thread_num();
    #else
        ithread = 0;
    #endif

    unsigned int iPart;

    // Reset list of particles to exchange
    clearExchList();

    int tid(0);
    double ener_iPart(0.);
    std::vector<double> nrj_lost_per_thd(1, 0.);

    // -------------------------------
    // calculate the particle dynamics
    // -------------------------------
    if (time_dual>time_frozen) { // moving particle

        smpi->dynamics_resize(ithread, nDim_particle, bmax.back());

        //Point to local thread dedicated buffers
        //Still needed for ionization
        vector<double> *Epart = &(smpi->dynamics_Epart[ithread]);

        for (unsigned int ibin = 0 ; ibin < bmin.size() ; ibin++) {


            // Interpolate the fields at the particle position
            (*Interp)(EMfields, *particles, smpi, &(bmin[ibin]), &(bmax[ibin]), ithread );

            // Ionization
            if (Ionize)
                (*Ionize)(particles, bmin[ibin], bmax[ibin], Epart, EMfields, Proj);

            // Radiation losses
            if (Radiate)
            {

                // Radiation process
                (*Radiate)(*particles, this->photon_species, smpi,
                         RadiationTables,
                         bmin[ibin], bmax[ibin], ithread );

                // Update scalar variable for diagnostics
                nrj_radiation += (*Radiate).getRadiatedEnergy();

                // Update the quantum parameter chi
                (*Radiate).compute_thread_chipa(*particles,
                                                smpi,
                                                bmin[ibin],
                                                bmax[ibin],
                                                ithread );
            }

            // Multiphoton Breit-Wheeler
            if (Multiphoton_Breit_Wheeler_process)
            {

                // Pair generation process
                (*Multiphoton_Breit_Wheeler_process)(*particles,
                         smpi,
                         MultiphotonBreitWheelerTables,
                         bmin[ibin], bmax[ibin], ithread );

                 // Update scalar variable for diagnostics
                 // We reuse nrj_radiation for the pairs
                 nrj_radiation += (*Multiphoton_Breit_Wheeler_process).getPairEnergy();

                 // Update the photon quantum parameter chi of all photons
                 (*Multiphoton_Breit_Wheeler_process).compute_thread_chiph(*particles,
                                                 smpi,
                                                 bmin[ibin],
                                                 bmax[ibin],
                                                 ithread );

                 // Suppression of the decayed photons into pairs
                 (*Multiphoton_Breit_Wheeler_process).decayed_photon_cleaning(
                                 *particles,ibin, bmin.size(), &bmin[0], &bmax[0]);

            }

            // Push the particles and the photons
            (*Push)(*particles, smpi, bmin[ibin], bmax[ibin], ithread );
            //particles->test_move( bmin[ibin], bmax[ibin], params );

            // Apply wall and boundary conditions
            if (mass>0)
            {
                for(unsigned int iwall=0; iwall<partWalls->size(); iwall++) {
                    for (iPart=bmin[ibin] ; (int)iPart<bmax[ibin]; iPart++ ) {
                        double dtgf = params.timestep * smpi->dynamics_invgf[ithread][iPart];
                        if ( !(*partWalls)[iwall]->apply(*particles, iPart, this, dtgf, ener_iPart)) {
                            nrj_lost_per_thd[tid] += mass * ener_iPart;
                        }
                    }
                }

                // Boundary Condition may be physical or due to domain decomposition
                // apply returns 0 if iPart is not in the local domain anymore
                //        if omp, create a list per thread
                for (iPart=bmin[ibin] ; (int)iPart<bmax[ibin]; iPart++ ) {
                    if ( !partBoundCond->apply( *particles, iPart, this, ener_iPart ) ) {
                        addPartInExchList( iPart );
                        nrj_lost_per_thd[tid] += mass * ener_iPart;
                    }
                 }


            } else if (mass==0) {
                for(unsigned int iwall=0; iwall<partWalls->size(); iwall++) {
                    for (iPart=bmin[ibin] ; (int)iPart<bmax[ibin]; iPart++ ) {
                        double dtgf = params.timestep * smpi->dynamics_invgf[ithread][iPart];
                        if ( !(*partWalls)[iwall]->apply(*particles, iPart, this, dtgf, ener_iPart)) {
                                nrj_lost_per_thd[tid] += ener_iPart;
                        }
                    }
                }

                // Boundary Condition may be physical or due to domain decomposition
                // apply returns 0 if iPart is not in the local domain anymore
                //        if omp, create a list per thread
                for (iPart=bmin[ibin] ; (int)iPart<bmax[ibin]; iPart++ ) {
                    if ( !partBoundCond->apply( *particles, iPart, this, ener_iPart ) ) {
                        addPartInExchList( iPart );
                        nrj_lost_per_thd[tid] += ener_iPart;
                    }
                 }

            }

            //START EXCHANGE PARTICLES OF THE CURRENT BIN ?

             // Project currents if not a Test species and charges as well if a diag is needed.
             // Do not project if a photon
             if ((!particles->is_test) && (mass > 0))
                 (*Proj)(EMfields, *particles, smpi, bmin[ibin], bmax[ibin], ithread, ibin, clrw, diag_flag, params.is_spectral, b_dim, ispec );

        }// ibin

        for (unsigned int ithd=0 ; ithd<nrj_lost_per_thd.size() ; ithd++)
            nrj_bc_lost += nrj_lost_per_thd[tid];

//        // Add the ionized electrons to the electron species
//        if (Ionize)
//            electron_species->importParticles( params, patch, Ionize->new_electrons, localDiags );
//
//        // Radiation losses
//        if (Radiate)
//        {
//            // If creation of macro-photon, we add them to photon_species
//            if (photon_species)
//            {
//                photon_species->importParticles(params,
//                                                patch,
//                                                Radiate->new_photons,
//                                                localDiags);
//            }
//        }
//
//        // Multiphoton Breit-Wheeler
//        if (Multiphoton_Breit_Wheeler_process)
//        {
//
//            // Addition of the electron-positron particles
//            for (int k=0; k<2; k++) {
//                mBW_pair_species[k]->importParticles(params,
//                                             patch,
//                                             Multiphoton_Breit_Wheeler_process->new_pair[k],
//                                             localDiags);
//            }
//        }

    }
    else { // immobile particle (at the moment only project density)
        if ( diag_flag &&(!particles->is_test)){
            double* b_rho=nullptr;
            for (unsigned int ibin = 0 ; ibin < bmin.size() ; ibin ++) { //Loop for projection on buffer_proj

                if (nDim_field==2)
                    b_rho = EMfields->rho_s[ispec] ? &(*EMfields->rho_s[ispec])(ibin*clrw*f_dim1) : &(*EMfields->rho_)(ibin*clrw*f_dim1) ;
                if (nDim_field==3)
                    b_rho = EMfields->rho_s[ispec] ? &(*EMfields->rho_s[ispec])(ibin*clrw*f_dim1*f_dim2) : &(*EMfields->rho_)(ibin*clrw*f_dim1*f_dim2) ;
                else if (nDim_field==1)
                    b_rho = EMfields->rho_s[ispec] ? &(*EMfields->rho_s[ispec])(ibin*clrw) : &(*EMfields->rho_)(ibin*clrw) ;
                for (iPart=bmin[ibin] ; (int)iPart<bmax[ibin]; iPart++ ) {
                    (*Proj)(b_rho, (*particles), iPart, ibin*clrw, b_dim);
                } //End loop on particles
            }//End loop on bins

        }
    }//END if time vs. time_frozen

}//END dynamic



// -----------------------------------------------------------------------------
//! For all particles of the species, import the new particles generated
//! from these different physical processes:
//! - ionization
//! - radiation reaction
//! - multiphoton Breit-Wheeler
// -----------------------------------------------------------------------------
void Species::dynamics_import_particles(double time_dual, unsigned int ispec,
                       Params &params,
                       Patch* patch, SmileiMPI* smpi,
                       RadiationTables & RadiationTables,
                       MultiphotonBreitWheelerTables & MultiphotonBreitWheelerTables,
                       vector<Diagnostic*>& localDiags)
{
    // if moving particle
    if (time_dual>time_frozen) { // moving particle

        // Add the ionized electrons to the electron species
        if (Ionize)
            electron_species->importParticles( params, patch, Ionize->new_electrons, localDiags );

        // Radiation losses
        if (Radiate)
        {
            // If creation of macro-photon, we add them to photon_species
            if (photon_species)
            {
                photon_species->importParticles(params,
                                                patch,
                                                Radiate->new_photons,
                                                localDiags);
            }
        }

        // Multiphoton Breit-Wheeler
        if (Multiphoton_Breit_Wheeler_process)
        {
            // Addition of the electron-positron particles
            for (int k=0; k<2; k++) {
                mBW_pair_species[k]->importParticles(params,
                                             patch,
                                             Multiphoton_Breit_Wheeler_process->new_pair[k],
                                             localDiags);
            }
        }
    }//END if time vs. time_frozen
}


// ---------------------------------------------------------------------------------------------------------------------
// For all particles of the species
//   - increment the charge (projection)
//   - used at initialisation for Poisson (and diags if required, not for now dynamics )
// ---------------------------------------------------------------------------------------------------------------------
void Species::computeCharge(unsigned int ispec, ElectroMagn* EMfields, Projector* Proj)
{
    // -------------------------------
    // calculate the particle charge
    // -------------------------------
    if ( (!particles->is_test) ) {
        double* b_rho=nullptr;
        for (unsigned int ibin = 0 ; ibin < bmin.size() ; ibin ++) { //Loop for projection on buffer_proj
            unsigned int bin_start = ibin*clrw*f_dim1*f_dim2;
            // Not for now, else rho is incremented twice. Here and dynamics. Must add restartRhoJs and manage independantly diags output
            //b_rho = EMfields->rho_s[ispec] ? &(*EMfields->rho_s[ispec])(bin_start) : &(*EMfields->rho_)(bin_start);
            b_rho = &(*EMfields->rho_)(bin_start);

            for (unsigned int iPart=bmin[ibin] ; (int)iPart<bmax[ibin]; iPart++ ) {
                (*Proj)(b_rho, (*particles), iPart, ibin*clrw, b_dim);

            } //End loop on particles
        }//End loop on bins

    }

}//END computeCharge


// ---------------------------------------------------------------------------------------------------------------------
// Sort particles
// ---------------------------------------------------------------------------------------------------------------------
void Species::sort_part(Params& params)
{
    int ndim = params.nDim_field;
<<<<<<< HEAD
    int idim, check;
=======
    int idim;
>>>>>>> adf05854
    //cleanup_sent_particles(ispec, indexes_of_particles_to_exchange);

    //We have stored in indexes_of_particles_to_exchange the list of all particles that needs to be removed.
    /********************************************************************************/
    // Delete Particles included in the index of particles to exchange. Assumes indexes are sorted.
    /********************************************************************************/
    int ii, iPart;


    // Push lost particles at the end of bins
    for (unsigned int ibin = 0 ; ibin < bmax.size() ; ibin++ ) {
        ii = indexes_of_particles_to_exchange.size()-1;
        if (ii >= 0) { // Push lost particles to the end of the bin
            iPart = indexes_of_particles_to_exchange[ii];
            while (iPart >= bmax[ibin] && ii > 0) {
                ii--;
                iPart = indexes_of_particles_to_exchange[ii];
            }
            while (iPart == bmax[ibin]-1 && iPart >= bmin[ibin] && ii > 0) {
                bmax[ibin]--;
                ii--;
                iPart = indexes_of_particles_to_exchange[ii];
            }
            while (iPart >= bmin[ibin] && ii > 0) {
                particles->overwrite_part(bmax[ibin]-1, iPart );
                bmax[ibin]--;
                ii--;
                iPart = indexes_of_particles_to_exchange[ii];
            }
            if (iPart >= bmin[ibin] && iPart < bmax[ibin]) { //On traite la dernière particule (qui peut aussi etre la premiere)
                particles->overwrite_part(bmax[ibin]-1, iPart );
                bmax[ibin]--;
            }
        }
    }


    //Shift the bins in memory
    //Warning: this loop must be executed sequentially. Do not use openMP here.
    for (int unsigned ibin = 1 ; ibin < bmax.size() ; ibin++ ) { //First bin don't need to be shifted
        ii = bmin[ibin]-bmax[ibin-1]; // Shift the bin in memory by ii slots.
        iPart = min(ii,bmax[ibin]-bmin[ibin]); // Number of particles we have to shift = min (Nshift, Nparticle in the bin)
        if(iPart > 0) particles->overwrite_part(bmax[ibin]-iPart,bmax[ibin-1],iPart);
        bmax[ibin] -= ii;
        bmin[ibin] = bmax[ibin-1];
    }



    int nmove,lmove; // local, OK
    int shift[bmax.size()+1];//how much we need to shift each bin in order to leave room for the new particle
    double dbin;

    dbin = params.cell_length[0]*params.clrw; //width of a bin.
    for (unsigned int j=0; j<bmax.size()+1 ;j++){
        shift[j]=0;
    }


    int nbNeighbors_ = 2;
    int n_part_recv;

    indexes_of_particles_to_exchange.clear();
    particles->erase_particle_trail(bmax.back());

    //Evaluation of the necessary shift of all bins.2
    for (unsigned int j=0; j<bmax.size()+1 ;j++){
        shift[j]=0;
    }

    //idim=0
    shift[1] += MPIbuff.part_index_recv_sz[0][0];//Particles coming from ymin all go to bin 0 and shift all the other bins.
    shift[bmax.size()] += MPIbuff.part_index_recv_sz[0][1];//Used only to count the total number of particles arrived.
    //idim>0
    for (idim = 1; idim < ndim; idim++){
        for (int iNeighbor=0 ; iNeighbor<nbNeighbors_ ; iNeighbor++) {
            n_part_recv = MPIbuff.part_index_recv_sz[idim][iNeighbor];
            for (unsigned int j=0; j<(unsigned int)n_part_recv ;j++){
                //We first evaluate how many particles arrive in each bin.
                ii = int((MPIbuff.partRecv[idim][iNeighbor].position(0,j)-min_loc)/dbin);//bin in which the particle goes.
                shift[ii+1]++; // It makes the next bins shift.
            }
        }
    }


    //Must be done sequentially
    for (unsigned int j=1; j<bmax.size()+1;j++){ //bin 0 is not shifted.Last element of shift stores total number of arriving particles.
        shift[j]+=shift[j-1];
    }
    //Make room for new particles
    if (shift[bmax.size()]) {
        //! vecor::resize of Charge crashed ! Temporay solution : push_back / Particle
        //particles->initialize( particles->size()+shift[bmax.size()], particles->Position.size() );
        for (int inewpart=0 ; inewpart<shift[bmax.size()] ; inewpart++) particles->create_particle();
    }

    //Shift bins, must be done sequentially
    for (unsigned int j=bmax.size()-1; j>=1; j--){
        int n_particles = bmax[j]-bmin[j]; //Nbr of particle in this bin
        nmove = min(n_particles,shift[j]); //Nbr of particles to move
        lmove = max(n_particles,shift[j]); //How far particles must be shifted
        if (nmove>0) particles->overwrite_part(bmin[j], bmin[j]+lmove, nmove);
        bmin[j] += shift[j];
        bmax[j] += shift[j];
    }

    //Space has been made now to write the arriving particles into the correct bins
    //idim == 0  is the easy case, when particles arrive either in first or last bin.
    for (int iNeighbor=0 ; iNeighbor<nbNeighbors_ ; iNeighbor++) {
        n_part_recv = MPIbuff.part_index_recv_sz[0][iNeighbor];
        //if ( (neighbor_[0][iNeighbor]!=MPI_PROC_NULL) && (n_part_recv!=0) ) {
        if (                                               (n_part_recv!=0) ) {
            ii = iNeighbor*(bmax.size()-1);//0 if iNeighbor=0(particles coming from Xmin) and bmax.size()-1 otherwise.
            MPIbuff.partRecv[0][iNeighbor].overwrite_part(0, *particles,bmax[ii],n_part_recv);
            bmax[ii] += n_part_recv ;
        }
    }
    //idim > 0; this is the difficult case, when particles can arrive in any bin.
    for (idim = 1; idim < ndim; idim++){
        //if (idim!=iDim) continue;
        for (int iNeighbor=0 ; iNeighbor<nbNeighbors_ ; iNeighbor++) {
            n_part_recv = MPIbuff.part_index_recv_sz[idim][iNeighbor];
            //if ( (neighbor_[idim][iNeighbor]!=MPI_PROC_NULL) && (n_part_recv!=0) ) {
            if (                                                  (n_part_recv!=0) ) {
                for(unsigned int j=0; j<(unsigned int)n_part_recv; j++){
                    ii = int((MPIbuff.partRecv[idim][iNeighbor].position(0,j)-min_loc)/dbin);//bin in which the particle goes.
                    MPIbuff.partRecv[idim][iNeighbor].overwrite_part(j, *particles,bmax[ii]);
                    bmax[ii] ++ ;
                }
            }
        }
    }










    //The width of one bin is cell_length[0] * clrw.

    int p1,p2,bmin_init;
    unsigned int bin;
    double limit;


    //Backward pass
    for (bin=0; bin<bmin.size()-1; bin++) { //Loop on the bins.
        limit = min_loc + (bin+1)*cell_length[0]*clrw;
        p1 = bmax[bin]-1;
        //If first particles change bin, they do not need to be swapped.
        while (p1 == bmax[bin]-1 && p1 >= bmin[bin]) {
            if (particles->position(0,p1) >= limit ) {
                bmax[bin]--;
            }
            p1--;
        }
        //         Now particles have to be swapped
        for( p2 = p1 ; p2 >= bmin[bin] ; p2-- ) { //Loop on the bin's particles.
            if (particles->position(0,p2) >= limit ) {
                //This particle goes up one bin.
                particles->swap_part(p2,bmax[bin]-1);
                bmax[bin]--;
            }
        }
    }
    //Forward pass + Rebracketting
    for (bin=1; bin<bmin.size(); bin++) { //Loop on the bins.
        limit = min_loc + bin*cell_length[0]*clrw;
        bmin_init = bmin[bin];
        p1 = bmin[bin];
        while (p1 == bmin[bin] && p1 < bmax[bin]) {
            if (particles->position(0,p1) < limit ) {
                bmin[bin]++;
            }
            p1++;
        }
        for( p2 = p1 ; p2 < bmax[bin] ; p2++ ) { //Loop on the bin's particles.
            if (particles->position(0,p2) < limit ) {
                //This particle goes down one bin.
                particles->swap_part(p2,bmin[bin]);
                bmin[bin]++;
            }
        }

        //Rebracketting
        //Number of particles from bin going down is: bmin[bin]-bmin_init.
        //Number of particles from bin-1 going up is: bmin_init-bmax[bin-1].
        //Total number of particles we need to swap is the min of both.
        p2 = min(bmin[bin]-bmin_init,bmin_init-bmax[bin-1]);
        if (p2 >0) particles->swap_part(bmax[bin-1],bmin[bin]-p2,p2);
        bmax[bin-1] += bmin[bin] - bmin_init;
        bmin[bin] = bmax[bin-1];
    }
}

// ---------------------------------------------------------------------------------------------------------------------
// Sort particles
// ---------------------------------------------------------------------------------------------------------------------
void Species::count_sort_part(Params &params)
{
    unsigned int ip, npart, ixy,tot, oc, nxy, token;
    int ix,iy;
    double x,y;

    nxy = params.n_space[0]*params.n_space[1];
    token = (particles == &particles_sorted[0]);

    int indices[nxy];
    npart = particles->size();
    //particles_sorted = particles ;
    particles_sorted[token].initialize(npart, *particles);

    for (unsigned int i=0; i < nxy ; i++) indices[i] = 0 ;

    // first loop counts the # of particles in each cell
    for (ip=0; ip < npart; ip++)
        {
            x = particles->position(0,ip)-min_loc;
            y = particles->position(1,ip)-min_loc_vec[1];

            ix = floor(x * dx_inv_[0]) ;
            iy = floor(y * dx_inv_[1]) ;

            ixy = iy + ix*params.n_space[1];


            indices[ixy] ++;
        }

    // second loop convert the count array in cumulative sum
    tot=0;
    for (unsigned int ixy=0; ixy < nxy; ixy++)
        {
            oc = indices[ixy];
            indices[ixy] = tot;
            tot += oc;
        }

    //Bookmarking is not needed if normal sort is called before.
    //bmin[0] = 0;
    //for (bin=0; bin<bmin.size()-1; bin++) { //Loop on the bins.
    //
    //    bmin[bin+1] = indices[(bin+1)*params.n_space[1]*clrw] ;
    //    bmax[bin] = bmin[bin+1];
    //}
    //bin = bmin.size()-1 ;
    //bmax[bin] = npart;

    // last loop puts the particles and update the count array
    for (ip=0; ip < npart; ip++) {
        x = particles->position(0,ip)-min_loc;
        y = particles->position(1,ip)-min_loc_vec[1];

        ix = floor(x * dx_inv_[1]) ;
        iy = floor(y * dx_inv_[2]) ;

        ixy = iy + ix*params.n_space[1];

        particles->overwrite_part(ip, particles_sorted[token] , indices[ixy]);
        indices[ixy]++;
    }

    particles = &particles_sorted[token] ;

}


int Species::createParticles(vector<unsigned int> n_space_to_create, Params& params, Patch *patch, int new_bin_idx)
{
    unsigned int nPart, i,j,k, idim;
    vector<Field*> xyz(nDim_field);

    // Create particles in a space starting at cell_position
    vector<double> cell_position(3,0);
    vector<double> cell_index(3,0);
    for (unsigned int idim=0 ; idim<nDim_field ; idim++) {
        if (params.cell_length[idim]!=0) {
            cell_position[idim] = patch->getDomainLocalMin(idim);
            cell_index   [idim] = (double) patch->getCellStartingGlobalIndex(idim);
            xyz[idim] = new Field3D(n_space_to_create);
        }
    }

    // Create the x,y,z maps where profiles will be evaluated
    vector<double> ijk(3);
    for (ijk[0]=0; ijk[0]<n_space_to_create[0]; ijk[0]++)
        for (ijk[1]=0; ijk[1]<n_space_to_create[1]; ijk[1]++)
            for (ijk[2]=0; ijk[2]<n_space_to_create[2]; ijk[2]++)
                for (idim=0 ; idim<nDim_field ; idim++)
                    (*xyz[idim])(ijk[0],ijk[1],ijk[2]) = cell_position[idim] + (ijk[idim]+0.5)*cell_length[idim];

    // ---------------------------------------------------------
    // Calculate density and number of particles for the species
    // ---------------------------------------------------------

    // field containing the charge distribution (always 3d)
    Field3D charge(n_space_to_create);
    max_charge = 0.;

    // field containing the number of particles in each cell
    Field3D n_part_in_cell(n_space_to_create);

    // field containing the density distribution (always 3d)
    Field3D density(n_space_to_create);

    // field containing the temperature distribution along all 3 momentum coordinates (always 3d * 3)
    Field3D temperature[3];
    // field containing the temperature distribution along all 3 momentum coordinates (always 3d * 3)
    Field3D velocity[3];
    for (unsigned int i=0; i<3; i++) {
        velocity[i].allocateDims(n_space_to_create);
        temperature[i].allocateDims(n_space_to_create);
    }

    // Evaluate profiles
    ppcProfile    ->valuesAt(xyz, n_part_in_cell);
    densityProfile->valuesAt(xyz, density       );
    if (this->mass > 0)
    {
        chargeProfile ->valuesAt(xyz, charge        );
    }
    for (unsigned int m=0; m<3; m++) {
        temperatureProfile[m]->valuesAt(xyz, temperature[m]);
        velocityProfile[m]   ->valuesAt(xyz, velocity   [m]);
    }
    for (unsigned int idim=0 ; idim<nDim_field ; idim++)
        delete xyz[idim];

    // Do some adjustments on the profiles
    unsigned int npart_effective = 0;
    double remainder, nppc;
    for (i=0; i<n_space_to_create[0]; i++) {
        for (j=0; j<n_space_to_create[1]; j++) {
            for (k=0; k<n_space_to_create[2]; k++) {

                // Obtain the number of particles per cell
                nppc = n_part_in_cell(i,j,k);
                n_part_in_cell(i,j,k) = floor(nppc);
                // If not a round number, then we need to decide how to round
                double intpart;
                if ( modf(nppc, &intpart) > 0) {
                    remainder = pow(nppc - floor(nppc), -inv_nDim_field);
                    if(   fmod(cell_index[0]+(double)i, remainder) < 1.
                       && fmod(cell_index[1]+(double)j, remainder) < 1.
                       && fmod(cell_index[2]+(double)k, remainder) < 1. ) n_part_in_cell(i,j,k)++;
                }

                // assign charge its correct value in the cell
                if (this->mass > 0)
                {
                    if( charge(i,j,k)>max_charge ) max_charge=charge(i,j,k);
                }

                // If zero or less, zero particles
                if( n_part_in_cell(i,j,k)<=0. || density(i,j,k)==0. ) {
                    n_part_in_cell(i,j,k) = 0.;
                    density(i,j,k) = 0.;
                    continue;
                }

                // assign density its correct value in the cell
                if(densityProfileType=="charge") {
                    if(charge(i,j,k)==0.) ERROR("Encountered non-zero charge density and zero charge at the same location");
                    density(i,j,k) /= charge(i,j,k);
                }
                density(i,j,k) = abs(density(i,j,k));

                // increment the effective number of particle by n_part_in_cell(i,j,k)
                // for each cell with as non-zero density
                npart_effective += (unsigned int) n_part_in_cell(i,j,k);

            }//i
        }//j
    }//k end the loop on all cells

    // defines npart_effective for the Species & create the corresponding particles
    // -----------------------------------------------------------------------

    // if moving_win
    //     particles->create_particles(npart_effective);
    // else {
    //    // reserve included in initialize if particles emty
    //    particles->reserve(round( params->species_param[speciesNumber].c_part_max * npart_effective ), ndim);
    //    particles->initialize(n_existing_particles+npart_effective, params_->nDim_particle);
    // }

    unsigned int n_existing_particles = particles->size();
    particles->initialize(n_existing_particles+npart_effective, nDim_particle);

    // Initialization of the particles properties
    // ------------------------------------------
    unsigned int iPart=n_existing_particles;
    double *indexes=new double[nDim_particle];
    double *temp=new double[3];
    double *vel=new double[3];

    // start a loop on all cells

    //bmin[bin] point to begining of bin (first particle)
    //bmax[bin] point to end of bin (= bmin[bin+1])
    //if bmax = bmin, bin is empty of particle.

    for (i=0; i<n_space_to_create[0]; i++) {
        if (i%clrw == 0) bmin[new_bin_idx+i/clrw] = iPart;
        for (j=0; j<n_space_to_create[1]; j++) {
            for (k=0; k<n_space_to_create[2]; k++) {
                // initialize particles in meshes where the density is non-zero
                if (density(i,j,k)>0) {

                    vel[0]  = velocity[0](i,j,k);
                    vel[1]  = velocity[1](i,j,k);
                    vel[2]  = velocity[2](i,j,k);
                    temp[0] = temperature[0](i,j,k);
                    temp[1] = temperature[1](i,j,k);
                    temp[2] = temperature[2](i,j,k);
                    nPart = n_part_in_cell(i,j,k);

                    indexes[0]=i*cell_length[0]+cell_position[0];
                    if (nDim_particle > 1) {
                        indexes[1]=j*cell_length[1]+cell_position[1];
                        if (nDim_particle > 2) {
                            indexes[2]=k*cell_length[2]+cell_position[2];
                        }
                    }
                    if (position_initialization_on_species==false){
                        initPosition(nPart, iPart, indexes);
                    }
                    initMomentum(nPart,iPart, temp, vel);
                    initWeight(nPart, iPart, density(i,j,k));
                    initCharge(nPart, iPart, charge(i,j,k));

                    iPart+=nPart;
                }//END if density > 0
            }//k end the loop on all cells
        }//j
        if (i%clrw == clrw -1) bmax[new_bin_idx+i/clrw] = iPart;
    }//i


    delete [] indexes;
    delete [] temp;
    delete [] vel;

    // Recalculate former position using the particle velocity
    // (necessary to calculate currents at time t=0 using the Esirkepov projection scheme)
    if (patch->isXmax()) {
        // Matter particle case
        if (mass > 0)
        {
            for (unsigned int iPart=n_existing_particles; iPart<n_existing_particles+npart_effective; iPart++) {
                /*897 for (int i=0; i<(int)nDim_particle; i++) {
                  particles->position_old(i,iPart) -= particles->momentum(i,iPart)/particles->lor_fac(iPart) * params.timestep;
                  }897*/
                nrj_new_particles += particles->weight(iPart)*(particles->lor_fac(iPart)-1.0);
            }
        }
        // Photon case
        else if (mass == 0)
        {
            for (unsigned int iPart=n_existing_particles; iPart<n_existing_particles+npart_effective; iPart++) {
                /*897 for (int i=0; i<(int)nDim_particle; i++) {
                  particles->position_old(i,iPart) -= particles->momentum(i,iPart)/particles->lor_fac(iPart) * params.timestep;
                  }897*/
                nrj_new_particles += particles->weight(iPart)*(particles->momentum_norm(iPart));
            }
        }
    }

    if (particles->tracked)
        particles->resetIds();

    return npart_effective;

} // End createParticles


// Move all particles from another species to this one
void Species::importParticles( Params& params, Patch* patch, Particles& source_particles, vector<Diagnostic*>& localDiags )
{
    unsigned int npart = source_particles.size(), ibin, ii, nbin=bmin.size();
    double inv_cell_length = 1./ params.cell_length[0];

    // If this species is tracked, set the particle IDs
    if( particles->tracked )
        dynamic_cast<DiagnosticTrack*>(localDiags[tracking_diagnostic])->setIDs( source_particles );

    // Move particles
    for( unsigned int i=0; i<npart; i++ ) {
        // Copy particle to the correct bin
        ibin = source_particles.position(0,i)*inv_cell_length - ( patch->getCellStartingGlobalIndex(0) + params.oversize[0] );

        ibin /= params.clrw;
        source_particles.cp_particle(i, *particles, bmin[ibin] );

        // Update the bin counts
        bmax[ibin]++;
        for (ii=ibin+1; ii<nbin; ii++) {
            bmin[ii]++;
            bmax[ii]++;
        }
    }

    source_particles.clear();
}


// ------------------------------------------------
// Set position when using restart & moving window
// patch are initialized with t0 position
// ------------------------------------------------
//void Species::updateMvWinLimits(double x_moved)
//{
//    partBoundCond->updateMvWinLimits(x_moved);
//    min_loc += x_moved;
//
//} // End updateMvWinLimits


//Do we have to project this species ?
bool Species::isProj(double time_dual, SimWindow* simWindow) {

    return time_dual > time_frozen  || (simWindow->isMoving(time_dual)) ;

    //Recompute frozen particles density if
    //moving window is activated, actually moving at this time step, and we are not in a density slope.
    /*    bool isproj =(time_dual > species_param.time_frozen  ||
                 (simWindow && simWindow->isMoving(time_dual) &&
                     (species_param.species_geometry == "gaussian" ||
                         (species_param.species_geometry == "trapezoidal" &&
                            //Before end of density ramp up.
                            (simWindow->getXmoved() < species_param.vacuum_length[0] + species_param.dens_length_x[1] + oversize[0]*cell_length[0] ||
                            //After begining of density ramp down.
                            simWindow->getXmoved() +  simWindow->getNspace_win_x()*cell_length[0] > species_param.vacuum_length[0] + species_param.dens_length_x[1]+ species_param.dens_length_x[0]
                            )
                        )
                    )
                )
            );
            return isproj;*/
    //return time_dual > species_param.time_frozen  || (simWindow && simWindow->isMoving(time_dual)) ;
}

void Species::disableXmax() {
    partBoundCond->bc_xmax   = NULL;
}

void Species::setXminBoundaryCondition() {
    partBoundCond->bc_xmin   = &remove_particle;
}

// Provides a Maxwell-Juttner distribution of energies
vector<double> Species::maxwellJuttner(unsigned int npoints, double temperature)
{
    if (temperature==0.) {
        ERROR( "The species " << speciesNumber << " is initializing its momentum with the following temperature : " << temperature );
    }
    vector<double> energies(npoints);

    // Classical case: Maxwell-Bolztmann
    if( temperature < 0.1 ) {
        double U, lnlnU, invF, I, remainder;
        const double invdU_F = 999./(2.+19.);
        unsigned int index;
        // For each particle
        for( unsigned int i=0; i<npoints; i++ ) {
            // Pick a random number
            U = Rand::uniform();
            // Calculate the inverse of F
            lnlnU = log(-log(U));
            if( lnlnU>2. ) {
                invF = 3.*sqrt(M_PI)/4. * pow(U,2./3.);
            } else if ( lnlnU<-19. ) {
                invF = 1.;
            } else {
                I = (lnlnU + 19.)*invdU_F;
                index = (unsigned int)I;
                remainder = I - (double)index;
                invF = exp( lnInvF[index] + remainder*(lnInvF[index+1]-lnInvF[index]) );
            }
            // Store that value of the energy
            energies[i] = temperature * invF;
        }

    // Relativistic case: Maxwell-Juttner
    } else {
        double U, lnU, invH, I, remainder, gamma;
        const double invdU_H = 999./(12.+30.);
        unsigned int index;
        // Calculate the constant H(1/T)
        double invT = 1./temperature;
        double H0 = -invT + log(1. + invT + 0.5*invT*invT);
        // For each particle
        for( unsigned int i=0; i<npoints; i++ ) {
            do {
                // Pick a random number
                U = Rand::uniform();
                // Calculate the inverse of H at the point log(1.-U) + H0
                lnU = log(-log(1.-U) - H0);
                if( lnU<-26. ) {
                    invH = pow(-6.*U, 1./3.);
                } else if( lnU>12. ) {
                    invH = -U + 11.35 * pow(-U, 0.06);
                } else {
                    I = (lnU + 30.)*invdU_H;
                    index = (unsigned int)I;
                    remainder = I - (double)index;
                    invH = exp( lnInvH[index] + remainder*(lnInvH[index+1]-lnInvH[index]) );
                }
                // Make a first guess for the value of gamma
                gamma = temperature * invH;
                // We use the rejection method, so we pick another random number
                U = Rand::uniform();
                // And we are done only if U < beta, otherwise we try again
            } while( U >= sqrt(1.-1./(gamma*gamma) ) );
            // Store that value of the energy
            energies[i] = gamma - 1.;
        }
    }

    return energies;
}

// Array used in the Maxwell-Juttner sampling
const double Species::lnInvF[1000] = {
    3.028113261189336214e+00, 3.027071073732334305e+00, 3.026027773526156039e+00, 3.024983358705674252e+00, 3.023937826984889554e+00, 3.022891176588271556e+00, 3.021843405329281751e+00,
    3.020794508115738797e+00, 3.019744485967266634e+00, 3.018693334699208197e+00, 3.017641052204572016e+00, 3.016587635695088032e+00, 3.015533082181309776e+00, 3.014477390819529479e+00,
    3.013420557495547936e+00, 3.012362581105449966e+00, 3.011303458598878713e+00, 3.010243186517333580e+00, 3.009181763646249674e+00, 3.008119187197372923e+00, 3.007055454521499804e+00,
    3.005990562743902750e+00, 3.004924509173909630e+00, 3.003857292634036114e+00, 3.002788908474254725e+00, 3.001719355680854129e+00, 3.000648630268972106e+00, 2.999576731991148826e+00,
    2.998503655125519529e+00, 2.997429399666421634e+00, 2.996353962705502472e+00, 2.995277339443297215e+00, 2.994199530000347664e+00, 2.993120530477835217e+00, 2.992040337402567474e+00,
    2.990958949033188929e+00, 2.989876362981995772e+00, 2.988792575310888822e+00, 2.987707585049156567e+00, 2.986621388358625229e+00, 2.985533982440079281e+00, 2.984445365362788039e+00,
    2.983355533727858777e+00, 2.982264485037745771e+00, 2.981172216817944864e+00, 2.980078725335808532e+00, 2.978984008843210685e+00, 2.977888064324651030e+00, 2.976790888518913381e+00,
    2.975692479479559172e+00, 2.974592833341854536e+00, 2.973491948129783236e+00, 2.972389820849905107e+00, 2.971286448441586625e+00, 2.970181828061679408e+00, 2.969075957208892724e+00,
    2.967968832275599933e+00, 2.966860451481935002e+00, 2.965750810995817499e+00, 2.964639908489009379e+00, 2.963527740903820096e+00, 2.962414304820172539e+00, 2.961299597945019624e+00,
    2.960183617061270755e+00, 2.959066359649807243e+00, 2.957947822143851102e+00, 2.956828002037547254e+00, 2.955706895985176885e+00, 2.954584501187757173e+00, 2.953460814660211931e+00,
    2.952335833265368414e+00, 2.951209554214652364e+00, 2.950081974153428543e+00, 2.948953090668825716e+00, 2.947822899669829244e+00, 2.946691399036428738e+00, 2.945558585590287937e+00,
    2.944424455781003314e+00, 2.943289006595699586e+00, 2.942152235293856943e+00, 2.941014138411835344e+00, 2.939874712888751240e+00, 2.938733955997462566e+00, 2.937591863890403943e+00,
    2.936448433824479842e+00, 2.935303662619723308e+00, 2.934157546896903224e+00, 2.933010083853386796e+00, 2.931861270010330145e+00, 2.930711101906631644e+00, 2.929559576625540007e+00,
    2.928406691054723510e+00, 2.927252441657371751e+00, 2.926096825262792578e+00, 2.924939838353341592e+00, 2.923781478255301547e+00, 2.922621741115138061e+00, 2.921460623900341336e+00,
    2.920298122948058239e+00, 2.919134235281933165e+00, 2.917968957511259731e+00, 2.916802286044811510e+00, 2.915634217678482187e+00, 2.914464748961894003e+00, 2.913293876608659794e+00,
    2.912121597106724913e+00, 2.910947907143853985e+00, 2.909772803068770841e+00, 2.908596281477778600e+00, 2.907418339173144961e+00, 2.906238972494791906e+00, 2.905058177761874472e+00,
    2.903875951883352791e+00, 2.902692291057715757e+00, 2.901507191842126243e+00, 2.900320650726790461e+00, 2.899132664073211352e+00, 2.897943228293437645e+00, 2.896752339956896627e+00,
    2.895559995385308838e+00, 2.894366190812813322e+00, 2.893170923001124883e+00, 2.891974188049351024e+00, 2.890775982289901069e+00, 2.889576302190630663e+00, 2.888375144068416223e+00,
    2.887172504172867971e+00, 2.885968378755603858e+00, 2.884762764158861792e+00, 2.883555656589881444e+00, 2.882347052565732426e+00, 2.881136948008295562e+00, 2.879925339228762926e+00,
    2.878712222535656728e+00, 2.877497594136535053e+00, 2.876281450075311774e+00, 2.875063786676820943e+00, 2.873844599923041532e+00, 2.872623886146674632e+00, 2.871401641221379641e+00,
    2.870177861549739085e+00, 2.868952543061442650e+00, 2.867725681847173025e+00, 2.866497273976656768e+00, 2.865267315541965676e+00, 2.864035802530226604e+00, 2.862802730991182099e+00,
    2.861568096884958390e+00, 2.860331896301832710e+00, 2.859094125094009620e+00, 2.857854779315351035e+00, 2.856613854776802519e+00, 2.855371347595562881e+00, 2.854127253560217792e+00,
    2.852881568520355682e+00, 2.851634288537852058e+00, 2.850385409199351461e+00, 2.849134926562906678e+00, 2.847882836492185543e+00, 2.846629134633422264e+00, 2.845373816843268511e+00,
    2.844116878950580407e+00, 2.842858316662027374e+00, 2.841598125822740961e+00, 2.840336302002615554e+00, 2.839072841028552396e+00, 2.837807738507422961e+00, 2.836540990284869057e+00,
    2.835272591834488765e+00, 2.834002538926763126e+00, 2.832730827126246798e+00, 2.831457452075073711e+00, 2.830182409297550272e+00, 2.828905694487738653e+00, 2.827627303066788222e+00,
    2.826347230686399925e+00, 2.825065472803526045e+00, 2.823782024967665283e+00, 2.822496882576258859e+00, 2.821210041215960196e+00, 2.819921496214795376e+00, 2.818631243084864124e+00,
    2.817339277197156377e+00, 2.816045593982217543e+00, 2.814750188733192271e+00, 2.813453056898449489e+00, 2.812154193791040147e+00, 2.810853594670671640e+00, 2.809551254881757387e+00,
    2.808247169700560875e+00, 2.806941334410369748e+00, 2.805633744179458322e+00, 2.804324394269614995e+00, 2.803013279897377252e+00, 2.801700396185725861e+00, 2.800385738398021740e+00,
    2.799069301561947221e+00, 2.797751080840848559e+00, 2.796431071354171127e+00, 2.795109268148242343e+00, 2.793785666321451533e+00, 2.792460260881505008e+00, 2.791133046852197985e+00,
    2.789804019239056299e+00, 2.788473173006982719e+00, 2.787140503101419142e+00, 2.785806004486786946e+00, 2.784469672054690204e+00, 2.783131500686589543e+00, 2.781791485274847542e+00,
    2.780449620648572484e+00, 2.779105901651405475e+00, 2.777760323073211968e+00, 2.776412879715631110e+00, 2.775063566300681739e+00, 2.773712377596409873e+00, 2.772359308309426229e+00,
    2.771004353150072763e+00, 2.769647506758373456e+00, 2.768288763781067807e+00, 2.766928118871522457e+00, 2.765565566608112924e+00, 2.764201101585431974e+00, 2.762834718338050610e+00,
    2.761466411416351630e+00, 2.760096175316944844e+00, 2.758724004532232765e+00, 2.757349893504113858e+00, 2.755973836691637757e+00, 2.754595828493303422e+00, 2.753215863309641964e+00,
    2.751833935474973902e+00, 2.750450039363840027e+00, 2.749064169258609969e+00, 2.747676319470597317e+00, 2.746286484264893080e+00, 2.744894657857348097e+00, 2.743500834488827422e+00,
    2.742105008327913929e+00, 2.740707173548328157e+00, 2.739307324283253742e+00, 2.737905454637300284e+00, 2.736501558705558335e+00, 2.735095630545556489e+00, 2.733687664185743493e+00,
    2.732277653640771131e+00, 2.730865592871666081e+00, 2.729451475853627240e+00, 2.728035296494928374e+00, 2.726617048691977185e+00, 2.725196726325556096e+00, 2.723774323245006901e+00,
    2.722349833245849116e+00, 2.720923250132553761e+00, 2.719494567664118456e+00, 2.718063779572909677e+00, 2.716630879545971489e+00, 2.715195861279537048e+00, 2.713758718405862691e+00,
    2.712319444555017167e+00, 2.710878033300977208e+00, 2.709434478216621756e+00, 2.707988772820614454e+00, 2.706540910616433759e+00, 2.705090885087406694e+00, 2.703638689660375238e+00,
    2.702184317739106945e+00, 2.700727762725688930e+00, 2.699269017956015926e+00, 2.697808076748571260e+00, 2.696344932399573402e+00, 2.694879578164103062e+00, 2.693412007259300633e+00,
    2.691942212892081354e+00, 2.690470188220285053e+00, 2.688995926374097234e+00, 2.687519420457483044e+00, 2.686040663537480278e+00, 2.684559648638043861e+00, 2.683076368776276865e+00,
    2.681590816908736130e+00, 2.680102985979682106e+00, 2.678612868886856013e+00, 2.677120458510173773e+00, 2.675625747673846089e+00, 2.674128729184321429e+00, 2.672629395805679042e+00,
    2.671127740279562790e+00, 2.669623755300685186e+00, 2.668117433529207272e+00, 2.666608767603057206e+00, 2.665097750114018726e+00, 2.663584373613864020e+00, 2.662068630634735200e+00,
    2.660550513662186756e+00, 2.659030015139278724e+00, 2.657507127491555377e+00, 2.655981843095368333e+00, 2.654454154286059353e+00, 2.652924053374173585e+00, 2.651391532625470671e+00,
    2.649856584268291737e+00, 2.648319200494160253e+00, 2.646779373459224871e+00, 2.645237095280490003e+00, 2.643692358034541279e+00, 2.642145153752421649e+00, 2.640595474442429591e+00,
    2.639043312061721824e+00, 2.637488658533055919e+00, 2.635931505730037205e+00, 2.634371845500786513e+00, 2.632809669643025430e+00, 2.631244969918466570e+00, 2.629677738044042368e+00,
    2.628107965700841486e+00, 2.626535644519062629e+00, 2.624960766101144038e+00, 2.623383321996961115e+00, 2.621803303713478694e+00, 2.620220702721562489e+00, 2.618635510446848169e+00,
    2.617047718273066703e+00, 2.615457317536296067e+00, 2.613864299536005298e+00, 2.612268655521309491e+00, 2.610670376693941641e+00, 2.609069454222949336e+00, 2.607465879225293826e+00,
    2.605859642771145790e+00, 2.604250735887037482e+00, 2.602639149556862819e+00, 2.601024874714857660e+00, 2.599407902248199953e+00, 2.597788222998665297e+00, 2.596165827762979106e+00,
    2.594540707285014403e+00, 2.592912852269290358e+00, 2.591282253365011723e+00, 2.589648901175708229e+00, 2.588012786255381670e+00, 2.586373899110266272e+00, 2.584732230196375102e+00,
    2.583087769921877275e+00, 2.581440508639612386e+00, 2.579790436659435304e+00, 2.578137544233525702e+00, 2.576481821567448982e+00, 2.574823258815181592e+00, 2.573161846073629189e+00,
    2.571497573394337266e+00, 2.569830430771919971e+00, 2.568160408149524176e+00, 2.566487495417556275e+00, 2.564811682411042959e+00, 2.563132958911872095e+00, 2.561451314647463118e+00,
    2.559766739291108983e+00, 2.558079222458634838e+00, 2.556388753712818929e+00, 2.554695322557521742e+00, 2.552998918443355247e+00, 2.551299530761480749e+00, 2.549597148847723815e+00,
    2.547891761978005931e+00, 2.546183359372441224e+00, 2.544471930189601050e+00, 2.542757463534301543e+00, 2.541039948445674046e+00, 2.539319373907536814e+00, 2.537595728841977483e+00,
    2.535869002110008985e+00, 2.534139182512810340e+00, 2.532406258786655151e+00, 2.530670219610361205e+00, 2.528931053597593070e+00, 2.527188749298794335e+00, 2.525443295203204652e+00,
    2.523694679733073709e+00, 2.521942891247395568e+00, 2.520187918042916753e+00, 2.518429748346313612e+00, 2.516668370323443149e+00, 2.514903772070240073e+00, 2.513135941616603031e+00,
    2.511364866925872352e+00, 2.509590535894033803e+00, 2.507812936346065502e+00, 2.506032056042026390e+00, 2.504247882668526604e+00, 2.502460403845353287e+00, 2.500669607121238425e+00,
    2.498875479972036739e+00, 2.497078009805216325e+00, 2.495277183953487299e+00, 2.493472989678181762e+00, 2.491665414167052894e+00, 2.489854444534345568e+00, 2.488040067821501555e+00,
    2.486222270992040517e+00, 2.484401040935984906e+00, 2.482576364467900643e+00, 2.480748228323957250e+00, 2.478916619164317492e+00, 2.477081523571096788e+00, 2.475242928047906243e+00,
    2.473400819019639929e+00, 2.471555182831365993e+00, 2.469706005747788424e+00, 2.467853273952659077e+00, 2.465996973548479687e+00, 2.464137090554903597e+00, 2.462273610910279853e+00,
    2.460406520468072511e+00, 2.458535804997896701e+00, 2.456661450184707274e+00, 2.454783441627811591e+00, 2.452901764841395327e+00, 2.451016405251206454e+00, 2.449127348196260101e+00,
    2.447234578927442339e+00, 2.445338082606219654e+00, 2.443437844304995998e+00, 2.441533849005145029e+00, 2.439626081597783713e+00, 2.437714526881108679e+00, 2.435799169561309707e+00,
    2.433879994251672230e+00, 2.431956985469836852e+00, 2.430030127640440352e+00, 2.428099405091363572e+00, 2.426164802054011638e+00, 2.424226302663136323e+00, 2.422283890954779473e+00,
    2.420337550866872078e+00, 2.418387266236796673e+00, 2.416433020802418064e+00, 2.414474798200034300e+00, 2.412512581962929836e+00, 2.410546355522440454e+00, 2.408576102205855829e+00,
    2.406601805235187630e+00, 2.404623447727224139e+00, 2.402641012692436018e+00, 2.400654483033482389e+00, 2.398663841545188191e+00, 2.396669070912619048e+00, 2.394670153711276228e+00,
    2.392667072405136430e+00, 2.390659809346837417e+00, 2.388648346774972619e+00, 2.386632666815606374e+00, 2.384612751478727422e+00, 2.382588582659103782e+00, 2.380560142134247936e+00,
    2.378527411564189453e+00, 2.376490372489827863e+00, 2.374449006332351342e+00, 2.372403294391666417e+00, 2.370353217846057792e+00, 2.368298757750526118e+00, 2.366239895036310603e+00,
    2.364176610508826215e+00, 2.362108884847826662e+00, 2.360036698605156857e+00, 2.357960032204726719e+00, 2.355878865940187250e+00, 2.353793179975101069e+00, 2.351702954340258334e+00,
    2.349608168934095964e+00, 2.347508803520371501e+00, 2.345404837727459668e+00, 2.343296251047237266e+00, 2.341183022833486227e+00, 2.339065132300874428e+00, 2.336942558523775748e+00,
    2.334815280435037277e+00, 2.332683276824467633e+00, 2.330546526337776925e+00, 2.328405007475015331e+00, 2.326258698589899421e+00, 2.324107577887416287e+00, 2.321951623423519795e+00,
    2.319790813103117078e+00, 2.317625124679225657e+00, 2.315454535750915088e+00, 2.313279023762432995e+00, 2.311098566001612564e+00, 2.308913139598376407e+00, 2.306722721523330577e+00,
    2.304527288586462053e+00, 2.302326817435369044e+00, 2.300121284553910517e+00, 2.297910666260743362e+00, 2.295694938707419031e+00, 2.293474077877455386e+00, 2.291248059584263252e+00,
    2.289016859469788390e+00, 2.286780453002789315e+00, 2.284538815477031637e+00, 2.282291922010251994e+00, 2.280039747541927397e+00, 2.277782266831583691e+00, 2.275519454457507251e+00,
    2.273251284814709283e+00, 2.270977732113204084e+00, 2.268698770376391671e+00, 2.266414373438985663e+00, 2.264124514945681899e+00, 2.261829168348788333e+00, 2.259528306906793294e+00,
    2.257221903682209874e+00, 2.254909931539875068e+00, 2.252592363145054843e+00, 2.250269170961193499e+00, 2.247940327248446390e+00, 2.245605804061153510e+00, 2.243265573246389533e+00,
    2.240919606441381440e+00, 2.238567875071938662e+00, 2.236210350349980391e+00, 2.233847003271789866e+00, 2.231477804615432881e+00, 2.229102724939111990e+00, 2.226721734578658296e+00,
    2.224334803645326541e+00, 2.221941902023694571e+00, 2.219542999369362501e+00, 2.217138065106579958e+00, 2.214727068426054046e+00, 2.212309978282390066e+00, 2.209886763392083342e+00,
    2.207457392230697035e+00, 2.205021833030698541e+00, 2.202580053778893543e+00, 2.200132022214010163e+00, 2.197677705824045091e+00, 2.195217071843857504e+00, 2.192750087252414382e+00,
    2.190276718770312492e+00, 2.187796932857083210e+00, 2.185310695708424511e+00, 2.182817973253639909e+00, 2.180318731152714573e+00, 2.177812934793672994e+00, 2.175300549289609364e+00,
    2.172781539476034585e+00, 2.170255869907644186e+00, 2.167723504855801675e+00, 2.165184408305282471e+00, 2.162638543951286962e+00, 2.160085875196527283e+00, 2.157526365148061398e+00,
    2.154959976614116091e+00, 2.152386672101062715e+00, 2.149806413810088301e+00, 2.147219163634004779e+00, 2.144624883153926298e+00, 2.142023533636032706e+00, 2.139415076028050144e+00,
    2.136799470955930147e+00, 2.134176678720404841e+00, 2.131546659293431567e+00, 2.128909372314629067e+00, 2.126264777087764291e+00, 2.123612832576956322e+00, 2.120953497403178734e+00,
    2.118286729840338722e+00, 2.115612487811585396e+00, 2.112930728885486609e+00, 2.110241410272010398e+00, 2.107544488818754225e+00, 2.104839921006786074e+00, 2.102127662946750242e+00,
    2.099407670374596080e+00, 2.096679898647592299e+00, 2.093944302739995766e+00, 2.091200837238794019e+00, 2.088449456339469545e+00, 2.085690113841469628e+00, 2.082922763143882694e+00,
    2.080147357240880179e+00, 2.077363848717170391e+00, 2.074572189743352446e+00, 2.071772332071244005e+00, 2.068964227029113978e+00, 2.066147825516855718e+00, 2.063323078001130018e+00,
    2.060489934510390864e+00, 2.057648344629890325e+00, 2.054798257496523561e+00, 2.051939621793771984e+00, 2.049072385746379066e+00, 2.046196497115118529e+00, 2.043311903191355583e+00,
    2.040418550791640140e+00, 2.037516386252159695e+00, 2.034605355423152684e+00, 2.031685403663211709e+00, 2.028756475833488615e+00, 2.025818516291934213e+00, 2.022871468887311508e+00,
    2.019915276953162753e+00, 2.016949883301822677e+00, 2.013975230218087109e+00, 2.010991259453104973e+00, 2.007997912217875047e+00, 2.004995129176902591e+00, 2.001982850441623718e+00,
    1.998961015563778254e+00, 1.995929563528624051e+00, 1.992888432748232796e+00, 1.989837561054456971e+00, 1.986776885691970529e+00, 1.983706343311098630e+00, 1.980625869960619401e+00,
    1.977535401080458666e+00, 1.974434871494165078e+00, 1.971324215401476510e+00, 1.968203366370548713e+00, 1.965072257330279015e+00, 1.961930820562358013e+00, 1.958778987693311269e+00,
    1.955616689686361820e+00, 1.952443856833217639e+00, 1.949260418745664580e+00, 1.946066304347138454e+00, 1.942861441864086824e+00, 1.939645758817238219e+00, 1.936419182012731222e+00,
    1.933181637533145425e+00, 1.929933050728310340e+00, 1.926673346206103199e+00, 1.923402447822974537e+00, 1.920120278674454450e+00, 1.916826761085404396e+00, 1.913521816600212144e+00,
    1.910205365972802882e+00, 1.906877329156460910e+00, 1.903537625293552082e+00, 1.900186172705079723e+00, 1.896822888880065117e+00, 1.893447690464737931e+00, 1.890060493251651819e+00,
    1.886661212168522672e+00, 1.883249761266976074e+00, 1.879826053711074696e+00, 1.876390001765686044e+00, 1.872941516784688565e+00, 1.869480509198935936e+00, 1.866006888504112782e+00,
    1.862520563248323491e+00, 1.859021441019548915e+00, 1.855509428432867036e+00, 1.851984431117487118e+00, 1.848446353703593781e+00, 1.844895099808936845e+00, 1.841330572025270618e+00,
    1.837752671904536061e+00, 1.834161299944834456e+00, 1.830556355576170802e+00, 1.826937737146010710e+00, 1.823305341904525756e+00, 1.819659065989680524e+00, 1.815998804412052525e+00,
    1.812324451039377227e+00, 1.808635898580905010e+00, 1.804933038571444825e+00, 1.801215761355188238e+00, 1.797483956069260147e+00, 1.793737510626989495e+00, 1.789976311700933076e+00,
    1.786200244705582918e+00, 1.782409193779852963e+00, 1.778603041769189819e+00, 1.774781670207480122e+00, 1.770944959298595300e+00, 1.767092787897660999e+00, 1.763225033492008320e+00,
    1.759341572181807090e+00, 1.755442278660384936e+00, 1.751527026194209302e+00, 1.747595686602526843e+00, 1.743648130236697957e+00, 1.739684225959130748e+00, 1.735703841121919000e+00,
    1.731706841545051834e+00, 1.727693091494336919e+00, 1.723662453658859839e+00, 1.719614789128142363e+00, 1.715549957368860401e+00, 1.711467816201181602e+00, 1.707368221774694383e+00,
    1.703251028543929291e+00, 1.699116089243453587e+00, 1.694963254862551727e+00, 1.690792374619444205e+00, 1.686603295935078739e+00, 1.682395864406460051e+00, 1.678169923779530448e+00,
    1.673925315921539703e+00, 1.669661880792991049e+00, 1.665379456419029180e+00, 1.661077878860387935e+00, 1.656756982183783089e+00, 1.652416598431809991e+00, 1.648056557592287863e+00,
    1.643676687567082295e+00, 1.639276814140357530e+00, 1.634856760946272747e+00, 1.630416349436097923e+00, 1.625955398844746824e+00, 1.621473726156702044e+00, 1.616971146071332965e+00,
    1.612447470967592000e+00, 1.607902510868064239e+00, 1.603336073402373163e+00, 1.598747963769924896e+00, 1.594137984701968103e+00, 1.589505936422963783e+00, 1.584851616611246961e+00,
    1.580174820358985821e+00, 1.575475340131367474e+00, 1.570752965725072725e+00, 1.566007484225963253e+00, 1.561238679965980536e+00, 1.556446334479266724e+00, 1.551630226457446637e+00,
    1.546790131704089966e+00, 1.541925823088317049e+00, 1.537037070497540237e+00, 1.532123640789306629e+00, 1.527185297742251313e+00, 1.522221802006102687e+00, 1.517232911050763189e+00,
    1.512218379114408595e+00, 1.507177957150604541e+00, 1.502111392774418741e+00, 1.497018430207492923e+00, 1.491898810222073379e+00, 1.486752270083952387e+00, 1.481578543494325384e+00,
    1.476377360530513050e+00, 1.471148447585529651e+00, 1.465891527306504516e+00, 1.460606318531867620e+00, 1.455292536227339673e+00, 1.449949891420651227e+00, 1.444578091134982145e+00,
    1.439176838321101659e+00, 1.433745831788158176e+00, 1.428284766133101957e+00, 1.422793331668710026e+00, 1.417271214350181552e+00, 1.411718095700257525e+00, 1.406133652732862727e+00,
    1.400517557875193386e+00, 1.394869478888252967e+00, 1.389189078785785014e+00, 1.383476015751558874e+00, 1.377729943054986528e+00, 1.371950508965018134e+00, 1.366137356662287861e+00,
    1.360290124149454716e+00, 1.354408444159718172e+00, 1.348491944063437087e+00, 1.342540245772842367e+00, 1.336552965644766111e+00, 1.330529714381354589e+00, 1.324470096928725082e+00,
    1.318373712373507534e+00, 1.312240153837215484e+00, 1.306069008368417661e+00, 1.299859856832624949e+00, 1.293612273799870760e+00, 1.287325827429903979e+00, 1.281000079354956078e+00,
    1.274634584560003780e+00, 1.268228891260492430e+00, 1.261782540777428796e+00, 1.255295067409807119e+00, 1.248765998304282920e+00, 1.242194853322038606e+00, 1.235581144902765605e+00,
    1.228924377925692424e+00, 1.222224049567603776e+00, 1.215479649157727993e+00, 1.208690658029483833e+00, 1.201856549368946370e+00, 1.194976788059981532e+00, 1.188050830525968715e+00,
    1.181078124568002430e+00, 1.174058109199509481e+00, 1.166990214477174659e+00, 1.159873861328088340e+00, 1.152708461373012083e+00, 1.145493416745687165e+00, 1.138228119908041958e+00,
    1.130911953461235075e+00, 1.123544289952409958e+00, 1.116124491677038755e+00, 1.108651910476764924e+00, 1.101125887532611536e+00, 1.093545753153434275e+00, 1.085910826559507436e+00,
    1.078220415661100162e+00, 1.070473816831928549e+00, 1.062670314677327976e+00, 1.054809181797020434e+00, 1.046889678542338942e+00, 1.038911052767741428e+00, 1.030872539576482394e+00,
    1.022773361060272501e+00, 1.014612726032773971e+00, 1.006389829756761278e+00, 9.981038536647748316e-01, 9.897539650731033145e-01, 9.813393168888950857e-01, 9.728590473102259883e-01,
    9.643122795189308372e-01, 9.556981213659938579e-01, 9.470156650493019024e-01, 9.382639867835408376e-01, 9.294421464620334916e-01, 9.205491873102766842e-01, 9.115841355309679539e-01,
    9.025459999402748457e-01, 8.934337715950928516e-01, 8.842464234110668508e-01, 8.749829097710923875e-01, 8.656421661240399912e-01, 8.562231085734303138e-01, 8.467246334557674281e-01,
    8.371456169082474030e-01, 8.274849144255297384e-01, 8.177413604052780061e-01, 8.079137676821201985e-01, 7.980009270497354645e-01, 7.880016067706957505e-01, 7.779145520737251740e-01,
    7.677384846380108652e-01, 7.574721020641970171e-01, 7.471140773316662376e-01, 7.366630582417227346e-01, 7.261176668462573369e-01, 7.154764988614864540e-01, 7.047381230662990159e-01,
    6.939010806848042723e-01, 6.829638847525810741e-01, 6.719250194661655629e-01, 6.607829395152855501e-01, 6.495360693973274424e-01, 6.381828027135106884e-01, 6.267215014462346190e-01,
    6.151504952170321339e-01, 6.034680805245669077e-01, 5.916725199620531672e-01, 5.797620414135221667e-01, 5.677348372282775557e-01, 5.555890633728943762e-01, 5.433228385600959998e-01,
    5.309342433538073447e-01, 5.184213192496778255e-01, 5.057820677303297430e-01, 4.930144492945795487e-01, 4.801163824598490004e-01, 4.670857427369426995e-01, 4.539203615763838240e-01,
    4.406180252854359769e-01, 4.271764739149248591e-01, 4.135934001149544903e-01, 3.998664479585762876e-01, 3.859932117324395562e-01, 3.719712346934307967e-01, 3.577980077902795375e-01,
    3.434709683490433374e-01, 3.289874987214279622e-01, 3.143449248947801089e-01, 2.995405150626198609e-01, 2.845714781545091165e-01, 2.694349623240440139e-01, 2.541280533937015362e-01,
    2.386477732552492736e-01, 2.229910782243804401e-01, 2.071548573482217825e-01, 1.911359306642606559e-01, 1.749310474093025702e-01, 1.585368841769239923e-01, 1.419500430219155229e-01,
    1.251670495101367131e-01, 1.081843507121787035e-01, 9.099831313917583486e-02, 7.360522061907438796e-02, 5.600127211162326396e-02, 3.818257946031319849e-02, 2.014516507940277909e-02,
    1.884959574231336163e-03, -1.660220070715516874e-02, -3.532057619297919449e-02, -5.427452667931363661e-02, -7.346851399632661761e-02, -9.290710475123310774e-02, -1.125949731501099393e-01,
    -1.325369039007213978e-01, -1.527377951985385285e-01, -1.732026617982476979e-01, -1.939366381729568933e-01, -2.149449817634470628e-01, -2.362330763198251526e-01, -2.578064353379159734e-01,
    -2.796707055928397967e-01, -3.018316707721606651e-01, -3.242952552111035835e-01, -3.470675277322518570e-01, -3.701547055922924656e-01, -3.935631585382081687e-01, -4.172994129754923343e-01,
    -4.413701562508508536e-01, -4.657822410518934197e-01, -4.905426899263066187e-01, -5.156586999229669788e-01, -5.411376473574273094e-01, -5.669870927042111042e-01, -5.932147856182231616e-01,
    -6.198286700876785016e-01, -6.468368897207085189e-01, -6.742477931678908520e-01, -7.020699396827745353e-01, -7.303121048224235912e-01, -7.589832862898669985e-01, -7.880927099202489350e-01,
    -8.176498358123210908e-01, -8.476643646068054982e-01, -8.781462439129084085e-01, -9.091056748842766266e-01, -9.405531189452329688e-01, -9.724993046681473796e-01, -1.004955234802481279e+00,
    -1.037932193455777918e+00, -1.071441753426678245e+00, -1.105495783689714573e+00, -1.140106457031379916e+00, -1.175286257836624326e+00, -1.211047990024640253e+00, -1.247404785132468108e+00,
    -1.284370110544520438e+00, -1.321957777865867323e+00, -1.360181951436657322e+00, -1.399057156984695904e+00, -1.438598290412803626e+00, -1.478820626717161746e+00, -1.519739829032453526e+00,
    -1.561371957799146948e+00, -1.603733480048015858e+00, -1.646841278796369101e+00, -1.690712662550236223e+00, -1.735365374906370661e+00, -1.780817604247509900e+00, -1.827087993524071807e+00,
    -1.874195650115166645e+00, -1.922160155761540201e+00, -1.971001576562910973e+00, -2.020740473031910955e+00, -2.071397910196988157e+00, -2.122995467746291887e+00, -2.175555250204936009e+00,
    -2.229099897138042685e+00, -2.283652593372224260e+00, -2.339237079228581706e+00, -2.395877660760723504e+00, -2.453599219991908331e+00, -2.512427225146172116e+00, -2.572387740869024775e+00,
    -2.633507438434537828e+00, -2.695813605936466573e+00, -2.759334158462542153e+00, -2.824097648252419823e+00, -2.890133274841317768e+00, -2.957470895193073268e+00, -3.026141033828172677e+00,
    -3.096174892954419722e+00, -3.167604362609613755e+00, -3.240462030828213713e+00, -3.314781193846027207e+00, -3.390595866359104260e+00, -3.467940791855854687e+00, -3.546851453043248448e+00,
    -3.627364082390851063e+00, -3.709515672818399779e+00, -3.793343988555180957e+00, -3.878887576201507592e+00, -3.966185776024640397e+00, -4.055278733523468127e+00, -4.146207411298033385e+00,
    -4.239013601260967157e+00, -4.333739937229747596e+00, -4.430429907939251954e+00, -4.529127870514209953e+00, -4.629879064442645742e+00, -4.732729626089497543e+00
};

// Array used in the Maxwell-Juttner sampling
const double Species::lnInvH[1000] = {
    -9.402756483482924921e+00, -9.388318921346392898e+00, -9.374883046130019437e+00, -9.360818128319227327e+00, -9.346352500952018971e+00, -9.332609535599788231e+00, -9.318636378401940590e+00,
    -9.304555775711108367e+00, -9.290525531420621874e+00, -9.276495588326515218e+00, -9.262659647248140615e+00, -9.248642923366197977e+00, -9.234537986282660427e+00, -9.220440348595868585e+00,
    -9.206526581779595375e+00, -9.192429091051817380e+00, -9.178493014106759773e+00, -9.164404479064138798e+00, -9.150395754817472138e+00, -9.136394001864923453e+00, -9.122462891956370612e+00,
    -9.108479530895117193e+00, -9.094472838919676505e+00, -9.080484396623118570e+00, -9.066302396191021629e+00, -9.052305266120191263e+00, -9.038372060472962488e+00, -9.024257614905998537e+00,
    -9.010261730228865673e+00, -8.996299574888430683e+00, -8.982360935717023764e+00, -8.968261999420034769e+00, -8.954257835762128082e+00, -8.940289487588648498e+00, -8.926164230689391133e+00,
    -8.912199784045913731e+00, -8.898161019156789919e+00, -8.884171549684843683e+00, -8.870206113458378283e+00, -8.856192689655291161e+00, -8.842146098452111858e+00, -8.828133587340268207e+00,
    -8.814141950394821734e+00, -8.800128482639740568e+00, -8.786091791355046254e+00, -8.772065927576454314e+00, -8.758060948224377640e+00, -8.744020933568334542e+00, -8.729979616492244077e+00,
    -8.715998025917098602e+00, -8.701976304743247681e+00, -8.688005470915637574e+00, -8.673989982215227101e+00, -8.659985003093263245e+00, -8.645943134466779867e+00, -8.631941877630428195e+00,
    -8.617932722102422005e+00, -8.603896655344126287e+00, -8.589888145629942073e+00, -8.575831329584334028e+00, -8.561871862507890896e+00, -8.547821679997451128e+00, -8.533818689215104669e+00,
    -8.519833016046151286e+00, -8.505800768836330406e+00, -8.491788588790452508e+00, -8.477763718789315561e+00, -8.463751871535670546e+00, -8.449750573726415581e+00, -8.435726296060591878e+00,
    -8.421710291650438052e+00, -8.407696461704228241e+00, -8.393684105181973720e+00, -8.379666566421843044e+00, -8.365649358002741565e+00, -8.351631625725728370e+00, -8.337625365285765255e+00,
    -8.323606711928743351e+00, -8.309588119961361485e+00, -8.295570530937240505e+00, -8.281566039082182584e+00, -8.267550775100456661e+00, -8.253535360283727584e+00, -8.239518589650394631e+00,
    -8.225500054829783636e+00, -8.211478531743365394e+00, -8.197475804036692182e+00, -8.183450797927536158e+00, -8.169443383719595886e+00, -8.155428558470900313e+00, -8.141413336443854121e+00,
    -8.127399047429936019e+00, -8.113385870188610127e+00, -8.099365847720060074e+00, -8.085356566734459349e+00, -8.071338108809586132e+00, -8.057323083786892326e+00, -8.043308533608312771e+00,
    -8.029283462705111063e+00, -8.015277322954988293e+00, -8.001260912686870341e+00, -7.987248308454050871e+00, -7.973235083485832320e+00, -7.959214299713621266e+00, -7.945203032260913290e+00,
    -7.931188194720145468e+00, -7.917173759481055839e+00, -7.903154847403775385e+00, -7.889135491874881723e+00, -7.875121967064339756e+00, -7.861110899903347438e+00, -7.847093968442999667e+00,
    -7.833077727373989774e+00, -7.819062115094970622e+00, -7.805048389543351561e+00, -7.791032607063780091e+00, -7.777020408512951732e+00, -7.762999809997588763e+00, -7.748986096367973531e+00,
    -7.734970856036877507e+00, -7.720951970669967857e+00, -7.706938603231540341e+00, -7.692924736361460347e+00, -7.678906461019358254e+00, -7.664893161079090689e+00, -7.650876041121127180e+00,
    -7.636861215452872997e+00, -7.622845466222778477e+00, -7.608828024984916283e+00, -7.594812640914675228e+00, -7.580797680436783814e+00, -7.566782149947995251e+00, -7.552765744609319931e+00,
    -7.538750580869197471e+00, -7.524734998913311657e+00, -7.510718694153761810e+00, -7.496702604314066321e+00, -7.482686172118370393e+00, -7.468669842403806491e+00, -7.454654512935313448e+00,
    -7.440638616231906255e+00, -7.426621810922931388e+00, -7.412607158172065169e+00, -7.398589434939852438e+00, -7.384574035610326881e+00, -7.370557463576223434e+00, -7.356540657627733459e+00,
    -7.342525153318804065e+00, -7.328508954197332059e+00, -7.314492188771704484e+00, -7.300475443269295539e+00, -7.286460013886568277e+00, -7.272443057492030682e+00, -7.258426815444318336e+00,
    -7.244409972475176929e+00, -7.230393545186772464e+00, -7.216377394851891225e+00, -7.202360689208528122e+00, -7.188344086261769128e+00, -7.174327161166150546e+00, -7.160310137083985893e+00,
    -7.146293051212126102e+00, -7.132276902050797673e+00, -7.118259888890483111e+00, -7.104242846535062661e+00, -7.090226085231720710e+00, -7.076209195279213660e+00, -7.062192351651393807e+00,
    -7.048175543678467214e+00, -7.034158119357607930e+00, -7.020141117404175013e+00, -7.006123850412526721e+00, -6.992106579636755193e+00, -6.978089207294207341e+00, -6.964072209306565675e+00,
    -6.950054581777039608e+00, -6.936037293725791031e+00, -6.922019986767113942e+00, -6.908002377494772084e+00, -6.893984966736285358e+00, -6.879967314518558474e+00, -6.865949626461007149e+00,
    -6.851932031486784425e+00, -6.837914145871644145e+00, -6.823896411506032322e+00, -6.809878490100980564e+00, -6.795860633787632388e+00, -6.781842802936246528e+00, -6.767824770899844466e+00,
    -6.753806395345270275e+00, -6.739788309358444529e+00, -6.725770146734140198e+00, -6.711752028083568966e+00, -6.697733741195642132e+00, -6.683715263982263011e+00, -6.669697011456180213e+00,
    -6.655678448295303973e+00, -6.641659934976074986e+00, -6.627641256235382805e+00, -6.613622641520617407e+00, -6.599603827649048959e+00, -6.585584973605825176e+00, -6.571566171568333559e+00,
    -6.557547183105451261e+00, -6.543528196118535867e+00, -6.529509089637392627e+00, -6.515489894663369697e+00, -6.501470707639946056e+00, -6.487451315675093255e+00, -6.473431951649657456e+00,
    -6.459412536766182988e+00, -6.445392946609437068e+00, -6.431373347339028435e+00, -6.417353628364098839e+00, -6.403333843548605131e+00, -6.389314006174331873e+00, -6.375294070149028158e+00,
    -6.361274032230475051e+00, -6.347253896227756265e+00, -6.333233728056003820e+00, -6.319213446735220785e+00, -6.305193076729772805e+00, -6.291172602855333196e+00, -6.277152056531630109e+00,
    -6.263131434948522092e+00, -6.249110669730993273e+00, -6.235089834011095178e+00, -6.221068901366077597e+00, -6.207047871955993834e+00, -6.193026738061672809e+00, -6.179005530463898666e+00,
    -6.164984203796887385e+00, -6.150962772820938618e+00, -6.136941223435446346e+00, -6.122919590081422392e+00, -6.108897823041722575e+00, -6.094875982483746846e+00, -6.080853991215137810e+00,
    -6.066831914689460703e+00, -6.052809719325111359e+00, -6.038787398623465918e+00, -6.024764964099071030e+00, -6.010742424656190686e+00, -5.996719754664948887e+00, -5.982696958028578038e+00,
    -5.968674044105862997e+00, -5.954650997286028868e+00, -5.940627840583593944e+00, -5.926604542202445813e+00, -5.912581112044525078e+00, -5.898557539480430378e+00, -5.884533835062183194e+00,
    -5.870510003642364083e+00, -5.856486031202377873e+00, -5.842461916555514279e+00, -5.828437659701839024e+00, -5.814413251724160681e+00, -5.800388708424720541e+00, -5.786364015360013546e+00,
    -5.772339155289128776e+00, -5.758314155110069166e+00, -5.744288994507930290e+00, -5.730263684034876626e+00, -5.716238206091529328e+00, -5.702212571495541837e+00, -5.688186769701041534e+00,
    -5.674160802365624257e+00, -5.660134668080841536e+00, -5.646108355685827362e+00, -5.632081881824617220e+00, -5.618055220226613855e+00, -5.604028383548823378e+00, -5.590001365458268090e+00,
    -5.575974167980627172e+00, -5.561946776948706095e+00, -5.547919199106292609e+00, -5.533891426332606223e+00, -5.519863466651733219e+00, -5.505835303004738890e+00, -5.491806946614043561e+00,
    -5.477778380315056594e+00, -5.463749609942059493e+00, -5.449720632566440237e+00, -5.435691440821471154e+00, -5.421662039716173886e+00, -5.407632416902895756e+00, -5.393602573387089372e+00,
    -5.379572509719777074e+00, -5.365542216350482008e+00, -5.351511692335392034e+00, -5.337480935451307751e+00, -5.323449941825153076e+00, -5.309418707795056314e+00, -5.295387229476762769e+00,
    -5.281355504533746803e+00, -5.267323530078401816e+00, -5.253291301650716782e+00, -5.239258814888134275e+00, -5.225226066090911559e+00, -5.211193053448391233e+00, -5.197159771824590990e+00,
    -5.183126218151476117e+00, -5.169092385672625412e+00, -5.155058275382643274e+00, -5.141023879201224389e+00, -5.126989194548196238e+00, -5.112954218078122892e+00, -5.098918945828792459e+00,
    -5.084883371575669386e+00, -5.070847492041045790e+00, -5.056811303731988616e+00, -5.042774801179291444e+00, -5.028737980487945514e+00, -5.014700836583935839e+00, -5.000663365711495167e+00,
    -4.986625562378193877e+00, -4.972587422641337795e+00, -4.958548941040521463e+00, -4.944510113413161712e+00, -4.930470934645069470e+00, -4.916431399638748090e+00, -4.902391502425701653e+00,
    -4.888351239474742371e+00, -4.874310604571175709e+00, -4.860269592484651291e+00, -4.846228198304002532e+00, -4.832186416119078842e+00, -4.818144241376513648e+00, -4.804101666899612155e+00,
    -4.790058688038118184e+00, -4.776015299456037866e+00, -4.761971494014358264e+00, -4.747927267417144215e+00, -4.733882612267035661e+00, -4.719837522939142715e+00, -4.705791993126767991e+00,
    -4.691746016933713292e+00, -4.677699588149253351e+00, -4.663652699310194549e+00, -4.649605345185644723e+00, -4.635557518140910105e+00, -4.621509212121083898e+00, -4.607460419599018309e+00,
    -4.593411134326189860e+00, -4.579361349129068337e+00, -4.565311056852286775e+00, -4.551260249935657143e+00, -4.537208921127983352e+00, -4.523157063716806370e+00, -4.509104669361667206e+00,
    -4.495051730786109978e+00, -4.480998239915424008e+00, -4.466944189213031713e+00, -4.452889570797960772e+00, -4.438834376060603049e+00, -4.424778597381012979e+00, -4.410722225868971336e+00,
    -4.396665253509551619e+00, -4.382607671517379622e+00, -4.368549471322706879e+00, -4.354490643789567628e+00, -4.340431180308653047e+00, -4.326371071702013182e+00, -4.312310308837443706e+00,
    -4.298248882124207526e+00, -4.284186782349916456e+00, -4.270123999670713211e+00, -4.256060524440004933e+00, -4.241996346796963913e+00, -4.227931456807191068e+00, -4.213865843972508074e+00,
    -4.199799498259279673e+00, -4.185732409026496903e+00, -4.171664565769908073e+00, -4.157595957540261011e+00, -4.143526573541322477e+00, -4.129456402581863195e+00, -4.115385433401063331e+00,
    -4.101313654585375446e+00, -4.087241054608058199e+00, -4.073167621647699299e+00, -4.059093343771843720e+00, -4.045018208971966622e+00, -4.030942204774508930e+00, -4.016865318883647618e+00,
    -4.002787538662525790e+00, -3.988708851168091929e+00, -3.974629243506720311e+00, -3.960548702433660750e+00, -3.946467214545992253e+00, -3.932384766302702506e+00, -3.918301343838640260e+00,
    -3.904216933265594491e+00, -3.890131520343185656e+00, -3.876045090659561154e+00, -3.861957629639284129e+00, -3.847869122433445366e+00, -3.833779554071717666e+00, -3.819688909227958007e+00,
    -3.805597172458903277e+00, -3.791504328004591251e+00, -3.777410359985496235e+00, -3.763315252231650643e+00, -3.749218988318105961e+00, -3.735121551585395494e+00, -3.721022925173522733e+00,
    -3.706923091918343349e+00, -3.692822034423430377e+00, -3.678719735067865759e+00, -3.664616175927026820e+00, -3.650511338833094754e+00, -3.636405205371272764e+00, -3.622297756801203583e+00,
    -3.608188974152441997e+00, -3.594078838159660005e+00, -3.579967329266379839e+00, -3.565854427652642045e+00, -3.551740113183203373e+00, -3.537624365419402839e+00, -3.523507163639728823e+00,
    -3.509388486827117681e+00, -3.495268313597620136e+00, -3.481146622322163875e+00, -3.467023390990199516e+00, -3.452898597305658956e+00, -3.438772218629355226e+00, -3.424644231970350283e+00,
    -3.410514614028766545e+00, -3.396383341118600185e+00, -3.382250389237801524e+00, -3.368115734004724082e+00, -3.353979350675957427e+00, -3.339841214159893212e+00, -3.325701298958231078e+00,
    -3.311559579221938776e+00, -3.297416028694333701e+00, -3.283270620742043899e+00, -3.269123328322449229e+00, -3.254974123986548840e+00, -3.240822979894216527e+00, -3.226669867761286170e+00,
    -3.212514758894621458e+00, -3.198357624168206126e+00, -3.184198434015861778e+00, -3.170037158433746782e+00, -3.155873766953881443e+00, -3.141708228660941238e+00, -3.127540512170100762e+00,
    -3.113370585620815145e+00, -3.099198416671123280e+00, -3.085023972502690448e+00, -3.070847219786304816e+00, -3.056668124686660715e+00, -3.042486652874943243e+00, -3.028302769482326795e+00,
    -3.014116439119186808e+00, -2.999927625862666591e+00, -2.985736293235094152e+00, -2.971542404209721155e+00, -2.957345921201353089e+00, -2.943146806038983154e+00, -2.928945019976269659e+00,
    -2.914740523681580875e+00, -2.900533277212366645e+00, -2.886323240022723002e+00, -2.872110370940061053e+00, -2.857894628167629847e+00, -2.843675969261741709e+00, -2.829454351133278145e+00,
    -2.815229730025366806e+00, -2.801002061511853380e+00, -2.786771300482580038e+00, -2.772537401131430990e+00, -2.758300316947211339e+00, -2.744060000697740698e+00, -2.729816404423872633e+00,
    -2.715569479423635801e+00, -2.701319176241026909e+00, -2.687065444653787605e+00, -2.672808233660158184e+00, -2.658547491464986923e+00, -2.644283165469476504e+00, -2.630015202255621354e+00,
    -2.615743547571750316e+00, -2.601468146322303721e+00, -2.587188942549503601e+00, -2.572905879421945929e+00, -2.558618899217506293e+00, -2.544327943310193074e+00, -2.530032952155425452e+00,
    -2.515733865272170355e+00, -2.501430621229792539e+00, -2.487123157629747006e+00, -2.472811411091746070e+00, -2.458495317233948541e+00, -2.444174810658960695e+00, -2.429849824935295999e+00,
    -2.415520292579488970e+00, -2.401186145038158415e+00, -2.386847312671634747e+00, -2.372503724731980679e+00, -2.358155309347800266e+00, -2.343801993501943404e+00, -2.329443703013275524e+00,
    -2.315080362516850343e+00, -2.300711895443124710e+00, -2.286338223996969177e+00, -2.271959269136864634e+00, -2.257574950553179249e+00, -2.243185186646586615e+00, -2.228789894504906499e+00,
    -2.214388989881381331e+00, -2.199982387170757114e+00, -2.185569999385429174e+00, -2.171151738131902764e+00, -2.156727513586190081e+00, -2.142297234468256484e+00, -2.127860808017024041e+00,
    -2.113418139964494014e+00, -2.098969134508561929e+00, -2.084513694286517005e+00, -2.070051720347950930e+00, -2.055583112125752177e+00, -2.041107767408548490e+00, -2.026625582310815243e+00,
    -2.012136451243868418e+00, -1.997640266884977533e+00, -1.983136920147360760e+00, -1.968626300148024644e+00, -1.954108294176254423e+00, -1.939582787661000784e+00, -1.925049664137404415e+00,
    -1.910508805213203543e+00, -1.895960090533721276e+00, -1.881403397747692496e+00, -1.866838602470123343e+00, -1.852265578246936162e+00, -1.837684196517090696e+00, -1.823094326574594470e+00,
    -1.808495835530226525e+00, -1.793888588271750573e+00, -1.779272447423927428e+00, -1.764647273307479391e+00, -1.750012923897452444e+00, -1.735369254780609216e+00, -1.720716119112000175e+00,
    -1.706053367570993240e+00, -1.691380848315968466e+00, -1.676698406938626595e+00, -1.662005886417345257e+00, -1.647303127068936668e+00, -1.632589966500902712e+00, -1.617866239561131625e+00,
    -1.603131778288010123e+00, -1.588386411858628611e+00, -1.573629966536664426e+00, -1.558862265618827125e+00, -1.544083129380501962e+00, -1.529292375020237182e+00, -1.514489816603383998e+00,
    -1.499675265004333014e+00, -1.484848527848137811e+00, -1.470009409450440341e+00, -1.455157710756823208e+00, -1.440293229280589449e+00, -1.425415759039740937e+00, -1.410525090492460665e+00,
    -1.395621010471538304e+00, -1.380703302117652687e+00, -1.365771744811192123e+00, -1.350826114103020892e+00, -1.335866181643817541e+00, -1.320891715112248566e+00, -1.305902478141627965e+00,
    -1.290898230245432377e+00, -1.275878726741366043e+00, -1.260843718673973157e+00, -1.245792952735989001e+00, -1.230726171188135876e+00, -1.215643111777624297e+00, -1.200543507654948661e+00,
    -1.185427087289522730e+00, -1.170293574383549196e+00, -1.155142687784439515e+00, -1.139974141395854179e+00, -1.124787644086856497e+00, -1.109582899599844241e+00, -1.094359606456657197e+00,
    -1.079117457863106644e+00, -1.063856141612011585e+00, -1.048575339984358035e+00, -1.033274729649019674e+00, -1.017953981560683063e+00, -1.002612760856079754e+00, -9.872507267485509663e-01,
    -9.718675324209239408e-01, -9.564628249165176843e-01, -9.410362450286021696e-01, -9.255874271879587223e-01, -9.101159993487000222e-01, -8.946215828724155550e-01, -8.791037924103899392e-01,
    -8.635622357841905572e-01, -8.479965138643655864e-01, -8.324062204473884341e-01, -8.167909421308313656e-01, -8.011502581867100403e-01, -7.854837404331064254e-01, -7.697909531039377473e-01,
    -7.540714527170240267e-01, -7.383247879403610492e-01, -7.225504994566308570e-01, -7.067481198260057162e-01, -6.909171733472264654e-01, -6.750571759169931019e-01, -6.591676348876497338e-01,
    -6.432480489232650367e-01, -6.272979078540815712e-01, -6.113166925293762599e-01, -5.953038746687773219e-01, -5.792589167121133809e-01, -5.631812716677440100e-01, -5.470703829595495726e-01,
    -5.309256842725363912e-01, -5.147465993971619413e-01, -4.985325420724325274e-01, -4.822829158278582606e-01, -4.659971138243255151e-01, -4.496745186939796191e-01, -4.333145023792023820e-01,
    -4.169164259707845432e-01, -4.004796395453985025e-01, -3.840034820024536555e-01, -3.674872809005117480e-01, -3.509303522933207575e-01, -3.343320005656342242e-01, -3.176915182689690753e-01,
    -3.010081859574224028e-01, -2.842812720237357094e-01, -2.675100325357526176e-01, -2.506937110734680507e-01, -2.338315385668545687e-01, -2.169227331346592069e-01, -1.999664999244038510e-01,
    -1.829620309537795531e-01, -1.659085049536948575e-01, -1.488050872132367364e-01, -1.316509294267726449e-01, -1.144451695435026312e-01, -9.718693161971100891e-02, -7.987532567406357975e-02,
    -6.250944754623571908e-02, -4.508837875921357929e-02, -2.761118638561238861e-02, -1.007692291837952031e-02, 7.515373853751791157e-03, 2.516668096563849308e-02, 4.287799038955116687e-02,
    6.065030914300877790e-02, 7.848465939016274762e-02, 9.638207853628300015e-02, 1.143436193148676949e-01, 1.323703498668596101e-01, 1.504633538114835134e-01, 1.686237303081316863e-01,
    1.868525941087738618e-01, 2.051510756003103453e-01, 2.235203208362644411e-01, 2.419614915572445846e-01, 2.604757651994907275e-01, 2.790643348909225274e-01, 2.977284094339847642e-01,
    3.164692132746190767e-01, 3.352879864566974955e-01, 3.541859845611505797e-01, 3.731644786291101745e-01, 3.922247550683047868e-01, 4.113681155419415814e-01, 4.305958768393399749e-01,
    4.499093707274900988e-01, 4.693099437827778497e-01, 4.887989572020708939e-01, 5.083777865923346795e-01, 5.280478217380019101e-01, 5.478104663452385559e-01, 5.676671377623091486e-01,
    5.876192666752143579e-01, 6.076682967777744526e-01, 6.278156844153628402e-01, 6.480628982014593475e-01, 6.684114186062461993e-01, 6.888627375164465549e-01, 7.094183577656660855e-01,
    7.300797926344519961e-01, 7.508485653193812670e-01, 7.717262083704640174e-01, 7.927142630961924175e-01, 8.138142789356321849e-01, 8.350278127969287256e-01, 8.563564283617107753e-01,
    8.778016953548820611e-01, 8.993651887793497890e-01, 9.210484881153276904e-01, 9.428531764838573581e-01, 9.647808397743138364e-01, 9.868330657357101687e-01, 1.009011443031680555e+00,
    1.031317560259154220e+00, 1.053753004930747306e+00, 1.076319362421058745e+00, 1.099018214877129251e+00, 1.121851140093406807e+00, 1.144819710351726805e+00, 1.167925491226848189e+00,
    1.191170040358282112e+00, 1.214554906189223793e+00, 1.238081626673530833e+00, 1.261751727951857527e+00, 1.285566722998118916e+00, 1.309528110237661025e+00, 1.333637372138616994e+00,
    1.357895973778068477e+00, 1.382305361384801090e+00, 1.406866960860538418e+00, 1.431582176281727126e+00, 1.456452388384066099e+00, 1.481478953032097312e+00, 1.506663199676377740e+00,
    1.532006429800786274e+00, 1.557509915362758957e+00, 1.583174897229287392e+00, 1.609002583611719883e+00, 1.634994148502431299e+00, 1.661150730116619734e+00, 1.687473429342547293e+00,
    1.713963308203631852e+00, 1.740621388335936937e+00, 1.767448649484585133e+00, 1.794446028022785189e+00, 1.821614415497148087e+00, 1.848954657203021990e+00, 1.876467550793639250e+00,
    1.904153844926801176e+00, 1.932014237952910163e+00, 1.960049376648085095e+00, 1.988259854996070608e+00, 2.016646213022645018e+00, 2.045208935686086527e+00, 2.073948451827253514e+00,
    2.102865133182698631e+00, 2.131959293464111393e+00, 2.161231187507307805e+00, 2.190681010493759295e+00, 2.220308897247562196e+00, 2.250114921610536278e+00, 2.280099095897945016e+00,
    2.310261370437167727e+00, 2.340601633191360609e+00, 2.371119709469981629e+00, 2.401815361727784648e+00, 2.432688289453607489e+00, 2.463738129150097489e+00, 2.494964454405129484e+00,
    2.526366776055511743e+00, 2.557944542443212121e+00, 2.589697139764099543e+00, 2.621623892508883724e+00, 2.653724063995622107e+00, 2.685996856992998172e+00, 2.718441414433075298e+00,
    2.751056820212167686e+00, 2.783842100078050663e+00, 2.816796222601529287e+00, 2.849918100230090179e+00, 2.883206590421129256e+00, 2.916660496851998019e+00, 2.950278570703887215e+00,
    2.984059512016312254e+00, 3.018001971108888792e+00, 3.052104550066684130e+00, 3.086365804285480685e+00, 3.120784244073000924e+00, 3.155358336302044542e+00, 3.190086506111383446e+00,
    3.224967138650136622e+00, 3.259998580861284800e+00, 3.295179143299920455e+00, 3.330507101981744711e+00, 3.365980700257427571e+00, 3.401598150708227575e+00, 3.437357637058491289e+00,
    3.473257316100561987e+00, 3.509295319627706355e+00, 3.545469756370736469e+00, 3.581778713934076208e+00, 3.618220260727126991e+00, 3.654792447886851203e+00, 3.691493311187746151e+00,
    3.728320872935293906e+00, 3.765273143839341863e+00, 3.802348124863886181e+00, 3.839543809049948297e+00, 3.876858183308386607e+00, 3.914289230179682999e+00, 3.951834929557909604e+00,
    3.989493260376288930e+00, 4.027262202251907119e+00, 4.065139737087459793e+00, 4.103123850627900637e+00, 4.141212533970256793e+00, 4.179403785024969231e+00, 4.217695609927317513e+00,
    4.256086024397712109e+00, 4.294573055049793808e+00, 4.333154740645484004e+00, 4.371829133296307290e+00, 4.410594299610440139e+00, 4.449448321785244964e+00, 4.488389298644973380e+00,
    4.527415346623724801e+00, 4.566524600693744773e+00, 4.605715215239329474e+00, 4.644985364876748513e+00, 4.684333245220703823e+00, 4.723757073597968592e+00, 4.763255089708972712e+00,
    4.802825556238135896e+00, 4.842466759414006283e+00, 4.882177009520106914e+00, 4.921954641357675797e+00, 4.961798014661471079e+00, 5.001705514469860780e+00, 5.041675551450504500e+00,
    5.081706562182967346e+00, 5.121797009399650769e+00, 5.161945382186415188e+00, 5.202150196144439853e+00, 5.242409993514641542e+00, 5.282723343266237492e+00, 5.323088841150888761e+00,
    5.363505109723930353e+00, 5.403970798334178482e+00, 5.444484583083772478e+00, 5.485045166759582536e+00, 5.525651278737584882e+00, 5.566301674861654725e+00, 5.606995137298286913e+00,
    5.647730474368503728e+00, 5.688506520358434848e+00, 5.729322135309868003e+00, 5.770176204792100805e+00, 5.811067639656364747e+00, 5.851995375774075470e+00, 5.892958373760132318e+00,
    5.933955618682425381e+00, 5.974986119758676217e+00, 6.016048910041793540e+00, 6.057143046094681793e+00, 6.098267607655615485e+00, 6.139421697295129654e+00, 6.180604440065376792e+00,
    6.221814983142841982e+00, 6.263052495465290193e+00, 6.304316167363771761e+00, 6.345605210190464085e+00, 6.386918855943076956e+00, 6.428256356886620004e+00, 6.469616985173070489e+00,
    6.511000032459687503e+00, 6.552404809526525931e+00, 6.593830645893738129e+00, 6.635276889439174042e+00, 6.676742906016807311e+00, 6.718228079076448367e+00, 6.759731809285145054e+00,
    6.801253514150790380e+00, 6.842792627648170978e+00, 6.884348599847924355e+00, 6.925920896548682926e+00, 6.967508998912713913e+00, 7.009112403105341116e+00, 7.050730619938390120e+00,
    7.092363174517901214e+00, 7.134009605896315165e+00, 7.175669466729295287e+00, 7.217342322937444266e+00, 7.259027753372938818e+00, 7.300725349491324678e+00, 7.342434715028535841e+00,
    7.384155465683258868e+00, 7.425887228804723961e+00, 7.467629643086000080e+00, 7.509382358262848278e+00, 7.551145034818199875e+00, 7.592917343692232812e+00, 7.634698965998204301e+00,
    7.676489592743889645e+00, 7.718288924558750708e+00, 7.760096671426786941e+00, 7.801912552425056546e+00, 7.843736295467861552e+00, 7.885567637056555945e+00, 7.927406322034950215e+00,
    7.969252103350283001e+00, 8.011104741819659480e+00, 8.052964005902026656e+00, 8.094829671475483934e+00, 8.136701521619965405e+00, 8.178579346405202344e+00, 8.220462942683900209e+00,
    8.262352113890059968e+00, 8.304246669842363815e+00, 8.346146426552573772e+00, 8.388051206038806384e+00, 8.429960836143713721e+00, 8.471875150357364603e+00, 8.513793987644810102e+00,
    8.555717192278262218e+00, 8.597644613673752545e+00, 8.639576106232228270e+00, 8.681511529184973597e+00, 8.723450746443274895e+00, 8.765393626452272713e+00, 8.807340042048823037e+00,
    8.849289870323442386e+00, 8.891242992486070307e+00, 8.933199293735690105e+00, 8.975158663133653292e+00, 9.017120993480681079e+00, 9.059086181197388399e+00, 9.101054126208316220e+00,
    9.143024731829335394e+00, 9.184997904658382950e+00, 9.226973554469383387e+00, 9.268951594109404724e+00, 9.310931939398793489e+00, 9.352914509034373935e+00, 9.394899224495514289e+00,
    9.436886009953081356e+00, 9.478874792181123610e+00, 9.520865500471277443e+00, 9.562858066549781100e+00, 9.604852424497055452e+00, 9.646848510669737919e+00, 9.688846263625196187e+00,
    9.730845624048324538e+00, 9.772846534680663666e+00, 9.814848940251730269e+00, 9.856852787412515582e+00, 9.898858024671071121e+00, 9.940864602330142574e+00, 9.982872472426784327e+00,
    1.002488158867386936e+01, 1.006689190640353360e+01, 1.010890338251236287e+01, 1.015091597540838286e+01, 1.019292964495973486e+01, 1.023494435244503542e+01, 1.027696006050531352e+01,
    1.031897673309754104e+01, 1.036099433544965187e+01, 1.040301283401705135e+01, 1.044503219644050596e+01, 1.048705239150549318e+01, 1.052907338910280899e+01, 1.057109516019052187e+01,
    1.061311767675715778e+01, 1.065514091178612688e+01, 1.069716483922131189e+01, 1.073918943393381298e+01, 1.078121467168979386e+01, 1.082324052911941337e+01, 1.086526698368675881e+01,
    1.090729401366085582e+01, 1.094932159808758954e+01, 1.099134971676259376e+01, 1.103337835020506397e+01, 1.107540747963243177e+01, 1.111743708693592225e+01, 1.115946715465691952e+01,
    1.120149766596414409e+01, 1.124352860463161008e+01, 1.128555995501730358e+01, 1.132759170204265331e+01, 1.136962383117263720e+01, 1.141165632839659239e+01, 1.145368918020970028e+01,
    1.149572237359508264e+01, 1.153775589600653184e+01, 1.157978973535181844e+01, 1.162182387997659738e+01, 1.166385831864882938e+01, 1.170589304054380619e+01, 1.174792803522962892e+01,
    1.178996329265322451e+01, 1.183199880312684549e+01, 1.187403455731502611e+01, 1.191607054622200579e+01, 1.195810676117958415e+01, 1.200014319383540240e+01
};<|MERGE_RESOLUTION|>--- conflicted
+++ resolved
@@ -757,11 +757,7 @@
 void Species::sort_part(Params& params)
 {
     int ndim = params.nDim_field;
-<<<<<<< HEAD
-    int idim, check;
-=======
     int idim;
->>>>>>> adf05854
     //cleanup_sent_particles(ispec, indexes_of_particles_to_exchange);
 
     //We have stored in indexes_of_particles_to_exchange the list of all particles that needs to be removed.
