--- conflicted
+++ resolved
@@ -1529,7 +1529,6 @@
                         temp[1] = temperature[1]( i, j, k );
                         temp[2] = temperature[2]( i, j, k );
                         nPart = n_part_in_cell( i, j, k );
-<<<<<<< HEAD
                         
                         //if (n_existing_particles) {
                         //    iPart = n_existing_particles;
@@ -1544,10 +1543,6 @@
                         //}
 
                         indexes[0]=i*cell_length[0]+cell_position[0] + new_cell_idx*cell_length[0];;
-=======
-
-                        indexes[0]=i*cell_length[0]+cell_position[0];
->>>>>>> 1078afc0
                         if( nDim_particle > 1 ) {
                             indexes[1]=j*cell_length[1]+cell_position[1];
                             if( nDim_particle > 2 ) {
@@ -1568,9 +1563,8 @@
                         }
                         initCharge( nPart, iPart, charge( i, j, k ) );
 
-<<<<<<< HEAD
-                        //if (n_existing_particles) { 
-                        //    // operate filter 
+                        //if (n_existing_particles) {
+                        //    // operate filter
                         //    for ( int ip = nPart-1 ; ip >= 0 ; ip-- ){
                         //        double lf=1;
                         //        for (int iDim=0;iDim<3;iDim++)
@@ -1611,8 +1605,6 @@
                         //}
 
                         
-=======
->>>>>>> 1078afc0
                         iPart+=nPart;
                     }//END if density > 0
                 }//k end the loop on all cells
