--- conflicted
+++ resolved
@@ -44,22 +44,14 @@
 
     //! Method projecting susceptibility and calculating the particles updated momentum (interpolation, momentum pusher), only particles interacting with envelope
     void ponderomotive_update_susceptibility_and_momentum(double time_dual, unsigned int ispec,
-<<<<<<< HEAD
-                               ElectroMagn* EMfields, Interpolator* Interp_envelope,
-=======
                                ElectroMagn* EMfields,
->>>>>>> 3af21a96
                                Params &params, bool diag_flag,
                                Patch* patch, SmileiMPI* smpi,
                                std::vector<Diagnostic*>& localDiags) override;
 
     //! Method projecting susceptibility, only particles interacting with envelope
     void ponderomotive_project_susceptibility(double time_dual, unsigned int ispec,
-<<<<<<< HEAD
-                               ElectroMagn* EMfields, Interpolator* Interp_envelope,
-=======
                                ElectroMagn* EMfields,
->>>>>>> 3af21a96
                                Params &params, bool diag_flag,
                                Patch* patch, SmileiMPI* smpi,
                                std::vector<Diagnostic*>& localDiags) override;
