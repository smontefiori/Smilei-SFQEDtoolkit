--- conflicted
+++ resolved
@@ -3,13 +3,8 @@
 #include <cstring>
 #include <iostream>
 
-<<<<<<< HEAD
-#include "PicParams.h"
+#include "Params.h"
 #include "Patch.h"
-=======
-#include "Params.h"
-#include "SmileiMPI.h"
->>>>>>> 3243f2e9
 
 using namespace std;
 
@@ -23,14 +18,12 @@
     Position.resize(0);
     Position_old.resize(0);
     Momentum.resize(0);
-<<<<<<< HEAD
 
     double_prop.resize(0);
     short_prop.resize(0);
     uint_prop.resize(0);
-=======
+
     isTestParticles = false;
->>>>>>> 3243f2e9
 }
 
 // ---------------------------------------------------------------------------------------------------------------------
@@ -70,7 +63,7 @@
 
 
     if ( double_prop.empty() ) {
-	for (int i=0 ; i< nDim ; i++)
+	for (int i=0 ; i< params.nDim_particle ; i++)
 	    double_prop.push_back( &(Position[i]) );
 	for (int i=0 ; i< 3 ; i++) 
 	    double_prop.push_back( &(Momentum[i]) );
@@ -191,16 +184,11 @@
     for (unsigned int i=0; i<3; i++) {
         dest_parts.Momentum[i].insert( dest_parts.Momentum[i].begin() + dest_id, Momentum[i].begin()+iPart, Momentum[i].begin()+iPart+nPart );
     }
-<<<<<<< HEAD
     dest_parts.Weight.insert( dest_parts.Weight.begin() + dest_id, Weight.begin()+iPart, Weight.begin()+iPart+nPart );
     dest_parts.Charge.insert( dest_parts.Charge.begin() + dest_id, Charge.begin()+iPart, Charge.begin()+iPart+nPart );
-=======
-    dest_parts.Weight.insert( dest_parts.Weight.begin() + dest_id, Weight.begin(), Weight.begin()+nPart );
-    dest_parts.Charge.insert( dest_parts.Charge.begin() + dest_id, Charge.begin(), Charge.begin()+nPart );
-    
-    if (isTestParticles)
-        dest_parts.Id.insert( dest_parts.Id.begin() + dest_id, Id.begin(), Id.begin()+nPart );
->>>>>>> 3243f2e9
+    
+    if (isTestParticles)
+        dest_parts.Id.insert( dest_parts.Id.begin() + dest_id, Id.begin()+iPart, Id.begin()+iPart+nPart );
 
 }
 
@@ -260,6 +248,9 @@
     }
     Weight.erase( Weight.begin()+ipart,Weight.begin()+ipart+npart );
     Charge.erase( Charge.begin()+ipart,Charge.begin()+ipart+npart );
+    
+    if (isTestParticles)
+	Id.erase( Id.begin()+ipart,Id.begin()+ipart+npart );
 }
 
 // ---------------------------------------------------------------------------------------------------------------------
@@ -326,49 +317,20 @@
 // ---------------------------------------------------------------------------------------------------------------------
 void Particles::overwrite_part(int part1, int part2)
 {
-<<<<<<< HEAD
-    for (unsigned int i=0; i<Position.size(); i++) {
-            Position[i][part2]     = Position[i][part1];
-        Position_old[i][part2] = Position_old[i][part1];
-    }
-            Momentum[0][part2] =     Momentum[0][part1];
-            Momentum[1][part2] =     Momentum[1][part1];
-            Momentum[2][part2] =     Momentum[2][part1];
-              Charge[part2]      =        Charge[part1];
-              Weight[part2]      =        Weight[part1];      
-=======
-    Position    [0][part2] = Position    [0][part1];
-    Position_old[0][part2] = Position_old[0][part1];
-    Momentum    [0][part2] = Momentum    [0][part1];
-    Momentum    [1][part2] = Momentum    [1][part1];
-    Momentum    [2][part2] = Momentum    [2][part1];
-    Charge         [part2] = Charge         [part1];
-    Weight         [part2] = Weight         [part1];
-    
-    if (isTestParticles)
-        Id[part2] = Id[part1];
-}
-
-// ---------------------------------------------------------------------------------------------------------------------
-// Move particle part1 into part2 memory location, erasing part2.
-// ---------------------------------------------------------------------------------------------------------------------
-void Particles::overwrite_part2D(int part1, int part2)
-{
-    Position    [0][part2] = Position    [0][part1];
-    Position    [1][part2] = Position    [1][part1];
-    Position_old[0][part2] = Position_old[0][part1];
-    Position_old[1][part2] = Position_old[1][part1];
-    Momentum    [0][part2] = Momentum    [0][part1];
-    Momentum    [1][part2] = Momentum    [1][part1];
-    Momentum    [2][part2] = Momentum    [2][part1];
-    Charge         [part2] = Charge         [part1];
-    Weight         [part2] = Weight         [part1];
-    
-    if (isTestParticles)
-        Id[part2] = Id[part1];
-
->>>>>>> 3243f2e9
-}
+    for (unsigned int i=0; i<Position.size(); i++) {
+	Position[i][part2]     = Position[i][part1];
+	Position_old[i][part2] = Position_old[i][part1];
+    }
+    Momentum[0][part2] = Momentum[0][part1];
+    Momentum[1][part2] = Momentum[1][part1];
+    Momentum[2][part2] = Momentum[2][part1];
+    Charge[part2]      = Charge[part1];
+    Weight[part2]      = Weight[part1];      
+    if (isTestParticles)
+      Id[part2] = Id[part1];
+
+}
+
 
 // ---------------------------------------------------------------------------------------------------------------------
 // Move particle part1->part1+N into part2->part2+N memory location erasing part2->part2+N.
@@ -378,7 +340,6 @@
     unsigned int sizepart,sizecharge;
     sizepart = N*sizeof(Position[0][0]);
     sizecharge = N*sizeof(Charge[0]);
-<<<<<<< HEAD
 
     for (unsigned int i=0; i<Position.size(); i++) {
 	memcpy(&Position[i][part2]     ,  &Position[i][part1]     , sizepart)    ;
@@ -389,21 +350,9 @@
     memcpy(&Momentum[2][part2]     ,  &Momentum[2][part1]     , sizepart)    ;
     memcpy(&Charge[part2]          ,  &Charge[part1]          , sizecharge)    ;
     memcpy(&Weight[part2]          ,  &Weight[part1]          , sizepart)    ;      
-=======
-    
-    memcpy( &Position    [0][part2] , &Position    [0][part1] , sizepart  );
-    memcpy( &Position    [1][part2] , &Position    [1][part1] , sizepart  );
-    memcpy( &Position_old[0][part2] , &Position_old[0][part1] , sizepart  );
-    memcpy( &Position_old[1][part2] , &Position_old[1][part1] , sizepart  );
-    memcpy( &Momentum    [0][part2] , &Momentum    [0][part1] , sizepart  );
-    memcpy( &Momentum    [1][part2] , &Momentum    [1][part1] , sizepart  );
-    memcpy( &Momentum    [2][part2] , &Momentum    [2][part1] , sizepart  );
-    memcpy( &Charge         [part2] , &Charge         [part1] , sizecharge);
-    memcpy( &Weight         [part2] , &Weight         [part1] , sizepart  );
-      
+
     if (isTestParticles)
         memcpy(&Id[part2]          ,  &Id[part1]              , sizecharge)    ;
->>>>>>> 3243f2e9
 }
 
 // ---------------------------------------------------------------------------------------------------------------------
@@ -411,32 +360,19 @@
 // ---------------------------------------------------------------------------------------------------------------------
 void Particles::overwrite_part(int part1, Particles &dest_parts, int part2)
 {
-<<<<<<< HEAD
-    for (unsigned int i=0; i<Position.size(); i++) {
-            dest_parts.Position[i][part2]     = Position[i][part1];
-            dest_parts.Position_old[i][part2] = Position_old[i][part1];
-    }
-            dest_parts.Momentum[0][part2] =     Momentum[0][part1];
-            dest_parts.Momentum[1][part2] =     Momentum[1][part1];
-            dest_parts.Momentum[2][part2] =     Momentum[2][part1];
-            dest_parts.Charge[part2]      =     Charge[part1];
-            dest_parts.Weight[part2]      =     Weight[part1];      
-    }
-=======
-    dest_parts.Position    [0][part2] = Position    [0][part1];
-    dest_parts.Position    [1][part2] = Position    [1][part1];
-    dest_parts.Position_old[0][part2] = Position_old[0][part1];
-    dest_parts.Position_old[1][part2] = Position_old[1][part1];
-    dest_parts.Momentum    [0][part2] = Momentum    [0][part1];
-    dest_parts.Momentum    [1][part2] = Momentum    [1][part1];
-    dest_parts.Momentum    [2][part2] = Momentum    [2][part1];
-    dest_parts.Charge         [part2] = Charge         [part1];
-    dest_parts.Weight         [part2] = Weight         [part1];
-    
-    if (isTestParticles)
-        dest_parts.Id[part2] = Id[part1];
-}
->>>>>>> 3243f2e9
+    for (unsigned int i=0; i<Position.size(); i++) {
+	dest_parts.Position[i][part2]     = Position[i][part1];
+	dest_parts.Position_old[i][part2] = Position_old[i][part1];
+    }
+    dest_parts.Momentum[0][part2] = Momentum[0][part1];
+    dest_parts.Momentum[1][part2] = Momentum[1][part1];
+    dest_parts.Momentum[2][part2] = Momentum[2][part1];
+    dest_parts.Charge[part2]      = Charge[part1];
+    dest_parts.Weight[part2]      = Weight[part1];      
+
+    if (isTestParticles)
+	dest_parts.Id[part2] = Id[part1];
+}
 
 // ---------------------------------------------------------------------------------------------------------------------
 // Move particle part1->part1+N into part2->part2+N memory location of dest vector, erasing part2->part2+N.
@@ -446,7 +382,6 @@
     unsigned int sizepart,sizecharge;
     sizepart = N*sizeof(Position[0][0]);
     sizecharge = N*sizeof(Charge[0]);
-<<<<<<< HEAD
 
     for (unsigned int i=0; i<Position.size(); i++) {
 	memcpy(&dest_parts.Position[i][part2]     ,  &Position[i][part1]     , sizepart)    ;
@@ -457,67 +392,12 @@
     memcpy(&dest_parts.Momentum[2][part2]     ,  &Momentum[2][part1]     , sizepart)    ;
     memcpy(&dest_parts.Charge[part2]          ,  &Charge[part1]         , sizecharge)    ;
     memcpy(&dest_parts.Weight[part2]          ,  &Weight[part1]         , sizepart)    ;      
-}
-
-// ---------------------------------------------------------------------------------------------------------------------
-=======
-    
-    memcpy( &dest_parts.Position    [0][part2] , &Position    [0][part1] , sizepart  );
-    memcpy( &dest_parts.Position    [1][part2] , &Position    [1][part1] , sizepart  );
-    memcpy( &dest_parts.Position_old[0][part2] , &Position_old[0][part1] , sizepart  );
-    memcpy( &dest_parts.Position_old[1][part2] , &Position_old[1][part1] , sizepart  );
-    memcpy( &dest_parts.Momentum    [0][part2] , &Momentum    [0][part1] , sizepart  );
-    memcpy( &dest_parts.Momentum    [1][part2] , &Momentum    [1][part1] , sizepart  );
-    memcpy( &dest_parts.Momentum    [2][part2] , &Momentum    [2][part1] , sizepart  );
-    memcpy( &dest_parts.Charge         [part2] , &Charge         [part1] , sizecharge);
-    memcpy( &dest_parts.Weight         [part2] , &Weight         [part1] , sizepart  );
-    
+
     if (isTestParticles)
         memcpy(&dest_parts.Id[part2],  &Id[part1], sizecharge);
 }
 
 // ---------------------------------------------------------------------------------------------------------------------
-// Move particle part1->part1+N into part2->part2+N memory location erasing part2->part2+N.
-// ---------------------------------------------------------------------------------------------------------------------
-void Particles::overwrite_part1D(int part1, int part2, int N)
-{
-    for (unsigned int j=0; j< (unsigned int) N; j++) {
-        Position    [0][part2+j] =  Position    [0][part1+j];
-        Position_old[0][part2+j] =  Position_old[0][part1+j];
-        Momentum    [0][part2+j] =  Momentum    [0][part1+j];
-        Momentum    [1][part2+j] =  Momentum    [1][part1+j];
-        Momentum    [2][part2+j] =  Momentum    [2][part1+j];
-        Charge         [part2+j] =  Charge         [part1+j];
-        Weight         [part2+j] =  Weight         [part1+j];
-    }
-    
-    if (isTestParticles)
-        for (int j=0; j< N; j++)
-            Id[part2+j] = Id[part1+j];
-}
-
-// ---------------------------------------------------------------------------------------------------------------------
-// Move particle part1->part1+N into part2->part2+N memory location of dest vector, erasing part2->part2+N.
-// ---------------------------------------------------------------------------------------------------------------------
-void Particles::overwrite_part1D(int part1, Particles &dest_parts, int part2, int N)
-{
-    for (unsigned int j=0; j< (unsigned int) N; j++) {
-        dest_parts.Position    [0][part2+j] = Position    [0][part1+j];
-        dest_parts.Position_old[0][part2+j] = Position_old[0][part1+j];
-        dest_parts.Momentum    [0][part2+j] = Momentum    [0][part1+j];
-        dest_parts.Momentum    [1][part2+j] = Momentum    [1][part1+j];
-        dest_parts.Momentum    [2][part2+j] = Momentum    [2][part1+j];
-        dest_parts.Charge         [part2+j] = Charge         [part1+j];
-        dest_parts.Weight         [part2+j] = Weight         [part1+j];
-    }
-    
-    if (isTestParticles)
-        for (int j=0; j< N; j++)
-            dest_parts.Id[part2+j] = Id[part1+j];
-}
-
-// ---------------------------------------------------------------------------------------------------------------------
->>>>>>> 3243f2e9
 // Exchange N particles part1->part1+N & part2->part2+N memory location
 // ---------------------------------------------------------------------------------------------------------------------
 void Particles::swap_part(int part1, int part2, int N)
