--- conflicted
+++ resolved
@@ -23,11 +23,7 @@
     Position_old.resize(0);
     Momentum.resize(0);
     isTest = false;
-<<<<<<< HEAD
     isQuantumParameter = false;
-=======
-    isQuantumParameter= false;
->>>>>>> fec0cdad
     isMonteCarlo = false;
 
     double_prop.resize(0);
@@ -74,27 +70,18 @@
             uint64_prop.push_back( &Id );
         }
 
-<<<<<<< HEAD
-        // Quantum parameter if radiation reaction
-        // (continuous or discontinuous)
-=======
+
         // Quantum parameter (for QED effects):
         // - if radiation reaction (continuous or discontinuous)
         // - if multiphoton-Breit-Wheeler if photons
->>>>>>> fec0cdad
         if (isQuantumParameter) {
             double_prop.push_back( &Chi );
         }
 
-<<<<<<< HEAD
-        // If the discontinuous (Monte-Carlo) radiation reaction
-        // are activated, we add addtional variables:
-        // tau: incremental optical depth to emission
-=======
+
         // Optical Depth for Monte-Carlo processes:
         // - if the discontinuous (Monte-Carlo) radiation reaction
         // are activated, tau is the incremental optical depth to emission
->>>>>>> fec0cdad
         if (isMonteCarlo)
         {
             double_prop.push_back( &Tau );
