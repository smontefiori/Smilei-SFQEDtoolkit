#include "Particles.h"

#include <cstring>
#include <iostream>

#include "Params.h"
#include "SmileiMPI.h"

using namespace std;



// ---------------------------------------------------------------------------------------------------------------------
// Constructor for Particle
// ---------------------------------------------------------------------------------------------------------------------
Particles::Particles()
{
    Position.resize(0);
    Position_old.resize(0);
    Momentum.resize(0);
    isTestParticles = false;
}

// ---------------------------------------------------------------------------------------------------------------------
// Destructor for Particle
// ---------------------------------------------------------------------------------------------------------------------
Particles::~Particles()
{
}

// ---------------------------------------------------------------------------------------------------------------------
// Create nParticles null particles of nDim size
// ---------------------------------------------------------------------------------------------------------------------
void Particles::initialize( int nParticles, Params &params)
{
    //if (nParticles > Weight.capacity()) {
    //    WARNING("You should increase c_part_max in specie namelist");
    //}
    
    if (Weight.size()==0) {
<<<<<<< HEAD
        float c_part_max = 1.0;
        //reserve( round( params->species_param[speciesNumber].c_part_max * nParticles ), params.nDim );
        reserve( round( c_part_max * nParticles ), params.nDim_particle );
=======
	float c_part_max = 1.2;
	//reserve( round( params->species_param[speciesNumber].c_part_max * nParticles ), nDim );
	reserve( round( c_part_max * nParticles ), nDim );
>>>>>>> 853c7085
    }
    
    Position.resize(params.nDim_particle);
    Position_old.resize(params.nDim_particle);
    for (unsigned int i=0 ; i< params.nDim_particle ; i++) {
        Position[i].resize(nParticles, 0.);
        Position_old[i].resize(nParticles, 0.);
    }
    Momentum.resize(3);
    for (int i=0 ; i< 3 ; i++) {
        Momentum[i].resize(nParticles, 0.);
    }
    Weight.resize(nParticles, 0.);
    Charge.resize(nParticles, 0);

}
// ---------------------------------------------------------------------------------------------------------------------
// Create nParticles null particles of nDim size
// ---------------------------------------------------------------------------------------------------------------------
void Particles::initialize( int nParticles, int iSpec, PicParams &params )
{
    int nDim = params.nDim_particle;

	//if (nParticles > Weight.capacity()) {
	//	WARNING("You should increase c_part_max in specie namelist");
	//}

    if (Weight.size()==0) {
	float c_part_max = params.species_param[iSpec].c_part_max;
	//reserve( round( params->species_param[speciesNumber].c_part_max * nParticles ), nDim );
	reserve( round( c_part_max * nParticles ), nDim );
    }

	Position.resize(nDim);
    Position_old.resize(nDim);
    for (int i=0 ; i< nDim ; i++) {
        Position[i].resize(nParticles, 0.);
        Position_old[i].resize(nParticles, 0.);
    }
    Momentum.resize(3);
    for (int i=0 ; i< 3 ; i++) {
        Momentum[i].resize(nParticles, 0.);
    }
    Weight.resize(nParticles, 0.);
    Charge.resize(nParticles, 0);

}

// ---------------------------------------------------------------------------------------------------------------------
// Create nParticles null particles of nDim size
// ---------------------------------------------------------------------------------------------------------------------
void Particles::initialize( int nParticles, Params &params, int speciesNumber)
{
    initialize( nParticles, params );
    if (params.species_param[speciesNumber].isTest) {
        isTestParticles = true;
        Id.resize(nParticles, 0);
        test_dump_every = params.species_param[speciesNumber].test_dump_every;
    }
}


// ---------------------------------------------------------------------------------------------------------------------
// Set capacity of Particles vectors
// ---------------------------------------------------------------------------------------------------------------------
void Particles::reserve( unsigned int n_part_max, int nDim )
{
    Position.resize(nDim);
    Position_old.resize(nDim);
    for (int i=0 ; i< nDim ; i++) {
        Position[i].reserve(n_part_max);
        Position_old[i].reserve(n_part_max);
    }
    Momentum.resize(3);
    for (int i=0 ; i< 3 ; i++) {
        Momentum[i].reserve(n_part_max);
    }
    Weight.reserve(n_part_max);
    Charge.reserve(n_part_max);
    
    if (isTestParticles)
        Id.reserve(n_part_max);

}

// ---------------------------------------------------------------------------------------------------------------------
// Reset of Particles vectors
// ---------------------------------------------------------------------------------------------------------------------
void Particles::clear()
{
    for (unsigned int i=0 ; i< Position.size() ; i++) {
        Position[i].clear();
        Position_old[i].clear();
    }
    for (int i=0 ; i< 3 ; i++) {
        Momentum[i].clear();
    }
    Weight.clear();
    Charge.clear();
    
    if (isTestParticles)
        Id.clear();
}

// ---------------------------------------------------------------------------------------------------------------------
// Copy particle iPart at the end of dest_parts
// ---------------------------------------------------------------------------------------------------------------------
void Particles::cp_particle(int ipart, Particles &dest_parts )
{
    for (unsigned int i=0; i<Position.size(); i++) {
        dest_parts.Position[i].push_back(Position[i][ipart]);
        dest_parts.Position_old[i].push_back(Position_old[i][ipart]);
    }
    
    for (unsigned int i=0; i<3; i++) {
        dest_parts.Momentum[i].push_back( Momentum[i][ipart] );
    }
    dest_parts.Weight.push_back( Weight[ipart] );
    dest_parts.Charge.push_back( Charge[ipart] );
    
    if (isTestParticles)
        dest_parts.Id.push_back( Id[ipart] );
}

// ---------------------------------------------------------------------------------------------------------------------
// Insert particle iPart at dest_id in dest_parts
// ---------------------------------------------------------------------------------------------------------------------
void Particles::cp_particle(int ipart, Particles &dest_parts, int dest_id )
{
    for (unsigned int i=0; i<Position.size(); i++) {
        dest_parts.Position[i].insert( dest_parts.Position[i].begin() + dest_id, Position[i][ipart] );
        dest_parts.Position_old[i].insert( dest_parts.Position_old[i].begin() + dest_id, Position_old[i][ipart] );
    }
    
    for (unsigned int i=0; i<3; i++) {
        dest_parts.Momentum[i].insert( dest_parts.Momentum[i].begin() + dest_id, Momentum[i][ipart] );
    }
    dest_parts.Weight.insert( dest_parts.Weight.begin() + dest_id, Weight[ipart] );
    dest_parts.Charge.insert( dest_parts.Charge.begin() + dest_id, Charge[ipart] );
    
    if (isTestParticles)
        dest_parts.Id.insert( dest_parts.Id.begin() + dest_id, Id[ipart] );

}

// ---------------------------------------------------------------------------------------------------------------------
// Insert first nPart particles at dest_id in dest_parts
// ---------------------------------------------------------------------------------------------------------------------
void Particles::cp_particles(int nPart, Particles &dest_parts, int dest_id )
{
    for (unsigned int i=0; i<Position.size(); i++) {
        dest_parts.Position[i].insert( dest_parts.Position[i].begin() + dest_id, Position[i].begin(), Position[i].begin()+nPart );
        dest_parts.Position_old[i].insert( dest_parts.Position_old[i].begin() + dest_id, Position_old[i].begin(), Position_old[i].begin()+nPart );
    }
    
    for (unsigned int i=0; i<3; i++) {
        dest_parts.Momentum[i].insert( dest_parts.Momentum[i].begin() + dest_id, Momentum[i].begin(), Momentum[i].begin()+nPart );
    }
    dest_parts.Weight.insert( dest_parts.Weight.begin() + dest_id, Weight.begin(), Weight.begin()+nPart );
    dest_parts.Charge.insert( dest_parts.Charge.begin() + dest_id, Charge.begin(), Charge.begin()+nPart );
    
    if (isTestParticles)
        dest_parts.Id.insert( dest_parts.Id.begin() + dest_id, Id.begin(), Id.begin()+nPart );

}

// ---------------------------------------------------------------------------------------------------------------------
// Suppress particle iPart
// ---------------------------------------------------------------------------------------------------------------------
void Particles::erase_particle(int ipart )
{
    for (unsigned int i=0; i<Position.size(); i++) {
        Position[i].erase(Position[i].begin()+ipart);
        Position_old[i].erase(Position_old[i].begin()+ipart);
    }
    
    for (unsigned int i=0; i<3; i++) {
        Momentum[i].erase( Momentum[i].begin()+ipart );
    }
    Weight.erase( Weight.begin()+ipart );
    Charge.erase( Charge.begin()+ipart );
    
    if (isTestParticles)
    Id.erase( Id.begin()+ipart );

}

// ---------------------------------------------------------------------------------------------------------------------
// Suppress all particles from iPart to the end of particle array  
// ---------------------------------------------------------------------------------------------------------------------
void Particles::erase_particle_trail(int ipart)
{
    for (unsigned int i=0; i<Position.size(); i++) {
        Position[i].erase(Position[i].begin()+ipart,Position[i].end() );
        Position_old[i].erase(Position_old[i].begin()+ipart,Position_old[i].end() );
    }
    
    for (unsigned int i=0; i<3; i++) {
        Momentum[i].erase( Momentum[i].begin()+ipart,Momentum[i].end() );
    }
    Weight.erase( Weight.begin()+ipart,Weight.end() );
    Charge.erase( Charge.begin()+ipart,Charge.end() );
    
    if (isTestParticles)
        Id.erase( Id.begin()+ipart,Id.end() );

}

// ---------------------------------------------------------------------------------------------------------------------
// Print parameters of particle iPart
// ---------------------------------------------------------------------------------------------------------------------
void Particles::print(int iPart) {
    for (unsigned int i=0; i<Position.size(); i++) {
        cout << Position[i][iPart] << " ";
        cout << Position_old[i][iPart] << " ";
    }
    for (unsigned int i=0; i<3; i++)
        cout << Momentum[i][iPart] << " ";
    cout << Weight[iPart] << " ";
    cout << Charge[iPart] << endl;;
    
    if (isTestParticles)
        cout << Id[iPart] << endl;
}


// ---------------------------------------------------------------------------------------------------------------------
// Print parameters of particle iPart
// ---------------------------------------------------------------------------------------------------------------------
ostream& operator << (ostream& out, const Particles& particles) {
    for (unsigned int iPart=0;iPart<particles.Weight.size();iPart++) {
        
        for (unsigned int i=0; i<particles.Position.size(); i++) {
            out << particles.Position[i][iPart] << " ";
            out << particles.Position_old[i][iPart] << " ";
        }
        for (unsigned int i=0; i<3; i++)
            out << particles.Momentum[i][iPart] << " ";
        out << particles.Weight[iPart] << " ";
        out << particles.Charge[iPart] << endl;;
        
        if (particles.isTestParticles)
            out << particles.Id[iPart] << endl;
    }
    
    return (out);
}


// ---------------------------------------------------------------------------------------------------------------------
// Exchange particles part1 & part2 memory location
// ---------------------------------------------------------------------------------------------------------------------
void Particles::swap_part(int part1, int part2)
{
    for (unsigned int i=0; i<Position.size(); i++) {
        std::swap( Position[i][part1], Position[i][part2] );
        std::swap( Position_old[i][part1], Position_old[i][part2] );
    }
    for (unsigned int i=0; i<3; i++)
        std::swap( Momentum[i][part1], Momentum[i][part2] );
    std::swap( Charge[part1], Charge[part2] );
    std::swap( Weight[part1], Weight[part2] );
    
    if (isTestParticles)
        std::swap( Id[part1], Id[part2] );
}

// ---------------------------------------------------------------------------------------------------------------------
// Move particle part1 into part2 memory location, erasing part2.
// ---------------------------------------------------------------------------------------------------------------------
void Particles::overwrite_part1D(int part1, int part2)
{
    Position    [0][part2] = Position    [0][part1];
    Position_old[0][part2] = Position_old[0][part1];
    Momentum    [0][part2] = Momentum    [0][part1];
    Momentum    [1][part2] = Momentum    [1][part1];
    Momentum    [2][part2] = Momentum    [2][part1];
    Charge         [part2] = Charge         [part1];
    Weight         [part2] = Weight         [part1];
    
    if (isTestParticles)
        Id[part2] = Id[part1];
}

// ---------------------------------------------------------------------------------------------------------------------
// Move particle part1 into part2 memory location, erasing part2.
// ---------------------------------------------------------------------------------------------------------------------
void Particles::overwrite_part2D(int part1, int part2)
{
    Position    [0][part2] = Position    [0][part1];
    Position    [1][part2] = Position    [1][part1];
    Position_old[0][part2] = Position_old[0][part1];
    Position_old[1][part2] = Position_old[1][part1];
    Momentum    [0][part2] = Momentum    [0][part1];
    Momentum    [1][part2] = Momentum    [1][part1];
    Momentum    [2][part2] = Momentum    [2][part1];
    Charge         [part2] = Charge         [part1];
    Weight         [part2] = Weight         [part1];
    
    if (isTestParticles)
        Id[part2] = Id[part1];

}

// ---------------------------------------------------------------------------------------------------------------------
// Move particle part1->part1+N into part2->part2+N memory location erasing part2->part2+N.
// ---------------------------------------------------------------------------------------------------------------------
void Particles::overwrite_part2D(int part1, int part2, int N)
{
    unsigned int sizepart,sizecharge;
    sizepart = N*sizeof(Position[0][0]);
    sizecharge = N*sizeof(Charge[0]);
    
    memcpy( &Position    [0][part2] , &Position    [0][part1] , sizepart  );
    memcpy( &Position    [1][part2] , &Position    [1][part1] , sizepart  );
    memcpy( &Position_old[0][part2] , &Position_old[0][part1] , sizepart  );
    memcpy( &Position_old[1][part2] , &Position_old[1][part1] , sizepart  );
    memcpy( &Momentum    [0][part2] , &Momentum    [0][part1] , sizepart  );
    memcpy( &Momentum    [1][part2] , &Momentum    [1][part1] , sizepart  );
    memcpy( &Momentum    [2][part2] , &Momentum    [2][part1] , sizepart  );
    memcpy( &Charge         [part2] , &Charge         [part1] , sizecharge);
    memcpy( &Weight         [part2] , &Weight         [part1] , sizepart  );
      
    if (isTestParticles)
        memcpy(&Id[part2]          ,  &Id[part1]              , sizecharge)    ;
}

// ---------------------------------------------------------------------------------------------------------------------
// Move particle part1 into part2 memory location of dest vector, erasing part2.
// ---------------------------------------------------------------------------------------------------------------------
void Particles::overwrite_part2D(int part1, Particles &dest_parts, int part2)
{
    dest_parts.Position    [0][part2] = Position    [0][part1];
    dest_parts.Position    [1][part2] = Position    [1][part1];
    dest_parts.Position_old[0][part2] = Position_old[0][part1];
    dest_parts.Position_old[1][part2] = Position_old[1][part1];
    dest_parts.Momentum    [0][part2] = Momentum    [0][part1];
    dest_parts.Momentum    [1][part2] = Momentum    [1][part1];
    dest_parts.Momentum    [2][part2] = Momentum    [2][part1];
    dest_parts.Charge         [part2] = Charge         [part1];
    dest_parts.Weight         [part2] = Weight         [part1];
    
    if (isTestParticles)
        dest_parts.Id[part2] = Id[part1];
}

// ---------------------------------------------------------------------------------------------------------------------
// Move particle part1->part1+N into part2->part2+N memory location of dest vector, erasing part2->part2+N.
// ---------------------------------------------------------------------------------------------------------------------
void Particles::overwrite_part2D(int part1, Particles &dest_parts, int part2, int N)
{
    unsigned int sizepart,sizecharge;
    sizepart = N*sizeof(Position[0][0]);
    sizecharge = N*sizeof(Charge[0]);
    
    memcpy( &dest_parts.Position    [0][part2] , &Position    [0][part1] , sizepart  );
    memcpy( &dest_parts.Position    [1][part2] , &Position    [1][part1] , sizepart  );
    memcpy( &dest_parts.Position_old[0][part2] , &Position_old[0][part1] , sizepart  );
    memcpy( &dest_parts.Position_old[1][part2] , &Position_old[1][part1] , sizepart  );
    memcpy( &dest_parts.Momentum    [0][part2] , &Momentum    [0][part1] , sizepart  );
    memcpy( &dest_parts.Momentum    [1][part2] , &Momentum    [1][part1] , sizepart  );
    memcpy( &dest_parts.Momentum    [2][part2] , &Momentum    [2][part1] , sizepart  );
    memcpy( &dest_parts.Charge         [part2] , &Charge         [part1] , sizecharge);
    memcpy( &dest_parts.Weight         [part2] , &Weight         [part1] , sizepart  );
    
    if (isTestParticles)
        memcpy(&dest_parts.Id[part2],  &Id[part1], sizecharge);
}

// ---------------------------------------------------------------------------------------------------------------------
// Move particle part1->part1+N into part2->part2+N memory location erasing part2->part2+N.
// ---------------------------------------------------------------------------------------------------------------------
void Particles::overwrite_part1D(int part1, int part2, int N)
{
    for (unsigned int j=0; j< (unsigned int) N; j++) {
        Position    [0][part2+j] =  Position    [0][part1+j];
        Position_old[0][part2+j] =  Position_old[0][part1+j];
        Momentum    [0][part2+j] =  Momentum    [0][part1+j];
        Momentum    [1][part2+j] =  Momentum    [1][part1+j];
        Momentum    [2][part2+j] =  Momentum    [2][part1+j];
        Charge         [part2+j] =  Charge         [part1+j];
        Weight         [part2+j] =  Weight         [part1+j];
    }
    
    if (isTestParticles)
        for (int j=0; j< N; j++)
            Id[part2+j] = Id[part1+j];
}

// ---------------------------------------------------------------------------------------------------------------------
// Move particle part1->part1+N into part2->part2+N memory location of dest vector, erasing part2->part2+N.
// ---------------------------------------------------------------------------------------------------------------------
void Particles::overwrite_part1D(int part1, Particles &dest_parts, int part2, int N)
{
    for (unsigned int j=0; j< (unsigned int) N; j++) {
        dest_parts.Position    [0][part2+j] = Position    [0][part1+j];
        dest_parts.Position_old[0][part2+j] = Position_old[0][part1+j];
        dest_parts.Momentum    [0][part2+j] = Momentum    [0][part1+j];
        dest_parts.Momentum    [1][part2+j] = Momentum    [1][part1+j];
        dest_parts.Momentum    [2][part2+j] = Momentum    [2][part1+j];
        dest_parts.Charge         [part2+j] = Charge         [part1+j];
        dest_parts.Weight         [part2+j] = Weight         [part1+j];
    }
    
    if (isTestParticles)
        for (int j=0; j< N; j++)
            dest_parts.Id[part2+j] = Id[part1+j];
}

// ---------------------------------------------------------------------------------------------------------------------
// Exchange N particles part1->part1+N & part2->part2+N memory location
// ---------------------------------------------------------------------------------------------------------------------
void Particles::swap_part(int part1, int part2, int N)
{
    double* buffer[N];
    unsigned int sizepart,sizecharge;
    
    sizepart = N*sizeof(Position[0][0]);
    sizecharge = N*sizeof(Charge[0]);
    
    for (unsigned int i=0; i<Position.size(); i++) {
        memcpy(buffer,&Position[i][part1], sizepart);
        memcpy(&Position[i][part1],&Position[i][part2], sizepart);
        memcpy(&Position[i][part2],buffer, sizepart);
        
        memcpy(buffer,&Position_old[i][part1], sizepart);
        memcpy(&Position_old[i][part1],&Position_old[i][part2], sizepart);
        memcpy(&Position_old[i][part2],buffer, sizepart);
    }
    for (unsigned int i=0; i<3; i++){
        memcpy(buffer,&Momentum[i][part1], sizepart);
        memcpy(&Momentum[i][part1],&Momentum[i][part2], sizepart);
        memcpy(&Momentum[i][part2],buffer, sizepart);
    }
    memcpy(buffer,&Charge[part1], sizecharge);
    memcpy(&Charge[part1],&Charge[part2], sizecharge);
    memcpy(&Charge[part2],buffer, sizecharge);
    
    memcpy(buffer,&Weight[part1], sizepart);
    memcpy(&Weight[part1],&Weight[part2], sizepart);
    memcpy(&Weight[part2],buffer, sizepart);
    
    if (isTestParticles) {
        memcpy(buffer,&Id[part1], sizecharge);
        memcpy(&Id[part1],&Id[part2], sizecharge);
        memcpy(&Id[part2],buffer, sizecharge);
    }
}

// ---------------------------------------------------------------------------------------------------------------------
// Move iPart at the end of vectors (to do for MPI)
// ---------------------------------------------------------------------------------------------------------------------
void Particles::push_to_end(int iPart )
{

}

// ---------------------------------------------------------------------------------------------------------------------
// Create a new particle at the end of vectors
// ---------------------------------------------------------------------------------------------------------------------
void Particles::create_particle()
{
    for (unsigned int i=0; i<Position.size(); i++) {
        Position[i].push_back(0.);
        Position_old[i].push_back(0.);
    }
    
    for (unsigned int i=0; i<3; i++) {
        Momentum[i].push_back(0.);
    }
    Weight.push_back(0.);
    Charge.push_back(0);
    
    if (isTestParticles)
    Id.push_back(0);
}

// ---------------------------------------------------------------------------------------------------------------------
// Create nParticles new particles at the end of vectors
// ---------------------------------------------------------------------------------------------------------------------
void Particles::create_particles(int nAdditionalParticles )
{
    int nParticles = size();
    for (unsigned int i=0; i<Position.size(); i++) {
        Position[i].resize(nParticles+nAdditionalParticles,0.);
        Position_old[i].resize(nParticles+nAdditionalParticles,0.);
    }
    
    for (unsigned int i=0; i<3; i++) {
        Momentum[i].resize(nParticles+nAdditionalParticles,0.);
    }
    Weight.resize(nParticles+nAdditionalParticles,0.);
    Charge.resize(nParticles+nAdditionalParticles,0);
    
    if (isTestParticles)
    Id.resize(nParticles+nAdditionalParticles,0);

}

// ---------------------------------------------------------------------------------------------------------------------
// Test if ipart is in the local MPI subdomain
//---------------------------------------------------------------------------------------------------------------------
bool Particles::is_part_in_domain(int ipart, SmileiMPI* smpi)
{
    for (unsigned int i=0; i<Position.size(); i++) {
        if (Position[i][ipart] < smpi->getDomainLocalMin(i) ) return false;
        if (Position[i][ipart] >= smpi->getDomainLocalMax(i) ) return false;
    }
    return true;
}


void Particles::sortById() {
    if (!isTestParticles) {
        ERROR("Impossible");
        return;
    }
    int nParticles(Weight.size());
    
    bool stop;
    int jPart(0);
    do {
        stop = true;
        for ( int iPart = nParticles-1 ; iPart > jPart ; --iPart ) {
            if ( Id[iPart] < Id[iPart-1] ) {
                swap_part(iPart,jPart);
                stop = false;
            }
        }
        jPart++;
    } while(!stop);
    
}<|MERGE_RESOLUTION|>--- conflicted
+++ resolved
@@ -33,20 +33,16 @@
 // ---------------------------------------------------------------------------------------------------------------------
 void Particles::initialize( int nParticles, Params &params)
 {
+    int nDim = params.nDim_particle;
+
     //if (nParticles > Weight.capacity()) {
     //    WARNING("You should increase c_part_max in specie namelist");
     //}
     
     if (Weight.size()==0) {
-<<<<<<< HEAD
-        float c_part_max = 1.0;
-        //reserve( round( params->species_param[speciesNumber].c_part_max * nParticles ), params.nDim );
-        reserve( round( c_part_max * nParticles ), params.nDim_particle );
-=======
-	float c_part_max = 1.2;
+	float c_part_max = params.species_param[iSpec].c_part_ma;
 	//reserve( round( params->species_param[speciesNumber].c_part_max * nParticles ), nDim );
 	reserve( round( c_part_max * nParticles ), nDim );
->>>>>>> 853c7085
     }
     
     Position.resize(params.nDim_particle);
@@ -66,7 +62,7 @@
 // ---------------------------------------------------------------------------------------------------------------------
 // Create nParticles null particles of nDim size
 // ---------------------------------------------------------------------------------------------------------------------
-void Particles::initialize( int nParticles, int iSpec, PicParams &params )
+void Particles::initialize( int nParticles, int iSpec, Params &params )
 {
     int nDim = params.nDim_particle;
 
