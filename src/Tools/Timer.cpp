#include "Timer.h"

#include <iomanip>
#include <string>

#include <mpi.h>

#include "SmileiMPI.h"
#include "Tools.h"

using namespace std;

Timer::Timer() :
time_acc_(0.0),
name_(""),
smpi_(NULL)
{
}

Timer::~Timer()
{
}

void Timer::init(SmileiMPI *smpi, string name)
{
    smpi_ = smpi;
    smpi_->barrier();
    last_start_ = MPI_Wtime();
    name_ = name;
}


void Timer::update()
{
    smpi_->barrier();
    time_acc_ +=  MPI_Wtime()-last_start_;
    last_start_ = MPI_Wtime();
}

void Timer::restart()
{
    smpi_->barrier();
    last_start_ = MPI_Wtime();
}

void Timer::print(double tot)
{
<<<<<<< HEAD
    if ((time_acc_>0.) && (name_!=""))
        cout << "\t" << setw(12) << name_ << "\t" << time_acc_  << "\t(" << 100.0*time_acc_/tot << "%)" << endl ;
        //MESSAGE(0, "\t" << setw(12) << name_ << "\t" << time_acc_  << "\t(" << 100.0*time_acc_/tot << "%)");
=======
    if ((time_acc_>0.) && (name_!="")) {
        double perc=100.0*time_acc_/tot;
        if (perc<1) {
            MESSAGE(0, "\t" << setw(13) << name_ << "\t" << time_acc_  << "\t" << "<1%");
        } else {
            MESSAGE(0, "\t" << setw(13) << name_ << "\t" << time_acc_  << "\t" << perc << "%");
        }
    }
>>>>>>> a8ce7b8f
}
<|MERGE_RESOLUTION|>--- conflicted
+++ resolved
@@ -45,12 +45,9 @@
 
 void Timer::print(double tot)
 {
-<<<<<<< HEAD
-    if ((time_acc_>0.) && (name_!=""))
-        cout << "\t" << setw(12) << name_ << "\t" << time_acc_  << "\t(" << 100.0*time_acc_/tot << "%)" << endl ;
+    if ((time_acc_>0.) && (name_!="")) {
+      //cout << "\t" << setw(12) << name_ << "\t" << time_acc_  << "\t(" << 100.0*time_acc_/tot << "%)" << endl ;
         //MESSAGE(0, "\t" << setw(12) << name_ << "\t" << time_acc_  << "\t(" << 100.0*time_acc_/tot << "%)");
-=======
-    if ((time_acc_>0.) && (name_!="")) {
         double perc=100.0*time_acc_/tot;
         if (perc<1) {
             MESSAGE(0, "\t" << setw(13) << name_ << "\t" << time_acc_  << "\t" << "<1%");
@@ -58,5 +55,4 @@
             MESSAGE(0, "\t" << setw(13) << name_ << "\t" << time_acc_  << "\t" << perc << "%");
         }
     }
->>>>>>> a8ce7b8f
 }
