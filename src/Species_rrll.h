--- conflicted
+++ resolved
@@ -11,25 +11,17 @@
 class Projector;
 class PicParams;
 
-//! class Species_rrLL
+//! class Species_rrll
 //! Species for which the dynamics is governed by the Lorentz force and the classical radiation reaction force:
 //! Boris pusher + first order spliting
-class Species_rrLL : public Species
+class Species_rrll : public Species
 {
-    
 public:
-<<<<<<< HEAD
-  Species_rrll(PicParams*, int, SmileiMPI*);
-  ~Species_rrll();
-  void dynamic(double, ElectroMagn* Champs, Interpolator* Interp, Projector* proj, SmileiMPI* smpi);
-=======
-    //! Creator for Species_rrLL
-    Species_rrLL(PicParams*, unsigned int);
-    //! Destructor for Species_rrLL
-    ~Species_rrLL();
-    
-    
->>>>>>> 2d2f22e4
+	//! Creator for Species_rrLL
+	Species_rrll(PicParams*, int, SmileiMPI*);
+	//! Destructor for Species_rrLL
+	~Species_rrll();
+
 private:
     
 };
