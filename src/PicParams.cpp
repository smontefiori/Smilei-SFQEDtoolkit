#include "PicParams.h"

#include <cmath>

#include "Tools.h"

using namespace std;

PicParams::PicParams(InputData &ifile) : restart(false), exit_after_dump(true), dump_minutes(0.0), dump_step(0)  {
    //open and parse the input data file
    
    ifile.extract("dump_step", dump_step);
    ifile.extract("dump_minutes", dump_minutes);
    
    ifile.extract("exit_after_dump", exit_after_dump);
	
    ifile.extract("restart", restart);
	
    ifile.extract("res_time", res_time);
    ifile.extract("sim_time", sim_time);
    
    ifile.extract("dim", geometry);
    setDimensions();
    
    ifile.extract("interpolation_order", interpolation_order);
    if (interpolation_order!=2 && interpolation_order!=4) {
	ERROR("unacceptable order!");
    }
    if (geometry=="2d3v" && interpolation_order==4) {
	ERROR("unacceptable order for 2D simulation! (not yet implemented)");
    }
    
    ifile.extract("res_space",res_space);
    for (size_t i=0; i<res_space.size(); i++) {
	if (res_space[i] >= res_time) {
	    WARNING("res_space[" << i << "] > res_time. Possible CFL problem");
	}
    }
    
    ifile.extract("sim_length",sim_length);
    if (sim_length.size()!=nDim_field) {
	ERROR("Dimension of sim_length ("<< sim_length.size() << ") != " << nDim_field << " for geometry " << geometry);
    }
    if (res_space.size()!=nDim_field) {
	ERROR("Dimension of res_space ("<< res_space.size() << ") != " << nDim_field << " for geometry " << geometry);
    }

    if ( !ifile.extract("use_sort_particles", use_sort_particles) )
	use_sort_particles = true;

    if (!ifile.extract("res_space_win_x",res_space_win_x)) {
	res_space_win_x = 0;
    }
    
    ifile.extract("wavelength_SI",wavelength_SI);
    
    ifile.extract("sim_units",sim_units);
    if (sim_units == "physicist") {
	//! \todo{change units to code units}
    }
    
    ifile.extract("plasma_geometry", plasma_geometry);
    if ( (plasma_geometry=="constant") || (plasma_geometry=="crossx") || (plasma_geometry=="crossy") ) {
	ifile.extract("plasma_length", plasma_length);
	ifile.extract("vacuum_length", vacuum_length);
	if (plasma_length.size()!=nDim_field || vacuum_length.size()!=nDim_field) {
	    ERROR("plasma_length and vacuum_length dimension should be " << nDim_field);
	}
	for (unsigned int i=0; i<nDim_field; i++) {
	    if (vacuum_length[i]+plasma_length[i] > sim_length[i])
		WARNING("plasma + vacuum  dimension " << i << " > " << sim_length[i]);
	}
        
    } else if (plasma_geometry=="trap") {
	ifile.extract("plasma_length", plasma_length);
	ifile.extract("vacuum_length", vacuum_length);
	ifile.extract("slope_length",  slope_length);
        
	for (unsigned int i=0; i<nDim_field; i++) {
	    if (vacuum_length[i]+plasma_length[i] > sim_length[i])
		WARNING("plasma + vacuum " << i << " > " << sim_length[i]);
	}
        
        
	//symmetric density profile
	if (slope_length.size()!=0){
	    if (plasma_length.size()!=nDim_field || vacuum_length.size()!=nDim_field || slope_length.size()!=nDim_field) {
		ERROR("plasma_length, vacuum_length and slope_length dimension should be " << nDim_field);
	    }
            
	}
        
	//not symmetric density profile
	else{
	    ifile.extract("left_slope_length",left_slope_length);
	    ifile.extract("right_slope_length",right_slope_length);
	    if (plasma_length.size()!=nDim_field || vacuum_length.size()!=nDim_field || left_slope_length.size()!=nDim_field|| right_slope_length.size()!=nDim_field) {
		ERROR("plasma_length, vacuum_length and slope_length dimension should be " << nDim_field);
	    }
	}
        
    }else if(plasma_geometry=="triangular"){
	ifile.extract("plasma_length", plasma_length);
	ifile.extract("vacuum_length", vacuum_length);
	ifile.extract("slope_length", left_slope_length);
	right_slope_length.resize(left_slope_length.size());
	for(unsigned int i=0;i<nDim_field;i++) {
	    right_slope_length[i]=plasma_length[i]-left_slope_length[i];
	}
    }else {
	ERROR("unknown plasma_geometry "<< plasma_geometry);
    }
    
    
    n_species=0;
    
    while (ifile.existGroup("species",n_species)) {
	SpeciesStructure tmpSpec;
        
	ifile.extract("species_type",tmpSpec.species_type,"species",0,n_species);
	ifile.extract("initialization_type",tmpSpec.initialization_type ,"species",0,n_species);
	ifile.extract("n_part_per_cell",tmpSpec.n_part_per_cell,"species",0,n_species);
	ifile.extract("c_part_max",tmpSpec.c_part_max,"species",0,n_species);
	ifile.extract("mass",tmpSpec.mass ,"species",0,n_species);
	ifile.extract("charge",tmpSpec.charge ,"species",0,n_species);
	ifile.extract("density",tmpSpec.density ,"species",0,n_species);
	ifile.extract("mean_velocity",tmpSpec.mean_velocity ,"species",0,n_species);
	if (tmpSpec.mean_velocity.size()!=3) {
	    WARNING("mean_velocity should be of size 3 : it is put to zero");
	    tmpSpec.mean_velocity.resize(3);
	    tmpSpec.mean_velocity[0]=tmpSpec.mean_velocity[1]=tmpSpec.mean_velocity[2]=0.0;
	}
	ifile.extract("temperature",tmpSpec.temperature ,"species",0,n_species);
	if (tmpSpec.temperature.size()==1) {
	    tmpSpec.temperature.resize(3);
	    tmpSpec.temperature[1]=tmpSpec.temperature[2]=tmpSpec.temperature[0];
	    WARNING("isotropic temperature T="<< tmpSpec.temperature[0]);
	}
	ifile.extract("dynamics_type",tmpSpec.dynamics_type ,"species",0,n_species);
	ifile.extract("time_frozen",tmpSpec.time_frozen ,"species",0,n_species);
	if (tmpSpec.time_frozen > 0 && \
	    tmpSpec.initialization_type=="maxwell-juettner") {
	    WARNING("For species "<< n_species << " possible conflict in maxwell-juettner initialization");
	}
	ifile.extract("radiating",tmpSpec.radiating ,"species",0,n_species);
	if (tmpSpec.dynamics_type=="rrll" && (!tmpSpec.radiating)) {
	    WARNING("dynamics_type rrll forcing radiating true");
	    tmpSpec.radiating=true;
	}
<<<<<<< HEAD
	if ( !ifile.extract("bc_part_type",tmpSpec.bc_part_type ,"species",0,n_species) ) {
            WARNING("No boundary conditions specified, so forced to reflective x periodic" );
            tmpSpec.bc_part_type = "refl";
        }

	if ( (res_space_win_x) && (tmpSpec.bc_part_type!="stop") ) {
=======
	if (!ifile.extract("bc_part_type_long",tmpSpec.bc_part_type_long,"species",0,n_species) )
	    ERROR("bc_part_type_long not defined for species " << n_species );
	if (nDim_particle>1)
	    if (!ifile.extract("bc_part_type_trans ",tmpSpec.bc_part_type_trans,"species",0,n_species) )
		ERROR("bc_part_type_trans not defined for species " << n_species );
	/*if ( (res_space_win_x) && (tmpSpec.bc_part_type!="supp") ) {
>>>>>>> 12c44ca8
	    WARNING( "Boundary conditions on particles don't match with moving window, modified" );
	    tmpSpec.bc_part_type = "supp";
	}*/
        
	if ( !ifile.extract("ionization_model", tmpSpec.ionization_model, "species",0,n_species) )
	     tmpSpec.ionization_model = "none";

	ifile.extract("atomic_number", tmpSpec.atomic_number, "species",0,n_species);
        
	species_param.push_back(tmpSpec);
	n_species++;
    }
    
    n_laser=0;
    while (ifile.existGroup("laser",n_laser)) {
	LaserStructure tmpLaser;
	ifile.extract("a0",tmpLaser.a0 ,"laser",0,n_laser);
	ifile.extract("angle",tmpLaser.angle ,"laser",0,n_laser);
	ifile.extract("delta",tmpLaser.delta ,"laser",0,n_laser);
	ifile.extract("time_profile",tmpLaser.time_profile ,"laser",0,n_laser);
	ifile.extract("y_profile",tmpLaser.y_profile ,"laser",0,n_laser);
	ifile.extract("int_params",tmpLaser.int_params ,"laser",0,n_laser);
	ifile.extract("double_params",tmpLaser.double_params ,"laser",0,n_laser);
	ifile.extract("y_params",tmpLaser.y_params ,"laser",0,n_laser);
        
	for (unsigned int i=0; i<tmpLaser.double_params.size(); i++) tmpLaser.double_params[i] *= 2.0*M_PI;
	/* DEFINITION OF THE PARAMETERS MOVED TO LASER.CPP (MG)
	   if (tmpLaser.time_profile=="constant") {
	   if (tmpLaser.double_params.size()<1) {
	   WARNING("Laser always on");
	   tmpLaser.double_params.resize(1);
	   tmpLaser.double_params[0]=sim_time;
	   }
	   if (tmpLaser.double_params.size()>1) {
	   WARNING("Too much parameters for laser "<< n_laser <<" time_profile ");
	   }
	   tmpLaser.double_params.resize(1);
	   tmpLaser.double_params[0]*= 2.0*M_PI;
	   } else {
	   ERROR("Laser time_profile " << tmpLaser.time_profile << " not defined");
	   }// endif laser
	*/
        
	laser_param.push_back(tmpLaser);
	n_laser++;
    }

    if ( !ifile.extract("use_sort_particles", use_sort_particles) )
	use_sort_particles = true;
    if ( !ifile.extract("exchange_particles_each", exchange_particles_each) )
	exchange_particles_each = 1;

    if ( !ifile.extract("use_transverse_periodic", use_transverse_periodic) ) {
      use_transverse_periodic = true;
    }
    /*else if (!use_transverse_periodic) {
      for (unsigned int i=0; i<n_species; i++)
	  species_param[i].bc_part_type = "stop";
    }*/

    if ( !ifile.extract("number_of_procs", number_of_procs) )
	number_of_procs.resize(nDim_field, 0);
    
    compute();
    
}

/*******************************************************************************************************************
 calculate useful parameters
******************************************************************************************************************/
void PicParams::compute()
{
    n_time     = res_time*sim_time;
    
    sim_time  *= 2.0*M_PI;
    timestep   = 2.0*M_PI/res_time;
    
    
    for (unsigned int i=0; i<n_species; i++) {
	species_param[i].time_frozen *= 2.0*M_PI;
    }
    
    
    n_space.resize(3);
    cell_length.resize(3);
    cell_volume=1.0;
    if (nDim_field==res_space.size() && nDim_field==sim_length.size()) {
	for (unsigned int i=0; i<nDim_field; i++) {
	    n_space[i]=res_space[i]*sim_length[i];
            
	    sim_length[i]*=2.0*M_PI;
	    cell_length[i]=2.0*M_PI/res_space[i];
	    cell_volume *= cell_length[i];
            
	    vacuum_length[i] *= 2.0*M_PI;
	    plasma_length[i] *= 2.0*M_PI;
	    if (plasma_geometry=="trap") {
		if(slope_length.size()!=0) slope_length[i]  *= 2.0*M_PI;
		else{
		    left_slope_length[i]*= 2.0*M_PI;
		    right_slope_length[i]*= 2.0*M_PI;
		}
	    }
	    else if(plasma_geometry=="triangular"){
		left_slope_length[i]*= 2.0*M_PI;
		right_slope_length[i]*= 2.0*M_PI;
	    }
	}
	for (unsigned int i=nDim_field; i<3; i++) {
	    n_space[i]=1;
	    cell_length[i]=0.0;
	}
    } else {
	ERROR("This should never happen!!!");
    }
    
    n_space_global.resize(3, 1);	//! \todo{3 but not real size !!! Pbs in Species::Species}
    n_space.resize(3, 1);
    cell_length.resize(3, 0.);	//! \todo{3 but not real size !!! Pbs in Species::Species}
    cell_volume = 1;
    
    oversize.resize(3, 0);
    
    
}

void PicParams::setDimensions()
{
    if (geometry=="1d3v") {
	nDim_particle=1;
	nDim_field=1;
    } else if (geometry=="2d3v") {
	nDim_particle=2;
	nDim_field=2;
    } else if (geometry=="3d3v") {
	nDim_particle=3;
	nDim_field=3;
    } else if (geometry=="2drz") {
	nDim_particle=3;
	nDim_field=2;
    } else {
	ERROR("unacceptable geometry! [" << geometry << "]");
    }
}

void PicParams::print()
{
    //! \todo{Display parameters at runtime}
    MESSAGE(1,"Geometry : " << geometry << "\t\t-> (nDim_particle, nDim_field) : (" << nDim_particle << ", "  << nDim_field << ")");
    MESSAGE(1,"(res_time, sim_time) : (" << res_time << ", " << sim_time << ")"
	    << "\t\t-> (n_time, timestep) : (" << n_time << ", " << timestep << ")");
    
    //! \ sim_length[i]*=2.0*M_PI;
    //! \ cell_length[i]=2.0*M_PI/res_space[i];
    for ( unsigned int i=0 ; i<sim_length.size() ; i++ )
	MESSAGE(1,"dim " << i << " - (res_space, sim_length) : (" << res_space[i] << ", " << sim_length[i] << ")"
		<< "\t\t-> (n_space, cell_length) : " << "(" << n_space[i] << ", " << cell_length[i] << ")");
    MESSAGE(2,"cell_volume : " << cell_volume);
    
    //! \ vacuum_length[i]*=2.0*M_PI;
    //! \ plasma_length[i]*=2.0*M_PI;
    MESSAGE(1,"plasma_geometry : " << plasma_geometry);
    for ( unsigned int i=0 ; i<plasma_length.size() ; i++ )
	MESSAGE(1,"(plasma_length, vacuum_length) : (" << plasma_length[i] << ", " << vacuum_length[i] << ")");
    MESSAGE(1,"n_species : " << n_species);
    
    MESSAGE(1,"wavelength, sim_units, n_particles : parameters not used for now");
    for ( unsigned int i=0 ; i<n_species ; i++ ) {
	MESSAGE(1,"(species_type, initialization_type, n_part_per_cell, c_part_max) : ("
		<< species_param[i].species_type << ", " << species_param[i].initialization_type << ", " << species_param[i].n_part_per_cell << ", " << species_param[i].c_part_max << ") - "
		<< "(mass, charge, density) : (" << species_param[i].mass << ", " <<  species_param[i].charge << ", " << species_param[i].density << ")");
	for ( unsigned int j=0 ; j<species_param[i].mean_velocity.size() ; j++ )
	    MESSAGE(2,"dim " << j << " - (mean_velocity, temperature) : (" << species_param[i].mean_velocity[j] << ", " << species_param[i].temperature[j] << ")");
	MESSAGE(2," (dynamics_type, time_frozen, radiating) : (" << species_param[i].dynamics_type <<  ", " <<  ", " << species_param[i].time_frozen <<  ", " << species_param[i].radiating << ")");
	MESSAGE(2," (bc_part_type_long, bc_part_type_trans) : (" << species_param[i].bc_part_type_long <<  ", " << species_param[i].bc_part_type_trans << ")");
    }
    
    MESSAGE(1,"n_laser : " << n_laser);
    for ( unsigned int i=0 ; i<n_laser ; i++ ) {
	MESSAGE(2,"(a0, angle, delta, time_profile) : (" << laser_param[i].a0 <<  ", " << laser_param[i].angle <<  ", " << laser_param[i].delta <<  ", " << laser_param[i].time_profile << ")");
        
	if (!laser_param[i].int_params.empty()) {
	    MESSAGE(2,"int_params : ");
	    for ( unsigned int j=0 ; j<laser_param[i].int_params.size() ; j++ )
		MESSAGE(3, laser_param[i].int_params[j]);
	}
	if (!laser_param[i].double_params.empty()) {
	    //! \ laser_param[i].double_params[0]*= 2.0*M_PI;
	    MESSAGE(2,"double_params : ");
	    for ( unsigned int j=0 ; j<laser_param[i].double_params.size() ; j++ )
		MESSAGE(3,laser_param[i].double_params[j]);
	}
    }
    
    MESSAGE(1,"Interpolation_order : " <<  interpolation_order);
    
}
<|MERGE_RESOLUTION|>--- conflicted
+++ resolved
@@ -147,21 +147,12 @@
 	    WARNING("dynamics_type rrll forcing radiating true");
 	    tmpSpec.radiating=true;
 	}
-<<<<<<< HEAD
-	if ( !ifile.extract("bc_part_type",tmpSpec.bc_part_type ,"species",0,n_species) ) {
-            WARNING("No boundary conditions specified, so forced to reflective x periodic" );
-            tmpSpec.bc_part_type = "refl";
-        }
-
-	if ( (res_space_win_x) && (tmpSpec.bc_part_type!="stop") ) {
-=======
 	if (!ifile.extract("bc_part_type_long",tmpSpec.bc_part_type_long,"species",0,n_species) )
 	    ERROR("bc_part_type_long not defined for species " << n_species );
 	if (nDim_particle>1)
 	    if (!ifile.extract("bc_part_type_trans ",tmpSpec.bc_part_type_trans,"species",0,n_species) )
 		ERROR("bc_part_type_trans not defined for species " << n_species );
 	/*if ( (res_space_win_x) && (tmpSpec.bc_part_type!="supp") ) {
->>>>>>> 12c44ca8
 	    WARNING( "Boundary conditions on particles don't match with moving window, modified" );
 	    tmpSpec.bc_part_type = "supp";
 	}*/
