--- conflicted
+++ resolved
@@ -5,13 +5,8 @@
 #include "SmileiIO_Cart1D.h"
 #include "SmileiIO_Cart2D.h"
 
-<<<<<<< HEAD
-#include "PicParams.h"
+#include "Params.h"
 #include "Patch.h"
-=======
-#include "Params.h"
-#include "SmileiMPI.h"
->>>>>>> 3243f2e9
 
 #include "Tools.h"
 
@@ -26,24 +21,14 @@
     //! \param diag : Diagnostics
     //! \param smpi : MPI environment
     //  --------------------------------------------------------------------------------------------------------------------
-<<<<<<< HEAD
-    static SmileiIO* create(PicParams& params, DiagParams& diagParams, Patch* patch) {
-        SmileiIO* sio = NULL;
-        if ( params.geometry == "1d3v" ) {
-            sio = new  SmileiIO_Cart1D(params, diagParams, patch);
-        }
-        else if ( params.geometry == "2d3v" ) {
-            sio = new  SmileiIO_Cart2D(params, diagParams, patch);
-=======
-    static SmileiIO* create(Params& params, Diagnostic& diag, SmileiMPI* smpi) {
+    static SmileiIO* create(Params& params, Diagnostic *diag, Patch* patch) {
         MESSAGE(1, "Geometry:" << params.geometry);
         SmileiIO* sio = NULL;
         if ( params.geometry == "1d3v" ) {
-            sio = new  SmileiIO_Cart1D(params, diag, smpi);
+            sio = new  SmileiIO_Cart1D(params, diag, patch);
         }
         else if ( params.geometry == "2d3v" ) {
-            sio = new  SmileiIO_Cart2D(params, diag, smpi);
->>>>>>> 3243f2e9
+            sio = new  SmileiIO_Cart2D(params, diag, patch);
         }
         else {
             ERROR( "Geometry " << params.geometry << " not implemented" );
