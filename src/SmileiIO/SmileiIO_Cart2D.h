/*
 * SmileIO_Cart2D.h
 *
 *  Created on: 3 juil. 2013
 */
#ifndef SMILEIO_CART2D_H
#define SMILEIO_CART2D_H

#include <string>
#include <vector>

#include "SmileiIO.h"

//  --------------------------------------------------------------------------------------------------------------------
//! Class SmileiIO_Cart2D
//  --------------------------------------------------------------------------------------------------------------------
class SmileiIO_Cart2D : public SmileiIO {
public:
    //! Create // HDF5 environment
<<<<<<< HEAD
    SmileiIO_Cart2D( PicParams& params, DiagParams &diagParams, Patch* patch );
=======
    SmileiIO_Cart2D( Params& params, Diagnostic& diag, SmileiMPI* smpi );
>>>>>>> 3243f2e9
    //! Destructor for SmileiIO
    ~SmileiIO_Cart2D();

    //! Build memory and file space for // HDF5 write/read
<<<<<<< HEAD
    void createPattern( PicParams& params, Patch* patch );
    void updatePattern( PicParams& params, Patch* patch );
=======
    void createPattern( Params& params, SmileiMPI* smpi );
>>>>>>> 3243f2e9

    //! Basic write current field in specified group of the global file
    void writeFieldsSingleFileTime( Field* field, hid_t group_id );

    //! Basic write field on its own file (debug)
    void write( Field* field );

private:
    //! memory space for // HDF5 write/read
    //! Size = 2 x 2 : 0 if prim, 1 if dual per direction
    hid_t memspace_ [2][2];
    //! file space for // HDF5 write/read
    //! Size = 2 x 2 : 0 if prim, 1 if dual per direction
    hid_t filespace_[2][2];

    //! \todo Define chunk size of output for interpolated output
    //hsize_t chunk_dims[2];

};

#endif /* SMILEIO_CART2D_H_ */<|MERGE_RESOLUTION|>--- conflicted
+++ resolved
@@ -17,21 +17,13 @@
 class SmileiIO_Cart2D : public SmileiIO {
 public:
     //! Create // HDF5 environment
-<<<<<<< HEAD
-    SmileiIO_Cart2D( PicParams& params, DiagParams &diagParams, Patch* patch );
-=======
-    SmileiIO_Cart2D( Params& params, Diagnostic& diag, SmileiMPI* smpi );
->>>>>>> 3243f2e9
+  SmileiIO_Cart2D( Params& params, Diagnostic *diag, Patch* patch );
     //! Destructor for SmileiIO
     ~SmileiIO_Cart2D();
 
     //! Build memory and file space for // HDF5 write/read
-<<<<<<< HEAD
-    void createPattern( PicParams& params, Patch* patch );
-    void updatePattern( PicParams& params, Patch* patch );
-=======
-    void createPattern( Params& params, SmileiMPI* smpi );
->>>>>>> 3243f2e9
+    void createPattern( Params& params, Patch* patch );
+    void updatePattern( Params& params, Patch* patch );
 
     //! Basic write current field in specified group of the global file
     void writeFieldsSingleFileTime( Field* field, hid_t group_id );
