/*
 * SmileiIO.h
 *
 *  Created on: 3 juil. 2013
 */

#ifndef SMILEIIO_H
#define SMILEIIO_H

#include <string>
#include <vector>

#include <hdf5.h>
#include <Tools.h>

class Params;
class Diagnostic;
class SmileiMPI;
class SimWindow;
class ElectroMagn;
class Field;
class Species;

#include <csignal>

//  --------------------------------------------------------------------------------------------------------------------
//! Class SmileiIO
//  --------------------------------------------------------------------------------------------------------------------
class SmileiIO {
public:
    //! Create // HDF5 environment
    //! @see global_file_id_ 
    //! @see global_file_id_avg
    SmileiIO( Params& params, Diagnostic &diag, SmileiMPI* smpi );
    //! Destructor for SmileiIO
    virtual ~SmileiIO();
    
    //! Write all fields (E, B, J, rho, per species ; 10 + 4 x nspecies fields) of all time step in the same file
    void writeAllFieldsSingleFileTime( std::vector<Field*> *, int, bool );
    
    //! Basic Write of a field in the specified group of the global file
    virtual void writeFieldsSingleFileTime( Field* field, hid_t group_id ) = 0;
<<<<<<< HEAD
    
=======

    bool global_output_file_;
    virtual void writeOneFieldSingleFileTime( Field* field, hid_t group_id ) = 0;

>>>>>>> 853c7085
    //! Each MPI process writes is particles in its own file
    //! Disabled for now, replaced by dump (used for restart)
    void writePlasma( std::vector<Species*> vecSpecies, double time, SmileiMPI* smpi );
    
    //! Id of "Fields.h5", contains all fields per timestep
    hid_t global_file_id_;
    
    //! Id of "Fields_avg.h5", contains time-averaged fields per timestep
    hid_t global_file_id_avg;
    
    //! Property list for collective dataset write, set for // IO.
    hid_t write_plist;
    
    //! Id of "particles-mpirank.h5", contains particles of current mpirank
    //! Disabled for now
    hid_t  partFile_id;
    
#ifdef _IO_PARTICLE
    //! Particles output in progress
    std::vector<hid_t> partDataset_id;
    //unsigned int nDatasetSpecies;
    hid_t partMemSpace;
    int particleSize;
#endif
    
    //! Basic write field on its own file (debug)
    virtual void write( Field* field ) = 0;
    
    //! restart everything to file per processor
    void restartAll( ElectroMagn* EMfields, unsigned int &itime,  std::vector<Species*> &vecSpecies, SmileiMPI* smpi, SimWindow* simWin, Params &params, Diagnostic &diags);

    //! restart field per proc
    void restartFieldsPerProc(hid_t fid, Field* field);
    
    //! load moving window parameters
    void restartMovingWindow(hid_t fid, SimWindow* simWindow);
    
    //! test before writing everything to file per processor
    bool dump(ElectroMagn* EMfields, unsigned int itime,  std::vector<Species*> vecSpecies, SmileiMPI* smpi, SimWindow* simWin,  Params &params, Diagnostic &diags);

    void initWriteTestParticles(Species* species, int ispec, int itime, Params& params, SmileiMPI* smpi);
    void writeTestParticles(Species* species, int ispec, int itime, Params& params, SmileiMPI* smpi);

    template <class T> void appendTestParticles(hid_t fid, std::string name, std::vector<T> property, int nParticles, hid_t type );

    template <class T> void appendTestParticles0( hid_t fid, std::string name, std::vector<T> property, int nParticles, hid_t type);
        
    //! this static variable is defined (in the .cpp) as false but becomes true when
    //! the signal SIGUSR1 is captured by the signal_callback_handler fnction
    static int signal_received;
    
    //! this function catches the SIGUSR1 signal and sets the signal_received to true
    static void signal_callback_handler(int signum) {
        MESSAGE("----------------------------------------------");
        MESSAGE("Caught signal " << signum << " : dump + exit");
        MESSAGE("----------------------------------------------");
        if (signum!=SIGUSR2)
            signal_received = signum;
    }
    
private:
    //! incremental number of times we've done a dump
    unsigned int dump_times;
    
    //! dump everything to file per processor
    void dumpAll( ElectroMagn* EMfields, unsigned int itime,  std::vector<Species*> vecSpecies, SmileiMPI* smpi, SimWindow* simWin,  Params &params, Diagnostic &diags);
    
    //! dump field per proc
    void dumpFieldsPerProc(hid_t fid, Field* field);
    
    //! name of the fields to dump
    std::vector<std::string> fieldsToDump;
    
    //! dump moving window parameters
    void dumpMovingWindow(hid_t fid, SimWindow* simWindow);
    
    //! time of the constructor
    double time_reference;
	
    //! vector containing the stea at which perform a dump in case time_dump returns true
    unsigned int time_dump_step;
    
    //! Timestep to dump everything
    unsigned int dump_step;
    
    //! Human minutes to dump everything
    double dump_minutes;
    
    //! exit once dump done
    bool exit_after_dump;
    
    //! keep the last dump_file_sequence dump files
    unsigned int dump_file_sequence;
        
    std::vector<MPI_Request> dump_request;
    MPI_Status dump_status_prob;
    MPI_Status dump_status_recv;

};

#endif<|MERGE_RESOLUTION|>--- conflicted
+++ resolved
@@ -40,14 +40,10 @@
     
     //! Basic Write of a field in the specified group of the global file
     virtual void writeFieldsSingleFileTime( Field* field, hid_t group_id ) = 0;
-<<<<<<< HEAD
-    
-=======
 
     bool global_output_file_;
     virtual void writeOneFieldSingleFileTime( Field* field, hid_t group_id ) = 0;
 
->>>>>>> 853c7085
     //! Each MPI process writes is particles in its own file
     //! Disabled for now, replaced by dump (used for restart)
     void writePlasma( std::vector<Species*> vecSpecies, double time, SmileiMPI* smpi );
