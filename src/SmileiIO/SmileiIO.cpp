--- conflicted
+++ resolved
@@ -34,23 +34,6 @@
     write_plist = H5Pcreate(H5P_DATASET_XFER);
     H5Pset_dxpl_mpio(write_plist, H5FD_MPIO_INDEPENDENT);
 }
-
-<<<<<<< HEAD
-=======
-    if (PyTools::extract("restart_dir", restart_dir) && restart_dir.at(restart_dir.length()-1)!='/') {
-        restart_dir+="/";
-    }
-    
-    
-    
-    if (dump_step || dump_minutes>0) {
-        if (exit_after_dump) {
-            MESSAGE(1,"Code will exit after dump");
-        } else {
-            MESSAGE(1,"Code will continue every " << dump_step << " steps, keeping " << dump_file_sequence << " dumps");
-        }
-    }
->>>>>>> c7ba04fc
 
 void SmileiIO::setFiles( hid_t masterFileId, hid_t masterFileIdAvg )
 {
