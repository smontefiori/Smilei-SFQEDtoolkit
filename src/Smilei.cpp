--- conflicted
+++ resolved
@@ -135,15 +135,12 @@
         vecPatches = PatchesFactory::createVector(params, &smpi, openPMD, checkpoint.this_run_start_step+1, simWindow->getNmoved());
 	// vecPatches data read in restartAll according to smpi.patch_count
         checkpoint.restartAll( vecPatches, &smpi, simWindow, params, openPMD);
-<<<<<<< HEAD
 
         // Patch reconfiguration for the dynamic vectorization
         if( params.has_dynamic_vectorization) {
             vecPatches.configuration(params,timers, 0);
         }
 
-=======
->>>>>>> c369d97b
         // time at integer time-steps (primal grid)
         time_prim = checkpoint.this_run_start_step * params.timestep;
         // time at half-integer time-steps (dual grid)
@@ -196,12 +193,7 @@
         }
 
         vecPatches.computeCharge();
-<<<<<<< HEAD
         vecPatches.sumDensities(params, time_dual, timers, 0, simWindow, &smpi);
-
-=======
-        vecPatches.sumDensities(params, time_dual, timers, 0, simWindow );
->>>>>>> c369d97b
         // ---------------------------------------------------------------------
         // Init and compute tables for radiation effects
         // (nonlinear inverse Compton scattering)
@@ -226,24 +218,12 @@
             vecPatches.solvePoisson( params, &smpi );
         }
 
-<<<<<<< HEAD
-
         // Patch reconfiguration
         if( params.has_dynamic_vectorization ) {
             vecPatches.configuration(params,timers, 0);
         }
 
-=======
-        TITLE("Applying external fields at time t = 0");
-        vecPatches.applyExternalFields();
-        vecPatches.saveExternalFields( params );
-        vecPatches.dynamics(params, &smpi, simWindow, RadiationTables,
-                            MultiphotonBreitWheelerTables, time_dual, timers, 0);
         // if Laser Envelope is used, execute particles and envelope sections of ponderomotive loop
-        if (params.Laser_Envelope_model){ 
->>>>>>> c369d97b
-
-        // If Laser Envelope is used, initialize envelope
         if (params.Laser_Envelope_model){
             // initialize new envelope from scratch, following the input namelist
             vecPatches.init_new_envelope(params);
@@ -365,10 +345,7 @@
             vecPatches.dynamics(params, &smpi, simWindow, RadiationTables,
                                 MultiphotonBreitWheelerTables,
                                 time_dual, timers, itime);
-<<<<<<< HEAD
-
-=======
->>>>>>> c369d97b
+
             // if Laser Envelope is used, execute particles and envelope sections of ponderomotive loop
             if (params.Laser_Envelope_model){
                 // interpolate envelope for susceptibility deposition, project susceptibility for envelope equation, momentum advance
@@ -385,12 +362,8 @@
                                              } // end condition if Laser Envelope Model is used
 
             // Sum densities
-<<<<<<< HEAD
             vecPatches.sumDensities(params, time_dual, timers, itime, simWindow ,&smpi );
             
-=======
-            vecPatches.sumDensities(params, time_dual, timers, itime, simWindow );
->>>>>>> c369d97b
             // apply currents from antennas
             vecPatches.applyAntennas(time_dual);
 
@@ -424,10 +397,7 @@
             vecPatches.finalize_sync_and_bc_fields(params, &smpi, simWindow, time_dual, timers, itime);
             // call the various diagnostics
             vecPatches.runAllDiags(params, &smpi, itime, timers, simWindow);
-<<<<<<< HEAD
-
-=======
->>>>>>> c369d97b
+
             timers.movWindow.restart();
             simWindow->operate(vecPatches, &smpi, params, itime, time_dual);
             timers.movWindow.update();
