////////////////////////////////////////////////////////////////////////////////////////////////////////////////////////
////////////////////////////////////////////////////////////////////////////////////////////////////////////////////////
////                                                                                                                ////
////                                                                                                                ////
////                                   PARTICLE-IN-CELL CODE SMILEI                                                 ////
////                    Simulation of Matter Irradiated by Laser at Extreme Intensity                               ////
////                                                                                                                ////
////                          Cooperative OpenSource Object-Oriented Project                                        ////
////                                      from the Plateau de Saclay                                                ////
////                                          started January 2013                                                  ////
////                                                                                                                ////
////                                                                                                                ////
////////////////////////////////////////////////////////////////////////////////////////////////////////////////////////
////////////////////////////////////////////////////////////////////////////////////////////////////////////////////////

#include <ctime>
#include <cstdlib>
#include <unistd.h>
#include <iostream>
#include <iomanip>
#include <string>
#include <omp.h>
#ifdef _GPU
#include <openacc.h>
#endif

#include "Smilei.h"
#include "SmileiMPI_test.h"
#include "Params.h"
#include "PatchesFactory.h"
#include "SyncVectorPatch.h"
#include "Checkpoint.h"
#include "Solver.h"
#include "SimWindow.h"
#include "Diagnostic.h"
#include "Region.h"
#include "DoubleGrids.h"
#include "DoubleGridsAM.h"
#include "Timers.h"

using namespace std;

// ---------------------------------------------------------------------------------------------------------------------
//                                                   MAIN CODE
// ---------------------------------------------------------------------------------------------------------------------
int main( int argc, char *argv[] )
{
    cout.setf( ios::fixed,  ios::floatfield ); // floatfield set to fixed

    // -------------------------
    // Simulation Initialization
    // -------------------------

    // Create MPI environment :

#ifdef SMILEI_TESTMODE
    SmileiMPI_test smpi( &argc, &argv );
#else
    SmileiMPI smpi( &argc, &argv );
#endif

    MESSAGE( "                   _            _" );
    MESSAGE( " ___           _  | |        _  \\ \\   Version : " << __VERSION );
    MESSAGE( "/ __|  _ __   (_) | |  ___  (_)  | |   " );
    MESSAGE( "\\__ \\ | '  \\   _  | | / -_)  _   | |" );
    MESSAGE( "|___/ |_|_|_| |_| |_| \\___| |_|  | |  " );
    MESSAGE( "                                /_/    " );
    MESSAGE( "" );

    // Read and print simulation parameters
    TITLE( "Reading the simulation parameters" );
    Params params( &smpi, vector<string>( argv + 1, argv + argc ) );
    OpenPMDparams openPMD( params );
    PyTools::setIteration( 0 );

#ifdef _GPU
    int ngpus = acc_get_num_devices( acc_device_nvidia );
    if ( (ngpus>0) && (params.gpu_computing) ) {
        int gpunum = smpi.getRank()%ngpus;
        cout << gpunum << endl;
        acc_set_device_num( gpunum, acc_device_nvidia );
    }
#endif

    // Need to move it here because of domain decomposition need in smpi->init(_patch_count)
    //     abstraction of Hilbert curve
    VectorPatch vecPatches( params );
    Region region( params );

    // Initialize MPI environment with simulation parameters
    TITLE( "Initializing MPI" );
    smpi.init( params, vecPatches.domain_decomposition_ );

    // Create timers
    Timers timers( &smpi );

    // Print in stdout MPI, OpenMP, patchs parameters
    params.print_parallelism_params( &smpi );

    TITLE( "Initializing the restart environment" );
    Checkpoint checkpoint( params, &smpi );

    // ------------------------------------------------------------------------
    // Initialize the simulation times time_prim at n=0 and time_dual at n=+1/2
    // Update in "if restart" if necessary
    // ------------------------------------------------------------------------

    // time at integer time-steps (primal grid)
    double time_prim = 0;
    // time at half-integer time-steps (dual grid)
    double time_dual = 0.5 * params.timestep;

    // --------------------
    // Define Moving Window
    // --------------------
    SimWindow *simWindow = new SimWindow( params );

    // ------------------------------------------------------------------------
    // Init nonlinear inverse Compton scattering
    // ------------------------------------------------------------------------
    RadiationTables radiation_tables_;

    // ------------------------------------------------------------------------
    // Create MultiphotonBreitWheelerTables object for multiphoton
    // Breit-Wheeler pair creation
    // ------------------------------------------------------------------------
    MultiphotonBreitWheelerTables MultiphotonBreitWheelerTables;

    // ---------------------------------------------------
    // Special test mode
    // ---------------------------------------------------
    if( smpi.test_mode ) {
        executeTestMode( vecPatches, region, &smpi, simWindow, params, checkpoint, openPMD, &radiation_tables_ );
        return 0;
    }

    // ---------------------------------------------------------------------
    // Init and compute tables for radiation effects
    // (nonlinear inverse Compton scattering)
    // ---------------------------------------------------------------------
    radiation_tables_.initialization( params, &smpi);

    // ---------------------------------------------------------------------
    // Init and compute tables for multiphoton Breit-Wheeler pair creation
    // ---------------------------------------------------------------------
    MultiphotonBreitWheelerTables.initialization( params, &smpi );

    // reading from dumped file the restart values
    if( params.restart ) {
        // smpi.patch_count recomputed in readPatchDistribution
        checkpoint.readPatchDistribution( &smpi, simWindow );
        // allocate patches according to smpi.patch_count
        PatchesFactory::createVector( vecPatches, params, &smpi, openPMD, &radiation_tables_, checkpoint.this_run_start_step+1, simWindow->getNmoved() );
        
        // allocate region according to dump
        if( params.multiple_decomposition ) {
            TITLE( "Create SDMD grids" );
            // read region hindex
            checkpoint.readRegionDistribution( region );

            // Build params.map_rank contains MPI ranks assuming that regions are distributed linearly
            int target_map[smpi.getSize()];
            MPI_Allgather(&(region.vecPatch_.refHindex_), 1, MPI_INT,
                          target_map, 1, MPI_INT,
                          MPI_COMM_WORLD);
            region.define_regions_map(target_map, &smpi, params);

            // params.map_rank used to defined regions neighborood
            region.build( params, &smpi, vecPatches, openPMD, false );
            region.identify_additional_patches( &smpi, vecPatches, params, simWindow );
            region.identify_missing_patches( &smpi, vecPatches, params );
        }
        
        // vecPatches data read in restartAll according to smpi.patch_count

        // if (params.multiple_decomposition) {
        //     region.vecPatch_.refHindex_ = smpi.getRank();
        //     region.build( params, &smpi, vecPatches, openPMD, false );
        //     region.identify_additional_patches( &smpi, vecPatches, params, simWindow );
        //     region.identify_missing_patches( &smpi, vecPatches, params );

        //     region.reset_fitting( &smpi, params );

        //     region.clean();
        //     region.reset_mapping();

        //     region.build( params, &smpi, vecPatches, openPMD, false );
        //     region.identify_additional_patches( &smpi, vecPatches, params, simWindow );
        //     region.identify_missing_patches( &smpi, vecPatches, params );
        // }

        checkpoint.restartAll( vecPatches, region, &smpi, simWindow, params, openPMD );
        vecPatches.sortAllParticles( params );
        
        TITLE( "Minimum memory consumption (does not include all temporary buffers)" );
        vecPatches.checkMemoryConsumption( &smpi, &region.vecPatch_ );
        
        // Patch reconfiguration for the adaptive vectorization
        if( params.has_adaptive_vectorization ) {
            vecPatches.configuration( params, timers, 0 );
        }
        
        // time at integer time-steps (primal grid)
        time_prim = checkpoint.this_run_start_step * params.timestep;
        // time at half-integer time-steps (dual grid)
        time_dual = ( checkpoint.this_run_start_step +0.5 ) * params.timestep;
        
        TITLE( "Open files & initialize diagnostics" );
        vecPatches.initAllDiags( params, &smpi );
        
    } else {
        
        PatchesFactory::createVector( vecPatches, params, &smpi, openPMD, &radiation_tables_, 0 );
        vecPatches.sortAllParticles( params );
<<<<<<< HEAD

        if (params.gpu_computing) {
            TITLE( "Init GPU" );
            vecPatches.initGPU( &smpi );
        }

        // Initialize the electromagnetic fields
        // -------------------------------------

=======
        
        // Create SDMD grids 
        if( params.multiple_decomposition ) {
            TITLE( "Create SDMD grids" );
            region.vecPatch_.refHindex_ = smpi.getRank();
            region.build( params, &smpi, vecPatches, openPMD, false );
            region.identify_additional_patches( &smpi, vecPatches, params, simWindow );
            region.identify_missing_patches( &smpi, vecPatches, params );
            //cout << smpi.getRank() << "\t - local : " << region.local_patches_.size()
            //     <<  "\t - missing : " << region.missing_patches_.size()
            //     <<  "\t - additional : " << region.additional_patches_.size() << endl;
            
            region.reset_fitting( &smpi, params );
            region.clean();
            region.reset_mapping();
            
            region.build( params, &smpi, vecPatches, openPMD, false );
            region.identify_additional_patches( &smpi, vecPatches, params, simWindow );
            region.identify_missing_patches( &smpi, vecPatches, params );
            //cout << smpi.getRank() << "\t - local : " << region.local_patches_.size()
            //     <<  "\t - missing : " << region.missing_patches_.size()
            //     <<  "\t - additional : " << region.additional_patches_.size() << endl;
        }
        
        TITLE( "Minimum memory consumption (does not include all temporary buffers)" );
        vecPatches.checkMemoryConsumption( &smpi, &region.vecPatch_ );
        
        TITLE( "Initial fields setup" );
        
>>>>>>> 6984ba99
        // Solve "Relativistic Poisson" problem (including proper centering of fields)
        // Note: the mean gamma for initialization will be computed for all the species
        // whose fields are initialized at this iteration
        if( params.solve_relativistic_poisson == true ) {
            MESSAGE( 1, "Solving relativistic Poisson at time t = 0" );
            vecPatches.runRelativisticModule( time_prim, params, &smpi,  timers );
        }
        
        vecPatches.computeCharge();
        vecPatches.sumDensities( params, time_dual, timers, 0, simWindow, &smpi );
        
        // Init electric field (Ex/1D, + Ey/2D)
        if( params.solve_poisson == true && !vecPatches.isRhoNull( &smpi ) ) {
            MESSAGE( 1, "Solving Poisson at time t = 0" );
            vecPatches.runNonRelativisticPoissonModule( params, &smpi,  timers );
        }
        
        MESSAGE( 1, "Applying external fields at time t = 0" );
        vecPatches.applyExternalFields();
        vecPatches.saveExternalFields( params );
        
        MESSAGE( 1, "Applying prescribed fields at time t = 0" );
        vecPatches.applyPrescribedFields( time_prim );
        
        MESSAGE( 1, "Applying antennas at time t = 0" );
        vecPatches.applyAntennas( 0.5 * params.timestep );
        
        // Patch reconfiguration
        if( params.has_adaptive_vectorization ) {
            vecPatches.configuration( params, timers, 0 );
        }
        
        // if Laser Envelope is used, execute particles and envelope sections of ponderomotive loop
        if( params.Laser_Envelope_model ) {
            MESSAGE( 1, "Initialize envelope" );
            vecPatches.initNewEnvelope( params );
        }
        
        // Project charge and current densities (and susceptibility if envelope is used) only for diags at t=0
        vecPatches.projectionForDiags( params, &smpi, simWindow, time_dual, timers, 0 );
        
        // If Laser Envelope is used, comm and synch susceptibility at t=0
        if( params.Laser_Envelope_model ) {
            vecPatches.sumSusceptibility( params, time_dual, timers, 0, simWindow, &smpi );
        }
        
        // Comm and synch charge and current densities
        vecPatches.sumDensities( params, time_dual, timers, 0, simWindow, &smpi );
        
        // rotational cleaning on a single global region
        if( params.initial_rotational_cleaning ) {
            TITLE( "Rotational cleaning" );
            Region region_global( params );
            region_global.build( params, &smpi, vecPatches, openPMD, true );
            region_global.identify_additional_patches( &smpi, vecPatches, params, simWindow );
            region_global.identify_missing_patches( &smpi, vecPatches, params );
            for (unsigned int imode = 0 ; imode < params.nmodes ; imode++  ) {
                DoubleGridsAM::syncFieldsOnRegion( vecPatches, region_global, params, &smpi, imode );
            }
            if( params.is_pxr && smpi.isMaster()) {
                region_global.coupling( params, true );
            }
            for (unsigned int imode = 0 ; imode < params.nmodes ; imode++  ) {
                DoubleGridsAM::syncFieldsOnPatches( region_global, vecPatches, params, &smpi, timers, 0, imode );
            }
            vecPatches.setMagneticFieldsForDiagnostic( params );
            region_global.clean();
            
            if( params.multiple_decomposition ) {
                // Need to upload corrected data on Region
                for (unsigned int imode = 0 ; imode < params.nmodes ; imode++  ) {
                    DoubleGridsAM::syncFieldsOnRegion( vecPatches, region, params, &smpi, imode );
                    // Need to fill all ghost zones, not covered by patches ghost zones
                    SyncVectorPatch::exchangeE( params, region.vecPatch_, imode, &smpi );
                    SyncVectorPatch::exchangeB( params, region.vecPatch_, imode, &smpi );
                }
            }
        }
        
        TITLE( "Open files & initialize diagnostics" );
        vecPatches.initAllDiags( params, &smpi );
        TITLE( "Running diags at time t = 0" );
        vecPatches.runAllDiags( params, &smpi, 0, timers, simWindow );
    }
    
    TITLE( "Species creation summary" );
    vecPatches.printGlobalNumberOfParticlesPerSpecies( &smpi );
    
    if( params.is_pxr ){
        if( params.multiple_decomposition ) {
            region.coupling( params, false );
        } else {
            vecPatches( 0 )->EMfields->MaxwellAmpereSolver_->coupling( params, vecPatches( 0 )->EMfields );
        }
    }
    
    if( params.is_spectral && params.geometry != "AMcylindrical") {
        vecPatches.saveOldRho( params );
    }
    
    timers.reboot();
    timers.global.reboot();
    
    // ------------------------------------------------------------------------
    // Check expected disk usage
    // ------------------------------------------------------------------------
    TITLE( "Expected disk usage (approximate)" );
    vecPatches.checkExpectedDiskUsage( &smpi, params, checkpoint );
    
    // ------------------------------------------------------------------------
    // check here if we can close the python interpreter
    // ------------------------------------------------------------------------
    TITLE( "Keeping or closing the python runtime environment" );
    params.cleanup( &smpi );

    /*tommaso
        // save latestTimeStep (used to test if we are at the latest timestep when running diagnostics at run's end)
        unsigned int latestTimeStep=checkpoint.this_run_start_step;
    */
    // ------------------------------------------------------------------
    //                     HERE STARTS THE PIC LOOP
    // ------------------------------------------------------------------

    TITLE( "Time-Loop started: number of time-steps n_time = " << params.n_time );
    if( smpi.isMaster() ) {
        params.print_timestep_headers( &smpi );
    }
    
    int count_dlb = 0;
    
    unsigned int itime=checkpoint.this_run_start_step+1;
    while( ( itime <= params.n_time ) && ( !checkpoint.exit_asap ) ) {

        #pragma omp parallel shared (time_dual,smpi,params, vecPatches, region, simWindow, checkpoint, itime)
        {

            // calculate new times
            // -------------------
            #pragma omp single
            {
                time_prim += params.timestep;
                time_dual += params.timestep;
                if( params.keep_python_running_ ) {
                    PyTools::setIteration( itime ); // sets python variable "Main.iteration" for users
                }
            }

            // Patch reconfiguration
            if( params.has_adaptive_vectorization && params.adaptive_vecto_time_selection->theTimeIsNow( itime ) ) {
                vecPatches.reconfiguration( params, timers, itime );
            }

            // apply collisions if requested
            vecPatches.applyCollisions( params, itime, timers );

            // Solve "Relativistic Poisson" problem (including proper centering of fields)
            // for species who stop to be frozen
            // Note: the mean gamma for initialization will be computed for all the species
            // whose fields are initialized at this iteration
            if( params.solve_relativistic_poisson == true ) {
                vecPatches.runRelativisticModule( time_prim, params, &smpi,  timers );
            }

            // Reset global charge and currents densities to zero and computes rho old before moving particles
            if ( params.geometry == "AMcylindrical" && params.is_spectral )
                vecPatches.computeCharge(true);

            // (1) interpolate the fields at the particle position
            // (2) move the particle
            // (3) calculate the currents (charge conserving method)
            vecPatches.dynamics( params, &smpi, simWindow, radiation_tables_,
                                 MultiphotonBreitWheelerTables,
                                 time_dual, timers, itime );

            // if Laser Envelope is used, execute particles and envelope sections of ponderomotive loop
            if( params.Laser_Envelope_model ) {
                vecPatches.runEnvelopeModule( params, &smpi, simWindow, time_dual, timers, itime );
            } // end condition if Laser Envelope Model is used

            // Sum densities
            vecPatches.sumDensities( params, time_dual, timers, itime, simWindow, &smpi );

            // apply currents from antennas
            vecPatches.applyAntennas( time_dual );

        } //End omp parallel region

        // solve Maxwell's equations
        if (!params.multiple_decomposition) {
            if( time_dual > params.time_fields_frozen ) {
                #pragma omp parallel shared (time_dual,smpi,params, vecPatches, region, simWindow, checkpoint, itime)
                {
                    // de-apply prescribed fields if requested
                    if ( vecPatches(0)->EMfields->prescribedFields.size() ) {
                        vecPatches.resetPrescribedFields();
                    }
                    vecPatches.solveMaxwell( params, simWindow, itime, time_dual, timers, &smpi );
                }
                
            }
        }
        else { //if ( params.multiple_decomposition ) {
            if( time_dual > params.time_fields_frozen ) {
                if ( params.geometry != "AMcylindrical" )
                    DoubleGrids::syncCurrentsOnRegion( vecPatches, region, params, &smpi, timers, itime );
                else {
                    for (unsigned int imode = 0 ; imode < params.nmodes ; imode++  )
                        DoubleGridsAM::syncCurrentsOnRegion( vecPatches, region, params, &smpi, timers, itime, imode );
                }
                region.vecPatch_.diag_flag = false;

                //here filter + divergence cleaning
                if ( params.is_spectral && params.geometry == "AMcylindrical") {
                    timers.densitiesCorrection.restart();
                    region.vecPatch_( 0 )->EMfields->MaxwellAmpereSolver_->densities_correction( region.vecPatch_( 0 )->EMfields );
                    timers.densitiesCorrection.update();
                }


                timers.syncDens.restart();
                if( params.geometry != "AMcylindrical" )
                    SyncVectorPatch::sumRhoJ( params, region.vecPatch_, &smpi, timers, itime ); // MPI
                else
                    for( unsigned int imode = 0 ; imode < params.nmodes ; imode++ ) {
                        SyncVectorPatch::sumRhoJ( params, region.vecPatch_, imode, &smpi, timers, itime );
                    }
                timers.syncDens.update( params.printNow( itime ) );


                // apply external time fields if requested
                if( region.vecPatch_(0)->EMfields->prescribedFields.size() ) {
                    region.vecPatch_.applyPrescribedFields( time_prim );
                }

                region.solveMaxwell( params, simWindow, itime, time_dual, timers, &smpi );
                if ( params.geometry != "AMcylindrical" )
                    DoubleGrids::syncFieldsOnPatches( region, vecPatches, params, &smpi, timers, itime );
                else {
                    for (unsigned int imode = 0 ; imode < params.nmodes ; imode++  )
                        DoubleGridsAM::syncFieldsOnPatches( region, vecPatches, params, &smpi, timers, itime, imode );
                }
            }
            if( vecPatches.diag_flag ) {

                if (!params.is_spectral) {
                    if ( params.geometry != "AMcylindrical" )
                        DoubleGrids::syncBOnPatches( region, vecPatches, params, &smpi, timers, itime );
                    else {
                        for (unsigned int imode = 0 ; imode < params.nmodes ; imode++  )
                            DoubleGridsAM::syncBOnPatches( region, vecPatches, params, &smpi, timers, itime, imode );
                    }

                    // Currents and densities not corrected on regions
                    #pragma omp parallel shared (time_dual,smpi,params, vecPatches, region, simWindow, checkpoint, itime)
                    {
                        if( params.geometry != "AMcylindrical" ) {
                            SyncVectorPatch::sumRhoJ( params, vecPatches, &smpi, timers, itime ); // MPI
                        }
                        else {
                            for( unsigned int imode = 0 ; imode < params.nmodes ; imode++ ) {
                                SyncVectorPatch::sumRhoJ( params, vecPatches, imode, &smpi, timers, itime );
                            }
                        }
                    }
                }
                else {
                    // Just need to cp Bm in B for all patches
                    vecPatches.setMagneticFieldsForDiagnostic( params );

                    // Currents and densities could have been corrected on regions
                    if ( params.geometry != "AMcylindrical" ) {
                        DoubleGrids::syncCurrentsOnPatches( region, vecPatches, params, &smpi, timers, itime );
                    }
                    else {
                        for (unsigned int imode = 0 ; imode < params.nmodes ; imode++  )
                            DoubleGridsAM::syncCurrentsOnPatches( region, vecPatches, params, &smpi, timers, itime, imode );
                    }
                }
            }
            bool old = (params.geometry == "AMcylindrical" && params.is_spectral);
            region.vecPatch_.resetRhoJ(old);
        }

        #pragma omp parallel shared (time_dual,smpi,params, vecPatches, region, simWindow, checkpoint, itime)
        {
            // finalize particle exchanges and sort particles
            vecPatches.finalizeAndSortParticles( params, &smpi, simWindow,
                                                 time_dual, timers, itime );

            // Particle merging
            vecPatches.mergeParticles(params, &smpi, time_dual,timers, itime );

            // Particle injection from the boundaries
            vecPatches.injectParticlesFromBoundaries(params, timers, itime );

            // Clean buffers and resize arrays
            vecPatches.cleanParticlesOverhead(params, timers, itime );

            // Finalize field synchronization and exchanges
            vecPatches.finalizeSyncAndBCFields( params, &smpi, simWindow, time_dual, timers, itime );
            
            if( !params.multiple_decomposition ) {
                if( time_dual > params.time_fields_frozen ) {
                    // Standard fields operations (maxwell + comms + boundary conditions) are completed
                    // apply prescribed fields can be considered if requested
                    if( vecPatches(0)->EMfields->prescribedFields.size() ) {
                        #pragma omp single
                        vecPatches.applyPrescribedFields( time_prim );
                        #pragma omp barrier
                    }
                }
            }
            
            // call the various diagnostics
            vecPatches.runAllDiags( params, &smpi, itime, timers, simWindow );

            timers.movWindow.restart();
            simWindow->shift( vecPatches, &smpi, params, itime, time_dual, region );

            if (itime == simWindow->getAdditionalShiftsIteration() ) {
                int adjust = simWindow->isMoving(time_dual)?0:1;
                for (unsigned int n=0;n < simWindow->getNumberOfAdditionalShifts()-adjust; n++)
                    simWindow->shift( vecPatches, &smpi, params, itime, time_dual, region );
            }
            timers.movWindow.update();
            // ----------------------------------------------------------------------
            // Validate restart  : to do
            // Restart patched moving window : to do
            #pragma omp master
            checkpoint.dump( vecPatches, region, itime, &smpi, simWindow, params );
            #pragma omp barrier
            // ----------------------------------------------------------------------
            
        } //End omp parallel region
        
        if( params.has_load_balancing && params.load_balancing_time_selection->theTimeIsNow( itime ) ) {
            count_dlb++;
            if (params.multiple_decomposition && count_dlb%5 ==0 ) {
                if ( params.geometry != "AMcylindrical" ) {
                    DoubleGrids::syncBOnPatches( region, vecPatches, params, &smpi, timers, itime );
                } else {
                    for (unsigned int imode = 0 ; imode < params.nmodes ; imode++  ) {
                        DoubleGridsAM::syncBOnPatches( region, vecPatches, params, &smpi, timers, itime, imode );
                    }
                }
            }
            
            timers.loadBal.restart();
            #pragma omp single
            vecPatches.loadBalance( params, time_dual, &smpi, simWindow, itime );
            timers.loadBal.update( params.printNow( itime ) );
            
            if( params.multiple_decomposition ) {
                
                if( count_dlb%5 == 0 ) {
                    region.reset_fitting( &smpi, params );
                    region.clean();
                    region.reset_mapping();
                    region.build( params, &smpi, vecPatches, openPMD, false );
                    if( params.is_pxr ) {
                        region.coupling( params, false );
                    }
                    region.identify_additional_patches( &smpi, vecPatches, params, simWindow );
                    region.identify_missing_patches( &smpi, vecPatches, params );
                    
                    if ( params.geometry != "AMcylindrical" ) {
                        DoubleGrids::syncFieldsOnRegion( vecPatches, region, params, &smpi );
                    } else {
                        for (unsigned int imode = 0 ; imode < params.nmodes ; imode++  ) {
                            DoubleGridsAM::syncFieldsOnRegion( vecPatches, region, params, &smpi, imode );
                        }
                    }
                    
                } else {
                    region.reset_mapping();
                    region.identify_additional_patches( &smpi, vecPatches, params, simWindow );
                    region.identify_missing_patches( &smpi, vecPatches, params );
                }
            }
        }
        
        // print message at given time-steps
        // --------------------------------
        if( params.printNow( itime ) ) {
            double npart = vecPatches.getGlobalNumberOfParticles( &smpi );
            params.print_timestep( &smpi, itime, time_dual, timers.global, npart ); //contains a timer.update !!!
            
            #pragma omp master
            timers.consolidate( &smpi );
            #pragma omp barrier
        }
        
        itime++;
        
    }//END of the time loop
    
    smpi.barrier();

    // ------------------------------------------------------------------
    //                      HERE ENDS THE PIC LOOP
    // ------------------------------------------------------------------
    TITLE( "End time loop, time dual = " << time_dual );
    timers.global.update();

    TITLE( "Time profiling : (print time > 0.001%)" );
    timers.profile( &smpi );

    smpi.barrier();

    /*tommaso
        // ------------------------------------------------------------------
        //                      Temporary validation diagnostics
        // ------------------------------------------------------------------

        if (latestTimeStep==params.n_time)
            vecPatches.runAllDiags(params, smpi, &diag_flag, params.n_time, timer, simWindow);
    */

    // ------------------------------
    //  Cleanup & End the simulation
    // ------------------------------
    if (params.multiple_decomposition) {
        region.clean();
    }
    vecPatches.close( &smpi );
    smpi.barrier(); // Don't know why but sync needed by HDF5 Phasespace managment
    delete simWindow;
    PyTools::closePython();
    TITLE( "END" );

    return 0;

}//END MAIN

// ---------------------------------------------------------------------------------------------------------------------
//                                               END MAIN CODE
// ---------------------------------------------------------------------------------------------------------------------


int executeTestMode( VectorPatch &vecPatches,
                     Region &region,
                     SmileiMPI *smpi,
                     SimWindow *simWindow,
                     Params &params,
                     Checkpoint &checkpoint,
                     OpenPMDparams &openPMD,
                     RadiationTables * radiation_tables_ )
{
    int itime = 0;
    int moving_window_movement = 0;

    if( params.restart ) {
        checkpoint.readPatchDistribution( smpi, simWindow );
        itime = checkpoint.this_run_start_step+1;
        moving_window_movement = simWindow->getNmoved();
    }

    PatchesFactory::createVector( vecPatches, params, smpi, openPMD, radiation_tables_, itime, moving_window_movement );

    if( params.restart ) {
        if (params.multiple_decomposition) {
            checkpoint.readRegionDistribution( region );
            region.build( params, smpi, vecPatches, openPMD, false );
        }
        checkpoint.restartAll( vecPatches, region, smpi, simWindow, params, openPMD );
    }

    if( params.print_expected_disk_usage ) {
        TITLE( "Expected disk usage (approximate)" );
        vecPatches.checkExpectedDiskUsage( smpi, params, checkpoint );
    }

    // If test mode enable, code stops here
    TITLE( "Keeping or closing the python runtime environment" );
    params.cleanup( smpi );
    delete simWindow;
    PyTools::closePython();
    TITLE( "END TEST MODE" );

    return 0;
}<|MERGE_RESOLUTION|>--- conflicted
+++ resolved
@@ -212,7 +212,7 @@
         
         PatchesFactory::createVector( vecPatches, params, &smpi, openPMD, &radiation_tables_, 0 );
         vecPatches.sortAllParticles( params );
-<<<<<<< HEAD
+
 
         if (params.gpu_computing) {
             TITLE( "Init GPU" );
@@ -221,10 +221,8 @@
 
         // Initialize the electromagnetic fields
         // -------------------------------------
-
-=======
-        
-        // Create SDMD grids 
+        
+        // Create SDMD grids
         if( params.multiple_decomposition ) {
             TITLE( "Create SDMD grids" );
             region.vecPatch_.refHindex_ = smpi.getRank();
@@ -251,8 +249,7 @@
         vecPatches.checkMemoryConsumption( &smpi, &region.vecPatch_ );
         
         TITLE( "Initial fields setup" );
-        
->>>>>>> 6984ba99
+
         // Solve "Relativistic Poisson" problem (including proper centering of fields)
         // Note: the mean gamma for initialization will be computed for all the species
         // whose fields are initialized at this iteration
