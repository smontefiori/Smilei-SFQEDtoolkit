////////////////////////////////////////////////////////////////////////////////////////////////////////////////////////
////////////////////////////////////////////////////////////////////////////////////////////////////////////////////////
////                                                                                                                ////
////                                                                                                                ////
////                                   PARTICLE-IN-CELL CODE SMILEI                                                 ////
////                    Simulation of Matter Irradiated by Laser at Extreme Intensity                               ////
////                                                                                                                ////
////                          Cooperative OpenSource Object-Oriented Project                                        ////
////                                      from the Plateau de Saclay                                                ////
////                                          started January 2013                                                  ////
////                                                                                                                ////
////                                                                                                                ////
////////////////////////////////////////////////////////////////////////////////////////////////////////////////////////
////////////////////////////////////////////////////////////////////////////////////////////////////////////////////////

#include <ctime>
#include <cstdlib>
#include <unistd.h>
#include <iostream>
#include <iomanip>
#include <string>
#include <omp.h>
#ifdef SMILEI_OPENACC_MODE
#include <openacc.h>
#endif

#include "Smilei.h"
#include "SmileiMPI_test.h"
#include "Params.h"
#include "PatchesFactory.h"
#include "SyncVectorPatch.h"
#include "Checkpoint.h"
#include "Solver.h"
#include "SimWindow.h"
#include "Diagnostic.h"
#include "Region.h"
#include "DoubleGrids.h"
#include "DoubleGridsAM.h"
#include "Timers.h"

using namespace std;

// ---------------------------------------------------------------------------------------------------------------------
//                                                   MAIN CODE
// ---------------------------------------------------------------------------------------------------------------------

#ifdef SMILEI_OPENACC_MODE
    #ifdef _OPENACC
    void initialization_openacc()
    {
        char* local_rank_env;
        int local_rank;

        // Initialization of OpenACC
        #pragma acc init

        /* Recovery of the local rank of the process via the environment variable
           set by Slurm, as MPI_Comm_rank cannot be used here because this routine
           is used BEFORE the initialisation of MPI*/
        local_rank_env = getenv("SLURM_LOCALID");

        if (local_rank_env) {
            local_rank = atoi(local_rank_env);
            // Define the GPU to use via OpenACC
            acc_set_device_num(local_rank, acc_get_device_type());
        } else {
            printf("Error : impossible to determine the local rank of MPI process.\n");
            exit(1);
        }
    }
    #endif
#endif

int main( int argc, char *argv[] )
{
    cout.setf( ios::fixed,  ios::floatfield ); // floatfield set to fixed

    // -------------------------
    // Simulation Initialization
    // -------------------------

    // Create the OpenACC environment
#ifdef SMILEI_OPENACC_MODE
    initialization_openacc();
#endif

    // Create MPI environment :
#ifdef SMILEI_TESTMODE
    SmileiMPI_test smpi( &argc, &argv );
#else
    SmileiMPI smpi( &argc, &argv );
#endif

    MESSAGE( "                   _            _" );
    MESSAGE( " ___           _  | |        _  \\ \\   Version : " << __VERSION );
    MESSAGE( "/ __|  _ __   (_) | |  ___  (_)  | |   " );
    MESSAGE( "\\__ \\ | '  \\   _  | | / -_)  _   | |" );
    MESSAGE( "|___/ |_|_|_| |_| |_| \\___| |_|  | |  " );
    MESSAGE( "                                /_/    " );
    MESSAGE( "" );

    // Read and print simulation parameters
    TITLE( "Reading the simulation parameters" );
    Params params( &smpi, vector<string>( argv + 1, argv + argc ) );
    OpenPMDparams openPMD( params );
    PyTools::setIteration( 0 );

#if defined( SMILEI_ACCELERATOR_GPU_OMP )
    SMILEI_ASSERT( params.gpu_computing );

    if( ::omp_get_max_threads() != 1 ) {
        // TODO(Etienne M): I believe there is a race condition inside the CCE OpenMP runtime so I constrain Smilei
        // GPU to use only one thread.
        WARNING( "Running Smilei on GPU using more than one OpenMP thread is not fully supported when offloading using OpenMP." );
    }

    const int gpu_count = ::omp_get_num_devices();

    if( gpu_count < 1 ) {
        ERROR( "Simlei needs one accelerator, none detected." );
    } else if( gpu_count > 1 ) {
        // NOTE: We do not support multi gpu per MPI proc in OpenMP mode
        // (nor in OpenACC). This makes management of the device completely
        // oblivious to the program (only one, the one by default).
        // This could be a missed but very advanced optimization for some
        // kernels/exchange.
        ERROR( "Simlei needs only one accelerator (GPU). Look for HIP_VISIBLE_DEVICES or 'gpu-bind=closest' in your SLURM script or use a custom binding script." );
    } else {
        // ::omp_set_default_device(0);
    }

    ::omp_sched_t a_scheduling_strategy{};
    int           a_chunk_size = 0;
    ::omp_get_schedule( &a_scheduling_strategy, &a_chunk_size );

    if( a_scheduling_strategy != ::omp_sched_t::omp_sched_dynamic ) {
        // As of CCE 13, 2022/04/22
        WARNING( "Smilei can break if dynamic is not used." );
    }
#endif

    // Need to move it here because of domain decomposition need in smpi->init(_patch_count)
    //     abstraction of Hilbert curve
    VectorPatch vecPatches( params );
    Region region( params );

    // Initialize MPI environment with simulation parameters
    TITLE( "Initializing MPI" );
    smpi.init( params, vecPatches.domain_decomposition_ );

    // Create timers
    Timers timers( &smpi );

    // Print in stdout MPI, OpenMP, patchs parameters
    params.print_parallelism_params( &smpi );

    TITLE( "Initializing the restart environment" );
    Checkpoint checkpoint( params, &smpi );

    // ------------------------------------------------------------------------
    // Initialize the simulation times time_prim at n=0 and time_dual at n=+1/2
    // Update in "if restart" if necessary
    // ------------------------------------------------------------------------

    // time at integer time-steps (primal grid)
    double time_prim = 0;
    // time at half-integer time-steps (dual grid)
    double time_dual = 0.5 * params.timestep;

    // --------------------
    // Define Moving Window
    // --------------------
    SimWindow *simWindow = new SimWindow( params );

    // ------------------------------------------------------------------------
    // Init nonlinear inverse Compton scattering
    // ------------------------------------------------------------------------
    RadiationTables radiation_tables_;

    // ------------------------------------------------------------------------
    // Create multiphoton_Breit_Wheeler_tables_ object for multiphoton
    // Breit-Wheeler pair creation
    // ------------------------------------------------------------------------
    MultiphotonBreitWheelerTables multiphoton_Breit_Wheeler_tables_;

    // ---------------------------------------------------
    // Special test mode
    // ---------------------------------------------------
    if( smpi.test_mode ) {
        executeTestMode( vecPatches, region, &smpi, simWindow, params, checkpoint, openPMD, &radiation_tables_ );
        return 0;
    }

    // ---------------------------------------------------------------------
    // Init and compute tables for radiation effects
    // (nonlinear inverse Compton scattering)
    // ---------------------------------------------------------------------
    radiation_tables_.initialization( params, &smpi);

    // ---------------------------------------------------------------------
    // Init and compute tables for multiphoton Breit-Wheeler pair creation
    // ---------------------------------------------------------------------
    multiphoton_Breit_Wheeler_tables_.initialization( params, &smpi );

    // reading from dumped file the restart values
    if( params.restart ) {
        // smpi.patch_count recomputed in readPatchDistribution
        checkpoint.readPatchDistribution( &smpi, simWindow );
        // allocate patches according to smpi.patch_count
        PatchesFactory::createVector( vecPatches, params, &smpi, openPMD, &radiation_tables_, checkpoint.this_run_start_step+1, simWindow->getNmoved() );

        // allocate region according to dump
        if( params.multiple_decomposition ) {
            TITLE( "Create SDMD grids" );
            // read region hindex
            checkpoint.readRegionDistribution( region );

            // Build params.map_rank contains MPI ranks assuming that regions are distributed linearly
            int target_map[smpi.getSize()];
            MPI_Allgather(&(region.vecPatch_.refHindex_), 1, MPI_INT,
                          target_map, 1, MPI_INT,
                          MPI_COMM_WORLD);
            region.define_regions_map(target_map, &smpi, params);

            // params.map_rank used to defined regions neighborood
            region.build( params, &smpi, vecPatches, false, simWindow->getNmoved() );
            region.identify_additional_patches( &smpi, vecPatches, params, simWindow );
            region.identify_missing_patches( &smpi, vecPatches, params );
        }

        // vecPatches data read in restartAll according to smpi.patch_count

        // if (params.multiple_decomposition) {
        //     region.vecPatch_.refHindex_ = smpi.getRank();
        //     region.build( params, &smpi, vecPatches, false );
        //     region.identify_additional_patches( &smpi, vecPatches, params, simWindow );
        //     region.identify_missing_patches( &smpi, vecPatches, params );

        //     region.reset_fitting( &smpi, params );

        //     region.clean();
        //     region.reset_mapping();

        //     region.build( params, &smpi, vecPatches, false );
        //     region.identify_additional_patches( &smpi, vecPatches, params, simWindow );
        //     region.identify_missing_patches( &smpi, vecPatches, params );
        // }

        checkpoint.restartAll( vecPatches, region, &smpi, params );

#if !defined( SMILEI_ACCELERATOR_MODE )
        // CPU only, its too early to sort on GPU
        vecPatches.initialParticleSorting( params );
#endif

        TITLE( "Minimum memory consumption (does not include all temporary buffers)" );
        vecPatches.checkMemoryConsumption( &smpi, &region.vecPatch_ );

        // Patch reconfiguration for the adaptive vectorization
        if( params.has_adaptive_vectorization ) {
            vecPatches.configuration( params, timers, 0 );
        }

        // time at integer time-steps (primal grid)
        time_prim = checkpoint.this_run_start_step * params.timestep;
        // time at half-integer time-steps (dual grid)
        time_dual = ( checkpoint.this_run_start_step +0.5 ) * params.timestep;

        TITLE( "Open files & initialize diagnostics" );
        vecPatches.initAllDiags( params, &smpi );

    } else {

        PatchesFactory::createVector( vecPatches, params, &smpi, openPMD, &radiation_tables_, 0 );

#if !(defined( SMILEI_ACCELERATOR_MODE ))
        // CPU only, its too early to sort on GPU
        vecPatches.initialParticleSorting( params );
#endif

        // Initialize the electromagnetic fields
        // -------------------------------------
        
        // Create SDMD grids
        if( params.multiple_decomposition ) {
            TITLE( "Create SDMD grids" );
            region.vecPatch_.refHindex_ = smpi.getRank();
            region.build( params, &smpi, vecPatches, false, simWindow->getNmoved() );
            region.identify_additional_patches( &smpi, vecPatches, params, simWindow );
            region.identify_missing_patches( &smpi, vecPatches, params );
            //cout << smpi.getRank() << "\t - local : " << region.local_patches_.size()
            //     <<  "\t - missing : " << region.missing_patches_.size()
            //     <<  "\t - additional : " << region.additional_patches_.size() << endl;

            region.reset_fitting( &smpi, params );
            region.clean();
            region.reset_mapping();

            region.build( params, &smpi, vecPatches, false, simWindow->getNmoved() );
            region.identify_additional_patches( &smpi, vecPatches, params, simWindow );
            region.identify_missing_patches( &smpi, vecPatches, params );
            //cout << smpi.getRank() << "\t - local : " << region.local_patches_.size()
            //     <<  "\t - missing : " << region.missing_patches_.size()
            //     <<  "\t - additional : " << region.additional_patches_.size() << endl;
        }

        TITLE( "Minimum memory consumption (does not include all temporary buffers)" );
        vecPatches.checkMemoryConsumption( &smpi, &region.vecPatch_ );

        TITLE( "Initial fields setup" );

        // Solve "Relativistic Poisson" problem (including proper centering of fields)
        // NOTE: the mean gamma for initialization will be computed for all the species
        // whose fields are initialized at this iteration
        if( params.solve_relativistic_poisson == true ) {
            MESSAGE( 1, "Solving relativistic Poisson at time t = 0" );
            vecPatches.runRelativisticModule( time_prim, params, &smpi,  timers );
        }

        vecPatches.computeCharge();

        // TODO(Etienne M): redundant work is done here. We exchange current
        // density J when in fact, only charge density Rho needs to be exchanged.
        vecPatches.sumDensities( params, time_dual, timers, 0, simWindow, &smpi );

        // Init electric field (Ex/1D, + Ey/2D)
        if( params.solve_poisson == true && !vecPatches.isRhoNull( &smpi ) ) {
            MESSAGE( 1, "Solving Poisson at time t = 0" );
            vecPatches.runNonRelativisticPoissonModule( params, &smpi,  timers );
        }

        MESSAGE( 1, "Applying external fields at time t = 0" );
        vecPatches.applyExternalFields();
        vecPatches.saveExternalFields( params );

        MESSAGE( 1, "Applying prescribed fields at time t = 0" );
        vecPatches.applyPrescribedFields( time_prim );

        MESSAGE( 1, "Applying antennas at time t = 0" );
        vecPatches.applyAntennas( 0.5 * params.timestep );

        // Patch reconfiguration
        if( params.has_adaptive_vectorization ) {
            vecPatches.configuration( params, timers, 0 );
        }

        // if Laser Envelope is used, execute particles and envelope sections of ponderomotive loop
        if( params.Laser_Envelope_model ) {
            MESSAGE( 1, "Initialize envelope" );
            vecPatches.initNewEnvelope( params );
        }

        // Project charge and current densities (and susceptibility if envelope is used) only for diags at t=0
        vecPatches.projectionForDiags( params, &smpi, simWindow, time_dual, timers, 0 );

        // If Laser Envelope is used, comm and synch susceptibility at t=0
        if( params.Laser_Envelope_model ) {
            vecPatches.sumSusceptibility( params, time_dual, timers, 0, simWindow, &smpi );
        }
        
        // Comm and synch charge and current densities for a given species (rho_s, Jx_s...)
        vecPatches.sumDensities( params, time_dual, timers, 0, simWindow, &smpi );

        // Upload corrected data on Regions
        if( params.multiple_decomposition ) {
            if ( params.geometry != "AMcylindrical" ) {
                DoubleGrids::syncFieldsOnRegion( vecPatches, region, params, &smpi );
                SyncVectorPatch::exchangeE( params, region.vecPatch_, &smpi );
                SyncVectorPatch::finalizeexchangeE( params, region.vecPatch_);
                SyncVectorPatch::exchangeB( params, region.vecPatch_, &smpi );
                SyncVectorPatch::finalizeexchangeB( params, region.vecPatch_);
            } else {
                for (unsigned int imode = 0 ; imode < params.nmodes ; imode++  ) {
                    DoubleGridsAM::syncFieldsOnRegion( vecPatches, region, params, &smpi, imode );
                    // Need to fill all ghost zones, not covered by patches ghost zones
                    SyncVectorPatch::exchangeE( params, region.vecPatch_, imode, &smpi );
                    SyncVectorPatch::exchangeB( params, region.vecPatch_, imode, &smpi );
                }
            }
        }

        // rotational cleaning on a single global region for AM spectral
        if( params.initial_rotational_cleaning ) {
            TITLE( "Rotational cleaning" );
            Region region_global( params );
            region_global.build( params, &smpi, vecPatches, true, simWindow->getNmoved() );
            region_global.identify_additional_patches( &smpi, vecPatches, params, simWindow );
            region_global.identify_missing_patches( &smpi, vecPatches, params );
            for (unsigned int imode = 0 ; imode < params.nmodes ; imode++  ) {
                DoubleGridsAM::syncFieldsOnRegion( vecPatches, region_global, params, &smpi, imode );
            }
            if( params.is_pxr && smpi.isMaster()) {
                region_global.coupling( params, true );
            }
            for (unsigned int imode = 0 ; imode < params.nmodes ; imode++  ) {
                DoubleGridsAM::syncFieldsOnPatches( region_global, vecPatches, params, &smpi, timers, imode );
            }
            vecPatches.setMagneticFieldsForDiagnostic( params );
            region_global.clean();

            if( params.multiple_decomposition ) {
                for (unsigned int imode = 0 ; imode < params.nmodes ; imode++  ) {
                    DoubleGridsAM::syncFieldsOnRegion( vecPatches, region, params, &smpi, imode );
                    // Need to fill all ghost zones, not covered by patches ghost zones
                    SyncVectorPatch::exchangeE( params, region.vecPatch_, imode, &smpi );
                    SyncVectorPatch::exchangeB( params, region.vecPatch_, imode, &smpi );
                }
            }
        }

#if defined( SMILEI_ACCELERATOR_MODE )
        TITLE( "GPU allocation and copy of the fields and particles" );
        // Because most of the initialization "needs" (for now) to be done on
        // the host, we introduce the GPU only at it's end.
        vecPatches.allocateDataOnDevice( params, &smpi, 
                                         &radiation_tables_, 
                                         &multiphoton_Breit_Wheeler_tables_ );
        vecPatches.copyEMFieldsFromHostToDevice();
        // The initial particle binning is done in initializeDataOnDevice.
#endif

        TITLE( "Open files & initialize diagnostics" );
        vecPatches.initAllDiags( params, &smpi );

        TITLE( "Running diags at time t = 0" );
        #ifdef _OMPTASKS
                    vecPatches.runAllDiagsTasks( params, &smpi, 0, timers, simWindow );
        #else
                    vecPatches.runAllDiags( params, &smpi, 0, timers, simWindow );
        #endif
        
    }

    TITLE( "Species creation summary" );
    vecPatches.printGlobalNumberOfParticlesPerSpecies( &smpi );

    if( params.is_pxr ){
        if( params.multiple_decomposition ) {
            region.coupling( params, false );
        } else {
            vecPatches( 0 )->EMfields->MaxwellAmpereSolver_->coupling( params, vecPatches( 0 )->EMfields );
        }
    }

    if( params.is_spectral && params.geometry != "AMcylindrical") {
        vecPatches.saveOldRho( params );
    }

    timers.reboot();
    timers.global.reboot();

    // ------------------------------------------------------------------------
    // Check expected disk usage
    // ------------------------------------------------------------------------
    TITLE( "Expected disk usage (approximate)" );
    vecPatches.checkExpectedDiskUsage( &smpi, params, checkpoint );

    // ------------------------------------------------------------------------
    // check here if we can close the python interpreter
    // ------------------------------------------------------------------------
    TITLE( "Keeping or closing the python runtime environment" );
    params.cleanup( &smpi );

    /*tommaso
        // save latestTimeStep (used to test if we are at the latest timestep when running diagnostics at run's end)
        unsigned int latestTimeStep=checkpoint.this_run_start_step;
    */
    // ------------------------------------------------------------------
    //                     HERE STARTS THE PIC LOOP
    // ------------------------------------------------------------------

    TITLE( "Time-Loop started: number of time-steps n_time = " << params.n_time );
    if( smpi.isMaster() ) {
        params.print_timestep_headers( &smpi );
    }

    int count_dlb = 0;

    unsigned int itime=checkpoint.this_run_start_step+1;
    while( ( itime <= params.n_time ) && ( !checkpoint.exit_asap ) ) {

        #pragma omp parallel shared (time_dual,smpi,params, vecPatches, region, simWindow, checkpoint, itime)
        {

            // calculate new times
            // -------------------
            #pragma omp single
            {
                time_prim += params.timestep;
                time_dual += params.timestep;
                if( params.keep_python_running_ ) {
                    PyTools::setIteration( itime ); // sets python variable "Main.iteration" for users
                }
            }

            // Patch reconfiguration
            if( params.has_adaptive_vectorization && params.adaptive_vecto_time_selection->theTimeIsNow( itime ) ) {
                vecPatches.reconfiguration( params, timers, itime );
            }

            // apply collisions if requested
            vecPatches.applyBinaryProcesses( params, itime, timers );

            // Solve "Relativistic Poisson" problem (including proper centering of fields)
            // for species who stop to be frozen
            // NOTE: the mean gamma for initialization will be computed for all the species
            // whose fields are initialized at this iteration
            if( params.solve_relativistic_poisson == true ) {
                vecPatches.runRelativisticModule( time_prim, params, &smpi,  timers );
            }

            // Reset global charge and currents densities to zero and computes rho old before moving particles
            if ( params.geometry == "AMcylindrical" && params.is_spectral )
                vecPatches.computeCharge(true);

            // (1) interpolate the fields at the particle position
            // (2) move the particle
            // (3) calculate the currents (charge conserving method)
            vecPatches.dynamics( params, &smpi, simWindow, radiation_tables_,
                                 multiphoton_Breit_Wheeler_tables_,
                                 time_dual, timers, itime );

            // if Laser Envelope is used, execute particles and envelope sections of ponderomotive loop
            if( params.Laser_Envelope_model ) {
                vecPatches.runEnvelopeModule( params, &smpi, simWindow, time_dual, timers, itime );
            } // end condition if Laser Envelope Model is used

            // Sum densities
            vecPatches.sumDensities( params, time_dual, timers, itime, simWindow, &smpi );

            // apply currents from antennas
            vecPatches.applyAntennas( time_dual );

        } //End omp parallel region

        // solve Maxwell's equations
        if (!params.multiple_decomposition) {
            if( time_dual > params.time_fields_frozen ) {
                #pragma omp parallel shared (time_dual,smpi,params, vecPatches, region, simWindow, checkpoint, itime)
                {
                    // de-apply prescribed fields if requested
                    if ( vecPatches(0)->EMfields->prescribedFields.size() ) {
                        vecPatches.resetPrescribedFields();
                    }
                    vecPatches.solveMaxwell( params, simWindow, itime, time_dual, timers, &smpi );
                }

            }
        }
        else { //if ( params.multiple_decomposition ) {
            if( time_dual > params.time_fields_frozen ) {
                if ( params.geometry != "AMcylindrical" )
                    DoubleGrids::syncCurrentsOnRegion( vecPatches, region, params, &smpi, timers );
                else {
                    for (unsigned int imode = 0 ; imode < params.nmodes ; imode++  )
                        DoubleGridsAM::syncCurrentsOnRegion( vecPatches, region, params, &smpi, timers, imode );
                }
                region.vecPatch_.diag_flag = false;

                //here filter + divergence cleaning
                if ( params.is_spectral && params.geometry == "AMcylindrical") {
                    timers.densitiesCorrection.restart();
                    region.vecPatch_( 0 )->EMfields->MaxwellAmpereSolver_->densities_correction( region.vecPatch_( 0 )->EMfields );
                    timers.densitiesCorrection.update();
                }


                timers.syncDens.restart();
                if( params.geometry != "AMcylindrical" )
                    SyncVectorPatch::sumRhoJ( params, region.vecPatch_, &smpi ); // MPI
                else
                    for( unsigned int imode = 0 ; imode < params.nmodes ; imode++ ) {
                        SyncVectorPatch::sumRhoJ( params, region.vecPatch_, imode, &smpi );
                    }
                timers.syncDens.update( params.printNow( itime ) );


                // apply external time fields if requested
                if( region.vecPatch_(0)->EMfields->prescribedFields.size() ) {
                    region.vecPatch_.applyPrescribedFields( time_prim );
                }

                region.solveMaxwell( params, simWindow, itime, time_dual, timers, &smpi );
                if ( params.geometry != "AMcylindrical" )
                    DoubleGrids::syncFieldsOnPatches( region, vecPatches, params, &smpi, timers );
                else {
                    for (unsigned int imode = 0 ; imode < params.nmodes ; imode++  )
                        DoubleGridsAM::syncFieldsOnPatches( region, vecPatches, params, &smpi, timers, imode );
                }
            }
            if( vecPatches.diag_flag ) {

                if (!params.is_spectral) {
                    if ( params.geometry != "AMcylindrical" )
                        DoubleGrids::syncBOnPatches( region, vecPatches, params, &smpi, timers );
                    else {
                        for (unsigned int imode = 0 ; imode < params.nmodes ; imode++  )
                            DoubleGridsAM::syncBOnPatches( region, vecPatches, params, &smpi, timers, imode );
                    }

                    // Currents and densities not corrected on regions
                    #pragma omp parallel shared (time_dual,smpi,params, vecPatches, region, simWindow, checkpoint, itime)
                    {
                        if( params.geometry != "AMcylindrical" ) {
                            SyncVectorPatch::sumRhoJ( params, vecPatches, &smpi ); // MPI
                        }
                        else {
                            for( unsigned int imode = 0 ; imode < params.nmodes ; imode++ ) {
                                SyncVectorPatch::sumRhoJ( params, vecPatches, imode, &smpi );
                            }
                        }
                    }
                }
                else {
                    // Just need to cp Bm in B for all patches
                    vecPatches.setMagneticFieldsForDiagnostic( params );

                    // Currents and densities could have been corrected on regions
                    if ( params.geometry != "AMcylindrical" ) {
                        DoubleGrids::syncCurrentsOnPatches( region, vecPatches, params, &smpi, timers );
                    }
                    else {
                        for (unsigned int imode = 0 ; imode < params.nmodes ; imode++  )
                            DoubleGridsAM::syncCurrentsOnPatches( region, vecPatches, params, &smpi, timers, imode );
                    }
                }
            }
            bool old = (params.geometry == "AMcylindrical" && params.is_spectral);
            region.vecPatch_.resetRhoJ(old);
        }

        #pragma omp parallel shared (time_dual,smpi,params, vecPatches, region, simWindow, checkpoint, itime)
        {
            // finalize particle exchanges and sort particles
            vecPatches.finalizeAndSortParticles( params, &smpi, simWindow,
                                                 time_dual, timers, itime );

            // Particle merging
            vecPatches.mergeParticles(params, time_dual,timers, itime );

            // Particle injection from the boundaries
            vecPatches.injectParticlesFromBoundaries(params, timers, itime );

            // Clean buffers and resize arrays
            vecPatches.cleanParticlesOverhead(params, timers, itime );

            // Finalize field synchronization and exchanges
            vecPatches.finalizeSyncAndBCFields( params, &smpi, simWindow, time_dual, timers, itime );

            if( !params.multiple_decomposition ) {
                if( time_dual > params.time_fields_frozen ) {
                    // Standard fields operations (maxwell + comms + boundary conditions) are completed
                    // apply prescribed fields can be considered if requested
                    if( vecPatches(0)->EMfields->prescribedFields.size() ) {
                        #pragma omp single
                        vecPatches.applyPrescribedFields( time_prim );
                        #pragma omp barrier
                    }
                }
            }

            // Call the various diagnostics
#ifdef _OMPTASKS
            vecPatches.runAllDiagsTasks( params, &smpi, itime, timers, simWindow );
#else
            vecPatches.runAllDiags( params, &smpi, itime, timers, simWindow );
#endif

<<<<<<< HEAD

            // Move the window
            timers.movWindow.restart();
            simWindow->shift( vecPatches, &smpi, params, itime, time_dual, region );

            if (itime == simWindow->getAdditionalShiftsIteration() ) {
                int adjust = simWindow->isMoving(time_dual)?0:1;
                for (unsigned int n=0;n < simWindow->getNumberOfAdditionalShifts()-adjust; n++)
                    simWindow->shift( vecPatches, &smpi, params, itime, time_dual, region );
            }
            timers.movWindow.update();
=======
            // Move window
            vecPatches.moveWindow( params, &smpi, region, simWindow, time_dual, timers, itime );

            // timers.movWindow.restart();
            // simWindow->shift( vecPatches, &smpi, params, itime, time_dual, region );

            // if (itime == simWindow->getAdditionalShiftsIteration() ) {
            //     int adjust = simWindow->isMoving(time_dual)?0:1;
            //     for (unsigned int n=0;n < simWindow->getNumberOfAdditionalShifts()-adjust; n++)
            //         simWindow->shift( vecPatches, &smpi, params, itime, time_dual, region );
            // }
            // timers.movWindow.update();
>>>>>>> 381c7112

            // Checkpointing: dump data
            #pragma omp master
            checkpoint.dump( vecPatches, region, itime, &smpi, simWindow, params );
            #pragma omp barrier
            // ----------------------------------------------------------------------

        } //End omp parallel region

        if( params.has_load_balancing && params.load_balancing_time_selection->theTimeIsNow( itime ) ) {
// #if defined( SMILEI_ACCELERATOR_MODE )
//             ERROR( "Load balancing not tested on GPU !" );
// #endif
            count_dlb++;
            if (params.multiple_decomposition && count_dlb%5 ==0 ) {
                if ( params.geometry != "AMcylindrical" ) {
                    DoubleGrids::syncBOnPatches( region, vecPatches, params, &smpi, timers );
                } else {
                    for (unsigned int imode = 0 ; imode < params.nmodes ; imode++  ) {
                        DoubleGridsAM::syncBOnPatches( region, vecPatches, params, &smpi, timers, imode );
                    }
                }
            }

            timers.loadBal.restart();
            #pragma omp single
            vecPatches.loadBalance( params, time_dual, &smpi, simWindow, itime );
            timers.loadBal.update( params.printNow( itime ) );

            if( params.multiple_decomposition ) {

                if( count_dlb%5 == 0 ) {
                    region.reset_fitting( &smpi, params );
                    region.clean();
                    region.reset_mapping();
                    region.build( params, &smpi, vecPatches, false, simWindow->getNmoved() );
                    if( params.is_pxr ) {
                        region.coupling( params, false );
                    }
                    region.identify_additional_patches( &smpi, vecPatches, params, simWindow );
                    region.identify_missing_patches( &smpi, vecPatches, params );

                    if ( params.geometry != "AMcylindrical" ) {
                        DoubleGrids::syncFieldsOnRegion( vecPatches, region, params, &smpi );
                    } else {
                        for (unsigned int imode = 0 ; imode < params.nmodes ; imode++  ) {
                            DoubleGridsAM::syncFieldsOnRegion( vecPatches, region, params, &smpi, imode );
                        }
                    }

                } else {
                    region.reset_mapping();
                    region.identify_additional_patches( &smpi, vecPatches, params, simWindow );
                    region.identify_missing_patches( &smpi, vecPatches, params );
                }
            }
        }

        // print message at given time-steps
        // --------------------------------
        if( params.printNow( itime ) ) {
            double npart = vecPatches.getGlobalNumberOfParticles( &smpi );
            params.print_timestep( &smpi, itime, time_dual, timers.global, npart ); //contains a timer.update !!!

            #pragma omp master
            timers.consolidate( &smpi );
            #pragma omp barrier
        }

        itime++;
    
    }//END of the time loop

    smpi.barrier();

    // ------------------------------------------------------------------
    //                      HERE ENDS THE PIC LOOP
    // ------------------------------------------------------------------
    TITLE( "End time loop, time dual = " << time_dual );
    timers.global.update();

    TITLE( "Time profiling : (print time > 0.001%)" );
    timers.profile( &smpi );

    smpi.barrier();

    /*tommaso
        // ------------------------------------------------------------------
        //                      Temporary validation diagnostics
        // ------------------------------------------------------------------

        if (latestTimeStep==params.n_time)
            vecPatches.runAllDiags(params, smpi, &diag_flag, params.n_time, timer, simWindow);
    */

    // ------------------------------
    //  Cleanup & End the simulation
    // ------------------------------
    if (params.multiple_decomposition) {
        region.clean();
    }
    
#if defined( SMILEI_ACCELERATOR_MODE )
    vecPatches.cleanDataOnDevice( params, &smpi, &radiation_tables_, &multiphoton_Breit_Wheeler_tables_ );
#endif
    
    vecPatches.close( &smpi );
    smpi.barrier(); // Don't know why but sync needed by HDF5 Phasespace managment
    delete simWindow;
    PyTools::closePython();
    TITLE( "END" );

    return 0;

}//END MAIN

// ---------------------------------------------------------------------------------------------------------------------
//                                               END MAIN CODE
// ---------------------------------------------------------------------------------------------------------------------


int executeTestMode( VectorPatch &vecPatches,
                     Region &region,
                     SmileiMPI *smpi,
                     SimWindow *simWindow,
                     Params &params,
                     Checkpoint &checkpoint,
                     OpenPMDparams &openPMD,
                     RadiationTables * radiation_tables_ )
{
    int itime = 0;
    int moving_window_movement = 0;

    if( params.restart ) {
        checkpoint.readPatchDistribution( smpi, simWindow );
        itime = checkpoint.this_run_start_step+1;
        moving_window_movement = simWindow->getNmoved();
    }

    PatchesFactory::createVector( vecPatches, params, smpi, openPMD, radiation_tables_, itime, moving_window_movement );

    if( params.restart ) {
        if (params.multiple_decomposition) {
            checkpoint.readRegionDistribution( region );
            region.build( params, smpi, vecPatches, false, simWindow->getNmoved() );
        }
        checkpoint.restartAll( vecPatches, region, smpi, params );
    }

    if( params.print_expected_disk_usage ) {
        TITLE( "Expected disk usage (approximate)" );
        vecPatches.checkExpectedDiskUsage( smpi, params, checkpoint );
    }

    // If test mode enable, code stops here
    TITLE( "Keeping or closing the python runtime environment" );
    params.cleanup( smpi );
    delete simWindow;
    PyTools::closePython();
    TITLE( "END TEST MODE" );

    return 0;
}<|MERGE_RESOLUTION|>--- conflicted
+++ resolved
@@ -666,19 +666,6 @@
             vecPatches.runAllDiags( params, &smpi, itime, timers, simWindow );
 #endif
 
-<<<<<<< HEAD
-
-            // Move the window
-            timers.movWindow.restart();
-            simWindow->shift( vecPatches, &smpi, params, itime, time_dual, region );
-
-            if (itime == simWindow->getAdditionalShiftsIteration() ) {
-                int adjust = simWindow->isMoving(time_dual)?0:1;
-                for (unsigned int n=0;n < simWindow->getNumberOfAdditionalShifts()-adjust; n++)
-                    simWindow->shift( vecPatches, &smpi, params, itime, time_dual, region );
-            }
-            timers.movWindow.update();
-=======
             // Move window
             vecPatches.moveWindow( params, &smpi, region, simWindow, time_dual, timers, itime );
 
@@ -691,7 +678,6 @@
             //         simWindow->shift( vecPatches, &smpi, params, itime, time_dual, region );
             // }
             // timers.movWindow.update();
->>>>>>> 381c7112
 
             // Checkpointing: dump data
             #pragma omp master
