--- conflicted
+++ resolved
@@ -310,12 +310,7 @@
         timer[2].update();
         
         // incrementing averaged electromagnetic fields
-<<<<<<< HEAD
         if (diag_params.ntime_step_avg) EMfields->incrementAvgFields(itime, diag_params.ntime_step_avg);
-=======
-        if (diag_params.ntime_step_avg!=0)
-            EMfields->incrementAvgFields(itime, diag_params.ntime_step_avg);
->>>>>>> 39b7da32
         
         // call the various diagnostics
         // ----------------------------
@@ -379,36 +374,18 @@
     //                      Temporary validation diagnostics
     // ------------------------------------------------------------------
     
-<<<<<<< HEAD
-//    // temporary EM fields dump in Fields.h5
-//    if  ( (diag_params.fieldDump_every != 0) && (params.n_time % diag_params.fieldDump_every != 0) )
-//        sio->writeAllFieldsSingleFileTime( EMfields, params.n_time );
-//    
-//    // temporary time-averaged EM fields dump in Fields_avg.h5
-//    if  ( (diag_params.avgfieldDump_every != 0) && (params.n_time % diag_params.avgfieldDump_every != 0) )
-//        sio->writeAvgFieldsSingleFileTime( EMfields, params.n_time );
-//    
-//#ifdef _IO_PARTICLE
-//    // temporary particles dump (1 HDF5 file per process)
-//    if  ( (diag_params.particleDump_every != 0) && (params.n_time % diag_params.particleDump_every != 0) )
-//        sio->writePlasma( vecSpecies, time_dual, smpi );
-//#endif    
-=======
     // temporary EM fields dump in Fields.h5
     if  ( (diag_params.fieldDump_every != 0) && (params.n_time % diag_params.fieldDump_every != 0) )
         sio->writeAllFieldsSingleFileTime( EMfields, params.n_time );
-    
     // temporary time-averaged EM fields dump in Fields_avg.h5
     if  (diag_params.ntime_step_avg!=0)
         if  ( (diag_params.avgfieldDump_every != 0) && (params.n_time % diag_params.avgfieldDump_every != 0) )
             sio->writeAvgFieldsSingleFileTime( EMfields, params.n_time );
-    
 #ifdef _IO_PARTICLE
     // temporary particles dump (1 HDF5 file per process)
     if  ( (diag_params.particleDump_every != 0) && (params.n_time % diag_params.particleDump_every != 0) )
         sio->writePlasma( vecSpecies, time_dual, smpi );
 #endif    
->>>>>>> 39b7da32
 
     // ------------------------------
     //  Cleanup & End the simulation
