////////////////////////////////////////////////////////////////////////////////////////////////////////////////////////
////////////////////////////////////////////////////////////////////////////////////////////////////////////////////////
////                                                                                                                ////
////                                                                                                                ////
////                                   PARTICLE-IN-CELL CODE SMILEI                                                 ////
////                    Simulation of Matter Irradiated by Laser at Extreme Intensity                               ////
////                                                                                                                ////
////                          Cooperative OpenSource Object-Oriented Project                                        ////
////                                      from the Plateau de Saclay                                                ////
////                                          started January 2013                                                  ////
////                                                                                                                ////
////                                                                                                                ////
////////////////////////////////////////////////////////////////////////////////////////////////////////////////////////
////////////////////////////////////////////////////////////////////////////////////////////////////////////////////////

#include <ctime>
#include <cstdlib>
#include <unistd.h>
#include <iostream>
#include <iomanip>
#include <string>
#include <omp.h>

#include "Smilei.h"
#include "SmileiMPI_test.h"
#include "Params.h"
#include "PatchesFactory.h"
#include "SyncVectorPatch.h"
#include "Checkpoint.h"
#include "Solver.h"
#include "SimWindow.h"
#include "Diagnostic.h"
#include "Domain.h"
#include "SyncCartesianPatch.h"
#include "Timers.h"
#include "RadiationTables.h"
#include "MultiphotonBreitWheelerTables.h"

using namespace std;

// ---------------------------------------------------------------------------------------------------------------------
//                                                   MAIN CODE
// ---------------------------------------------------------------------------------------------------------------------
int main (int argc, char* argv[])
{
    cout.setf( ios::fixed,  ios::floatfield ); // floatfield set to fixed

    // -------------------------
    // Simulation Initialization
    // -------------------------

    // Create MPI environment :

#ifdef SMILEI_TESTMODE
    SmileiMPI_test smpi( &argc, &argv );
#else
    SmileiMPI smpi(&argc, &argv );
#endif

    MESSAGE("                   _            _");
    MESSAGE(" ___           _  | |        _  \\ \\   Version : " << __VERSION);
    MESSAGE("/ __|  _ __   (_) | |  ___  (_)  | |   ");
    MESSAGE("\\__ \\ | '  \\   _  | | / -_)  _   | |");
    MESSAGE("|___/ |_|_|_| |_| |_| \\___| |_|  | |  ");
    MESSAGE("                                /_/    ");
    MESSAGE("");

    // Read and print simulation parameters
    TITLE("Reading the simulation parameters");
    Params params(&smpi,vector<string>(argv + 1, argv + argc));
    OpenPMDparams openPMD(params);

    // Need to move it here because of domain decomposition need in smpi->init(_patch_count)
    //     abstraction of Hilbert curve
    VectorPatch vecPatches( params );

    // Initialize MPI environment with simulation parameters
    TITLE("Initializing MPI");
    smpi.init(params, vecPatches.domain_decomposition_);

    // Create timers
    Timers timers(&smpi);

    // Print in stdout MPI, OpenMP, patchs parameters
    params.print_parallelism_params(&smpi);

    TITLE("Initializing the restart environment");
    Checkpoint checkpoint(params, &smpi);

    // ------------------------------------------------------------------------
    // Initialize the simulation times time_prim at n=0 and time_dual at n=+1/2
    // Update in "if restart" if necessary
    // ------------------------------------------------------------------------

    // time at integer time-steps (primal grid)
    double time_prim = 0;
    // time at half-integer time-steps (dual grid)
    double time_dual = 0.5 * params.timestep;

    // -------------------------------------------
    // Declaration of the main objects & operators
    // -------------------------------------------
    // --------------------
    // Define Moving Window
    // --------------------
    TITLE("Initializing moving window");
    SimWindow* simWindow = new SimWindow(params);

    // ------------------------------------------------------------------------
    // Init nonlinear inverse Compton scattering
    // ------------------------------------------------------------------------
    RadiationTables RadiationTables;

    // ------------------------------------------------------------------------
    // Create MultiphotonBreitWheelerTables object for multiphoton
    // Breit-Wheeler pair creation
    // ------------------------------------------------------------------------
    MultiphotonBreitWheelerTables MultiphotonBreitWheelerTables;

    // ---------------------------------------------------
    // Initialize patches (including particles and fields)
    // ---------------------------------------------------
    TITLE("Initializing particles & fields");

    if( smpi.test_mode ) {
        execute_test_mode( vecPatches, &smpi, simWindow, params, checkpoint, openPMD );
        return 0;
    }

    // reading from dumped file the restart values
    if (params.restart) {

        // smpi.patch_count recomputed in readPatchDistribution
        checkpoint.readPatchDistribution( &smpi, simWindow );
        // allocate patches according to smpi.patch_count
        vecPatches = PatchesFactory::createVector(params, &smpi, openPMD, checkpoint.this_run_start_step+1, simWindow->getNmoved());
        // vecPatches data read in restartAll according to smpi.patch_count
        checkpoint.restartAll( vecPatches, &smpi, simWindow, params, openPMD);

        // Patch reconfiguration for the dynamic vectorization
        if( params.has_dynamic_vectorization ) {
            vecPatches.configuration(params,timers, 0);
        }

        // time at integer time-steps (primal grid)
        time_prim = checkpoint.this_run_start_step * params.timestep;
        // time at half-integer time-steps (dual grid)
        time_dual = (checkpoint.this_run_start_step +0.5) * params.timestep;

        // ---------------------------------------------------------------------
        // Init and compute tables for radiation effects
        // (nonlinear inverse Compton scattering)
        // ---------------------------------------------------------------------
        RadiationTables.initParams(params);
        RadiationTables.compute_tables(params,&smpi);
        RadiationTables.output_tables(&smpi);

        // ---------------------------------------------------------------------
        // Init and compute tables for multiphoton Breit-Wheeler pair creation
        // ---------------------------------------------------------------------
        MultiphotonBreitWheelerTables.initialization(params);
        MultiphotonBreitWheelerTables.compute_tables(params,&smpi);
        MultiphotonBreitWheelerTables.output_tables(&smpi);

        TITLE("Initializing diagnostics");
        vecPatches.initAllDiags( params, &smpi );

    } else {

        vecPatches = PatchesFactory::createVector(params, &smpi, openPMD, 0);

        // Initialize the electromagnetic fields
        // -------------------------------------

        TITLE("Applying external fields at time t = 0");
        vecPatches.applyExternalFields();
        vecPatches.saveExternalFields( params );

        // Solve "Relativistic Poisson" problem (including proper centering of fields)
        // Note: the mean gamma for initialization will be computed for all the species
        // whose fields are initialized at this iteration
        if (params.solve_relativistic_poisson == true) {
            // Compute rho only for species needing relativistic field Initialization
            vecPatches.computeChargeRelativisticSpecies(time_prim);
            SyncVectorPatch::sum( vecPatches.listrho_, vecPatches, timers, 0 );

            // Initialize the fields for these species
            if (!vecPatches.isRhoNull(&smpi)){
                TITLE("Initializing relativistic species fields at time t = 0");
                vecPatches.solveRelativisticPoisson( params, &smpi, time_prim );
                                             }
            // Reset rho and J and return to initialization
            vecPatches.resetRhoJ();
        }

        vecPatches.computeCharge();
        vecPatches.sumDensities(params, time_dual, timers, 0, simWindow);

        // ---------------------------------------------------------------------
        // Init and compute tables for radiation effects
        // (nonlinear inverse Compton scattering)
        // ---------------------------------------------------------------------
        RadiationTables.initParams(params);
        RadiationTables.compute_tables(params,&smpi);
        RadiationTables.output_tables(&smpi);

        // ---------------------------------------------------------------------
        // Init and compute tables for multiphoton Breit-Wheeler pair decay
        // ---------------------------------------------------------------------
        MultiphotonBreitWheelerTables.initialization(params);
        MultiphotonBreitWheelerTables.compute_tables(params,&smpi);
        MultiphotonBreitWheelerTables.output_tables(&smpi);

        // Apply antennas
        // --------------
        vecPatches.applyAntennas(0.5 * params.timestep);
        // Init electric field (Ex/1D, + Ey/2D)
        if (!vecPatches.isRhoNull(&smpi) && params.solve_poisson == true) {
            TITLE("Solving Poisson at time t = 0");
            vecPatches.solvePoisson( params, &smpi );
        }


        // Patch reconfiguration
        if( params.has_dynamic_vectorization ) {
            vecPatches.reconfiguration(params,timers, 0);
        }

        // Patch reconfiguration
        vecPatches.configuration(params,timers, 0);

        vecPatches.dynamics(params, &smpi, simWindow, RadiationTables,
                            MultiphotonBreitWheelerTables, time_dual, timers, 0);

        // if Laser Envelope is used, execute particles and envelope sections of ponderomotive loop
        if (params.Laser_Envelope_model){ 

            // initialize new envelope from scratch, following the input namelist
            vecPatches.init_new_envelope(params);

            // interpolate envelope for susceptibility deposition, project susceptibility for envelope equation, momentum advance
            vecPatches.ponderomotive_update_susceptibilty_and_momentum(params, &smpi, simWindow, time_dual, timers, 0);    
          
            // comm and synch susceptibility
            vecPatches.sumSusceptibility(params, time_dual, timers, 0, simWindow );

            // interp updated envelope for position advance, update positions and currents for Maxwell's equations
            vecPatches.ponderomotive_update_position_and_currents(params, &smpi, simWindow, time_dual, timers, 0);        
                                        } // end condition if Laser Envelope Model is used 

        vecPatches.sumDensities(params, time_dual, timers, 0, simWindow );

        vecPatches.finalize_and_sort_parts(params, &smpi, simWindow,
            RadiationTables,MultiphotonBreitWheelerTables,
            time_dual, timers, 0);

        TITLE("Initializing diagnostics");
        vecPatches.initAllDiags( params, &smpi );
        TITLE("Running diags at time t = 0");
        vecPatches.runAllDiags(params, &smpi, 0, timers, simWindow);
    }

    TITLE("Species creation summary");
    vecPatches.printNumberOfParticles( &smpi );

    timers.reboot();


    Domain domain( params );
    unsigned int global_factor(1);
    #ifdef _PICSAR
    for ( unsigned int iDim = 0 ; iDim < params.nDim_field ; iDim++ )
        global_factor *= params.global_factor[iDim];
    // Force temporary usage of double grids, even if global_factor = 1
    //    especially to compare solvers
    //if (global_factor!=1) {
        domain.build( params, &smpi, vecPatches, openPMD );
    //}
    #endif

    timers.global.reboot();

    // ------------------------------------------------------------------------
    // Check memory consumption & expected disk usage
    // ------------------------------------------------------------------------
    TITLE("Memory consumption");
    vecPatches.check_memory_consumption( &smpi );

    TITLE("Expected disk usage (approximate)");
    vecPatches.check_expected_disk_usage( &smpi, params, checkpoint );

    // ------------------------------------------------------------------------
    // check here if we can close the python interpreter
    // ------------------------------------------------------------------------
    TITLE("Cleaning up python runtime environement");
    //params.cleanup(&smpi);

/*tommaso
    // save latestTimeStep (used to test if we are at the latest timestep when running diagnostics at run's end)
    unsigned int latestTimeStep=checkpoint.this_run_start_step;
*/
    // ------------------------------------------------------------------
    //                     HERE STARTS THE PIC LOOP
    // ------------------------------------------------------------------

    TITLE("Time-Loop started: number of time-steps n_time = " << params.n_time);
    if ( smpi.isMaster() ) params.print_timestep_headers();

    #pragma omp parallel shared (time_dual,smpi,params, vecPatches, domain, simWindow, checkpoint)
    {

        unsigned int itime=checkpoint.this_run_start_step+1;
        while ( (itime <= params.n_time) && (!checkpoint.exit_asap) ) {

            // calculate new times
            // -------------------
            #pragma omp single
            {
                time_prim += params.timestep;
                time_dual += params.timestep;
            }

            // Patch reconfiguration
<<<<<<< HEAD
            if( params.has_dynamic_vectorization ) {
                if ( params.load_balancing_time_selection->theTimeIsNow(itime) ) {
                    vecPatches.reconfiguration(params, timers, itime);
                }
            }
=======
            vecPatches.configuration(params, timers, itime);
>>>>>>> 841a3bc9

            // apply collisions if requested
            vecPatches.applyCollisions(params, itime, timers);
            
            // Solve "Relativistic Poisson" problem (including proper centering of fields)
            // for species who stop to be frozen
            // Note: the mean gamma for initialization will be computed for all the species
            // whose fields are initialized at this iteration
            if (params.solve_relativistic_poisson == true) {
                // Compute rho only for species needing relativistic field Initialization
                vecPatches.computeChargeRelativisticSpecies(time_prim);
                SyncVectorPatch::sum( vecPatches.listrho_, vecPatches, timers, 0 );
                #pragma omp master
                {

                    // Initialize the fields for these species
                    if (!vecPatches.isRhoNull(&smpi)){
                        TITLE("Initializing relativistic species fields");
                        vecPatches.solveRelativisticPoisson( params, &smpi, time_prim );
                    }
                }
                #pragma omp barrier
                // Reset rho and J and return to PIC loop
                vecPatches.resetRhoJ();
            }

            // (1) interpolate the fields at the particle position
            // (2) move the particle
            // (3) calculate the currents (charge conserving method)
            vecPatches.dynamics(params, &smpi, simWindow, RadiationTables,
                                MultiphotonBreitWheelerTables,
                                time_dual, timers, itime);
<<<<<<< HEAD
=======
            
            // if Laser Envelope is used, execute particles and envelope sections of ponderomotive loop
            if (params.Laser_Envelope_model){
                // interpolate envelope for susceptibility deposition, project susceptibility for envelope equation, momentum advance
                vecPatches.ponderomotive_update_susceptibilty_and_momentum(params, &smpi, simWindow, time_dual, timers, itime);    

                // comm and sum susceptibility
                vecPatches.sumSusceptibility(params, time_dual, timers, itime, simWindow );

                // solve envelope equation and comm envelope         
                vecPatches.solveEnvelope( params, simWindow, itime, time_dual, timers ); 

                // interp updated envelope for position advance, update positions and currents for Maxwell's equations
                vecPatches.ponderomotive_update_position_and_currents(params, &smpi, simWindow, time_dual, timers, itime);      
                                             } // end condition if Laser Envelope Model is used 
>>>>>>> 841a3bc9

            // Sum densities
            vecPatches.sumDensities(params, time_dual, timers, itime, simWindow );

            // apply currents from antennas
            vecPatches.applyAntennas(time_dual);

            // solve Maxwell's equations
            #ifndef _PICSAR
            // Force temporary usage of double grids, even if global_factor = 1
            //    especially to compare solvers
            //if ( global_factor==1 )
            {
                if( time_dual > params.time_fields_frozen ) {
                    vecPatches.solveMaxwell( params, simWindow, itime, time_dual, timers );
                }
            }
            #else
            // Force temporary usage of double grids, even if global_factor = 1
            //    especially to compare solvers
            //if ( global_factor!=1 )
            {
                if( time_dual > params.time_fields_frozen ) {
                    SyncCartesianPatch::patchedToCartesian( vecPatches, domain, params, &smpi, timers, itime );
                    domain.solveMaxwell( params, simWindow, itime, time_dual, timers );
                    SyncCartesianPatch::cartesianToPatches( domain, vecPatches, params, &smpi, timers, itime );
                }
            }
            #endif

            vecPatches.finalize_and_sort_parts(params, &smpi, simWindow, RadiationTables,
                                               MultiphotonBreitWheelerTables,
                                               time_dual, timers, itime);

            vecPatches.finalize_sync_and_bc_fields(params, &smpi, simWindow, time_dual, timers, itime);

            // call the various diagnostics
            vecPatches.runAllDiags(params, &smpi, itime, timers, simWindow);

            timers.movWindow.restart();
            simWindow->operate(vecPatches, &smpi, params, itime, time_dual);
            timers.movWindow.update();

            // ----------------------------------------------------------------------
            // Validate restart  : to do
            // Restart patched moving window : to do
            #pragma omp master
            checkpoint.dump(vecPatches, itime, &smpi, simWindow, params);
            #pragma omp barrier
            // ----------------------------------------------------------------------


            if( params.has_load_balancing ) {
                if( params.load_balancing_time_selection->theTimeIsNow(itime) ) {
                    timers.loadBal.restart();
                    #pragma omp single
                    vecPatches.load_balance( params, time_dual, &smpi, simWindow, itime );
                    timers.loadBal.update( params.printNow( itime ) );
                }
            }

            // print message at given time-steps
            // --------------------------------
            if ( smpi.isMaster() &&  params.printNow( itime ) )
                params.print_timestep(itime, time_dual, timers.global); //contain a timer.update !!!

            if ( params.printNow( itime ) ) {
                #pragma omp master
                timers.consolidate( &smpi );
                #pragma omp barrier
            }

            itime++;

        }//END of the time loop

    } //End omp parallel region

    smpi.barrier();

    // ------------------------------------------------------------------
    //                      HERE ENDS THE PIC LOOP
    // ------------------------------------------------------------------
    TITLE("End time loop, time dual = " << time_dual);
    timers.global.update();

    TITLE("Time profiling : (print time > 0.001%)");
    timers.profile(&smpi);

/*tommaso
    // ------------------------------------------------------------------
    //                      Temporary validation diagnostics
    // ------------------------------------------------------------------

    if (latestTimeStep==params.n_time)
        vecPatches.runAllDiags(params, smpi, &diag_flag, params.n_time, timer, simWindow);
*/

    // ------------------------------
    //  Cleanup & End the simulation
    // ------------------------------
    if (global_factor!=1)
        domain.clean();
    vecPatches.close( &smpi );
    smpi.barrier(); // Don't know why but sync needed by HDF5 Phasespace managment
    delete simWindow;
    PyTools::closePython();
    TITLE("END");

    return 0;

}//END MAIN

// ---------------------------------------------------------------------------------------------------------------------
//                                               END MAIN CODE
// ---------------------------------------------------------------------------------------------------------------------


int execute_test_mode( VectorPatch &vecPatches, SmileiMPI* smpi, SimWindow* simWindow, Params &params, Checkpoint &checkpoint, OpenPMDparams& openPMD )
{
    int itime = 0;
    int moving_window_movement = 0;

    if (params.restart) {
        checkpoint.readPatchDistribution( smpi, simWindow );
        itime = checkpoint.this_run_start_step+1;
        moving_window_movement = simWindow->getNmoved();
    }

    vecPatches = PatchesFactory::createVector(params, smpi, openPMD, itime, moving_window_movement );

    if (params.restart)
        checkpoint.restartAll( vecPatches, smpi, simWindow, params, openPMD);

    if( params.print_expected_disk_usage ) {
        TITLE("Expected disk usage (approximate)");
        vecPatches.check_expected_disk_usage( smpi, params, checkpoint );
    }

    // If test mode enable, code stops here
    TITLE("Cleaning up python runtime environement");
    params.cleanup(smpi);
    delete simWindow;
    PyTools::closePython();
    TITLE("END TEST MODE");

    return 0;
}<|MERGE_RESOLUTION|>--- conflicted
+++ resolved
@@ -226,9 +226,6 @@
             vecPatches.reconfiguration(params,timers, 0);
         }
 
-        // Patch reconfiguration
-        vecPatches.configuration(params,timers, 0);
-
         vecPatches.dynamics(params, &smpi, simWindow, RadiationTables,
                             MultiphotonBreitWheelerTables, time_dual, timers, 0);
 
@@ -321,15 +318,11 @@
             }
 
             // Patch reconfiguration
-<<<<<<< HEAD
             if( params.has_dynamic_vectorization ) {
                 if ( params.load_balancing_time_selection->theTimeIsNow(itime) ) {
                     vecPatches.reconfiguration(params, timers, itime);
                 }
             }
-=======
-            vecPatches.configuration(params, timers, itime);
->>>>>>> 841a3bc9
 
             // apply collisions if requested
             vecPatches.applyCollisions(params, itime, timers);
@@ -362,8 +355,6 @@
             vecPatches.dynamics(params, &smpi, simWindow, RadiationTables,
                                 MultiphotonBreitWheelerTables,
                                 time_dual, timers, itime);
-<<<<<<< HEAD
-=======
             
             // if Laser Envelope is used, execute particles and envelope sections of ponderomotive loop
             if (params.Laser_Envelope_model){
@@ -379,7 +370,6 @@
                 // interp updated envelope for position advance, update positions and currents for Maxwell's equations
                 vecPatches.ponderomotive_update_position_and_currents(params, &smpi, simWindow, time_dual, timers, itime);      
                                              } // end condition if Laser Envelope Model is used 
->>>>>>> 841a3bc9
 
             // Sum densities
             vecPatches.sumDensities(params, time_dual, timers, itime, simWindow );
