--- conflicted
+++ resolved
@@ -12,22 +12,18 @@
 class Projector1D : public Projector
 {
 
-public:
-<<<<<<< HEAD
-	Projector1D(PicParams* params, SmileiMPI* smpi) : Projector(params, smpi) {};
-=======
-    //! Constructor for Projector1D
-	Projector1D(PicParams* params) : Projector(params) {};
+ public:
+	//! Constructor for Projector1D
+	 Projector1D(PicParams* params, SmileiMPI* smpi) : Projector(params, smpi) {};
     
-    //! \todo comment this overloading of () operator (MG for JD)
->>>>>>> 2d2f22e4
+	//! \todo comment this overloading of () operator (MG for JD)
 	virtual void operator() (ElectroMagn* champs, Particle* part, double gf) = 0;
     
-    //!\todo comment this overloading of () operator (MG for JD)
+	//!\todo comment this overloading of () operator (MG for JD)
 	virtual void operator() (Field* rho, Particle* part) = 0;
 	
-protected:
-    //! Inverse of the spatial step 1/dx
+ protected:
+	//! Inverse of the spatial step 1/dx
 	double dx_inv_;
 	int index_domain_begin;
 };
