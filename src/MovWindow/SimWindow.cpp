--- conflicted
+++ resolved
@@ -128,13 +128,8 @@
             for (unsigned int ipatch = 0 ; ipatch < nPatches ; ipatch++) {
                 //if my MPI left neighbor is not me AND I'm not a newly created patch, send me !
                 if ( vecPatches(ipatch)->MPI_me_ != vecPatches(ipatch)->MPI_neighbor_[0][0] && vecPatches(ipatch)->hindex == vecPatches(ipatch)->neighbor_[0][0] ) {
-<<<<<<< HEAD
                     smpi->isend( vecPatches(ipatch), vecPatches(ipatch)->MPI_neighbor_[0][0], vecPatches(ipatch)->hindex*nmessage, params );
-		    //cout << vecPatches(ipatch)->MPI_me_ << " send : " << vecPatches(ipatch)->vecSpecies[0]->getNbrOfParticles() << " & " << vecPatches(ipatch)->vecSpecies[1]->getNbrOfParticles() << endl;
-=======
-                    smpi->isend( vecPatches(ipatch), vecPatches(ipatch)->MPI_neighbor_[0][0], vecPatches(ipatch)->hindex*nmessage );
                     //cout << vecPatches(ipatch)->MPI_me_ << " send : " << vecPatches(ipatch)->vecSpecies[0]->getNbrOfParticles() << " & " << vecPatches(ipatch)->vecSpecies[1]->getNbrOfParticles() << endl;
->>>>>>> 2f06e2f3
                 }
             }
             // Patch à recevoir
