
#include "SimWindow.h"
#include "Params.h"
#include "Species.h"
#ifdef _VECTO
#include "SpeciesVAdaptiveMixedSort.h"
#include "SpeciesVAdaptive.h"
#include "SpeciesV.h"
#endif
#include "ElectroMagn.h"
#include "Interpolator.h"
#include "Projector.h"
#include "SmileiMPI.h"
#include "VectorPatch.h"
#include "Region.h"
#include "DiagnosticProbes.h"
#include "DiagnosticTrack.h"
#include "Hilbert_functions.h"
#include "PatchesFactory.h"
#include <iostream>
#include <omp.h>
#include <fstream>
#include <limits>
#include "ElectroMagnBC_Factory.h"
#include "DoubleGrids.h"
#include "SyncVectorPatch.h"

using namespace std;

SimWindow::SimWindow( Params &params )
{

    // ------------------------
    // Moving window parameters
    // ------------------------
    active = false;
    time_start = numeric_limits<double>::max();
    velocity_x = 1.;
    number_of_additional_shifts = 0;
    additional_shifts_time = 0.;
    
#ifdef _OPENMP
    max_threads = omp_get_max_threads();
#else
    max_threads = 1;
#endif
    patch_to_be_created.resize( max_threads );
    patch_particle_created.resize( max_threads );
    
    if( PyTools::nComponents( "MovingWindow" ) ) {
        active = true;
        
        TITLE( "Initializing moving window" );
        
        PyTools::extract( "time_start", time_start, "MovingWindow"  );
        PyTools::extract( "velocity_x", velocity_x, "MovingWindow"  );
        PyTools::extract( "number_of_additional_shifts", number_of_additional_shifts, "MovingWindow"  );
        PyTools::extract( "additional_shifts_time", additional_shifts_time, "MovingWindow"  );
    }
    
    cell_length_x_   = params.cell_length[0];
    n_space_x_       = params.n_space[0];
    additional_shifts_iteration = floor(additional_shifts_time / params.timestep + 0.5);
    x_moved = 0.;      //The window has not moved at t=0. Warning: not true anymore for restarts.
    n_moved = 0 ;      //The window has not moved at t=0. Warning: not true anymore for restarts.
    
    
    if( active ) {
        //if( velocity_x != 0. && params.EM_BCs[0][0] == "periodic" ) {
        //    ERROR( "Periodic topology in the moving window direction is neither encouraged nor supported" );
        //}
        
        MESSAGE( 1, "Moving window is active:" );
        MESSAGE( 2, "velocity_x : " << velocity_x );
        MESSAGE( 2, "time_start : " << time_start );
        if (number_of_additional_shifts > 0){
            MESSAGE( 2, "number_of_additional_shifts : " << number_of_additional_shifts );
            MESSAGE( 2, "additional_shifts_time : " << additional_shifts_time );
        }
        params.hasWindow = true;
    } else {
        params.hasWindow = false;
    }
    
}

SimWindow::~SimWindow()
{
}

bool SimWindow::isMoving( double time_dual )
{
    return active && ( ( time_dual - time_start )*velocity_x > x_moved - number_of_additional_shifts*cell_length_x_*n_space_x_*(time_dual>additional_shifts_time) );
}

void SimWindow::shift( VectorPatch &vecPatches, SmileiMPI *smpi, Params &params, unsigned int itime, double time_dual, Region& region )
{
    if( ! isMoving( time_dual ) && itime != additional_shifts_iteration ) {
        return;
    }
    
    unsigned int h0;
    double energy_field_lost( 0. );
    std::vector<double> energy_part_lost( vecPatches( 0 )->vecSpecies.size(), 0. );
    Patch *mypatch;
    
    //Initialization for inter-process communications
    h0 = vecPatches( 0 )->hindex;
    unsigned int nPatches = vecPatches.size();
    unsigned int nSpecies( vecPatches( 0 )->vecSpecies.size() );
    int nmessage( vecPatches.nrequests );
    
    std::vector<Patch *> delete_patches_, update_patches_, send_patches_;
    
#ifdef _OPENMP
    int my_thread = omp_get_thread_num();
#else
    int my_thread = 0;
#endif
    
#ifdef _NO_MPI_TM
    #pragma omp master
    {
#endif
    
        ( patch_to_be_created[my_thread] ).clear();
        ( patch_particle_created[my_thread] ).clear();
        
#ifndef _NO_MPI_TM
        #pragma omp single
#endif
        {
            if( n_moved == 0 ) {
                MESSAGE( ">>> Window starts moving" );
            }

            vecPatches_old.resize( nPatches );
            n_moved += params.n_space[0];
        }
        //Cut off laser before exchanging any patches to avoid deadlock and store pointers in vecpatches_old.
#ifndef _NO_MPI_TM
        #pragma omp for schedule(static)
#endif
        for( unsigned int ipatch = 0 ; ipatch < nPatches ; ipatch++ ) {
            vecPatches_old[ipatch] = vecPatches( ipatch );
            vecPatches( ipatch )->EMfields->laserDisabled();
        }
        
        
#ifndef _NO_MPI_TM
        #pragma omp for schedule(static)
#endif
        for( unsigned int ipatch = 0 ; ipatch < nPatches ; ipatch++ ) {
            mypatch = vecPatches_old[ipatch];
            //If my right neighbor does not belong to me store it as a patch to
            // be created later.
            if( mypatch->MPI_neighbor_[0][1] != mypatch->MPI_me_ ) {
                ( patch_to_be_created[my_thread] ).push_back( ipatch );
                ( patch_particle_created[my_thread] ).push_back( true );
            }
            
            // Do not sent Xmax conditions
            if( mypatch->isXmax() && mypatch->EMfields->emBoundCond[1] ) {
                mypatch->EMfields->emBoundCond[1]->disableExternalFields();
            }
            
            //If my left neighbor does not belong to me ...
            if( mypatch->MPI_neighbor_[0][0] != mypatch->MPI_me_ ) {
                delete_patches_.push_back( mypatch ); // Stores pointers to patches to be deleted later
                //... I might have to MPI send myself to the left...
                if( mypatch->MPI_neighbor_[0][0] != MPI_PROC_NULL ) {
                    if ( vecPatches_old[ipatch]->Pcoordinates[0]!=0 ) {
                        send_patches_.push_back( mypatch ); // Stores pointers to patches to be sent later
                        smpi->isend( vecPatches_old[ipatch], vecPatches_old[ipatch]->MPI_neighbor_[0][0], ( vecPatches_old[ipatch]->neighbor_[0][0] ) * nmessage, params );
                    }
                }
            } else { //In case my left neighbor belongs to me:
                // I become my left neighbor.
                //Update hindex and coordinates.
                
                if( mypatch->isXmax() )
                    for( unsigned int ispec=0 ; ispec<nSpecies ; ispec++ ) {
                        mypatch->vecSpecies[ispec]->disableXmax();
                    }
                mypatch->Pcoordinates[0] -= 1;
                mypatch->neighbor_[0][1] =  mypatch->hindex;
                mypatch->hindex = mypatch->neighbor_[0][0];
                mypatch->MPI_neighbor_[0][1] = mypatch->MPI_me_ ;
                //stores indices in tmp buffers so that original values can be read by other patches.
                mypatch->tmp_neighbor_[0][0] = vecPatches_old[mypatch->hindex - h0 ]->neighbor_[0][0];
                mypatch->tmp_MPI_neighbor_[0][0] = vecPatches_old[mypatch->hindex - h0 ]->MPI_neighbor_[0][0];
                for( unsigned int idim = 1; idim < params.nDim_field ; idim++ ) {
                    mypatch->tmp_neighbor_[idim][0] = vecPatches_old[mypatch->hindex - h0 ]->neighbor_[idim][0];
                    mypatch->tmp_neighbor_[idim][1] = vecPatches_old[mypatch->hindex - h0 ]->neighbor_[idim][1];
                    mypatch->tmp_MPI_neighbor_[idim][0] = vecPatches_old[mypatch->hindex - h0 ]->MPI_neighbor_[idim][0];
                    mypatch->tmp_MPI_neighbor_[idim][1] = vecPatches_old[mypatch->hindex - h0 ]->MPI_neighbor_[idim][1];
                }
                update_patches_.push_back( mypatch ); // Stores pointers to patches that will need to update some neighbors from tmp_neighbors.
                
                //And finally put the patch at the correct rank in vecPatches.
                vecPatches.patches_[mypatch->hindex - h0 ] = mypatch ;
                
            }
        }//End loop on Patches. This barrier matters.
        // At this point, all isends have been done and the list of patches to delete at the end is complete.
        // The lists of patches to create and patches to update is also complete.
        
        //Creation of new Patches
        for( unsigned int j = 0; j < patch_to_be_created[my_thread].size();  j++ ) {
            //create patch without particle.
#ifndef _NO_MPI_TM
            #pragma omp critical
#endif
            mypatch = PatchesFactory::clone( vecPatches( 0 ), params, smpi, vecPatches.domain_decomposition_, h0 + patch_to_be_created[my_thread][j], n_moved, false );
            
            // Do not receive Xmin condition
            if( mypatch->isXmin() && mypatch->EMfields->emBoundCond[0] ) {
                mypatch->EMfields->emBoundCond[0]->disableExternalFields();
            }
            
            mypatch->finalizeMPIenvironment( params );
            //Position new patch
            vecPatches.patches_[patch_to_be_created[my_thread][j]] = mypatch ;
            //Receive Patch if necessary
            if( mypatch->MPI_neighbor_[0][1] != MPI_PROC_NULL ) {
                if ( mypatch->Pcoordinates[0]!=params.number_of_patches[0]-1 ) {
                    smpi->recv( mypatch, mypatch->MPI_neighbor_[0][1], ( mypatch->hindex )*nmessage, params );
                    patch_particle_created[my_thread][j] = false ; //Mark no needs of particles
                }
            }
            
            // Create Xmin condition which could not be received
            if( mypatch->isXmin() ) {
                for( auto &embc:mypatch->EMfields->emBoundCond ) {
                    if( embc ) {
                        delete embc;
                    }
                }
                mypatch->EMfields->emBoundCond = ElectroMagnBC_Factory::create( params, mypatch );
                mypatch->EMfields->laserDisabled();
                if (!params.uncoupled_grids)
                    mypatch->EMfields->emBoundCond[0]->apply(mypatch->EMfields, time_dual, mypatch);
            }
            
            mypatch->EMfields->laserDisabled();
            mypatch->EMfields->updateGridSize( params, mypatch );
        }
        
        //Wait for sends to be completed
        
#ifndef _NO_MPI_TM
        #pragma omp for schedule(static)
#endif
        for( unsigned int ipatch = 0 ; ipatch < nPatches ; ipatch++ ) {
            if( vecPatches_old[ipatch]->MPI_neighbor_[0][0] !=  vecPatches_old[ipatch]->MPI_me_ && vecPatches_old[ipatch]->MPI_neighbor_[0][0] != MPI_PROC_NULL ) {
                smpi->waitall( vecPatches_old[ipatch] );
            }
        }
        
        //Update the correct neighbor values
        for( unsigned int j=0; j < update_patches_.size(); j++ ) {
            mypatch = update_patches_[j];
            mypatch->MPI_neighbor_[0][0] = mypatch->tmp_MPI_neighbor_[0][0];
            mypatch->neighbor_[0][0] = mypatch->tmp_neighbor_[0][0];
            for( unsigned int idim = 1; idim < params.nDim_field ; idim++ ) {
                mypatch->MPI_neighbor_[idim][0] = mypatch->tmp_MPI_neighbor_[idim][0];
                mypatch->MPI_neighbor_[idim][1] = mypatch->tmp_MPI_neighbor_[idim][1];
                mypatch->neighbor_[idim][0] = mypatch->tmp_neighbor_[idim][0];
                mypatch->neighbor_[idim][1] = mypatch->tmp_neighbor_[idim][1];
            }
            
            mypatch->updateTagenv( smpi );
            if( mypatch->isXmin() ) {
                for( unsigned int ispec=0 ; ispec<nSpecies ; ispec++ ) {
                    mypatch->vecSpecies[ispec]->setXminBoundaryCondition();
                }
            }
            if( mypatch->has_an_MPI_neighbor() ) {
                mypatch->createType( params );
            } else
            
            {
                mypatch->cleanType();
            }
            
            if( mypatch->isXmin() ) {
                for( auto &embc:mypatch->EMfields->emBoundCond ) {
                    if( embc ) {
                        delete embc;
                    }
                }
                mypatch->EMfields->emBoundCond = ElectroMagnBC_Factory::create( params, mypatch );
                mypatch->EMfields->laserDisabled();
                if (!params.uncoupled_grids)
                    mypatch->EMfields->emBoundCond[0]->apply(mypatch->EMfields, time_dual, mypatch);
            }
            if( mypatch->wasXmax( params ) ) {
                for( auto &embc:mypatch->EMfields->emBoundCond ) {
                    if( embc ) {
                        delete embc;
                    }
                }
                mypatch->EMfields->emBoundCond = ElectroMagnBC_Factory::create( params, mypatch );
                mypatch->EMfields->laserDisabled();
                mypatch->EMfields->updateGridSize( params, mypatch );
                
            }
        }
        
        //Wait for sends to be completed
        for( unsigned int j=0; j < send_patches_.size(); j++ ) {
            smpi->waitall( send_patches_[j] );
        }
        
#ifndef _NO_MPI_TM
        #pragma omp barrier
#endif
        
        //Fill necessary patches with particles
#ifndef _NO_MPI_TM
        #pragma omp master
#endif
        {
            for( int ithread=0; ithread < max_threads ; ithread++ ) {
                for( unsigned int j=0; j< ( patch_to_be_created[ithread] ).size(); j++ ) {
                
                    // Current newly created patch
                    mypatch = vecPatches.patches_[patch_to_be_created[ithread][j]];
                    
                    // If new particles are required
                    if( patch_particle_created[ithread][j] ) {
                        for( unsigned int ispec=0 ; ispec<nSpecies ; ispec++ ) {
                            ParticleCreator particle_creator;
                            particle_creator.associate(mypatch->vecSpecies[ispec]);
                            particle_creator.create( params.n_space, params, mypatch, 0, 0 );
                            
                            // mypatch->vecSpecies[ispec]->ParticleCreator( params.n_space, params, mypatch, 0 );

                            /*#ifdef _VECTO
                                                    // Classical vectorized mode
                                                    if (params.vectorization_mode == "on")
                                                    {
                                                        if ( dynamic_cast<SpeciesV*>(mypatch->vecSpecies[ispec]) )
                                                            dynamic_cast<SpeciesV*>(mypatch->vecSpecies[ispec])->computeParticleCellKeys(params);
                                                        mypatch->vecSpecies[ispec]->sortParticles(params);
                                                    }
                                                    // First adaptive vectorization mode
                                                    else if (params.vectorization_mode == "adaptive_mixed_sort")
                                                    {
                                                        if ( dynamic_cast<SpeciesVAdaptiveMixedSort*>(mypatch->vecSpecies[ispec]) )
                                                        {
                                                            dynamic_cast<SpeciesVAdaptiveMixedSort*>(mypatch->vecSpecies[ispec])->configuration(params, mypatch);
                                                        }
                                                    }
                                                    // Second adaptive vectorization mode
                                                    else if (params.vectorization_mode == "adaptive")
                                                    {
                                                        if ( dynamic_cast<SpeciesVAdaptive*>(mypatch->vecSpecies[ispec]) )
                                                            dynamic_cast<SpeciesVAdaptive*>(mypatch->vecSpecies[ispec])->computeParticleCellKeys(params);
                                                        mypatch->vecSpecies[ispec]->sortParticles(params);
                                                    }
                                                }
                            #endif
                                                // We define the IDs of the new particles
                                                for( unsigned int idiag=0; idiag<vecPatches.localDiags.size(); idiag++ )
                                                    if( DiagnosticTrack* track = dynamic_cast<DiagnosticTrack*>(vecPatches.localDiags[idiag]) )
                                                        track->setIDs( mypatch );
                            #ifdef _VECTO
                                            }
                                            // Patches that have received particles from another patch
                                            // without the creation of new particles
                                            else // (patch_particle_created[ithread][j] == false)
                                            {
                                                for (unsigned int ispec=0 ; ispec<nSpecies ; ispec++)
                                                {
                                                    // For the adaptive vectorization, we partially reconfigure the patch
                                                    // We do not have to sort, but operators may have to be reconfigured
                                                    // First adaptive vectorization mode:
                                                    if (params.vectorization_mode == "adaptive_mixed_sort") {
                                                        if ( dynamic_cast<SpeciesVAdaptiveMixedSort*>(mypatch->vecSpecies[ispec]) )
                                                        {
                                                            dynamic_cast<SpeciesVAdaptiveMixedSort*>(mypatch->vecSpecies[ispec])->computeParticleCellKeys(params);
                                                            dynamic_cast<SpeciesVAdaptiveMixedSort*>(mypatch->vecSpecies[ispec])->reconfigure_operators(params, mypatch);
                                                        }
                                                    }
                                                    // Second adaptive vectorization mode:
                                                    else if (params.vectorization_mode == "adaptive")
                                                    {
                                                        if ( dynamic_cast<SpeciesVAdaptive*>(mypatch->vecSpecies[ispec]) )
                                                        {
                                                            dynamic_cast<SpeciesVAdaptive*>(mypatch->vecSpecies[ispec])->computeParticleCellKeys(params);
                                                        }
                                                    }
                            #endif*/
                        }
                        mypatch->copyPositions(mypatch->vecSpecies);
                        if (params.geometry=="AMcylindrical") {
                            for( unsigned int ispec=0 ; ispec<nSpecies ; ispec++ ) {
                                ParticleCreator::regulateWeightwithPositionAM( mypatch->vecSpecies[ispec]->particles, mypatch->vecSpecies[ispec]->position_initialization_on_species_type_, mypatch->vecSpecies[ispec]->cell_length[1]);
                            }
                        }
                        
                        mypatch->EMfields->applyExternalFields( mypatch );
                        if( params.save_magnectic_fields_for_SM ) {
                            mypatch->EMfields->saveExternalFields( mypatch );
                        }
                        
                    } // end test patch_particle_created[ithread][j]
                } // end j loop
            } // End ithread loop
        } // End omp master region
#ifndef _NO_MPI_TM
        #pragma omp barrier
#endif
        
        //Fill necessary patches with particles
#ifdef _VECTO
        if( ( params.vectorization_mode == "on" ) || ( params.cell_sorting ) ) {
            //#pragma omp master
            //{
#ifndef _NO_MPI_TM
            #pragma omp for schedule(static) private(mypatch)
#endif
            for( int ithread=0; ithread < max_threads ; ithread++ ) {
                for( unsigned int j=0; j< ( patch_to_be_created[ithread] ).size(); j++ ) {
                
                    // Current newly created patch
                    mypatch = vecPatches.patches_[patch_to_be_created[ithread][j]];
                    
                    // If new particles are required
                    if( patch_particle_created[ithread][j] ) {
                        for( unsigned int ispec=0 ; ispec<nSpecies ; ispec++ ) {
                            mypatch->vecSpecies[ispec]->computeParticleCellKeys( params );
                            mypatch->vecSpecies[ispec]->sortParticles( params , mypatch);
                        }
                    } // end test patch_particle_created[ithread][j]
                } // end j loop
            } // End ithread loop
            //}
        }
        
        // Adaptive vectorization mode -- mixed sort
        else if( params.vectorization_mode == "adaptive_mixed_sort" ) {
#ifndef _NO_MPI_TM
            #pragma omp for schedule(static) private(mypatch)
#endif
            for( int ithread=0; ithread < max_threads ; ithread++ ) {
                for( unsigned int j=0; j< ( patch_to_be_created[ithread] ).size(); j++ ) {
                
                    // Current newly created patch
                    mypatch = vecPatches.patches_[patch_to_be_created[ithread][j]];
                    
                    // If new particles are required
                    if( patch_particle_created[ithread][j] ) {
                        for( unsigned int ispec=0 ; ispec<nSpecies ; ispec++ ) {
                            mypatch->vecSpecies[ispec]->configuration( params, mypatch );
                        }
                    }
                    // Patches that have received particles from another patch
                    // without the creation of new particles
                    else { // (patch_particle_created[ithread][j] == false)
                        for( unsigned int ispec=0 ; ispec<nSpecies ; ispec++ ) {
                            // For the adaptive vectorization, we partially reconfigure the patch
                            // We do not have to sort, but operators may have to be reconfigured
                            mypatch->vecSpecies[ispec]->computeParticleCellKeys( params );
                            dynamic_cast<SpeciesVAdaptiveMixedSort *>( mypatch->vecSpecies[ispec] )->reconfigure_operators( params, mypatch );
                            // sorting will be necessary when clrw compatible
                            //mypatch->vecSpecies[ispec]->sortParticles(params);
                        }
                    } // end test patch_particle_created[ithread][j]
                } // end j loop
            } // End ithread loop
        }
        // Adaptive vectorization mode -- always sort
        else if( params.vectorization_mode == "adaptive" ) {
            //#pragma omp master
            //{
#ifndef _NO_MPI_TM
            #pragma omp for schedule(static) private(mypatch)
#endif
            for( int ithread=0; ithread < max_threads ; ithread++ ) {
                for( unsigned int j=0; j< ( patch_to_be_created[ithread] ).size(); j++ ) {
                
                    // Current newly created patch
                    mypatch = vecPatches.patches_[patch_to_be_created[ithread][j]];
                    
                    // If new particles are required
                    if( patch_particle_created[ithread][j] ) {
                        for( unsigned int ispec=0 ; ispec<nSpecies ; ispec++ ) {
                            mypatch->vecSpecies[ispec]->computeParticleCellKeys( params );
                            mypatch->vecSpecies[ispec]->configuration( params, mypatch );
                            mypatch->vecSpecies[ispec]->sortParticles( params, mypatch );
                            
                        }
                    }
                    // Patches that have received particles from another patch
                    // without the creation of new particles
                    else { // (patch_particle_created[ithread][j] == false)
                        for( unsigned int ispec=0 ; ispec<nSpecies ; ispec++ ) {
                            // For the adaptive vectorization, we partially reconfigure the patch
                            // We do not have to sort, but operators may have to be reconfigured
                            mypatch->vecSpecies[ispec]->computeParticleCellKeys( params );
                            dynamic_cast<SpeciesVAdaptive *>( mypatch->vecSpecies[ispec] )->reconfigure_operators( params, mypatch );
                        }
                    } // end test patch_particle_created[ithread][j]
                } // end j loop
            } // End ithread loop
        }
#endif
        
        // Diagnostic Track Particles
#ifndef _NO_MPI_TM
        #pragma omp for schedule(static) private(mypatch)
#endif
        for( int ithread=0; ithread < max_threads ; ithread++ ) {
            for( unsigned int j=0; j< ( patch_to_be_created[ithread] ).size(); j++ ) {
            
                // Current newly created patch
                mypatch = vecPatches.patches_[patch_to_be_created[ithread][j]];
                
                // If new particles are required
                if( patch_particle_created[ithread][j] ) {
                    // We define the IDs of the new particles
                    for( unsigned int idiag=0; idiag<vecPatches.localDiags.size(); idiag++ )
                        if( DiagnosticTrack *track = dynamic_cast<DiagnosticTrack *>( vecPatches.localDiags[idiag] ) ) {
                            track->setIDs( mypatch );
                        }
                } // end test patch_particle_created[ithread][j]
            } // end j loop
        } // End ithread loop
#ifndef _NO_MPI_TM
        #pragma omp single nowait
#endif
        {
            x_moved += cell_length_x_*params.n_space[0];
            vecPatches.updateFieldList( smpi ) ;
            //update list fields for species diag too ??
            
            // Tell that the patches moved this iteration (needed for probes)
            vecPatches.lastIterationPatchesMoved = itime;
        }
        
        std::vector<double> poynting[2];
        poynting[0].resize( params.nDim_field, 0.0 );
        poynting[1].resize( params.nDim_field, 0.0 );
        
        std::vector<double> urad( nSpecies, 0. );
        
        //Delete useless patches
        for( unsigned int j=0; j < delete_patches_.size(); j++ ) {
            mypatch = delete_patches_[j];
            
            //if (mypatch->isXmin()) {
            //    energy_field_lost += mypatch->EMfields->computeNRJ();
            //    for ( unsigned int ispec=0 ; ispec<nSpecies ; ispec++ )
            //        energy_part_lost[ispec] += mypatch->vecSpecies[ispec]->computeNRJ();
            //}
            
            for( unsigned int jp=0; jp<2; jp++ ) { //directions (xmin/xmax, ymin/ymax, zmin/zmax)
                for( unsigned int i=0 ; i<params.nDim_field ; i++ ) { //axis 0=x, 1=y, 2=z
                    poynting[jp][i] += mypatch->EMfields->poynting[jp][i];
                }
            }
            
            for( unsigned int ispec=0 ; ispec<nSpecies ; ispec++ ) {
                urad[ispec] += mypatch->vecSpecies[ispec]->getNrjRadiation();
            }
            
            delete  mypatch;
        }
        
        // SUM energy_field_lost, energy_part_lost and poynting / All threads
#ifndef _NO_MPI_TM
        #pragma omp critical
#endif
        {
            vecPatches( 0 )->EMfields->storeNRJlost( energy_field_lost );
            for( unsigned int ispec=0 ; ispec<nSpecies ; ispec++ ) {
                vecPatches( 0 )->vecSpecies[ispec]->storeNRJlost( energy_part_lost[ispec] );
            }
<<<<<<< HEAD
       
            for( unsigned int j=0; j<2; j++ ) //directions (xmin/xmax, ymin/ymax, zmin/zmax)
                for( unsigned int i=0 ; i< params.nDim_field ; i++ ) { //axis 0=x, 1=y, 2=z
                    vecPatches( 0 )->EMfields->poynting[j][i] += poynting[j][i];
                }
        }        
=======
            
            for( unsigned int j=0; j<2; j++ ) { //directions (xmin/xmax, ymin/ymax, zmin/zmax)
                for( unsigned int i=0 ; i< params.nDim_field ; i++ ) { //axis 0=x, 1=y, 2=z
                    vecPatches( 0 )->EMfields->poynting[j][i] += poynting[j][i];
                }
            }
            
            for( unsigned int ispec=0 ; ispec<nSpecies ; ispec++ ) {
                vecPatches( 0 )->vecSpecies[ispec]->addNrjRadiation( urad[ispec] );
            }
        }
        
>>>>>>> 220271fb
        
#ifdef _NO_MPI_TM
    } // end omp master
#endif

    #pragma omp barrier
    #pragma omp master
    {
        if (params.uncoupled_grids)
            if ( params.geometry != "AMcylindrical" )
                operate(region, vecPatches, smpi, params, time_dual);
            else {
                for (unsigned int imode = 0 ; imode < params.nmodes ; imode++ )
                    operate(region, vecPatches, smpi, params, time_dual, imode);
            }
    }
    #pragma omp barrier


    if (params.uncoupled_grids) {
        if ( params.geometry != "AMcylindrical" ) {
            // warkaround for !params.full_B_exchange (in 3D, with SM some border elements are not computed)
            SyncVectorPatch::exchangeE( params, region.vecPatch_, smpi );
            SyncVectorPatch::finalizeexchangeE( params, region.vecPatch_ );
            SyncVectorPatch::exchangeB( params, region.vecPatch_, smpi );
            SyncVectorPatch::finalizeexchangeB( params, region.vecPatch_ );
        }
        else {
            for (unsigned int imode = 0 ; imode < params.nmodes ; imode++  ) {
                SyncVectorPatch::exchangeE( params, region.vecPatch_, imode, smpi );
                SyncVectorPatch::exchangeB( params, region.vecPatch_, imode, smpi );
            }
        }
    }

}

void SimWindow::operate(Region& region,  VectorPatch& vecPatches, SmileiMPI* smpi, Params& params, double time_dual)
{
    region.patch_->exchangeField_movewin( region.patch_->EMfields->Ex_, params.n_space[0] );
    region.patch_->exchangeField_movewin( region.patch_->EMfields->Ey_, params.n_space[0] );
    region.patch_->exchangeField_movewin( region.patch_->EMfields->Ez_, params.n_space[0] );
    
    if (region.patch_->EMfields->Bx_->data_!= region.patch_->EMfields->Bx_m->data_) {
        region.patch_->exchangeField_movewin( region.patch_->EMfields->Bx_, params.n_space[0] );
        region.patch_->exchangeField_movewin( region.patch_->EMfields->By_, params.n_space[0] );
        region.patch_->exchangeField_movewin( region.patch_->EMfields->Bz_, params.n_space[0] );
    }
    
    region.patch_->exchangeField_movewin( region.patch_->EMfields->Bx_m, params.n_space[0] );
    region.patch_->exchangeField_movewin( region.patch_->EMfields->By_m, params.n_space[0] );
    region.patch_->exchangeField_movewin( region.patch_->EMfields->Bz_m, params.n_space[0] );

    if (params.is_spectral) {
        region.patch_->exchangeField_movewin( region.patch_->EMfields->rho_, params.n_space[0] );
        region.patch_->exchangeField_movewin( region.patch_->EMfields->rhoold_, params.n_space[0] );
    }

    //DoubleGrids::syncFieldsOnRegion( vecPatches, region, params, smpi );

    region.patch_->EMfields->laserDisabled();
    // External fields

    //mypatch->EMfields->emBoundCond[1]->disableExternalFields();

    // Deadlock if moving window & load balancing enabled
    //     Recompute patch distribution does not change
    //if (params.uncoupled_grids) {
    //    region.reset_mapping();
    //    region.identify_additional_patches( smpi, vecPatches, params );
    //    region.identify_missing_patches( smpi, vecPatches, params );
    //}


}


void SimWindow::operate(Region& region,  VectorPatch& vecPatches, SmileiMPI* smpi, Params& params, double time_dual, unsigned int imode)
{
    ElectroMagnAM * region_fields = static_cast<ElectroMagnAM *>( region.patch_->EMfields );
    
    region.patch_->exchangeField_movewin( region_fields->El_[imode], params.n_space[0] );
    region.patch_->exchangeField_movewin( region_fields->Er_[imode], params.n_space[0] );
    region.patch_->exchangeField_movewin( region_fields->Et_[imode], params.n_space[0] );
    
    if (region_fields->Bl_[imode]->cdata_!= region_fields->Bl_m[imode]->cdata_) {
        region.patch_->exchangeField_movewin( region_fields->Bl_[imode], params.n_space[0] );
        region.patch_->exchangeField_movewin( region_fields->Br_[imode], params.n_space[0] );
        region.patch_->exchangeField_movewin( region_fields->Bt_[imode], params.n_space[0] );
    }

    region.patch_->exchangeField_movewin( region_fields->Bl_m[imode], params.n_space[0] );
    region.patch_->exchangeField_movewin( region_fields->Br_m[imode], params.n_space[0] );
    region.patch_->exchangeField_movewin( region_fields->Bt_m[imode], params.n_space[0] );

    if (params.is_spectral) {
        region.patch_->exchangeField_movewin( region_fields->rho_AM_[imode], params.n_space[0] );
        region.patch_->exchangeField_movewin( region_fields->rho_old_AM_[imode], params.n_space[0] );
    }

    //DoubleGrids::syncFieldsOnRegion( vecPatches, region, params, smpi );

    region.patch_->EMfields->laserDisabled();
    // External fields

    //mypatch->EMfields->emBoundCond[1]->disableExternalFields();

    // Deadlock if moving window & load balancing enabled
    //     Recompute patch distribution does not change
    //if (params.uncoupled_grids) {
    //    region.reset_mapping();
    //    region.identify_additional_patches( smpi, vecPatches, params );
    //    region.identify_missing_patches( smpi, vecPatches, params );
    //}
}<|MERGE_RESOLUTION|>--- conflicted
+++ resolved
@@ -578,14 +578,6 @@
             for( unsigned int ispec=0 ; ispec<nSpecies ; ispec++ ) {
                 vecPatches( 0 )->vecSpecies[ispec]->storeNRJlost( energy_part_lost[ispec] );
             }
-<<<<<<< HEAD
-       
-            for( unsigned int j=0; j<2; j++ ) //directions (xmin/xmax, ymin/ymax, zmin/zmax)
-                for( unsigned int i=0 ; i< params.nDim_field ; i++ ) { //axis 0=x, 1=y, 2=z
-                    vecPatches( 0 )->EMfields->poynting[j][i] += poynting[j][i];
-                }
-        }        
-=======
             
             for( unsigned int j=0; j<2; j++ ) { //directions (xmin/xmax, ymin/ymax, zmin/zmax)
                 for( unsigned int i=0 ; i< params.nDim_field ; i++ ) { //axis 0=x, 1=y, 2=z
@@ -597,8 +589,6 @@
                 vecPatches( 0 )->vecSpecies[ispec]->addNrjRadiation( urad[ispec] );
             }
         }
-        
->>>>>>> 220271fb
         
 #ifdef _NO_MPI_TM
     } // end omp master
