
#include "SimWindow.h"
#include "Params.h"
#include "Species.h"
#ifdef _VECTO
#include "SpeciesVAdaptive.h"
#include "SpeciesVAdaptiveMixedSort.h"
#include "SpeciesV.h"
#endif
#include "ElectroMagn.h"
#include "Interpolator.h"
#include "Projector.h"
#include "SmileiMPI.h"
#include "VectorPatch.h"
#include "Domain.h"
#include "DiagnosticProbes.h"
#include "DiagnosticTrack.h"
#include "Hilbert_functions.h"
#include "PatchesFactory.h"
#include <iostream>
#include <omp.h>
#include <fstream>
#include <limits>
#include "ElectroMagnBC_Factory.h"
#include "SyncCartesianPatch.h"

using namespace std;

SimWindow::SimWindow( Params &params )
{

    // ------------------------
    // Moving window parameters
    // ------------------------
    active = false;
    time_start = numeric_limits<double>::max();
    velocity_x = 1.;
    
#ifdef _OPENMP
    max_threads = omp_get_max_threads();
#else
    max_threads = 1;
#endif
    patch_to_be_created.resize( max_threads );
    patch_particle_created.resize( max_threads );
    
    if( PyTools::nComponents( "MovingWindow" ) ) {
        active = true;
        
        PyTools::extract( "time_start", time_start, "MovingWindow" );
        
        PyTools::extract( "velocity_x", velocity_x, "MovingWindow" );
    }
    
    cell_length_x_   = params.cell_length[0];
    x_moved = 0.;      //The window has not moved at t=0. Warning: not true anymore for restarts.
    n_moved = 0 ;      //The window has not moved at t=0. Warning: not true anymore for restarts.
    
    
    if( active ) {
        if( velocity_x != 0. && params.EM_BCs[0][0] == "periodic" ) {
            ERROR( "Periodic topology in the moving window direction is neither encouraged nor supported" );
        }
        
        MESSAGE( 1, "Moving window is active:" );
        MESSAGE( 2, "velocity_x : " << velocity_x );
        MESSAGE( 2, "time_start : " << time_start );
        params.hasWindow = true;
    } else {
        params.hasWindow = false;
    }
    
}

SimWindow::~SimWindow()
{
}

bool SimWindow::isMoving( double time_dual )
{
    return active && ( ( time_dual - time_start )*velocity_x > x_moved );
}

<<<<<<< HEAD
void SimWindow::operate(VectorPatch& vecPatches, SmileiMPI* smpi, Params& params, unsigned int itime, double time_dual, Domain& domain)
=======
void SimWindow::operate( VectorPatch &vecPatches, SmileiMPI *smpi, Params &params, unsigned int itime, double time_dual )
>>>>>>> 030c5b21
{
    if( ! isMoving( time_dual ) ) {
        return;
    }
    
    unsigned int h0;
    double energy_field_lost( 0. );
    std::vector<double> energy_part_lost( vecPatches( 0 )->vecSpecies.size(), 0. );
    Patch *mypatch;
    
    //Initialization for inter-process communications
    h0 = vecPatches( 0 )->hindex;
    unsigned int nPatches = vecPatches.size();
    unsigned int nSpecies( vecPatches( 0 )->vecSpecies.size() );
    int nmessage( vecPatches.nrequests );
    
    std::vector<Patch *> delete_patches_, update_patches_, send_patches_;
    
#ifdef _OPENMP
    int my_thread = omp_get_thread_num();
#else
    int my_thread = 0;
#endif
    
#ifdef _NO_MPI_TM
    #pragma omp master
    {
#endif
    
        ( patch_to_be_created[my_thread] ).clear();
        ( patch_particle_created[my_thread] ).clear();
        
#ifndef _NO_MPI_TM
        #pragma omp single
#endif
        {
            if( n_moved == 0 ) {
                MESSAGE( ">>> Window starts moving" );
            }
            
            vecPatches_old.resize( nPatches );
            n_moved += params.n_space[0];
        }
        //Cut off laser before exchanging any patches to avoid deadlock and store pointers in vecpatches_old.
#ifndef _NO_MPI_TM
        #pragma omp for schedule(static)
#endif
        for( unsigned int ipatch = 0 ; ipatch < nPatches ; ipatch++ ) {
            vecPatches_old[ipatch] = vecPatches( ipatch );
            vecPatches( ipatch )->EMfields->laserDisabled();
        }
        
        
#ifndef _NO_MPI_TM
        #pragma omp for schedule(static)
#endif
        for( unsigned int ipatch = 0 ; ipatch < nPatches ; ipatch++ ) {
            mypatch = vecPatches_old[ipatch];
            //If my right neighbor does not belong to me store it as a patch to
            // be created later.
            if( mypatch->MPI_neighbor_[0][1] != mypatch->MPI_me_ ) {
                ( patch_to_be_created[my_thread] ).push_back( ipatch );
                ( patch_particle_created[my_thread] ).push_back( true );
            }
            
            // Do not sent Xmax conditions
            if( mypatch->isXmax() && mypatch->EMfields->emBoundCond[1] ) {
                mypatch->EMfields->emBoundCond[1]->disableExternalFields();
            }
            
            //If my left neighbor does not belong to me ...
            if( mypatch->MPI_neighbor_[0][0] != mypatch->MPI_me_ ) {
                delete_patches_.push_back( mypatch ); // Stores pointers to patches to be deleted later
                //... I might have to MPI send myself to the left...
                if( mypatch->MPI_neighbor_[0][0] != MPI_PROC_NULL ) {
                    send_patches_.push_back( mypatch ); // Stores pointers to patches to be sent later
                    smpi->isend( vecPatches_old[ipatch], vecPatches_old[ipatch]->MPI_neighbor_[0][0], ( vecPatches_old[ipatch]->neighbor_[0][0] ) * nmessage, params );
                }
            } else { //In case my left neighbor belongs to me:
                // I become my left neighbor.
                //Update hindex and coordinates.
                
                if( mypatch->isXmax() )
                    for( unsigned int ispec=0 ; ispec<nSpecies ; ispec++ ) {
                        mypatch->vecSpecies[ispec]->disableXmax();
                    }
                mypatch->Pcoordinates[0] -= 1;
                mypatch->neighbor_[0][1] =  mypatch->hindex;
                mypatch->hindex = mypatch->neighbor_[0][0];
                mypatch->MPI_neighbor_[0][1] = mypatch->MPI_me_ ;
                //stores indices in tmp buffers so that original values can be read by other patches.
                mypatch->tmp_neighbor_[0][0] = vecPatches_old[mypatch->hindex - h0 ]->neighbor_[0][0];
                mypatch->tmp_MPI_neighbor_[0][0] = vecPatches_old[mypatch->hindex - h0 ]->MPI_neighbor_[0][0];
                for( unsigned int idim = 1; idim < params.nDim_field ; idim++ ) {
                    mypatch->tmp_neighbor_[idim][0] = vecPatches_old[mypatch->hindex - h0 ]->neighbor_[idim][0];
                    mypatch->tmp_neighbor_[idim][1] = vecPatches_old[mypatch->hindex - h0 ]->neighbor_[idim][1];
                    mypatch->tmp_MPI_neighbor_[idim][0] = vecPatches_old[mypatch->hindex - h0 ]->MPI_neighbor_[idim][0];
                    mypatch->tmp_MPI_neighbor_[idim][1] = vecPatches_old[mypatch->hindex - h0 ]->MPI_neighbor_[idim][1];
                }
                update_patches_.push_back( mypatch ); // Stores pointers to patches that will need to update some neighbors from tmp_neighbors.
                
                //And finally put the patch at the correct rank in vecPatches.
                vecPatches.patches_[mypatch->hindex - h0 ] = mypatch ;
                
            }
        }//End loop on Patches. This barrier matters.
        // At this point, all isends have been done and the list of patches to delete at the end is complete.
        // The lists of patches to create and patches to update is also complete.
        
        //Creation of new Patches
        for( unsigned int j = 0; j < patch_to_be_created[my_thread].size();  j++ ) {
            //create patch without particle.
#ifndef _NO_MPI_TM
            #pragma omp critical
#endif
            mypatch = PatchesFactory::clone( vecPatches( 0 ), params, smpi, vecPatches.domain_decomposition_, h0 + patch_to_be_created[my_thread][j], n_moved, false );
            
            // Do not receive Xmin condition
            if( mypatch->isXmin() && mypatch->EMfields->emBoundCond[0] ) {
                mypatch->EMfields->emBoundCond[0]->disableExternalFields();
            }
            
            mypatch->finalizeMPIenvironment( params );
            //Position new patch
            vecPatches.patches_[patch_to_be_created[my_thread][j]] = mypatch ;
            //Receive Patch if necessary
            if( mypatch->MPI_neighbor_[0][1] != MPI_PROC_NULL ) {
                smpi->recv( mypatch, mypatch->MPI_neighbor_[0][1], ( mypatch->hindex )*nmessage, params );
                patch_particle_created[my_thread][j] = false ; //Mark no needs of particles
            }
            
            // Create Xmin condition which could not be received
            if( mypatch->isXmin() ) {
                for( auto &embc:mypatch->EMfields->emBoundCond ) {
                    if( embc ) {
                        delete embc;
                    }
                }
                mypatch->EMfields->emBoundCond = ElectroMagnBC_Factory::create( params, mypatch );
                mypatch->EMfields->laserDisabled();
                mypatch->EMfields->emBoundCond[0]->apply(mypatch->EMfields, time_dual, mypatch);
            }
            
            mypatch->EMfields->laserDisabled();
            mypatch->EMfields->updateGridSize( params, mypatch );
        }
        
        //Wait for sends to be completed
        
#ifndef _NO_MPI_TM
        #pragma omp for schedule(static)
#endif
        for( unsigned int ipatch = 0 ; ipatch < nPatches ; ipatch++ ) {
            if( vecPatches_old[ipatch]->MPI_neighbor_[0][0] !=  vecPatches_old[ipatch]->MPI_me_ && vecPatches_old[ipatch]->MPI_neighbor_[0][0] != MPI_PROC_NULL ) {
                smpi->waitall( vecPatches_old[ipatch] );
            }
        }
        
        //Update the correct neighbor values
        for( unsigned int j=0; j < update_patches_.size(); j++ ) {
            mypatch = update_patches_[j];
            mypatch->MPI_neighbor_[0][0] = mypatch->tmp_MPI_neighbor_[0][0];
            mypatch->neighbor_[0][0] = mypatch->tmp_neighbor_[0][0];
            for( unsigned int idim = 1; idim < params.nDim_field ; idim++ ) {
                mypatch->MPI_neighbor_[idim][0] = mypatch->tmp_MPI_neighbor_[idim][0];
                mypatch->MPI_neighbor_[idim][1] = mypatch->tmp_MPI_neighbor_[idim][1];
                mypatch->neighbor_[idim][0] = mypatch->tmp_neighbor_[idim][0];
                mypatch->neighbor_[idim][1] = mypatch->tmp_neighbor_[idim][1];
            }
            
            mypatch->updateTagenv( smpi );
            if( mypatch->isXmin() ) {
                for( unsigned int ispec=0 ; ispec<nSpecies ; ispec++ ) {
                    mypatch->vecSpecies[ispec]->setXminBoundaryCondition();
                }
            }
            if( mypatch->has_an_MPI_neighbor() ) {
                mypatch->createType( params );
            } else
            
            {
                mypatch->cleanType();
            }
            
            if( mypatch->isXmin() ) {
                for( auto &embc:mypatch->EMfields->emBoundCond ) {
                    if( embc ) {
                        delete embc;
                    }
                }
                mypatch->EMfields->emBoundCond = ElectroMagnBC_Factory::create( params, mypatch );
                mypatch->EMfields->laserDisabled();
                mypatch->EMfields->emBoundCond[0]->apply(mypatch->EMfields, time_dual, mypatch);
            }
            if( mypatch->wasXmax( params ) ) {
                for( auto &embc:mypatch->EMfields->emBoundCond ) {
                    if( embc ) {
                        delete embc;
                    }
                }
                mypatch->EMfields->emBoundCond = ElectroMagnBC_Factory::create( params, mypatch );
                mypatch->EMfields->laserDisabled();
                mypatch->EMfields->updateGridSize( params, mypatch );
                
            }
        }
        
        //Wait for sends to be completed
        for( unsigned int j=0; j < send_patches_.size(); j++ ) {
            smpi->waitall( send_patches_[j] );
        }
        
#ifndef _NO_MPI_TM
        #pragma omp barrier
#endif
        
        //Fill necessary patches with particles
#ifndef _NO_MPI_TM
        #pragma omp master
#endif
        {
            for( int ithread=0; ithread < max_threads ; ithread++ ) {
                for( unsigned int j=0; j< ( patch_to_be_created[ithread] ).size(); j++ ) {
                
                    // Current newly created patch
                    mypatch = vecPatches.patches_[patch_to_be_created[ithread][j]];
                    
                    // If new particles are required
                    if( patch_particle_created[ithread][j] ) {
                        for( unsigned int ispec=0 ; ispec<nSpecies ; ispec++ ) {
                            mypatch->vecSpecies[ispec]->createParticles( params.n_space, params, mypatch, 0 );
                            /*#ifdef _VECTO
                                                    // Classical vectorized mode
                                                    if (params.vectorization_mode == "on")
                                                    {
                                                        if ( dynamic_cast<SpeciesV*>(mypatch->vecSpecies[ispec]) )
                                                            dynamic_cast<SpeciesV*>(mypatch->vecSpecies[ispec])->compute_part_cell_keys(params);
                                                        mypatch->vecSpecies[ispec]->sort_part(params);
                                                    }
                                                    // First adaptive vectorization mode
                                                    else if (params.vectorization_mode == "adaptive_mixed_sort")
                                                    {
                                                        if ( dynamic_cast<SpeciesVAdaptive*>(mypatch->vecSpecies[ispec]) )
                                                        {
                                                            dynamic_cast<SpeciesVAdaptive*>(mypatch->vecSpecies[ispec])->configuration(params, mypatch);
                                                        }
                                                    }
                                                    // Second adaptive vectorization mode
                                                    else if (params.vectorization_mode == "adaptive")
                                                    {
                                                        if ( dynamic_cast<SpeciesVAdaptiveMixedSort*>(mypatch->vecSpecies[ispec]) )
                                                            dynamic_cast<SpeciesVAdaptiveMixedSort*>(mypatch->vecSpecies[ispec])->compute_part_cell_keys(params);
                                                        mypatch->vecSpecies[ispec]->sort_part(params);
                                                    }
                                                }
                            #endif
                                                // We define the IDs of the new particles
                                                for( unsigned int idiag=0; idiag<vecPatches.localDiags.size(); idiag++ )
                                                    if( DiagnosticTrack* track = dynamic_cast<DiagnosticTrack*>(vecPatches.localDiags[idiag]) )
                                                        track->setIDs( mypatch );
                            #ifdef _VECTO
                                            }
                                            // Patches that have received particles from another patch
                                            // without the creation of new particles
                                            else // (patch_particle_created[ithread][j] == false)
                                            {
                                                for (unsigned int ispec=0 ; ispec<nSpecies ; ispec++)
                                                {
                                                    // For the adaptive vectorization, we partially reconfigure the patch
                                                    // We do not have to sort, but operators may have to be reconfigured
                                                    // First adaptive vectorization mode:
                                                    if (params.vectorization_mode == "adaptive_mixed_sort") {
                                                        if ( dynamic_cast<SpeciesVAdaptive*>(mypatch->vecSpecies[ispec]) )
                                                        {
                                                            dynamic_cast<SpeciesVAdaptive*>(mypatch->vecSpecies[ispec])->compute_part_cell_keys(params);
                                                            dynamic_cast<SpeciesVAdaptive*>(mypatch->vecSpecies[ispec])->reconfigure_operators(params, mypatch);
                                                        }
                                                    }
                                                    // Second adaptive vectorization mode:
                                                    else if (params.vectorization_mode == "adaptive")
                                                    {
                                                        if ( dynamic_cast<SpeciesVAdaptiveMixedSort*>(mypatch->vecSpecies[ispec]) )
                                                        {
                                                            dynamic_cast<SpeciesVAdaptiveMixedSort*>(mypatch->vecSpecies[ispec])->compute_part_cell_keys(params);
                                                        }
                                                    }
                            #endif*/
                        }
                        
                        mypatch->EMfields->applyExternalFields( mypatch );
                        if( params.save_magnectic_fields_for_SM ) {
                            mypatch->EMfields->saveExternalFields( mypatch );
                        }
                        
                    } // end test patch_particle_created[ithread][j]
                } // end j loop
            } // End ithread loop
        } // End omp master region
#ifndef _NO_MPI_TM
        #pragma omp barrier
#endif
        
        //Fill necessary patches with particles
#ifdef _VECTO
        if( params.vectorization_mode == "on" ) {
            //#pragma omp master
            //{
#ifndef _NO_MPI_TM
            #pragma omp for schedule(static) private(mypatch)
#endif
            for( int ithread=0; ithread < max_threads ; ithread++ ) {
                for( unsigned int j=0; j< ( patch_to_be_created[ithread] ).size(); j++ ) {
                
                    // Current newly created patch
                    mypatch = vecPatches.patches_[patch_to_be_created[ithread][j]];
                    
                    // If new particles are required
                    if( patch_particle_created[ithread][j] ) {
                        for( unsigned int ispec=0 ; ispec<nSpecies ; ispec++ ) {
                            mypatch->vecSpecies[ispec]->compute_part_cell_keys( params );
                            mypatch->vecSpecies[ispec]->sort_part( params );
                        }
                    } // end test patch_particle_created[ithread][j]
                } // end j loop
            } // End ithread loop
            //}
        }
        
        // First adaptive vectorization mode
        else if( params.vectorization_mode == "adaptive_mixed_sort" ) {
#ifndef _NO_MPI_TM
            #pragma omp for schedule(static) private(mypatch)
#endif
            for( int ithread=0; ithread < max_threads ; ithread++ ) {
                for( unsigned int j=0; j< ( patch_to_be_created[ithread] ).size(); j++ ) {
                
                    // Current newly created patch
                    mypatch = vecPatches.patches_[patch_to_be_created[ithread][j]];
                    
                    // If new particles are required
                    if( patch_particle_created[ithread][j] ) {
                        for( unsigned int ispec=0 ; ispec<nSpecies ; ispec++ ) {
                            mypatch->vecSpecies[ispec]->configuration( params, mypatch );
                        }
                    }
                    // Patches that have received particles from another patch
                    // without the creation of new particles
                    else { // (patch_particle_created[ithread][j] == false)
                        for( unsigned int ispec=0 ; ispec<nSpecies ; ispec++ ) {
                            // For the adaptive vectorization, we partially reconfigure the patch
                            // We do not have to sort, but operators may have to be reconfigured
                            mypatch->vecSpecies[ispec]->compute_part_cell_keys( params );
                            dynamic_cast<SpeciesVAdaptive *>( mypatch->vecSpecies[ispec] )->reconfigure_operators( params, mypatch );
                            // sorting will be necessary when clrw compatible
                            //mypatch->vecSpecies[ispec]->sort_part(params);
                        }
                    } // end test patch_particle_created[ithread][j]
                } // end j loop
            } // End ithread loop
        }
        // Second adaptive vectorization mode
        else if( params.vectorization_mode == "adaptive" ) {
            //#pragma omp master
            //{
#ifndef _NO_MPI_TM
            #pragma omp for schedule(static) private(mypatch)
#endif
            for( int ithread=0; ithread < max_threads ; ithread++ ) {
                for( unsigned int j=0; j< ( patch_to_be_created[ithread] ).size(); j++ ) {
                
                    // Current newly created patch
                    mypatch = vecPatches.patches_[patch_to_be_created[ithread][j]];
                    
                    // If new particles are required
                    if( patch_particle_created[ithread][j] ) {
                        for( unsigned int ispec=0 ; ispec<nSpecies ; ispec++ ) {
                            mypatch->vecSpecies[ispec]->compute_part_cell_keys( params );
                            mypatch->vecSpecies[ispec]->configuration( params, mypatch );
                            mypatch->vecSpecies[ispec]->sort_part( params );
                            
                        }
                    }
                    // Patches that have received particles from another patch
                    // without the creation of new particles
                    else { // (patch_particle_created[ithread][j] == false)
                        for( unsigned int ispec=0 ; ispec<nSpecies ; ispec++ ) {
                            // For the adaptive vectorization, we partially reconfigure the patch
                            // We do not have to sort, but operators may have to be reconfigured
                            mypatch->vecSpecies[ispec]->compute_part_cell_keys( params );
                            dynamic_cast<SpeciesVAdaptiveMixedSort *>( mypatch->vecSpecies[ispec] )->reconfigure_operators( params, mypatch );
                        }
                    } // end test patch_particle_created[ithread][j]
                } // end j loop
            } // End ithread loop
        }
#endif
        
        // Diagnostic Track Particles
#ifndef _NO_MPI_TM
        #pragma omp for schedule(static) private(mypatch)
#endif
        for( int ithread=0; ithread < max_threads ; ithread++ ) {
            for( unsigned int j=0; j< ( patch_to_be_created[ithread] ).size(); j++ ) {
            
                // Current newly created patch
                mypatch = vecPatches.patches_[patch_to_be_created[ithread][j]];
                
                // If new particles are required
                if( patch_particle_created[ithread][j] ) {
                    // We define the IDs of the new particles
                    for( unsigned int idiag=0; idiag<vecPatches.localDiags.size(); idiag++ )
                        if( DiagnosticTrack *track = dynamic_cast<DiagnosticTrack *>( vecPatches.localDiags[idiag] ) ) {
                            track->setIDs( mypatch );
                        }
                } // end test patch_particle_created[ithread][j]
            } // end j loop
        } // End ithread loop
#ifndef _NO_MPI_TM
        #pragma omp single nowait
#endif
        {
            x_moved += cell_length_x_*params.n_space[0];
            vecPatches.update_field_list( smpi ) ;
            //update list fields for species diag too ??
            
            // Tell that the patches moved this iteration (needed for probes)
            vecPatches.lastIterationPatchesMoved = itime;
        }
        
        std::vector<double> poynting[2];
        poynting[0].resize( params.nDim_field, 0.0 );
        poynting[1].resize( params.nDim_field, 0.0 );
        
        //Delete useless patches
        for( unsigned int j=0; j < delete_patches_.size(); j++ ) {
            mypatch = delete_patches_[j];
            
            //if (mypatch->isXmin()) {
            //    energy_field_lost += mypatch->EMfields->computeNRJ();
            //    for ( unsigned int ispec=0 ; ispec<nSpecies ; ispec++ )
            //        energy_part_lost[ispec] += mypatch->vecSpecies[ispec]->computeNRJ();
            //}
            
            for( unsigned int jp=0; jp<2; jp++ ) //directions (xmin/xmax, ymin/ymax, zmin/zmax)
                for( unsigned int i=0 ; i<params.nDim_field ; i++ ) { //axis 0=x, 1=y, 2=z
                    poynting[jp][i] += mypatch->EMfields->poynting[jp][i];
                }
                
                
            delete  mypatch;
        }
        
        // SUM energy_field_lost, energy_part_lost and poynting / All threads
#ifndef _NO_MPI_TM
        #pragma omp critical
#endif
        {
            vecPatches( 0 )->EMfields->storeNRJlost( energy_field_lost );
            for( unsigned int ispec=0 ; ispec<nSpecies ; ispec++ ) {
                vecPatches( 0 )->vecSpecies[ispec]->storeNRJlost( energy_part_lost[ispec] );
            }
<<<<<<< HEAD


        delete  mypatch;
    }

    // SUM energy_field_lost, energy_part_lost and poynting / All threads
#ifndef _NO_MPI_TM
    #pragma omp critical
#endif
    {
        vecPatches(0)->EMfields->storeNRJlost( energy_field_lost );
        for ( unsigned int ispec=0 ; ispec<nSpecies ; ispec++ )
            vecPatches(0)->vecSpecies[ispec]->storeNRJlost( energy_part_lost[ispec] );

        for (unsigned int j=0; j<2;j++) //directions (xmin/xmax, ymin/ymax, zmin/zmax)
            for (unsigned int i=0 ; i< params.nDim_field ; i++) //axis 0=x, 1=y, 2=z
                vecPatches(0)->EMfields->poynting[j][i] += poynting[j][i];
    }

#ifdef _NO_MPI_TM
    } // end omp master
#endif

    if (params.uncoupled_grids)
        operate(domain, vecPatches, smpi, params, time_dual);

}

void SimWindow::operate(Domain& domain,  VectorPatch& vecPatches, SmileiMPI* smpi, Params& params, double time_dual)
{
    domain.patch_->exchangeField_movewin( domain.patch_->EMfields->Ex_, params.n_space[0] );
    domain.patch_->exchangeField_movewin( domain.patch_->EMfields->Ey_, params.n_space[0] );
    domain.patch_->exchangeField_movewin( domain.patch_->EMfields->Ez_, params.n_space[0] );
    
    domain.patch_->exchangeField_movewin( domain.patch_->EMfields->Bx_, params.n_space[0] );
    domain.patch_->exchangeField_movewin( domain.patch_->EMfields->By_, params.n_space[0] );
    domain.patch_->exchangeField_movewin( domain.patch_->EMfields->Bz_, params.n_space[0] );
    
    domain.patch_->exchangeField_movewin( domain.patch_->EMfields->Bx_m, params.n_space[0] );
    domain.patch_->exchangeField_movewin( domain.patch_->EMfields->By_m, params.n_space[0] );
    domain.patch_->exchangeField_movewin( domain.patch_->EMfields->Bz_m, params.n_space[0] );

    if (params.is_spectral) {
        domain.patch_->exchangeField_movewin( domain.patch_->EMfields->rho_, params.n_space[0] );
        domain.patch_->exchangeField_movewin( domain.patch_->EMfields->rhoold_, params.n_space[0] );
    }

    //SyncCartesianPatch::patchedToCartesian_MW( vecPatches, domain, params, smpi );

    domain.patch_->EMfields->laserDisabled();
    // External fields

    //mypatch->EMfields->emBoundCond[1]->disableExternalFields();

    // Deadlock if moving window & load balancing enabled
    //     Recompute patch distribution does not change
    //if (params.uncoupled_grids) {
    //    domain.reset_mapping();
    //    domain.identify_additional_patches( smpi, vecPatches, params );
    //    domain.identify_missing_patches( smpi, vecPatches, params );
    //}
=======
            
            for( unsigned int j=0; j<2; j++ ) //directions (xmin/xmax, ymin/ymax, zmin/zmax)
                for( unsigned int i=0 ; i< params.nDim_field ; i++ ) { //axis 0=x, 1=y, 2=z
                    vecPatches( 0 )->EMfields->poynting[j][i] += poynting[j][i];
                }
        }
        
        
#ifdef _NO_MPI_TM
    } // end omp master
#endif
    
>>>>>>> 030c5b21
}<|MERGE_RESOLUTION|>--- conflicted
+++ resolved
@@ -81,11 +81,7 @@
     return active && ( ( time_dual - time_start )*velocity_x > x_moved );
 }
 
-<<<<<<< HEAD
-void SimWindow::operate(VectorPatch& vecPatches, SmileiMPI* smpi, Params& params, unsigned int itime, double time_dual, Domain& domain)
-=======
-void SimWindow::operate( VectorPatch &vecPatches, SmileiMPI *smpi, Params &params, unsigned int itime, double time_dual )
->>>>>>> 030c5b21
+void SimWindow::operate( VectorPatch &vecPatches, SmileiMPI *smpi, Params &params, unsigned int itime, double time_dual, Domain& domain )
 {
     if( ! isMoving( time_dual ) ) {
         return;
@@ -547,30 +543,17 @@
             for( unsigned int ispec=0 ; ispec<nSpecies ; ispec++ ) {
                 vecPatches( 0 )->vecSpecies[ispec]->storeNRJlost( energy_part_lost[ispec] );
             }
-<<<<<<< HEAD
-
-
-        delete  mypatch;
-    }
-
-    // SUM energy_field_lost, energy_part_lost and poynting / All threads
-#ifndef _NO_MPI_TM
-    #pragma omp critical
-#endif
-    {
-        vecPatches(0)->EMfields->storeNRJlost( energy_field_lost );
-        for ( unsigned int ispec=0 ; ispec<nSpecies ; ispec++ )
-            vecPatches(0)->vecSpecies[ispec]->storeNRJlost( energy_part_lost[ispec] );
-
-        for (unsigned int j=0; j<2;j++) //directions (xmin/xmax, ymin/ymax, zmin/zmax)
-            for (unsigned int i=0 ; i< params.nDim_field ; i++) //axis 0=x, 1=y, 2=z
-                vecPatches(0)->EMfields->poynting[j][i] += poynting[j][i];
-    }
-
+       
+            for( unsigned int j=0; j<2; j++ ) //directions (xmin/xmax, ymin/ymax, zmin/zmax)
+                for( unsigned int i=0 ; i< params.nDim_field ; i++ ) { //axis 0=x, 1=y, 2=z
+                    vecPatches( 0 )->EMfields->poynting[j][i] += poynting[j][i];
+                }
+        }        
+        
 #ifdef _NO_MPI_TM
     } // end omp master
 #endif
-
+    
     if (params.uncoupled_grids)
         operate(domain, vecPatches, smpi, params, time_dual);
 
@@ -609,18 +592,4 @@
     //    domain.identify_additional_patches( smpi, vecPatches, params );
     //    domain.identify_missing_patches( smpi, vecPatches, params );
     //}
-=======
-            
-            for( unsigned int j=0; j<2; j++ ) //directions (xmin/xmax, ymin/ymax, zmin/zmax)
-                for( unsigned int i=0 ; i< params.nDim_field ; i++ ) { //axis 0=x, 1=y, 2=z
-                    vecPatches( 0 )->EMfields->poynting[j][i] += poynting[j][i];
-                }
-        }
-        
-        
-#ifdef _NO_MPI_TM
-    } // end omp master
-#endif
-    
->>>>>>> 030c5b21
 }