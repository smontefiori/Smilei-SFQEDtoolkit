--- conflicted
+++ resolved
@@ -447,12 +447,7 @@
             } // end j loop
         } // End ithread loop
     }
-<<<<<<< HEAD
 #endif
-
-=======
-    #pragma omp barrier
->>>>>>> 2a441791
 
     // Diagnostic Track Particles
     #pragma omp for schedule(static) private(mypatch)
