
#include "SimWindow.h"
#include "Params.h"
#include "Species.h"
#include "ElectroMagn.h"
#include "Interpolator.h"
#include "Projector.h"
#include "SmileiMPI.h"
#include "VectorPatch.h"
#include "DiagnosticProbes.h"
#include "DiagnosticTrack.h"
#include "Hilbert_functions.h"
#include "PatchesFactory.h"
#include <iostream>
#include <omp.h>
#include <fstream>
#include <limits>
#include "ElectroMagnBC_Factory.h"

using namespace std;

SimWindow::SimWindow(Params& params)
{

    // ------------------------
    // Moving window parameters
    // ------------------------
    active = false;
    time_start = numeric_limits<double>::max();
    velocity_x = 1.;

#ifdef _OPENMP
    max_threads = omp_get_max_threads();
#else
    max_threads = 1;
#endif
    patch_to_be_created.resize(max_threads);

    if( PyTools::nComponents("MovingWindow") ) {
        active = true;

        PyTools::extract("time_start",time_start, "MovingWindow");

        PyTools::extract("velocity_x",velocity_x, "MovingWindow");
    }

    cell_length_x_   = params.cell_length[0];
    x_moved = 0.;      //The window has not moved at t=0. Warning: not true anymore for restarts.
    n_moved = 0 ;      //The window has not moved at t=0. Warning: not true anymore for restarts.


    if( active ) {
        if (velocity_x != 0. && params.bc_em_type_x[0] == "periodic")
            ERROR("Periodic topology in the moving window direction is neither encouraged nor supported");

        MESSAGE(1,"Moving window is active:");
        MESSAGE(2,"velocity_x : " << velocity_x);
        MESSAGE(2,"time_start : " << time_start);
        params.hasWindow = true;
    } else {
        params.hasWindow = false;
    }

}

SimWindow::~SimWindow()
{
}

bool SimWindow::isMoving(double time_dual)
{
    return active && ((time_dual - time_start)*velocity_x > x_moved);
}

void SimWindow::operate(VectorPatch& vecPatches, SmileiMPI* smpi, Params& params, unsigned int itime, double time_dual)
{
    if ( ! isMoving(time_dual) ) return;

    unsigned int h0;
    double energy_field_lost(0.);
    std::vector<double> energy_part_lost( vecPatches(0)->vecSpecies.size(), 0. );
    Patch* mypatch;

    //Initialization for inter-process communications
    h0 = vecPatches(0)->hindex;
    unsigned int nPatches = vecPatches.size();
    unsigned int nSpecies( vecPatches(0)->vecSpecies.size() );
    int nmessage( vecPatches.nrequests );

    std::vector<Patch*> delete_patches_, update_patches_, send_patches_;

#ifdef _OPENMP
    int my_thread = omp_get_thread_num();
#else
    int my_thread = 0;
#endif
    (patch_to_be_created[my_thread]).clear();


    #pragma omp single
    {
        if (n_moved == 0) MESSAGE(">>> Window starts moving");

        vecPatches_old.resize(nPatches);
        n_moved += params.n_space[0];
    }
    //Cut off laser before exchanging any patches to avoid deadlock and store pointers in vecpatches_old.
    #pragma omp for schedule(static)
    for (unsigned int ipatch = 0 ; ipatch < nPatches ; ipatch++){
        vecPatches_old[ipatch] = vecPatches(ipatch);
        vecPatches(ipatch)->EMfields->laserDisabled();
    }


    #pragma omp for schedule(static)
    for (unsigned int ipatch = 0 ; ipatch < nPatches ; ipatch++) {
         mypatch = vecPatches_old[ipatch];

        //If my right neighbor does not belong to me store it as a patch to
        // be created later.
        if (mypatch->MPI_neighbor_[0][1] != mypatch->MPI_me_){
            (patch_to_be_created[my_thread]).push_back(ipatch);
        }
<<<<<<< HEAD
=======
    
        // Do not sent Xmax conditions
        if ( mypatch->isXmax() && mypatch->EMfields->emBoundCond[1] )
            mypatch->EMfields->emBoundCond[1]->disableExternalFields();
>>>>>>> dddd4330

        //If my left neighbor does not belong to me ...
        if (mypatch->MPI_neighbor_[0][0] != mypatch->MPI_me_) {
            delete_patches_.push_back(mypatch); // Stores pointers to patches to be deleted later
            //... I might have to MPI send myself to the left...
            if (mypatch->MPI_neighbor_[0][0] != MPI_PROC_NULL){
                send_patches_.push_back(mypatch); // Stores pointers to patches to be sent later
                smpi->isend( vecPatches_old[ipatch], vecPatches_old[ipatch]->MPI_neighbor_[0][0] , (vecPatches_old[ipatch]->neighbor_[0][0]) * nmessage, params );
            }
        } else { //In case my left neighbor belongs to me:
            // I become my left neighbor.
            //Update hindex and coordinates.

            if ( mypatch->isXmax() )
                for (unsigned int ispec=0 ; ispec<nSpecies ; ispec++)
                    mypatch->vecSpecies[ispec]->disableXmax();
            mypatch->Pcoordinates[0] -= 1;
            mypatch->neighbor_[0][1] =  mypatch->hindex;
            mypatch->hindex = mypatch->neighbor_[0][0];
            mypatch->MPI_neighbor_[0][1] = mypatch->MPI_me_ ;
            //stores indices in tmp buffers so that original values can be read by other patches.
            mypatch->tmp_neighbor_[0][0] = vecPatches_old[mypatch->hindex - h0 ]->neighbor_[0][0];
            mypatch->tmp_MPI_neighbor_[0][0] = vecPatches_old[mypatch->hindex - h0 ]->MPI_neighbor_[0][0];
            for (unsigned int idim = 1; idim < params.nDim_particle ; idim++){
                mypatch->tmp_neighbor_[idim][0] = vecPatches_old[mypatch->hindex - h0 ]->neighbor_[idim][0];
                mypatch->tmp_neighbor_[idim][1] = vecPatches_old[mypatch->hindex - h0 ]->neighbor_[idim][1];
                mypatch->tmp_MPI_neighbor_[idim][0] = vecPatches_old[mypatch->hindex - h0 ]->MPI_neighbor_[idim][0];
                mypatch->tmp_MPI_neighbor_[idim][1] = vecPatches_old[mypatch->hindex - h0 ]->MPI_neighbor_[idim][1];
            }
            update_patches_.push_back(mypatch); // Stores pointers to patches that will need to update some neighbors from tmp_neighbors.

            //And finally put the patch at the correct rank in vecPatches.
            vecPatches.patches_[mypatch->hindex - h0 ] = mypatch ;

        }
    }//End loop on Patches. This barrier matters.
    // At this point, all isends have been done and the list of patches to delete at the end is complete.
    // The lists of patches to create and patches to update is also complete.

    //Creation of new Patches
    for (unsigned int j = 0; j < patch_to_be_created[my_thread].size();  j++){
        //create patch without particle.
        mypatch = PatchesFactory::clone(vecPatches(0),params, smpi, h0 + patch_to_be_created[my_thread][j], n_moved, false );
<<<<<<< HEAD

=======
        
        // Do not receive Xmin condition
        if ( mypatch->isXmin() && mypatch->EMfields->emBoundCond[0] )
            mypatch->EMfields->emBoundCond[0]->disableExternalFields();
        
>>>>>>> dddd4330
        mypatch->finalizeMPIenvironment();
        //Position new patch
        vecPatches.patches_[patch_to_be_created[my_thread][j]] = mypatch ;
        //Receive Patch if necessary
        if (mypatch->MPI_neighbor_[0][1] != MPI_PROC_NULL){
            smpi->recv( mypatch, mypatch->MPI_neighbor_[0][1], (mypatch->hindex)*nmessage, params );
            patch_to_be_created[my_thread][j] = nPatches ; //Mark no needs of particles
        }

        // Create Xmin condition which could not be received
        if ( mypatch->isXmin() ){
            for (auto& embc:mypatch->EMfields->emBoundCond) {
                if (embc) delete embc;
            }
            mypatch->EMfields->emBoundCond = ElectroMagnBC_Factory::create(params, mypatch);
            mypatch->EMfields->laserDisabled();
        }

        mypatch->EMfields->laserDisabled();
        mypatch->EMfields->updateGridSize(params, mypatch);
    }

    //Wait for sends to be completed

    #pragma omp for schedule(static)
    for (unsigned int ipatch = 0 ; ipatch < nPatches ; ipatch++){
        if (vecPatches_old[ipatch]->MPI_neighbor_[0][0] !=  vecPatches_old[ipatch]->MPI_me_ && vecPatches_old[ipatch]->MPI_neighbor_[0][0] != MPI_PROC_NULL){
            smpi->waitall( vecPatches_old[ipatch] );
        }
    }

    //Update the correct neighbor values
    for (unsigned int j=0; j < update_patches_.size(); j++){
        mypatch = update_patches_[j];
        mypatch->MPI_neighbor_[0][0] = mypatch->tmp_MPI_neighbor_[0][0];
        mypatch->neighbor_[0][0] = mypatch->tmp_neighbor_[0][0];
        for (unsigned int idim = 1; idim < params.nDim_particle ; idim++){
            mypatch->MPI_neighbor_[idim][0] = mypatch->tmp_MPI_neighbor_[idim][0];
            mypatch->MPI_neighbor_[idim][1] = mypatch->tmp_MPI_neighbor_[idim][1];
            mypatch->neighbor_[idim][0] = mypatch->tmp_neighbor_[idim][0];
            mypatch->neighbor_[idim][1] = mypatch->tmp_neighbor_[idim][1];
        }

        mypatch->updateTagenv(smpi);
        if ( mypatch->isXmin() ){
            for (unsigned int ispec=0 ; ispec<nSpecies ; ispec++)
                mypatch->vecSpecies[ispec]->setXminBoundaryCondition();
        }
        if (mypatch->has_an_MPI_neighbor())
            mypatch->createType(params);
        else

            mypatch->cleanType();

        if ( mypatch->isXmin() ){
            for (auto& embc:mypatch->EMfields->emBoundCond) {
                if (embc) delete embc;
            }
            mypatch->EMfields->emBoundCond = ElectroMagnBC_Factory::create(params, mypatch);
            mypatch->EMfields->laserDisabled();
        }
        if ( mypatch->wasXmax( params ) ){
            for (auto& embc:mypatch->EMfields->emBoundCond) {
                if (embc) delete embc;
            }
            mypatch->EMfields->emBoundCond = ElectroMagnBC_Factory::create(params, mypatch);
            mypatch->EMfields->laserDisabled();
            mypatch->EMfields->updateGridSize(params, mypatch);

        }
    }

    //Wait for sends to be completed
    for (unsigned int j=0; j < send_patches_.size(); j++){
            smpi->waitall( send_patches_[j] );
    }

    #pragma omp barrier

    //Fill necessary patches with particles
    #pragma omp master
    {
        for (int ithread=0; ithread < max_threads ; ithread++){
            for (unsigned int j=0; j< (patch_to_be_created[ithread]).size(); j++){
                //If new particles are required
                if (patch_to_be_created[ithread][j] != nPatches){
                    mypatch = vecPatches.patches_[patch_to_be_created[ithread][j]];
                    for (unsigned int ispec=0 ; ispec<nSpecies ; ispec++)
                        mypatch->vecSpecies[ispec]->createParticles(params.n_space, params, mypatch, 0 );
                    // We define the IDs of the new particles
                    for( unsigned int idiag=0; idiag<vecPatches.localDiags.size(); idiag++ )
                        if( DiagnosticTrack* track = dynamic_cast<DiagnosticTrack*>(vecPatches.localDiags[idiag]) )
                            track->setIDs( mypatch );
                }
            }
        }
    }

    #pragma omp single nowait
    {
        x_moved += cell_length_x_*params.n_space[0];
        vecPatches.update_field_list() ;
        //update list fields for species diag too ??

        // Tell that the patches moved this iteration (needed for probes)
        vecPatches.lastIterationPatchesMoved = itime;
    }

    std::vector<double> poynting[2];
    poynting[0].resize(params.nDim_field,0.0);
    poynting[1].resize(params.nDim_field,0.0);

    //Delete useless patches
    for (unsigned int j=0; j < delete_patches_.size(); j++){
        mypatch = delete_patches_[j];

        if (mypatch->isXmin()) {
            energy_field_lost += mypatch->EMfields->computeNRJ();
            for ( unsigned int ispec=0 ; ispec<nSpecies ; ispec++ )
                energy_part_lost[ispec] += mypatch->vecSpecies[ispec]->computeNRJ();
        }

        for (unsigned int j=0; j<2;j++) //directions (xmin/xmax, ymin/ymax, zmin/zmax)
            for (unsigned int i=0 ; i<params.nDim_field ; i++) //axis 0=x, 1=y, 2=z
                poynting[j][i] += mypatch->EMfields->poynting[j][i];


        delete  mypatch;
    }

    // SUM energy_field_lost, energy_part_lost and poynting / All threads
    #pragma omp critical
    {
        vecPatches(0)->EMfields->storeNRJlost( energy_field_lost );
        for ( unsigned int ispec=0 ; ispec<nSpecies ; ispec++ )
            vecPatches(0)->vecSpecies[ispec]->storeNRJlost( energy_part_lost[ispec] );

        for (unsigned int j=0; j<2;j++) //directions (xmin/xmax, ymin/ymax, zmin/zmax)
            for (unsigned int i=0 ; i< params.nDim_field ; i++) //axis 0=x, 1=y, 2=z
                vecPatches(0)->EMfields->poynting[j][i] += poynting[j][i];
    }



}<|MERGE_RESOLUTION|>--- conflicted
+++ resolved
@@ -121,13 +121,10 @@
         if (mypatch->MPI_neighbor_[0][1] != mypatch->MPI_me_){
             (patch_to_be_created[my_thread]).push_back(ipatch);
         }
-<<<<<<< HEAD
-=======
-    
+
         // Do not sent Xmax conditions
         if ( mypatch->isXmax() && mypatch->EMfields->emBoundCond[1] )
             mypatch->EMfields->emBoundCond[1]->disableExternalFields();
->>>>>>> dddd4330
 
         //If my left neighbor does not belong to me ...
         if (mypatch->MPI_neighbor_[0][0] != mypatch->MPI_me_) {
@@ -171,15 +168,11 @@
     for (unsigned int j = 0; j < patch_to_be_created[my_thread].size();  j++){
         //create patch without particle.
         mypatch = PatchesFactory::clone(vecPatches(0),params, smpi, h0 + patch_to_be_created[my_thread][j], n_moved, false );
-<<<<<<< HEAD
-
-=======
-        
+
         // Do not receive Xmin condition
         if ( mypatch->isXmin() && mypatch->EMfields->emBoundCond[0] )
             mypatch->EMfields->emBoundCond[0]->disableExternalFields();
-        
->>>>>>> dddd4330
+
         mypatch->finalizeMPIenvironment();
         //Position new patch
         vecPatches.patches_[patch_to_be_created[my_thread][j]] = mypatch ;
