
#include "SimWindow.h"
#include "Params.h"
#include "Species.h"
#ifdef _VECTO
#include "SpeciesVAdaptiveMixedSort.h"
#include "SpeciesVAdaptive.h"
#include "SpeciesV.h"
#endif
#include "ElectroMagn.h"
#include "Interpolator.h"
#include "Projector.h"
#include "SmileiMPI.h"
#include "VectorPatch.h"
#include "Domain.h"
#include "DiagnosticProbes.h"
#include "DiagnosticTrack.h"
#include "Hilbert_functions.h"
#include "PatchesFactory.h"
#include <iostream>
#include <omp.h>
#include <fstream>
#include <limits>
#include "ElectroMagnBC_Factory.h"
#include "DoubleGrids.h"

using namespace std;

SimWindow::SimWindow( Params &params )
{

    // ------------------------
    // Moving window parameters
    // ------------------------
    active = false;
    time_start = numeric_limits<double>::max();
    velocity_x = 1.;
    number_of_additional_shifts = 0;
    additional_shifts_time = 0.;
    
#ifdef _OPENMP
    max_threads = omp_get_max_threads();
#else
    max_threads = 1;
#endif
    patch_to_be_created.resize( max_threads );
    patch_particle_created.resize( max_threads );
    
    if( PyTools::nComponents( "MovingWindow" ) ) {
        active = true;
        
        PyTools::extract( "time_start", time_start, "MovingWindow" );
        PyTools::extract( "velocity_x", velocity_x, "MovingWindow" );
        PyTools::extract( "number_of_additional_shifts", number_of_additional_shifts, "MovingWindow" );
        PyTools::extract( "additional_shifts_time", additional_shifts_time, "MovingWindow" );
    }
    
    cell_length_x_   = params.cell_length[0];
    n_space_x_       = params.n_space[0];
    additional_shifts_iteration = floor(additional_shifts_time / params.timestep + 0.5);
    x_moved = 0.;      //The window has not moved at t=0. Warning: not true anymore for restarts.
    n_moved = 0 ;      //The window has not moved at t=0. Warning: not true anymore for restarts.
    
    
    if( active ) {
        if( velocity_x != 0. && params.EM_BCs[0][0] == "periodic" ) {
            ERROR( "Periodic topology in the moving window direction is neither encouraged nor supported" );
        }
        
        MESSAGE( 1, "Moving window is active:" );
        MESSAGE( 2, "velocity_x : " << velocity_x );
        MESSAGE( 2, "time_start : " << time_start );
        if (number_of_additional_shifts > 0){
            MESSAGE( 2, "number_of_additional_shifts : " << number_of_additional_shifts );
            MESSAGE( 2, "additional_shifts_time : " << additional_shifts_time );
        }
        params.hasWindow = true;
    } else {
        params.hasWindow = false;
    }
    
}

SimWindow::~SimWindow()
{
}

bool SimWindow::isMoving( double time_dual )
{
    return active && ( ( time_dual - time_start )*velocity_x > x_moved - number_of_additional_shifts*cell_length_x_*n_space_x_*(time_dual>additional_shifts_time) );
}

<<<<<<< HEAD
void SimWindow::operate( VectorPatch &vecPatches, SmileiMPI *smpi, Params &params, unsigned int itime, double time_dual, Domain& domain )
=======
void SimWindow::shift( VectorPatch &vecPatches, SmileiMPI *smpi, Params &params, unsigned int itime, double time_dual )
>>>>>>> 34f9be06
{
    if( ! isMoving( time_dual ) && itime != additional_shifts_iteration ) {
        return;
    }
    
    unsigned int h0;
    double energy_field_lost( 0. );
    std::vector<double> energy_part_lost( vecPatches( 0 )->vecSpecies.size(), 0. );
    Patch *mypatch;
    
    //Initialization for inter-process communications
    h0 = vecPatches( 0 )->hindex;
    unsigned int nPatches = vecPatches.size();
    unsigned int nSpecies( vecPatches( 0 )->vecSpecies.size() );
    int nmessage( vecPatches.nrequests );
    
    std::vector<Patch *> delete_patches_, update_patches_, send_patches_;
    
#ifdef _OPENMP
    int my_thread = omp_get_thread_num();
#else
    int my_thread = 0;
#endif
    
#ifdef _NO_MPI_TM
    #pragma omp master
    {
#endif
    
        ( patch_to_be_created[my_thread] ).clear();
        ( patch_particle_created[my_thread] ).clear();
        
#ifndef _NO_MPI_TM
        #pragma omp single
#endif
        {
            if( n_moved == 0 ) {
                MESSAGE( ">>> Window starts moving" );
            }             

            vecPatches_old.resize( nPatches );
            n_moved += params.n_space[0];
        }
        //Cut off laser before exchanging any patches to avoid deadlock and store pointers in vecpatches_old.
#ifndef _NO_MPI_TM
        #pragma omp for schedule(static)
#endif
        for( unsigned int ipatch = 0 ; ipatch < nPatches ; ipatch++ ) {
            vecPatches_old[ipatch] = vecPatches( ipatch );
            vecPatches( ipatch )->EMfields->laserDisabled();
        }
        
        
#ifndef _NO_MPI_TM
        #pragma omp for schedule(static)
#endif
        for( unsigned int ipatch = 0 ; ipatch < nPatches ; ipatch++ ) {
            mypatch = vecPatches_old[ipatch];
            //If my right neighbor does not belong to me store it as a patch to
            // be created later.
            if( mypatch->MPI_neighbor_[0][1] != mypatch->MPI_me_ ) {
                ( patch_to_be_created[my_thread] ).push_back( ipatch );
                ( patch_particle_created[my_thread] ).push_back( true );
            }
            
            // Do not sent Xmax conditions
            if( mypatch->isXmax() && mypatch->EMfields->emBoundCond[1] ) {
                mypatch->EMfields->emBoundCond[1]->disableExternalFields();
            }
            
            //If my left neighbor does not belong to me ...
            if( mypatch->MPI_neighbor_[0][0] != mypatch->MPI_me_ ) {
                delete_patches_.push_back( mypatch ); // Stores pointers to patches to be deleted later
                //... I might have to MPI send myself to the left...
                if( mypatch->MPI_neighbor_[0][0] != MPI_PROC_NULL ) {
                    send_patches_.push_back( mypatch ); // Stores pointers to patches to be sent later
                    smpi->isend( vecPatches_old[ipatch], vecPatches_old[ipatch]->MPI_neighbor_[0][0], ( vecPatches_old[ipatch]->neighbor_[0][0] ) * nmessage, params );
                }
            } else { //In case my left neighbor belongs to me:
                // I become my left neighbor.
                //Update hindex and coordinates.
                
                if( mypatch->isXmax() )
                    for( unsigned int ispec=0 ; ispec<nSpecies ; ispec++ ) {
                        mypatch->vecSpecies[ispec]->disableXmax();
                    }
                mypatch->Pcoordinates[0] -= 1;
                mypatch->neighbor_[0][1] =  mypatch->hindex;
                mypatch->hindex = mypatch->neighbor_[0][0];
                mypatch->MPI_neighbor_[0][1] = mypatch->MPI_me_ ;
                //stores indices in tmp buffers so that original values can be read by other patches.
                mypatch->tmp_neighbor_[0][0] = vecPatches_old[mypatch->hindex - h0 ]->neighbor_[0][0];
                mypatch->tmp_MPI_neighbor_[0][0] = vecPatches_old[mypatch->hindex - h0 ]->MPI_neighbor_[0][0];
                for( unsigned int idim = 1; idim < params.nDim_field ; idim++ ) {
                    mypatch->tmp_neighbor_[idim][0] = vecPatches_old[mypatch->hindex - h0 ]->neighbor_[idim][0];
                    mypatch->tmp_neighbor_[idim][1] = vecPatches_old[mypatch->hindex - h0 ]->neighbor_[idim][1];
                    mypatch->tmp_MPI_neighbor_[idim][0] = vecPatches_old[mypatch->hindex - h0 ]->MPI_neighbor_[idim][0];
                    mypatch->tmp_MPI_neighbor_[idim][1] = vecPatches_old[mypatch->hindex - h0 ]->MPI_neighbor_[idim][1];
                }
                update_patches_.push_back( mypatch ); // Stores pointers to patches that will need to update some neighbors from tmp_neighbors.
                
                //And finally put the patch at the correct rank in vecPatches.
                vecPatches.patches_[mypatch->hindex - h0 ] = mypatch ;
                
            }
        }//End loop on Patches. This barrier matters.
        // At this point, all isends have been done and the list of patches to delete at the end is complete.
        // The lists of patches to create and patches to update is also complete.
        
        //Creation of new Patches
        for( unsigned int j = 0; j < patch_to_be_created[my_thread].size();  j++ ) {
            //create patch without particle.
#ifndef _NO_MPI_TM
            #pragma omp critical
#endif
            mypatch = PatchesFactory::clone( vecPatches( 0 ), params, smpi, vecPatches.domain_decomposition_, h0 + patch_to_be_created[my_thread][j], n_moved, false );
            
            // Do not receive Xmin condition
            if( mypatch->isXmin() && mypatch->EMfields->emBoundCond[0] ) {
                mypatch->EMfields->emBoundCond[0]->disableExternalFields();
            }
            
            mypatch->finalizeMPIenvironment( params );
            //Position new patch
            vecPatches.patches_[patch_to_be_created[my_thread][j]] = mypatch ;
            //Receive Patch if necessary
            if( mypatch->MPI_neighbor_[0][1] != MPI_PROC_NULL ) {
                smpi->recv( mypatch, mypatch->MPI_neighbor_[0][1], ( mypatch->hindex )*nmessage, params );
                patch_particle_created[my_thread][j] = false ; //Mark no needs of particles
            }
            
            // Create Xmin condition which could not be received
            if( mypatch->isXmin() ) {
                for( auto &embc:mypatch->EMfields->emBoundCond ) {
                    if( embc ) {
                        delete embc;
                    }
                }
                mypatch->EMfields->emBoundCond = ElectroMagnBC_Factory::create( params, mypatch );
                mypatch->EMfields->laserDisabled();
                mypatch->EMfields->emBoundCond[0]->apply(mypatch->EMfields, time_dual, mypatch);
            }
            
            mypatch->EMfields->laserDisabled();
            mypatch->EMfields->updateGridSize( params, mypatch );
        }
        
        //Wait for sends to be completed
        
#ifndef _NO_MPI_TM
        #pragma omp for schedule(static)
#endif
        for( unsigned int ipatch = 0 ; ipatch < nPatches ; ipatch++ ) {
            if( vecPatches_old[ipatch]->MPI_neighbor_[0][0] !=  vecPatches_old[ipatch]->MPI_me_ && vecPatches_old[ipatch]->MPI_neighbor_[0][0] != MPI_PROC_NULL ) {
                smpi->waitall( vecPatches_old[ipatch] );
            }
        }
        
        //Update the correct neighbor values
        for( unsigned int j=0; j < update_patches_.size(); j++ ) {
            mypatch = update_patches_[j];
            mypatch->MPI_neighbor_[0][0] = mypatch->tmp_MPI_neighbor_[0][0];
            mypatch->neighbor_[0][0] = mypatch->tmp_neighbor_[0][0];
            for( unsigned int idim = 1; idim < params.nDim_field ; idim++ ) {
                mypatch->MPI_neighbor_[idim][0] = mypatch->tmp_MPI_neighbor_[idim][0];
                mypatch->MPI_neighbor_[idim][1] = mypatch->tmp_MPI_neighbor_[idim][1];
                mypatch->neighbor_[idim][0] = mypatch->tmp_neighbor_[idim][0];
                mypatch->neighbor_[idim][1] = mypatch->tmp_neighbor_[idim][1];
            }
            
            mypatch->updateTagenv( smpi );
            if( mypatch->isXmin() ) {
                for( unsigned int ispec=0 ; ispec<nSpecies ; ispec++ ) {
                    mypatch->vecSpecies[ispec]->setXminBoundaryCondition();
                }
            }
            if( mypatch->has_an_MPI_neighbor() ) {
                mypatch->createType( params );
            } else
            
            {
                mypatch->cleanType();
            }
            
            if( mypatch->isXmin() ) {
                for( auto &embc:mypatch->EMfields->emBoundCond ) {
                    if( embc ) {
                        delete embc;
                    }
                }
                mypatch->EMfields->emBoundCond = ElectroMagnBC_Factory::create( params, mypatch );
                mypatch->EMfields->laserDisabled();
                mypatch->EMfields->emBoundCond[0]->apply(mypatch->EMfields, time_dual, mypatch);
            }
            if( mypatch->wasXmax( params ) ) {
                for( auto &embc:mypatch->EMfields->emBoundCond ) {
                    if( embc ) {
                        delete embc;
                    }
                }
                mypatch->EMfields->emBoundCond = ElectroMagnBC_Factory::create( params, mypatch );
                mypatch->EMfields->laserDisabled();
                mypatch->EMfields->updateGridSize( params, mypatch );
                
            }
        }
        
        //Wait for sends to be completed
        for( unsigned int j=0; j < send_patches_.size(); j++ ) {
            smpi->waitall( send_patches_[j] );
        }
        
#ifndef _NO_MPI_TM
        #pragma omp barrier
#endif
        
        //Fill necessary patches with particles
#ifndef _NO_MPI_TM
        #pragma omp master
#endif
        {
            for( int ithread=0; ithread < max_threads ; ithread++ ) {
                for( unsigned int j=0; j< ( patch_to_be_created[ithread] ).size(); j++ ) {
                
                    // Current newly created patch
                    mypatch = vecPatches.patches_[patch_to_be_created[ithread][j]];
                    
                    // If new particles are required
                    if( patch_particle_created[ithread][j] ) {
                        for( unsigned int ispec=0 ; ispec<nSpecies ; ispec++ ) {
                            mypatch->vecSpecies[ispec]->createParticles( params.n_space, params, mypatch, 0 );

                            /*#ifdef _VECTO
                                                    // Classical vectorized mode
                                                    if (params.vectorization_mode == "on")
                                                    {
                                                        if ( dynamic_cast<SpeciesV*>(mypatch->vecSpecies[ispec]) )
                                                            dynamic_cast<SpeciesV*>(mypatch->vecSpecies[ispec])->compute_part_cell_keys(params);
                                                        mypatch->vecSpecies[ispec]->sort_part(params);
                                                    }
                                                    // First adaptive vectorization mode
                                                    else if (params.vectorization_mode == "adaptive_mixed_sort")
                                                    {
                                                        if ( dynamic_cast<SpeciesVAdaptiveMixedSort*>(mypatch->vecSpecies[ispec]) )
                                                        {
                                                            dynamic_cast<SpeciesVAdaptiveMixedSort*>(mypatch->vecSpecies[ispec])->configuration(params, mypatch);
                                                        }
                                                    }
                                                    // Second adaptive vectorization mode
                                                    else if (params.vectorization_mode == "adaptive")
                                                    {
                                                        if ( dynamic_cast<SpeciesVAdaptive*>(mypatch->vecSpecies[ispec]) )
                                                            dynamic_cast<SpeciesVAdaptive*>(mypatch->vecSpecies[ispec])->compute_part_cell_keys(params);
                                                        mypatch->vecSpecies[ispec]->sort_part(params);
                                                    }
                                                }
                            #endif
                                                // We define the IDs of the new particles
                                                for( unsigned int idiag=0; idiag<vecPatches.localDiags.size(); idiag++ )
                                                    if( DiagnosticTrack* track = dynamic_cast<DiagnosticTrack*>(vecPatches.localDiags[idiag]) )
                                                        track->setIDs( mypatch );
                            #ifdef _VECTO
                                            }
                                            // Patches that have received particles from another patch
                                            // without the creation of new particles
                                            else // (patch_particle_created[ithread][j] == false)
                                            {
                                                for (unsigned int ispec=0 ; ispec<nSpecies ; ispec++)
                                                {
                                                    // For the adaptive vectorization, we partially reconfigure the patch
                                                    // We do not have to sort, but operators may have to be reconfigured
                                                    // First adaptive vectorization mode:
                                                    if (params.vectorization_mode == "adaptive_mixed_sort") {
                                                        if ( dynamic_cast<SpeciesVAdaptiveMixedSort*>(mypatch->vecSpecies[ispec]) )
                                                        {
                                                            dynamic_cast<SpeciesVAdaptiveMixedSort*>(mypatch->vecSpecies[ispec])->compute_part_cell_keys(params);
                                                            dynamic_cast<SpeciesVAdaptiveMixedSort*>(mypatch->vecSpecies[ispec])->reconfigure_operators(params, mypatch);
                                                        }
                                                    }
                                                    // Second adaptive vectorization mode:
                                                    else if (params.vectorization_mode == "adaptive")
                                                    {
                                                        if ( dynamic_cast<SpeciesVAdaptive*>(mypatch->vecSpecies[ispec]) )
                                                        {
                                                            dynamic_cast<SpeciesVAdaptive*>(mypatch->vecSpecies[ispec])->compute_part_cell_keys(params);
                                                        }
                                                    }
                            #endif*/
                        }
                        mypatch->copy_positions(mypatch->vecSpecies);
                        
                        mypatch->EMfields->applyExternalFields( mypatch );
                        if( params.save_magnectic_fields_for_SM ) {
                            mypatch->EMfields->saveExternalFields( mypatch );
                        }
                        
                    } // end test patch_particle_created[ithread][j]
                } // end j loop
            } // End ithread loop
        } // End omp master region
#ifndef _NO_MPI_TM
        #pragma omp barrier
#endif
        
        //Fill necessary patches with particles
#ifdef _VECTO
        if( ( params.vectorization_mode == "on" ) || ( params.cell_sorting ) ) {
            //#pragma omp master
            //{
#ifndef _NO_MPI_TM
            #pragma omp for schedule(static) private(mypatch)
#endif
            for( int ithread=0; ithread < max_threads ; ithread++ ) {
                for( unsigned int j=0; j< ( patch_to_be_created[ithread] ).size(); j++ ) {
                
                    // Current newly created patch
                    mypatch = vecPatches.patches_[patch_to_be_created[ithread][j]];
                    
                    // If new particles are required
                    if( patch_particle_created[ithread][j] ) {
                        for( unsigned int ispec=0 ; ispec<nSpecies ; ispec++ ) {
                            mypatch->vecSpecies[ispec]->compute_part_cell_keys( params );
                            mypatch->vecSpecies[ispec]->sort_part( params );
                        }
                    } // end test patch_particle_created[ithread][j]
                } // end j loop
            } // End ithread loop
            //}
        }
        
        // Adaptive vectorization mode -- mixed sort
        else if( params.vectorization_mode == "adaptive_mixed_sort" ) {
#ifndef _NO_MPI_TM
            #pragma omp for schedule(static) private(mypatch)
#endif
            for( int ithread=0; ithread < max_threads ; ithread++ ) {
                for( unsigned int j=0; j< ( patch_to_be_created[ithread] ).size(); j++ ) {
                
                    // Current newly created patch
                    mypatch = vecPatches.patches_[patch_to_be_created[ithread][j]];
                    
                    // If new particles are required
                    if( patch_particle_created[ithread][j] ) {
                        for( unsigned int ispec=0 ; ispec<nSpecies ; ispec++ ) {
                            mypatch->vecSpecies[ispec]->configuration( params, mypatch );
                        }
                    }
                    // Patches that have received particles from another patch
                    // without the creation of new particles
                    else { // (patch_particle_created[ithread][j] == false)
                        for( unsigned int ispec=0 ; ispec<nSpecies ; ispec++ ) {
                            // For the adaptive vectorization, we partially reconfigure the patch
                            // We do not have to sort, but operators may have to be reconfigured
                            mypatch->vecSpecies[ispec]->compute_part_cell_keys( params );
                            dynamic_cast<SpeciesVAdaptiveMixedSort *>( mypatch->vecSpecies[ispec] )->reconfigure_operators( params, mypatch );
                            // sorting will be necessary when clrw compatible
                            //mypatch->vecSpecies[ispec]->sort_part(params);
                        }
                    } // end test patch_particle_created[ithread][j]
                } // end j loop
            } // End ithread loop
        }
        // Adaptive vectorization mode -- always sort
        else if( params.vectorization_mode == "adaptive" ) {
            //#pragma omp master
            //{
#ifndef _NO_MPI_TM
            #pragma omp for schedule(static) private(mypatch)
#endif
            for( int ithread=0; ithread < max_threads ; ithread++ ) {
                for( unsigned int j=0; j< ( patch_to_be_created[ithread] ).size(); j++ ) {
                
                    // Current newly created patch
                    mypatch = vecPatches.patches_[patch_to_be_created[ithread][j]];
                    
                    // If new particles are required
                    if( patch_particle_created[ithread][j] ) {
                        for( unsigned int ispec=0 ; ispec<nSpecies ; ispec++ ) {
                            mypatch->vecSpecies[ispec]->compute_part_cell_keys( params );
                            mypatch->vecSpecies[ispec]->configuration( params, mypatch );
                            mypatch->vecSpecies[ispec]->sort_part( params );
                            
                        }
                    }
                    // Patches that have received particles from another patch
                    // without the creation of new particles
                    else { // (patch_particle_created[ithread][j] == false)
                        for( unsigned int ispec=0 ; ispec<nSpecies ; ispec++ ) {
                            // For the adaptive vectorization, we partially reconfigure the patch
                            // We do not have to sort, but operators may have to be reconfigured
                            mypatch->vecSpecies[ispec]->compute_part_cell_keys( params );
                            dynamic_cast<SpeciesVAdaptive *>( mypatch->vecSpecies[ispec] )->reconfigure_operators( params, mypatch );
                        }
                    } // end test patch_particle_created[ithread][j]
                } // end j loop
            } // End ithread loop
        }
#endif
        
        // Diagnostic Track Particles
#ifndef _NO_MPI_TM
        #pragma omp for schedule(static) private(mypatch)
#endif
        for( int ithread=0; ithread < max_threads ; ithread++ ) {
            for( unsigned int j=0; j< ( patch_to_be_created[ithread] ).size(); j++ ) {
            
                // Current newly created patch
                mypatch = vecPatches.patches_[patch_to_be_created[ithread][j]];
                
                // If new particles are required
                if( patch_particle_created[ithread][j] ) {
                    // We define the IDs of the new particles
                    for( unsigned int idiag=0; idiag<vecPatches.localDiags.size(); idiag++ )
                        if( DiagnosticTrack *track = dynamic_cast<DiagnosticTrack *>( vecPatches.localDiags[idiag] ) ) {
                            track->setIDs( mypatch );
                        }
                } // end test patch_particle_created[ithread][j]
            } // end j loop
        } // End ithread loop
#ifndef _NO_MPI_TM
        #pragma omp single nowait
#endif
        {
            x_moved += cell_length_x_*params.n_space[0];
            vecPatches.update_field_list( smpi ) ;
            //update list fields for species diag too ??
            
            // Tell that the patches moved this iteration (needed for probes)
            vecPatches.lastIterationPatchesMoved = itime;
        }
        
        std::vector<double> poynting[2];
        poynting[0].resize( params.nDim_field, 0.0 );
        poynting[1].resize( params.nDim_field, 0.0 );
        
        //Delete useless patches
        for( unsigned int j=0; j < delete_patches_.size(); j++ ) {
            mypatch = delete_patches_[j];
            
            //if (mypatch->isXmin()) {
            //    energy_field_lost += mypatch->EMfields->computeNRJ();
            //    for ( unsigned int ispec=0 ; ispec<nSpecies ; ispec++ )
            //        energy_part_lost[ispec] += mypatch->vecSpecies[ispec]->computeNRJ();
            //}
            
            for( unsigned int jp=0; jp<2; jp++ ) //directions (xmin/xmax, ymin/ymax, zmin/zmax)
                for( unsigned int i=0 ; i<params.nDim_field ; i++ ) { //axis 0=x, 1=y, 2=z
                    poynting[jp][i] += mypatch->EMfields->poynting[jp][i];
                }
                
                
            delete  mypatch;
        }
        
        // SUM energy_field_lost, energy_part_lost and poynting / All threads
#ifndef _NO_MPI_TM
        #pragma omp critical
#endif
        {
            vecPatches( 0 )->EMfields->storeNRJlost( energy_field_lost );
            for( unsigned int ispec=0 ; ispec<nSpecies ; ispec++ ) {
                vecPatches( 0 )->vecSpecies[ispec]->storeNRJlost( energy_part_lost[ispec] );
            }
       
            for( unsigned int j=0; j<2; j++ ) //directions (xmin/xmax, ymin/ymax, zmin/zmax)
                for( unsigned int i=0 ; i< params.nDim_field ; i++ ) { //axis 0=x, 1=y, 2=z
                    vecPatches( 0 )->EMfields->poynting[j][i] += poynting[j][i];
                }
        }        
        
#ifdef _NO_MPI_TM
    } // end omp master
#endif

    #pragma omp single
    {
        if (params.uncoupled_grids)
            if ( params.geometry != "AMcylindrical" )
                operate(domain, vecPatches, smpi, params, time_dual);
            else {
                for (unsigned int imode = 0 ; imode < params.nmodes ; imode++ )
                    operate(domain, vecPatches, smpi, params, time_dual, imode);
            }
    }

}

void SimWindow::operate(Domain& domain,  VectorPatch& vecPatches, SmileiMPI* smpi, Params& params, double time_dual)
{
    domain.patch_->exchangeField_movewin( domain.patch_->EMfields->Ex_, params.n_space[0] );
    domain.patch_->exchangeField_movewin( domain.patch_->EMfields->Ey_, params.n_space[0] );
    domain.patch_->exchangeField_movewin( domain.patch_->EMfields->Ez_, params.n_space[0] );
    
    domain.patch_->exchangeField_movewin( domain.patch_->EMfields->Bx_, params.n_space[0] );
    domain.patch_->exchangeField_movewin( domain.patch_->EMfields->By_, params.n_space[0] );
    domain.patch_->exchangeField_movewin( domain.patch_->EMfields->Bz_, params.n_space[0] );
    
    domain.patch_->exchangeField_movewin( domain.patch_->EMfields->Bx_m, params.n_space[0] );
    domain.patch_->exchangeField_movewin( domain.patch_->EMfields->By_m, params.n_space[0] );
    domain.patch_->exchangeField_movewin( domain.patch_->EMfields->Bz_m, params.n_space[0] );

    if (params.is_spectral) {
        domain.patch_->exchangeField_movewin( domain.patch_->EMfields->rho_, params.n_space[0] );
        domain.patch_->exchangeField_movewin( domain.patch_->EMfields->rhoold_, params.n_space[0] );
    }

    //DoubleGrids::syncFieldsOnDomain( vecPatches, domain, params, smpi );

    domain.patch_->EMfields->laserDisabled();
    // External fields

    //mypatch->EMfields->emBoundCond[1]->disableExternalFields();

    // Deadlock if moving window & load balancing enabled
    //     Recompute patch distribution does not change
    //if (params.uncoupled_grids) {
    //    domain.reset_mapping();
    //    domain.identify_additional_patches( smpi, vecPatches, params );
    //    domain.identify_missing_patches( smpi, vecPatches, params );
    //}
}


void SimWindow::operate(Domain& domain,  VectorPatch& vecPatches, SmileiMPI* smpi, Params& params, double time_dual, unsigned int imode)
{
    ElectroMagnAM * domain_fields = static_cast<ElectroMagnAM *>( domain.patch_->EMfields );
    
    domain.patch_->exchangeField_movewin( domain_fields->El_[imode], params.n_space[0] );
    domain.patch_->exchangeField_movewin( domain_fields->Er_[imode], params.n_space[0] );
    domain.patch_->exchangeField_movewin( domain_fields->Et_[imode], params.n_space[0] );
    
    domain.patch_->exchangeField_movewin( domain_fields->Bl_[imode], params.n_space[0] );
    domain.patch_->exchangeField_movewin( domain_fields->Br_[imode], params.n_space[0] );
    domain.patch_->exchangeField_movewin( domain_fields->Bt_[imode], params.n_space[0] );
    
    domain.patch_->exchangeField_movewin( domain_fields->Bl_m[imode], params.n_space[0] );
    domain.patch_->exchangeField_movewin( domain_fields->Br_m[imode], params.n_space[0] );
    domain.patch_->exchangeField_movewin( domain_fields->Bt_m[imode], params.n_space[0] );

    if (params.is_spectral) {
        domain.patch_->exchangeField_movewin( domain_fields->rho_AM_[imode], params.n_space[0] );
    }

    //DoubleGrids::syncFieldsOnDomain( vecPatches, domain, params, smpi );

    domain.patch_->EMfields->laserDisabled();
    // External fields

    //mypatch->EMfields->emBoundCond[1]->disableExternalFields();

    // Deadlock if moving window & load balancing enabled
    //     Recompute patch distribution does not change
    //if (params.uncoupled_grids) {
    //    domain.reset_mapping();
    //    domain.identify_additional_patches( smpi, vecPatches, params );
    //    domain.identify_missing_patches( smpi, vecPatches, params );
    //}
}<|MERGE_RESOLUTION|>--- conflicted
+++ resolved
@@ -90,11 +90,7 @@
     return active && ( ( time_dual - time_start )*velocity_x > x_moved - number_of_additional_shifts*cell_length_x_*n_space_x_*(time_dual>additional_shifts_time) );
 }
 
-<<<<<<< HEAD
-void SimWindow::operate( VectorPatch &vecPatches, SmileiMPI *smpi, Params &params, unsigned int itime, double time_dual, Domain& domain )
-=======
-void SimWindow::shift( VectorPatch &vecPatches, SmileiMPI *smpi, Params &params, unsigned int itime, double time_dual )
->>>>>>> 34f9be06
+void SimWindow::shift( VectorPatch &vecPatches, SmileiMPI *smpi, Params &params, unsigned int itime, double time_dual, Domain& domain )
 {
     if( ! isMoving( time_dual ) && itime != additional_shifts_iteration ) {
         return;
