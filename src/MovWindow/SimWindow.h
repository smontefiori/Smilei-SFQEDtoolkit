--- conflicted
+++ resolved
@@ -24,15 +24,11 @@
     ~SimWindow();
     //! Move the simulation window (particles, fields, MPI environment & operator related to the grid)
     void operate(VectorPatch& vecPatches, SmileiMPI* smpi, Params& param);
-<<<<<<< HEAD
     void operate_arnaud(VectorPatch& vecPatches, SmileiMPI* smpi, Params& param);
 
-=======
-    
     //! Tells whether there is a moving window or not
     inline bool isActive() { return active; }
     
->>>>>>> fb1f95f8
     //! Returns a boolean : True if the window should be moved, False if it should not.
     //! Warning : Actually moving the window (function operate) changes the value of x_moved so the returned value of isMoving changes
     //! directly after moving the window.
