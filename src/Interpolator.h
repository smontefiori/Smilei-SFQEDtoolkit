--- conflicted
+++ resolved
@@ -17,15 +17,11 @@
 class Interpolator
 {
 public:
-<<<<<<< HEAD
     //! Creator for Interpolator
 	Interpolator(PicParams *){;};
     
     //! \todo Why is the () operator overloaded? (MG to JD)
     //! Overloading of the () operator
-=======
-	Interpolator(PicParams*, SmileiMPI*){;};
->>>>>>> 16a075e5
 	virtual void operator() (ElectroMagn* champs, Particle* part, LocalFields* ELoc, LocalFields* BLoc) = 0;
 private:
     
