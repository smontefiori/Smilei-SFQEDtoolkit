--- conflicted
+++ resolved
@@ -29,410 +29,7 @@
 class RadiationTables
 {
 
-<<<<<<< HEAD
-    public:
-
-        //! Constructor for RadiationTables
-        RadiationTables();
-
-        //! Destructor for RadiationTables
-        ~RadiationTables();
-
-        //! Initialization of the parmeters for the nonlinear
-        //! inverse Compton scattering
-        void initializeParameters(Params& params);
-
-        // ---------------------------------------------------------------------
-        // PHYSICAL COMPUTATION
-        // ---------------------------------------------------------------------
-
-        //! Synchrotron emissivity from Ritus
-        //! \param particle_chi particle quantum parameter
-        //! \param photon_chi photon quantum parameter
-        //! \param nb_iterations number of iterations for the Gauss-Legendre integration
-        //! \param eps epsilon for the modified bessel function
-        static double computeRitusSynchrotronEmissivity(double particle_chi,
-                double photon_chi,
-                int nb_iterations,
-                double eps);
-
-        //! Computation of the photon production yield dNph/dt which is
-        //! also the cross-section for the Monte-Carlo
-        double computePhotonProductionYield(double particle_chi,double particle_gamma);
-
-        //! Compute the integration of the synchrotron emissivity S/chi
-        //! refered to as K in the documentation
-        //! between min_photon_chi and max_photon_chi
-        //! using Gauss-Legendre for a given particle_chi value
-        //! \param nb_iterations number of iteration for the Gauss-Legendre
-        //! \param eps relative error on the integration
-        static double integrateSynchrotronEmissivity(double particle_chi,
-                double min_photon_chi,
-                double max_photon_chi,
-                int nb_iterations,
-                double eps);
-
-        //! Determine randomly a photon quantum parameter photon_chi
-        //! for an emission process
-        //! from a particle chi value (particle_chi) and
-        //! using the tables xip and chiphmin
-        //! \param particle_chi particle quantum parameter
-        double computeRandomPhotonChi(double particle_chi);
-
-        //! Return the value of the function h(particle_chi) of Niel et al.
-        //! Use an integration of Gauss-Legendre
-        //
-        //! \param particle_chi particle quantum parameter
-        //! \param nb_iterations number of iterations for the Gauss-Legendre integration
-        //! \param eps epsilon for the modified bessel function
-        double computeHNiel(double particle_chi,int nb_iterations, double eps);
-
-        //! Return the value of the function h(particle_chi) of Niel et al.
-        //! from the computed table h_table
-        //! \param particle_chi particle quantum parameter
-        double getHNielFromTable(double particle_chi);
-
-        //! Return the stochastic diffusive component of the pusher
-        //! of Niel et al.
-        //! \param gamma particle Lorentz factor
-        //! \param particle_chi particle quantum parameter
-        //! \param dt time step
-        double getNielStochasticTerm(double gamma,
-                                        double particle_chi,
-                                        double dt);
-
-        //! Computation of the corrected continuous quantum radiated energy
-        //! during dt from the quantum parameter particle_chi using the Ridgers
-        //! formulae.
-        //! \param particle_chi particle quantum parameter
-        //! \param dt time step
-        //#pragma omp declare simd
-        double inline getRidgersCorrectedRadiatedEnergy(double particle_chi,
-                                                            double dt)
-        {
-            return computeRidgersFit(particle_chi)*dt*particle_chi*particle_chi*factor_classical_radiated_power_;
-        };
-
-        //! Get of the classical continuous radiated energy during dt
-        //! \param particle_chi particle quantum parameter
-        //! \param dt time step
-        double inline getClassicalRadiatedEnergy(double particle_chi, double dt)
-        {
-            return dt*particle_chi*particle_chi*factor_classical_radiated_power_;
-        };
-
-        //! Return the minimum_chi_discontinuous_ value
-        //! Under this value, no discontinuous radiation reaction
-        double inline getMinimumChiDiscontinuous()
-        {
-            return minimum_chi_discontinuous_;
-        }
-
-        //! Return the minimum_chi_continuous_ value
-        //! Under this value, no continuous radiation reaction
-        double inline getMinimumChiContinuous()
-        {
-            return minimum_chi_continuous_;
-        }
-
-        //! Computation of the function g of Erber using the Ridgers
-        //! approximation formulae
-        //! \param particle_chi particle quantum parameter
-        //#pragma omp declare simd
-        double inline computeRidgersFit(double particle_chi)
-        {
-            return pow(1. + 4.8*(1.+particle_chi)*log(1. + 1.7*particle_chi)
-                          + 2.44*particle_chi*particle_chi,-2./3.);
-        };
-
-        std::string inline getNielHComputationMethod()
-        {
-            return this->h_computation_method;
-        }
-
-        // -----------------------------------------------------------------------------
-        //! Return the value of the function h(particle_chi) of Niel et al.
-        //! from a polynomial numerical fit at order 10
-        //! Valid between particle_chi in 1E-3 and 1E1
-        //! \param particle_chi particle quantum parameter
-        // -----------------------------------------------------------------------------
-        double inline getHNielFitOrder10(double particle_chi)
-        {
-            // Max relative error ~2E-4
-            return exp(-3.231764974833856e-08 * pow(log(particle_chi),10)
-                -7.574417415366786e-07 * pow(log(particle_chi),9)
-                -5.437005218419013e-06 * pow(log(particle_chi),8)
-                -4.359062260446135e-06 * pow(log(particle_chi),7)
-                + 5.417842511821415e-05 * pow(log(particle_chi),6)
-                -1.263905701127627e-04 * pow(log(particle_chi),5)
-                + 9.899812622393002e-04 * pow(log(particle_chi),4)
-                + 1.076648497464146e-02 * pow(log(particle_chi),3)
-                -1.624860613422593e-01 * pow(log(particle_chi),2)
-                + 1.496340836237785e+00 * log(particle_chi)
-                -2.756744141581370e+00);
-        }
-
-        // -----------------------------------------------------------------------------
-        //! Return the value of the function h(particle_chi) of Niel et al.
-        //! from a polynomial numerical fit at order 5
-        //! Valid between particle_chi in 1E-3 and 1E1
-        //! \param particle_chi particle quantum parameter
-        // -----------------------------------------------------------------------------
-        double inline getHNielFitOrder5(double particle_chi)
-        {
-            // Max relative error ~0.02
-            return exp(1.399937206900322e-04 * pow(log(particle_chi),5)
-            + 3.123718241260330e-03 * pow(log(particle_chi),4)
-            + 1.096559086628964e-02 * pow(log(particle_chi),3)
-            -1.733977278199592e-01 * pow(log(particle_chi),2)
-            + 1.492675770100125e+00 * log(particle_chi)
-            -2.748991631516466e+00 );
-        }
-
-        // -----------------------------------------------------------------------------
-        //! Return the value of the function h(particle_chi) of Niel et al.
-        //! using the numerical fit of Ridgers in
-        //! Ridgers et al., ArXiv 1708.04511 (2017)
-        //! \param particle_chi particle quantum parameter
-        // -----------------------------------------------------------------------------
-        double inline getHNielFitRidgers(double particle_chi)
-        {
-            return pow(particle_chi,3)*1.9846415503393384*pow(1. +
-                (1. + 4.528*particle_chi)*log(1.+12.29*particle_chi) + 4.632*pow(particle_chi,2),-7./6.);
-        }
-
-        // -----------------------------------------------------------------------------
-        //! Return the classical power factor factor_classical_radiated_power_.
-        // -----------------------------------------------------------------------------
-        double inline getFactorClassicalRadiatedPower()
-        {
-          return factor_classical_radiated_power_;
-        }
-
-
-        // ---------------------------------------------------------------------
-        // TABLE COMPUTATION
-        // ---------------------------------------------------------------------
-
-        //! Computation of the table h that is a discetization of the h function
-        //! in the stochastic model of Niel.
-        //! \param smpi Object of class SmileiMPI containing MPI properties
-        void compute_h_table(SmileiMPI *smpi);
-
-        //! Generate table values for Integration of F/chi: integfochi_table
-        //! \param smpi Object of class SmileiMPI containing MPI properties
-        void compute_integfochi_table(SmileiMPI *smpi);
-
-        //! Computation of the minimum photon quantum parameter for the array
-        //! xip (xip_chiphmin) and computation of the xip array.
-        //! \param smpi Object of class SmileiMPI containing MPI properties
-        void compute_xip_table(SmileiMPI *smpi);
-
-        //! Compute all the tables
-        void compute_tables(Params& params, SmileiMPI *smpi);
-
-        // ---------------------------------------------------------------------
-        // TABLE OUTPUTS
-        // ---------------------------------------------------------------------
-
-        //! Write in a file table values of the h table
-        void output_h_table();
-
-        //! Write in a file table values for Integration of F/chi: integfochi_table
-        void output_integfochi_table();
-
-        //! Write in a file the table xip_chiphmin and xip
-        void output_xip_table();
-
-        //! Output all computed tables so that they can be
-        //! read at the next run
-        //! Table output by the master MPI rank
-        //! \param smpi Object of class SmileiMPI containing MPI properties
-        void output_tables(SmileiMPI *smpi);
-
-        // ---------------------------------------------------------------------
-        // TABLE READING
-        // ---------------------------------------------------------------------
-
-        //! Read the external table h
-        //! \param smpi Object of class SmileiMPI containing MPI properties
-        bool read_h_table(SmileiMPI *smpi);
-
-        //! Read the external table integfochi
-        //! \param smpi Object of class SmileiMPI containing MPI properties
-        bool read_integfochi_table(SmileiMPI *smpi);
-
-        //! Read the external table xip_chiphmin and xip
-        //! \param smpi Object of class SmileiMPI containing MPI properties
-        bool read_xip_table(SmileiMPI *smpi);
-
-        // ---------------------------------------------------------------------
-        // TABLE COMMUNICATIONS
-        // ---------------------------------------------------------------------
-
-        //! Bcast of the external table h
-        //! \param smpi Object of class SmileiMPI containing MPI properties
-        void bcast_h_table(SmileiMPI *smpi);
-
-        //! Bcast of the external table integfochi
-        //! \param smpi Object of class SmileiMPI containing MPI properties
-        void bcast_integfochi_table(SmileiMPI *smpi);
-
-        //! Bcast of the external table xip_chiphmin and xip
-        //! \param smpi Object of class SmileiMPI containing MPI properties
-        void bcast_xip_table(SmileiMPI *smpi);
-
-    private:
-
-        // ---------------------------------------------
-        // General parameters
-        // ---------------------------------------------
-
-        //! Output format of the tables
-        std::string output_format_;
-
-        //! Path to the tables
-        std::string table_path;
-
-        //! Minimum threshold above which the Monte-Carlo algorithm is working
-        //! This avoids using the Monte-Carlo algorithm when particle_chi is too low
-        double minimum_chi_discontinuous_;
-
-        //! Under this value, no radiation loss
-        double minimum_chi_continuous_;
-
-        // ---------------------------------------------
-        // Table h for the
-        // stochastic diffusive operator of Niel et al.
-        // ---------------------------------------------
-
-        //! Array containing tabulated values of the function h for the
-        //! stochastic diffusive operator of Niel et al.
-        std::vector<double > h_table;
-
-        //! Minimum boundary of the table h
-        double h_chipa_min;
-
-        //! Log10 of the minimum boundary of the table h
-        double h_log10_chipa_min;
-
-        //! Maximum boundary of the table h
-        double h_chipa_max;
-
-        //! Delta chi for the table h
-        double h_chipa_delta;
-
-        //! Dimension of the array h
-        int h_dim;
-
-        //! Inverse delta chi for the table h
-        double h_chipa_inv_delta;
-
-        //! This variable is true if the table is computed, false if read
-        bool h_computed;
-
-        //! Method to be used to get the h values (table, fit5, fit10)
-        std::string h_computation_method;
-
-        // ---------------------------------------------
-        // Table integfochi
-        // ---------------------------------------------
-
-        //! Array containing tabulated values for the computation
-        //! of the photon production rate dN_{\gamma}/dt
-        //! (which is also the optical depth for the Monte-Carlo process).
-        //! This table is the integration of the Synchrotron emissivity
-        //! refers to as F over the quantum parameter Chi.
-        std::vector<double > integfochi_table;
-
-        //! Minimum boundary of the table integfochi_table
-        double integfochi_chipa_min;
-
-        //! Log10 of the minimum boundary of the table integfochi_table
-        double integfochi_log10_chipa_min;
-
-        //! Maximum boundary of the table integfochi_table
-        double integfochi_chipa_max;
-
-        //! Delta chi for the table integfochi_table
-        double integfochi_chipa_delta;
-
-        //! Inverse delta chi for the table integfochi_table
-        double integfochi_chipa_inv_delta;
-
-        //! Dimension of the array integfochi_table
-        int integfochi_dim;
-
-        //! This variable is true if the table is computed, false if read
-        bool integfochi_computed;
-
-        // ---------------------------------------------
-        // Table photon_chi min for xip table
-        // ---------------------------------------------
-
-        //! Table containing the photon_chi min values
-        //! Under this value, photon energy is
-        //! considered negligible
-        std::vector<double > xip_chiphmin_table;
-
-        // ---------------------------------------------
-        // Table xip
-        // ---------------------------------------------
-
-        //! Table containing the cumulative distribution function \f$P(0 \rightarrow \chi_{\gamma})\f$
-        //! that gives gives the probability for a photon emission in the range \f$[0, \chi_{\gamma}]\f$
-        std::vector<double> xip_table;
-
-        //! Minimum boundary for particle_chi in the table xip and xip_chiphmin
-        double xip_chipa_min;
-
-        //! Logarithm of the minimum boundary for particle_chi in the table xip
-        //! and xip_chiphmin
-        double xip_log10_chipa_min;
-
-        //! Maximum boundary for particle_chi in the table xip and xip_chiphmin
-        double xip_chipa_max;
-
-        //! Delta for the particle_chi discretization  in the table xip and xip_chiphmin
-        double xip_chipa_delta;
-
-        //! Inverse of the delta for the particle_chi discretization
-        //! in the table xip and xip_chiphmin
-        double xip_chipa_inv_delta;
-
-        //! Dimension of the discretized parameter particle_chi
-        int xip_chipa_dim;
-
-        //! Dimension of the discretized parameter photon_chi
-        int xip_chiph_dim;
-
-        //! 1/(xip_chiph_dim - 1)
-        double xip_inv_chiph_dim_minus_one;
-
-        //! xip power
-        double xip_power;
-
-        //! xip threshold
-        double xip_threshold;
-
-        //! This variable is true if the table is computed, false if read
-        bool xip_computed;
-
-        // ---------------------------------------------
-        // Factors
-        // ---------------------------------------------
-
-        //! Factor for the computation of dNphdt
-        double factor_dNphdt;
-
-        //! Factor for the Classical radiated power
-        //! 2.*params.fine_struct_cst/(3.*normalized_Compton_wavelength_);
-        double factor_classical_radiated_power_;
-
-        //! Normalized reduced Compton wavelength
-        double normalized_Compton_wavelength_;
-
-=======
+
 public:
 
     //! Constructor for RadiationTables
@@ -692,7 +289,7 @@
     // ---------------------------------------------
     
     //! Output format of the tables
-    std::string output_format;
+    std::string output_format_;
     
     //! Path to the tables
     std::string table_path;
@@ -835,7 +432,7 @@
     //! Normalized reduced Compton wavelength
     double normalized_Compton_wavelength_;
     
->>>>>>> 5e4e10d2
+    
 };
 
 #endif