--- conflicted
+++ resolved
@@ -54,7 +54,9 @@
     //! Computation of the photon production yield dNph/dt which is
     //! also the cross-section for the Monte-Carlo
     //#pragma acc routine seq
-    #pragma acc routine seq
+#ifdef _GPU
+    #pragma acc routine seq
+#endif
     double computePhotonProductionYield( double particle_chi, double particle_gamma, 
                                          double * integfochi_table );
 
@@ -68,7 +70,9 @@
     //! Computation of the photon quantum parameter photon_chi for emission
     //! ramdomly and using the tables xi and chiphmin
     //! \param particle_chi particle quantum parameter
-    #pragma acc routine seq
+#ifdef _GPU
+    #pragma acc routine seq
+#endif
     double computeRandomPhotonChiWithInterpolation( double particle_chi, double xi,
                                  double * table_min_photon_chi, double * table_xi);
 
@@ -84,7 +88,9 @@
     //! from the computed table niel_.table
     //! \param particle_chi particle quantum parameter
     
-    #pragma acc routine seq
+#ifdef _GPU
+    #pragma acc routine seq
+#endif
     double getHNielFromTable( double particle_chi, double * tableNiel);
 
     //! Return the stochastic diffusive component of the pusher
@@ -103,12 +109,10 @@
     //! \param particle_chi particle quantum parameter
     //! \param dt time step
     //#pragma omp declare simd
-<<<<<<< HEAD
-    #pragma acc routine seq
-    inline double getRidgersCorrectedRadiatedEnergy( double particle_chi,
-=======
+#ifdef _GPU
+    #pragma acc routine seq
+#endif
     inline double __attribute__((always_inline)) getRidgersCorrectedRadiatedEnergy( double particle_chi,
->>>>>>> bfbd8beb
             double dt )
     {
         return RadiationTools::computeRidgersFit( particle_chi )*dt*particle_chi*particle_chi*factor_classical_radiated_power_;
@@ -117,6 +121,9 @@
     //! Get of the classical continuous radiated energy during dt
     //! \param particle_chi particle quantum parameter
     //! \param dt time step
+#ifdef _GPU
+    #pragma acc routine seq
+#endif
     inline double __attribute__((always_inline)) getClassicalRadiatedEnergy( double particle_chi, double dt )
     {
         return dt*particle_chi*particle_chi*factor_classical_radiated_power_;
@@ -124,25 +131,20 @@
 
     //! Return the minimum_chi_discontinuous_ value
     //! Under this value, no discontinuous radiation reaction
-<<<<<<< HEAD
-    //#pragma acc routine seq
-    #pragma acc routine seq
-    inline double getMinimumChiDiscontinuous()
-=======
+#ifdef _GPU
+    #pragma acc routine seq
+#endif
     inline double __attribute__((always_inline)) getMinimumChiDiscontinuous()
->>>>>>> bfbd8beb
     {
         return minimum_chi_discontinuous_;
     }
 
     //! Return the minimum_chi_continuous_ value
     //! Under this value, no continuous radiation reaction
-<<<<<<< HEAD
-    #pragma acc routine seq
-    inline double getMinimumChiContinuous()
-=======
+#ifdef _GPU
+    #pragma acc routine seq
+#endif
     inline double __attribute__((always_inline)) getMinimumChiContinuous()
->>>>>>> bfbd8beb
     {
         return minimum_chi_continuous_;
     }
