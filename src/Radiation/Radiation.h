// ----------------------------------------------------------------------------
//! \file Radiation.h
//
//! \brief This file contains the header for the generic class Radiation
//   for the particle radiation losses.
//
// ----------------------------------------------------------------------------

#ifndef RADIATION_H
#define RADIATION_H

#include <iostream>
#include <fstream>
#include <vector>
#include <string>

#include "Params.h"
#include "Particles.h"
#include "Species.h"
#include "RadiationTables.h"
#include "Random.h"

//  ----------------------------------------------------------------------------
//! Class Radiation
//  ----------------------------------------------------------------------------
class Radiation
{

public:
    //! Creator for Radiation
    Radiation( Params &params, Species *species, Random * rand );
    virtual ~Radiation();

    //! Overloading of () operator
    //! \param particles   particle object containing the particle
    //!                    properties of the current species
    //! \param smpi        MPI properties
    //! \param RadiationTables Cross-section data tables and useful functions
    //                     for nonlinear inverse Compton scattering
    //! \param istart      Index of the first particle
    //! \param iend        Index of the last particle
    //! \param ithread     Thread index
    //! \param radiated_energy     overall energy radiated during the call to this method
    virtual void operator()(
        Particles       &particles,
        Species         *photon_species,
        SmileiMPI       *smpi,
        RadiationTables &RadiationTables,
        double          &radiated_energy,
        int             istart,
        int             iend,
        int             ithread,
        int             ipart_ref = 0) = 0;

    //! Computation of the Lorentz invariant quantum parameter
    //! for the given particle properties
    //! \param charge_over_mass2 charge divided by the square of the mass
    //! \param px particle x momentum
    //! \param py particle y momentum
    //! \param pz particle z momentum
    //! \param gamma particle Lorentz factor
    //! \param Ex x component of the particle electric field
    //! \param Ey y component of the particle electric field
    //! \param Ez z component of the particle electric field
    //! \param Bx x component of the particle magnetic field
    //! \param By y component of the particle magnetic field
    //! \param Bz z component of the particle magnetic field
    //#pragma omp declare simd
<<<<<<< HEAD
    //#pragma acc routine seq
    double inline computeParticleChi( double charge_over_mass2,
=======
    inline double __attribute__((always_inline)) computeParticleChi( double charge_over_mass2,
>>>>>>> bfbd8beb
                                      double px, double py, double pz,
                                      double gamma,
                                      double Ex, double Ey, double Ez,
                                      double Bx, double By, double Bz )
    {

        return fabs( charge_over_mass2 )*inv_norm_E_Schwinger_
               * sqrt( fabs( pow( Ex*px + Ey*py + Ez*pz, 2 )
                             - pow( gamma*Ex - By*pz + Bz*py, 2 )
                             - pow( gamma*Ey - Bz*px + Bx*pz, 2 )
                             - pow( gamma*Ez - Bx*py + By*px, 2 ) ) );
    };

    //! Computation of the quantum parameter for the given
    //! thread of particles
    //! \param Particles class containg the particle property arrays
    //! \param smpi class for mpi parameters
    //! \param istart      Index of the first particle
    //! \param iend        Index of the last particle
    //! \param ithread     Thread index
    //#pragma acc routine seq
    void computeParticlesChi( Particles &particles,
                              SmileiMPI *smpi,
                              int istart,
                              int iend,
                              int ithread,
                              int ipart_ref = 0 );

    // Local array of new photons
    Particles new_photons_;

protected:

    // ________________________________________
    // General parameters

    //! Dimension of position
    int n_dimensions_;

    //! Inversed species mass
    double one_over_mass_;

    //! Time step
    double dt_;

    Random * rand_;

    // _________________________________________
    // Factors

    //! Normalized Schwinger Electric field
    double norm_E_Schwinger_;

    //! Inversed Normalized Schwinger Electric field
    double inv_norm_E_Schwinger_;

    //! Particle dimension
    int nDim_;

private:

};//END class

#endif<|MERGE_RESOLUTION|>--- conflicted
+++ resolved
@@ -66,12 +66,7 @@
     //! \param By y component of the particle magnetic field
     //! \param Bz z component of the particle magnetic field
     //#pragma omp declare simd
-<<<<<<< HEAD
-    //#pragma acc routine seq
-    double inline computeParticleChi( double charge_over_mass2,
-=======
     inline double __attribute__((always_inline)) computeParticleChi( double charge_over_mass2,
->>>>>>> bfbd8beb
                                       double px, double py, double pz,
                                       double gamma,
                                       double Ex, double Ey, double Ez,
