// ----------------------------------------------------------------------------
//! \file RadiationTables.cpp
//
//! \brief This class contains the tables and the functions to generate them
//! for the Nonlinear Inverse Compton Scattering
//
//! \details The implementation is adapted from the thesis results of M. Lobet
//! See http://www.theses.fr/2015BORD0361
// ----------------------------------------------------------------------------

#include "RadiationTables.h"

#include <cstring>
#include <iostream>
#include <fstream>
#include <iomanip>

#include <cmath>

#include "userFunctions.h"

// -----------------------------------------------------------------------------
// INITILIZATION AND DESTRUCTION
// -----------------------------------------------------------------------------

// -----------------------------------------------------------------------------
// Constructor for RadiationTables
// -----------------------------------------------------------------------------
RadiationTables::RadiationTables()
{
    h_table.resize( 0 );
    integfochi_table.resize( 0 );
    xip_chiphmin_table.resize( 0 );
    xip_table.resize( 0 );

    h_computed = false;
    integfochi_computed = false;
    xip_computed = false;

    minimum_chi_continuous_ = 1e-3;
    minimum_chi_discontinuous_ = 1e-2;
}

// -----------------------------------------------------------------------------
// Destructor for RadiationTables
// -----------------------------------------------------------------------------
RadiationTables::~RadiationTables()
{
}

// -----------------------------------------------------------------------------
//
//! Initialization of the parameters for the nonlinear inverse Compton
//! scattering
//
//! \param params Object Params for the parameters from the input script
// -----------------------------------------------------------------------------
void RadiationTables::initializeParameters( Params &params , SmileiMPI *smpi )
{

    if( params.hasMCRadiation ||
            params.hasLLRadiation ||
            params.hasNielRadiation ) {
        TITLE( "Initializing radiation reaction" )

        // Preliminary checks
        if( params.reference_angular_frequency_SI <= 0. )
            ERROR( "The parameter `reference_angular_frequency_SI` needs "
                   << "to be defined and positive to compute radiation losses" );

    }

    if( params.hasMCRadiation ) {
        MESSAGE( 1,"The Monte-Carlo Compton radiation module"
                 << " is requested by some species.\n" );
    }
    if( params.hasNielRadiation ) {
        MESSAGE( 1,"The synchrotron-like stochastic radiation module"
                 << " of Niel et al. is requested by some species.\n" );
    }

    // If the namelist for Nonlinear Inverse Compton Scattering exists
    // We read the properties
    if( PyTools::nComponents( "RadiationReaction" ) != 0 ) {

<<<<<<< HEAD
        // Flag to activate the table computation
        PyTools::extract( "compute_table", compute_table_, "RadiationReaction" );

        // How to handle the h function (table or fit)
        PyTools::extract( "h_computation_method", h_computation_method, "RadiationReaction" );

        // If we compute the table, we read the table parameters
        if (compute_table_)
        {
            // If stochastic radiation loss is requested
            if( params.hasNielRadiation ) {
                // Extraction of the parameter from the input file
                PyTools::extract( "h_chipa_min", h_chipa_min, "RadiationReaction" );
                PyTools::extract( "h_chipa_max", h_chipa_max, "RadiationReaction" );
                PyTools::extract( "h_dim", h_dim, "RadiationReaction" );

                h_log10_chipa_min = log10( h_chipa_min );
            }

            // If Monte-Carlo radiation loss is requested
            if( params.hasMCRadiation ) {

                // Extraction of the parameter from the input file
                PyTools::extract( "integfochi_chipa_min", integfochi_chipa_min, "RadiationReaction" );
                PyTools::extract( "integfochi_chipa_max", integfochi_chipa_max, "RadiationReaction" );
                PyTools::extract( "integfochi_dim", integfochi_dim, "RadiationReaction" );

                PyTools::extract( "xip_chipa_min", xip_chipa_min, "RadiationReaction" );
                PyTools::extract( "xip_chipa_max", xip_chipa_max, "RadiationReaction" );
                PyTools::extract( "xip_power", xip_power, "RadiationReaction" );
                PyTools::extract( "xip_threshold", xip_threshold, "RadiationReaction" );
                PyTools::extract( "xip_chipa_dim", xip_chipa_dim, "RadiationReaction" );
                PyTools::extract( "xip_chiph_dim", xip_chiph_dim, "RadiationReaction" );

                // Discontinuous minimum threshold
                PyTools::extract( "minimum_chi_discontinuous",
                                  minimum_chi_discontinuous_, "RadiationReaction" );

                // Additional regularly used parameters
                xip_log10_chipa_min = log10( xip_chipa_min );
                integfochi_log10_chipa_min = log10( integfochi_chipa_min );
                xip_inv_chiph_dim_minus_one = 1./( xip_chiph_dim - 1. );
            }

            // With any radiation model
            if( params.hasNielRadiation || params.hasMCRadiation ) {
                // Format of the tables
                PyTools::extract( "output_format", output_format_, "RadiationReaction" );
            }

            // Some checks for the table parameters
            if( params.hasMCRadiation ) {
                if( integfochi_chipa_min >= integfochi_chipa_max ) {
                    ERROR( "integfochi_chipa_min (" << integfochi_chipa_min
                           << ") >= integfochi_chipa_max (" << integfochi_chipa_max << ")" )
                }
                if( xip_chipa_min >= xip_chipa_max ) {
                    ERROR( "xip_chipa_min (" << xip_chipa_min
                           << ") >= xip_chipa_max (" << xip_chipa_max << ")" )
                }
            }
            if( params.hasNielRadiation ) {
                if( h_chipa_min >= h_chipa_max ) {
                    ERROR( "h_chipa_min (" << h_chipa_min
                           << ") >= h_chipa_max (" << h_chipa_max << ")" )
                }
            }

        }

        // With any radiation model whatever the table computation
        if( params.hasNielRadiation || params.hasMCRadiation ) {

            // Path to the databases
            PyTools::extract( "table_path", table_path_, "RadiationReaction" );
=======
        // If stochastic radiation loss is requested
        if( params.hasNielRadiation ) {
            // Extraction of the parameter from the input file
            PyTools::extract( "h_chipa_min", h_chipa_min, "RadiationReaction" );
            PyTools::extract( "h_chipa_max", h_chipa_max, "RadiationReaction" );
            PyTools::extract( "h_dim", h_dim, "RadiationReaction" );
            PyTools::extract( "h_computation_method", h_computation_method, "RadiationReaction" );

            h_log10_chipa_min = log10( h_chipa_min );
        }

        // If Monte-Carlo radiation loss is requested
        if( params.hasMCRadiation ) {

            // Extraction of the parameter from the input file
            PyTools::extract( "integfochi_chipa_min", integfochi_chipa_min, "RadiationReaction" );
            PyTools::extract( "integfochi_chipa_max", integfochi_chipa_max, "RadiationReaction" );
            PyTools::extract( "integfochi_dim", integfochi_dim, "RadiationReaction" );

            PyTools::extract( "xip_chipa_min", xip_chipa_min, "RadiationReaction" );
            PyTools::extract( "xip_chipa_max", xip_chipa_max, "RadiationReaction" );
            PyTools::extract( "xip_power", xip_power, "RadiationReaction" );
            PyTools::extract( "xip_threshold", xip_threshold, "RadiationReaction" );
            PyTools::extract( "xip_chipa_dim", xip_chipa_dim, "RadiationReaction" );
            PyTools::extract( "xip_chiph_dim", xip_chiph_dim, "RadiationReaction" );

            // Discontinuous minimum threshold
            PyTools::extract( "minimum_chi_discontinuous",
                              minimum_chi_discontinuous_, "RadiationReaction" );

            // Additional regularly used parameters
            xip_log10_chipa_min = log10( xip_chipa_min );
            integfochi_log10_chipa_min = log10( integfochi_chipa_min );
            xip_inv_chiph_dim_minus_one = 1./( xip_chiph_dim - 1. );
        }

        // With any radiation model
        if( params.hasNielRadiation || params.hasMCRadiation ) {
            // Format of the tables
            PyTools::extract( "output_format", output_format_, "RadiationReaction" );

            // Path to the databases
            PyTools::extract( "table_path", table_path, "RadiationReaction" );
>>>>>>> 51bcf279

            // Radiation threshold on the quantum parameter particle_chi
            PyTools::extract( "minimum_chi_continuous",
                              minimum_chi_continuous_, "RadiationReaction" );

        }
    }

    // Computation of some parameters
    if( params.hasMCRadiation ||
            params.hasLLRadiation ||
            params.hasNielRadiation ) {

        // Computation of the normalized Compton wavelength
        normalized_Compton_wavelength_ = params.red_planck_cst*params.reference_angular_frequency_SI
                                         / ( params.electron_mass*params.c_vacuum*params.c_vacuum );

        // Computation of the factor factor_dNphdt
        factor_dNphdt = sqrt( 3. )*params.fine_struct_cst/( 2.*M_PI*normalized_Compton_wavelength_ );

        // Computation of the factor for the classical radiated power
        factor_classical_radiated_power_ = 2.*params.fine_struct_cst/( 3.*normalized_Compton_wavelength_ );

<<<<<<< HEAD
        MESSAGE( 1, "Factor classical radiated power: " << factor_classical_radiated_power_ )
=======
        MESSAGE( "        Factor classical radiated power: " << factor_classical_radiated_power_ )
>>>>>>> 51bcf279

    }

    // Messages...
    // Computation of some parameters
    if( params.hasMCRadiation ||
            params.hasLLRadiation ||
            params.hasNielRadiation ) {
        MESSAGE( 1, "Minimum quantum parameter for continuous radiation: "
                 << std::setprecision( 5 ) << minimum_chi_continuous_ );
    }
    if( params.hasMCRadiation ) {
        MESSAGE( 1,"Minimum quantum parameter for discontinuous radiation: "
                 << std::setprecision( 5 ) << minimum_chi_discontinuous_ );
    }
    if( params.hasMCRadiation ||
            params.hasNielRadiation ) {
        MESSAGE( 1,"Table path: " << table_path_ );
    }
    if( params.hasNielRadiation ) {
        if( h_computation_method == "table" ||
                h_computation_method == "fit5"  ||
                h_computation_method == "fit10" ||
                h_computation_method == "ridgers" ) {
            MESSAGE( 1,"Niel h function computation method: " << h_computation_method )
        } else {
            ERROR( " The parameter `h_computation_method` must be `table`, `fit5`, `fit10` or `ridgers`." )
        }
    }

    MESSAGE( "" )

<<<<<<< HEAD

    // If the user does not request to compute the tables, then we read them
    if (!compute_table_) {
        readTables( params, smpi );
=======
    // Some additional checks
    if( params.hasMCRadiation ) {
        if( integfochi_chipa_min >= integfochi_chipa_max ) {
            ERROR( "integfochi_chipa_min (" << integfochi_chipa_min
                   << ") >= integfochi_chipa_max (" << integfochi_chipa_max << ")" )
        }
        if( xip_chipa_min >= xip_chipa_max ) {
            ERROR( "xip_chipa_min (" << xip_chipa_min
                   << ") >= xip_chipa_max (" << xip_chipa_max << ")" )
        }
>>>>>>> 51bcf279
    }
    // Else, the tables are computed and store in the provided path `table_path_`
    else {
        computeAndOutputTables( params, smpi );
        //outputTables( smpi );
    }

}

// -----------------------------------------------------------------------------
// TABLE COMPUTATION
// -----------------------------------------------------------------------------

// -----------------------------------------------------------------------------
//! Computation of the table h that is a discetization of the h function
//! in the stochastic model of Niel.
//
//! \param smpi Object of class SmileiMPI containing MPI properties
// -----------------------------------------------------------------------------
void RadiationTables::computeHTable( SmileiMPI *smpi )
{

    // Parameters
    int rank; // Rank number
    // timers
    double t0, t1;
<<<<<<< HEAD
=======
    // tabel_exists
    bool table_exists;
>>>>>>> 51bcf279

    // Get the MPI rank
    rank = smpi->getRank();

<<<<<<< HEAD
    MESSAGE( 1,"--- h table:" );
=======
    MESSAGE( "        --- h table:" );
>>>>>>> 51bcf279

    // Initial timer
    t0 = MPI_Wtime();

<<<<<<< HEAD
    // Temporary particle chi value
    double particle_chi;
    // For percentages
    double pct = 0.;
    double dpct = 10.;
    // table load repartition
    int *imin_table;
    int *length_table;
    // Local array
    double *buffer;
    int nb_ranks; // Number of ranks
    //int err;  // error MPI

    // checks
    if( minimum_chi_continuous_ < h_chipa_min ) {
        ERROR( "Parameter `minimum_chi_continuous_` is below `h_chipa_min`,"
               << "the lower bound of the h table should be equal or below"
               << "the radiation threshold on chi." )
    }

    // Get the number of ranks
    nb_ranks = smpi->getSize();

    // Allocation of the array h_table
    h_table.resize( h_dim );

    // Allocation of the table for load repartition
    imin_table = new int[nb_ranks];
    length_table = new int[nb_ranks];

    // Computation of the delta
    h_chipa_delta = ( log10( h_chipa_max )
                      - h_log10_chipa_min )/( h_dim-1 );

    // Inverse delta
    h_chipa_inv_delta = 1./h_chipa_delta;

    // Load repartition
    userFunctions::distribute_load_1d_table( nb_ranks,
            h_dim,
            imin_table,
            length_table );

    // Allocation of the local buffer
    buffer = new double [length_table[rank]];

    MESSAGE( 2,std::setprecision( 5 ) <<std::setprecision( 5 ) <<"Dimension quantum parameter: "
             << h_dim );
    MESSAGE( 2,std::setprecision( 5 ) <<"Minimum particle quantum parameter chi: "
             << h_chipa_min );
    MESSAGE( 2,std::setprecision( 5 ) <<"Maximum particle quantum parameter chi: "
             << h_chipa_max );
    MESSAGE( 2,"MPI repartition:" );
    // Print repartition
    if( rank==0 ) {
        for( int i =0 ; i < nb_ranks ; i++ ) {
            MESSAGE( 2,"Rank: " << i
                     << " imin: " << imin_table[i]
                     << " length: " << length_table[i] );
        }
    }

    MESSAGE( 2,"Computation:" );
    dpct = std::max( dpct, 100./length_table[rank] );
    // Loop over the table values
    for( int i = 0 ; i < length_table[rank] ; i++ ) {
        particle_chi = pow( 10., ( imin_table[rank] + i )*h_chipa_delta
                            + h_log10_chipa_min );

        // 100 iterations is in theory sufficient to get the convergence
        // at 1e-15
        buffer[i] = RadiationTables::computeHNiel( particle_chi, 400, 1e-15 );

        if( 100.*i >= length_table[rank]*pct ) {
            pct += dpct;
            MESSAGE( 3, i + 1<< "/" << length_table[rank]
                     << " - " << ( int )( std::round( pct ) )
                     << "%" );
        }
    }

    // Communication of the data
    MPI_Allgatherv( &buffer[0], length_table[rank], MPI_DOUBLE,
                    &h_table[0], &length_table[0], &imin_table[0],
                    MPI_DOUBLE, smpi->getGlobalComm() );

    // flag computed at true
    h_computed = true;

    // Free memory
    delete buffer;
    delete imin_table;
    delete length_table;

=======
    // If external tables are available, we read them
    table_exists = RadiationTables::read_h_table( smpi );

    // Else we compute them
    if( !table_exists ) {

        // Temporary particle chi value
        double particle_chi;
        // For percentages
        double pct = 0.;
        double dpct = 10.;
        // table load repartition
        int *imin_table;
        int *length_table;
        // Local array
        double *buffer;
        int nb_ranks; // Number of ranks
        //int err;  // error MPI

        // checks
        if( minimum_chi_continuous_ < h_chipa_min ) {
            ERROR( "Parameter `minimum_chi_continuous_` is below `h_chipa_min`,"
                   << "the lower bound of the h table should be equal or below"
                   << "the radiation threshold on chi." )
        }

        // Get the number of ranks
        nb_ranks = smpi->getSize();

        // Allocation of the array h_table
        h_table.resize( h_dim );

        // Allocation of the table for load repartition
        imin_table = new int[nb_ranks];
        length_table = new int[nb_ranks];

        // Computation of the delta
        h_chipa_delta = ( log10( h_chipa_max )
                          - h_log10_chipa_min )/( h_dim-1 );

        // Inverse delta
        h_chipa_inv_delta = 1./h_chipa_delta;

        // Load repartition
        userFunctions::distribute_load_1d_table( nb_ranks,
                h_dim,
                imin_table,
                length_table );

        // Allocation of the local buffer
        buffer = new double [length_table[rank]];

        MESSAGE( std::setprecision( 5 ) <<std::setprecision( 5 ) <<"            Dimension quantum parameter: "
                 << h_dim );
        MESSAGE( std::setprecision( 5 ) <<"            Minimum particle quantum parameter chi: "
                 << h_chipa_min );
        MESSAGE( std::setprecision( 5 ) <<"            Maximum particle quantum parameter chi: "
                 << h_chipa_max );
        MESSAGE( "            MPI repartition:" );
        // Print repartition
        if( rank==0 ) {
            for( int i =0 ; i < nb_ranks ; i++ ) {
                MESSAGE( "            Rank: " << i
                         << " imin: " << imin_table[i]
                         << " length: " << length_table[i] );
            }
        }

        MESSAGE( "            Computation:" );
        dpct = std::max( dpct, 100./length_table[rank] );
        // Loop over the table values
        for( int i = 0 ; i < length_table[rank] ; i++ ) {
            particle_chi = pow( 10., ( imin_table[rank] + i )*h_chipa_delta
                                + h_log10_chipa_min );

            // 100 iterations is in theory sufficient to get the convergence
            // at 1e-15
            buffer[i] = RadiationTables::computeHNiel( particle_chi, 400, 1e-15 );

            if( 100.*i >= length_table[rank]*pct ) {
                pct += dpct;
                MESSAGE( "            " << i + 1<< "/" << length_table[rank]
                         << " - " << ( int )( std::round( pct ) )
                         << "%" );
            }
        }

        // Communication of the data
        MPI_Allgatherv( &buffer[0], length_table[rank], MPI_DOUBLE,
                        &h_table[0], &length_table[0], &imin_table[0],
                        MPI_DOUBLE, smpi->getGlobalComm() );

        // flag computed at true
        h_computed = true;

        // Free memory
        delete buffer;
        delete imin_table;
        delete length_table;

    }

>>>>>>> 51bcf279
    // Final timer
    t1 = MPI_Wtime();
    MESSAGE( 2,"Done in " << ( t1 - t0 ) << "s" );
}

// -----------------------------------------------------------------------------
//! Computation of the table values of integfochi
//
//! \param smpi Object of class SmileiMPI containing MPI properties
// -----------------------------------------------------------------------------
void RadiationTables::computeIntegfochiTable( SmileiMPI *smpi )
{

    // Parameters
    int rank; // Rank number
    // timers
    double t0, t1;
<<<<<<< HEAD
=======
    // tabel_exists
    bool table_exists;
>>>>>>> 51bcf279

    // Get the MPI rank
    rank = smpi->getRank();

<<<<<<< HEAD
    MESSAGE( 1,"--- Integration F/particle_chi table:" );
=======
    MESSAGE( "        --- Integration F/particle_chi table:" );
>>>>>>> 51bcf279

    // Initial timer
    t0 = MPI_Wtime();

<<<<<<< HEAD
    // Temporary particle chi value
    double particle_chi;
    // For percentages
    double pct = 0.;
    double dpct = 10.;
    // table load repartition
    int *imin_table;
    int *length_table;
    // Local array
    double *buffer;
    int nb_ranks; // Number of ranks
    //int err;  // error MPI

    // Get the number of ranks
    nb_ranks = smpi->getSize();

    // Allocation of the array integfochi_table
    integfochi_table.resize( integfochi_dim );

    // Allocation of the table for load repartition
    imin_table = new int[nb_ranks];
    length_table = new int[nb_ranks];

    // Computation of the delta
    integfochi_chipa_delta = ( log10( integfochi_chipa_max )
                               - integfochi_log10_chipa_min )/( integfochi_dim-1 );

    // Inverse delta
    integfochi_chipa_inv_delta = 1./integfochi_chipa_delta;

    // Load repartition
    userFunctions::distribute_load_1d_table( nb_ranks,
            integfochi_dim,
            imin_table,
            length_table );

    // Allocation of the local buffer
    buffer = new double [length_table[rank]];


    MESSAGE( 2,"MPI repartition:" );
    // Print repartition
    if( rank==0 ) {
        for( int i =0 ; i < nb_ranks ; i++ ) {
            MESSAGE( 2,"Rank: " << i
                     << " imin: " << imin_table[i]
                     << " length: " << length_table[i] );
        }
    }

    MESSAGE( 2,"Computation:" );
    dpct = std::max( dpct, 100./length_table[rank] );
    // Loop over the table values
    for( int i = 0 ; i < length_table[rank] ; i++ ) {
        particle_chi = pow( 10., ( imin_table[rank] + i )*integfochi_chipa_delta
                            + integfochi_log10_chipa_min );

        buffer[i] = RadiationTables::integrateSynchrotronEmissivity( particle_chi,
                    0.98e-40*particle_chi, 0.98*particle_chi, 400, 1e-15 );

        if( 100.*i >= length_table[rank]*pct ) {
            pct += dpct;
            MESSAGE( 3,  i + 1<< "/" << length_table[rank] << " - " << ( int )( std::round( pct ) ) << "%" );
        }
    }

    // Communication of the data
    MPI_Allgatherv( &buffer[0], length_table[rank], MPI_DOUBLE,
                    &integfochi_table[0], &length_table[0], &imin_table[0],
                    MPI_DOUBLE, smpi->getGlobalComm() );

    // flag computed at true
    integfochi_computed = true;

    // Free memory
    delete buffer;
    delete imin_table;
    delete length_table;

=======
    // If external tables are available, we read them
    table_exists = RadiationTables::read_integfochi_table( smpi );

    // Else we compute them
    if( !table_exists ) {

        // Temporary particle chi value
        double particle_chi;
        // For percentages
        double pct = 0.;
        double dpct = 10.;
        // table load repartition
        int *imin_table;
        int *length_table;
        // Local array
        double *buffer;
        int nb_ranks; // Number of ranks
        //int err;  // error MPI

        // Get the number of ranks
        nb_ranks = smpi->getSize();

        // Allocation of the array integfochi_table
        integfochi_table.resize( integfochi_dim );

        // Allocation of the table for load repartition
        imin_table = new int[nb_ranks];
        length_table = new int[nb_ranks];

        // Computation of the delta
        integfochi_chipa_delta = ( log10( integfochi_chipa_max )
                                   - integfochi_log10_chipa_min )/( integfochi_dim-1 );

        // Inverse delta
        integfochi_chipa_inv_delta = 1./integfochi_chipa_delta;

        // Load repartition
        userFunctions::distribute_load_1d_table( nb_ranks,
                integfochi_dim,
                imin_table,
                length_table );

        // Allocation of the local buffer
        buffer = new double [length_table[rank]];


        MESSAGE( "            MPI repartition:" );
        // Print repartition
        if( rank==0 ) {
            for( int i =0 ; i < nb_ranks ; i++ ) {
                MESSAGE( "            Rank: " << i
                         << " imin: " << imin_table[i]
                         << " length: " << length_table[i] );
            }
        }

        MESSAGE( "            Computation:" );
        dpct = std::max( dpct, 100./length_table[rank] );
        // Loop over the table values
        for( int i = 0 ; i < length_table[rank] ; i++ ) {
            particle_chi = pow( 10., ( imin_table[rank] + i )*integfochi_chipa_delta
                                + integfochi_log10_chipa_min );

            buffer[i] = RadiationTables::integrateSynchrotronEmissivity( particle_chi,
                        0.98e-40*particle_chi, 0.98*particle_chi, 400, 1e-15 );

            //std::cout << rank << " " << buffer[i] << std::endl;

            if( 100.*i >= length_table[rank]*pct ) {
                pct += dpct;
                MESSAGE( "            " << i + 1<< "/" << length_table[rank] << " - " << ( int )( std::round( pct ) ) << "%" );
            }
        }

        // Communication of the data
        MPI_Allgatherv( &buffer[0], length_table[rank], MPI_DOUBLE,
                        &integfochi_table[0], &length_table[0], &imin_table[0],
                        MPI_DOUBLE, smpi->getGlobalComm() );

        // flag computed at true
        integfochi_computed = true;

        // Free memory
        delete buffer;
        delete imin_table;
        delete length_table;

    }

>>>>>>> 51bcf279
    // Final timer
    t1 = MPI_Wtime();
    MESSAGE( 2, "Done in " << ( t1 - t0 ) << "s" );
}

// -----------------------------------------------------------------------------
//! Computation of the minimum photon quantum parameter chiphmin
//! for the xip array and computation of the xip array.
//
//! \details Under the minimum photon_chi value, photon energy is
//! considered negligible.
//
//! \param smpi Object of class SmileiMPI containing MPI properties
// -----------------------------------------------------------------------------
void RadiationTables::computeXipTable( SmileiMPI *smpi )
{

    // Parameters
    int rank; // Rank number
    // timers
    double t0, t1;
<<<<<<< HEAD
=======
    // Flag table exists
    bool table_exists;
>>>>>>> 51bcf279

    // Get the MPI rank
    rank = smpi->getRank();

    t0 = MPI_Wtime();

<<<<<<< HEAD
    MESSAGE( 1, "--- Table chiphmin and xip:" );

    // Parameters:
    double particle_chi; // Temporary particle chi value
    double photon_chi; // Temporary photon chi value
    double chiph_delta; // Temporary delta for photon_chi
    double logchiphmin; // Temporary log10 of photon chi value
    double xip;   // Temporary xip
    double numerator;
    double denominator;
    // For percentages
    double pct = 0.;
    double dpct = 10.;
    // table load repartition
    int *imin_table;
    int *length_table;
    // Local array
    double *buffer;
    //int err;  // error MPI
    int nb_ranks; // Number of ranks
    // Iterator
    int  k;

    // Get the number of ranks
    nb_ranks = smpi->getSize();

    // Allocation of the array xip_chiphmin_table
    xip_chiphmin_table.resize( xip_chipa_dim );

    // Allocation of the array xip_table
    xip_table.resize( xip_chipa_dim*xip_chiph_dim );

    // Allocation of the table for load repartition
    imin_table = new int[nb_ranks];
    length_table = new int[nb_ranks];

    // Computation of the delta
    xip_chipa_delta = ( log10( xip_chipa_max )
                        - xip_log10_chipa_min )/( xip_chipa_dim-1 );

    // Inverse of delta
    xip_chipa_inv_delta = 1./xip_chipa_delta;

    // Load repartition
    userFunctions::distribute_load_1d_table( nb_ranks,
            xip_chipa_dim,
            imin_table,
            length_table );

    // Allocation of the local buffer
    buffer = new double [length_table[rank]];

    MESSAGE( 2,"MPI repartition:" );
    // Print repartition
    if( rank==0 ) {
        for( int i =0 ; i < nb_ranks ; i++ ) {
            MESSAGE( 2,"Rank: " << i
                     << " imin: "   << imin_table[i]
                     << " length: " << length_table[i] );
        }
    }

    // 1. - Computation of xip_chiphmin_table
    MESSAGE( 2,"Computation of log10(chiphmin):" );
    dpct = std::max( 10., 100./length_table[rank] );

    // Loop for chiphmin
    for( int ichipa = 0 ; ichipa < length_table[rank] ; ichipa++ ) {

        xip = 1;
        logchiphmin = ( imin_table[rank] + ichipa )*xip_chipa_delta
                      + xip_log10_chipa_min;
        particle_chi = pow( 10., logchiphmin );

        // Denominator of xip
        denominator = RadiationTables::integrateSynchrotronEmissivity( particle_chi,
                      0.99e-40*particle_chi, 0.99*particle_chi, 200, 1e-13 );

        k = 0;
        while( k < xip_power ) {
            logchiphmin -= pow( 0.1, k );
            photon_chi = pow( 10., logchiphmin );
            numerator = RadiationTables::integrateSynchrotronEmissivity( particle_chi,
                        0.99e-40*photon_chi, 0.99*photon_chi, 200, 1e-13 );

            if( numerator == 0 ) {
                xip = 0;
            } else {
                xip = numerator/denominator;
            }

            if( xip < xip_threshold ) {
                logchiphmin += pow( 0.1, k );
                k += 1;
            }
        }
        buffer[ichipa] = logchiphmin;

        // display percentage
        if( 100.*ichipa >= length_table[rank]*pct ) {
            pct += dpct;
            MESSAGE( 3,ichipa + 1 << "/" << length_table[rank]
                     << " - " << ( int )( std::round( pct ) ) << "%" );
        }
    }

    // Communication of the xip_chiphmin table
    MPI_Allgatherv( &buffer[0], length_table[rank], MPI_DOUBLE,
                    &xip_chiphmin_table[0], &length_table[0], &imin_table[0],
                    MPI_DOUBLE, smpi->getGlobalComm() );

    // 2. - Computation of the xip table
    MESSAGE( 2,"Computation of xip:" );

    // Allocation of the local buffer
    buffer = new double [length_table[rank]*xip_chiph_dim];

    // Loop for xip in the particle_chi dimension
    pct = 0;
    dpct = std::max( 10., 100./( length_table[rank]*xip_chiph_dim ) );
    for( int ichipa = 0 ; ichipa < length_table[rank] ; ichipa++ ) {

        particle_chi = ( imin_table[rank] + ichipa )*xip_chipa_delta
                       + xip_log10_chipa_min;

        chiph_delta = ( particle_chi - xip_chiphmin_table[imin_table[rank] + ichipa] )
                      / ( xip_chiph_dim - 1 );

        particle_chi = pow( 10., particle_chi );

        // Denominator of xip
        denominator = RadiationTables::integrateSynchrotronEmissivity( particle_chi,
                      1e-40*particle_chi, particle_chi, 300, 1e-15 );

        // Loop in the photon_chi dimension
        for( int ichiph = 0 ; ichiph < xip_chiph_dim ; ichiph ++ ) {
            // Local photon_chi value
            photon_chi = pow( 10., ichiph*chiph_delta +
                              xip_chiphmin_table[imin_table[rank] + ichipa] );

            // Numerator of xip
            numerator = RadiationTables::integrateSynchrotronEmissivity( particle_chi,
                        0.99e-40*photon_chi, 0.99*photon_chi, 300, 1e-15 );

            // Update local buffer value
            buffer[ichipa*xip_chiph_dim + ichiph] = std::min( 1., numerator / denominator );

            // If buffer == 1, end of the loop with 1
            if( buffer[ichipa*xip_chiph_dim + ichiph] == 1 ) {
                for( int i = ichiph+1 ; i < xip_chiph_dim ; i ++ ) {
                    buffer[ichipa*xip_chiph_dim + i] = 1.;
=======
    MESSAGE( "        --- Table chiphmin and xip:" );

    // If external tables are available, we read them
    table_exists = RadiationTables::read_xip_table( smpi );

    // Else we compute them
    if( !table_exists ) {
        // Parameters:
        double particle_chi; // Temporary particle chi value
        double photon_chi; // Temporary photon chi value
        double chiph_delta; // Temporary delta for photon_chi
        double logchiphmin; // Temporary log10 of photon chi value
        double xip;   // Temporary xip
        double numerator;
        double denominator;
        // For percentages
        double pct = 0.;
        double dpct = 10.;
        // table load repartition
        int *imin_table;
        int *length_table;
        // Local array
        double *buffer;
        //int err;  // error MPI
        int nb_ranks; // Number of ranks
        // Iterator
        int  k;

        // Get the number of ranks
        nb_ranks = smpi->getSize();

        // Allocation of the array xip_chiphmin_table
        xip_chiphmin_table.resize( xip_chipa_dim );

        // Allocation of the array xip_table
        xip_table.resize( xip_chipa_dim*xip_chiph_dim );

        // Allocation of the table for load repartition
        imin_table = new int[nb_ranks];
        length_table = new int[nb_ranks];

        // Computation of the delta
        xip_chipa_delta = ( log10( xip_chipa_max )
                            - xip_log10_chipa_min )/( xip_chipa_dim-1 );

        // Inverse of delta
        xip_chipa_inv_delta = 1./xip_chipa_delta;

        // Load repartition
        userFunctions::distribute_load_1d_table( nb_ranks,
                xip_chipa_dim,
                imin_table,
                length_table );

        // Allocation of the local buffer
        buffer = new double [length_table[rank]];

        MESSAGE( "            MPI repartition:" );
        // Print repartition
        if( rank==0 ) {
            for( int i =0 ; i < nb_ranks ; i++ ) {
                MESSAGE( "            Rank: " << i
                         << " imin: "   << imin_table[i]
                         << " length: " << length_table[i] );
            }
        }

        // 1. - Computation of xip_chiphmin_table
        MESSAGE( "            Computation of log10(chiphmin):" );
        dpct = std::max( 10., 100./length_table[rank] );

        // Loop for chiphmin
        for( int ichipa = 0 ; ichipa < length_table[rank] ; ichipa++ ) {

            xip = 1;
            logchiphmin = ( imin_table[rank] + ichipa )*xip_chipa_delta
                          + xip_log10_chipa_min;
            particle_chi = pow( 10., logchiphmin );

            // Denominator of xip
            denominator = RadiationTables::integrateSynchrotronEmissivity( particle_chi,
                          0.99e-40*particle_chi, 0.99*particle_chi, 200, 1e-13 );

            k = 0;
            while( k < xip_power ) {
                logchiphmin -= pow( 0.1, k );
                photon_chi = pow( 10., logchiphmin );
                numerator = RadiationTables::integrateSynchrotronEmissivity( particle_chi,
                            0.99e-40*photon_chi, 0.99*photon_chi, 200, 1e-13 );

                if( numerator == 0 ) {
                    xip = 0;
                } else {
                    xip = numerator/denominator;
                }

                if( xip < xip_threshold ) {
                    logchiphmin += pow( 0.1, k );
                    k += 1;
>>>>>>> 51bcf279
                }
                ichiph = xip_chiph_dim;
            }
<<<<<<< HEAD

            // Artificial monotony
            if( ( ichiph > 0 ) &&
                    ( buffer[ichipa*xip_chiph_dim + ichiph] <
                      buffer[ichipa*xip_chiph_dim + ichiph -1] ) ) {
                buffer[ichipa*xip_chiph_dim + ichiph] =
                    buffer[ichipa*xip_chiph_dim + ichiph -1];
            }
=======
            buffer[ichipa] = logchiphmin;
>>>>>>> 51bcf279

            // display percentage
            if( 100.*( ichipa*xip_chiph_dim+ichiph )
                    >= length_table[rank]*xip_chiph_dim*pct ) {
                pct += dpct;
<<<<<<< HEAD
                if (ichiph >= xip_chiph_dim) {
                    ichiph = xip_chiph_dim-1;
                }
                MESSAGE( 3,ichipa*xip_chiph_dim+ichiph + 1
                         << "/"
                         << length_table[rank]*xip_chiph_dim
                         << " - " << ( int )( std::round( pct ) )
                         << "%" );
=======
                MESSAGE( "            " << ichipa + 1 << "/" << length_table[rank]
                         << " - " << ( int )( std::round( pct ) ) << "%" );
            }
        }

        // Communication of the xip_chiphmin table
        MPI_Allgatherv( &buffer[0], length_table[rank], MPI_DOUBLE,
                        &xip_chiphmin_table[0], &length_table[0], &imin_table[0],
                        MPI_DOUBLE, smpi->getGlobalComm() );

        // 2. - Computation of the xip table
        MESSAGE( "            Computation of xip:" );

        // Allocation of the local buffer
        buffer = new double [length_table[rank]*xip_chiph_dim];

        // Loop for xip in the particle_chi dimension
        pct = 0;
        dpct = std::max( 10., 100./( length_table[rank]*xip_chiph_dim ) );
        for( int ichipa = 0 ; ichipa < length_table[rank] ; ichipa++ ) {

            particle_chi = ( imin_table[rank] + ichipa )*xip_chipa_delta
                           + xip_log10_chipa_min;

            chiph_delta = ( particle_chi - xip_chiphmin_table[imin_table[rank] + ichipa] )
                          / ( xip_chiph_dim - 1 );

            particle_chi = pow( 10., particle_chi );

            // Denominator of xip
            denominator = RadiationTables::integrateSynchrotronEmissivity( particle_chi,
                          1e-40*particle_chi, particle_chi, 300, 1e-15 );

            // Loop in the photon_chi dimension
            for( int ichiph = 0 ; ichiph < xip_chiph_dim ; ichiph ++ ) {
                // Local photon_chi value
                photon_chi = pow( 10., ichiph*chiph_delta +
                                  xip_chiphmin_table[imin_table[rank] + ichipa] );

                // Numerator of xip
                numerator = RadiationTables::integrateSynchrotronEmissivity( particle_chi,
                            0.99e-40*photon_chi, 0.99*photon_chi, 300, 1e-15 );

                // Update local buffer value
                buffer[ichipa*xip_chiph_dim + ichiph] = std::min( 1., numerator / denominator );

                // If buffer == 1, end of the loop with 1
                if( buffer[ichipa*xip_chiph_dim + ichiph] == 1 ) {
                    for( int i = ichiph+1 ; i < xip_chiph_dim ; i ++ ) {
                        buffer[ichipa*xip_chiph_dim + i] = 1.;
                    }
                    ichiph = xip_chiph_dim;
                }

                // Artificial monotony
                if( ( ichiph > 0 ) &&
                        ( buffer[ichipa*xip_chiph_dim + ichiph] <
                          buffer[ichipa*xip_chiph_dim + ichiph -1] ) ) {
                    buffer[ichipa*xip_chiph_dim + ichiph] =
                        buffer[ichipa*xip_chiph_dim + ichiph -1];
                }

                // display percentage
                if( 100.*( ichipa*xip_chiph_dim+ichiph )
                        >= length_table[rank]*xip_chiph_dim*pct ) {
                    pct += dpct;
                    MESSAGE( "            " << ichipa*xip_chiph_dim+ichiph + 1
                             << "/"
                             << length_table[rank]*xip_chiph_dim
                             << " - " << ( int )( std::round( pct ) )
                             << "%" );
                }

>>>>>>> 51bcf279
            }

        }
<<<<<<< HEAD
    }

    // Update length_table and imin_table
    for( int i = 0 ; i < nb_ranks ; i++ ) {
        length_table[i] *= xip_chiph_dim;
        imin_table[i] *= xip_chiph_dim;
    }

    // Communication of the xip table
    MPI_Allgatherv( &buffer[0], length_table[rank], MPI_DOUBLE,
                    &xip_table[0], &length_table[0], &imin_table[0],
                    MPI_DOUBLE, smpi->getGlobalComm() );

    // flag computed at true
    xip_computed = true;

    // clean temporary arrays
    delete buffer;
    delete length_table;
    delete imin_table;

    t1 = MPI_Wtime();
    MESSAGE( 2,"Done in " << ( t1 - t0 ) << "s" );
=======

        // Update length_table and imin_table
        for( int i = 0 ; i < nb_ranks ; i++ ) {
            length_table[i] *= xip_chiph_dim;
            imin_table[i] *= xip_chiph_dim;
        }

        // Communication of the xip table
        MPI_Allgatherv( &buffer[0], length_table[rank], MPI_DOUBLE,
                        &xip_table[0], &length_table[0], &imin_table[0],
                        MPI_DOUBLE, smpi->getGlobalComm() );

        // flag computed at true
        xip_computed = true;

        // clean temporary arrays
        delete buffer;
        delete length_table;
        delete imin_table;

    }

    t1 = MPI_Wtime();
    MESSAGE( "        done in " << ( t1 - t0 ) << "s" );
>>>>>>> 51bcf279

}

// -----------------------------------------------------------------------------
//! Compute the tables so that thay can be read at the next run.
//
//! \param params list of simulation parameters
//! \param smpi MPI parameters
// -----------------------------------------------------------------------------
void RadiationTables::computeAndOutputTables( Params &params, SmileiMPI *smpi )
{
    // These tables are loaded only if if one species has Monte-Carlo Compton radiation
    // And if the h values are not computed from a numerical fit
    if( params.hasNielRadiation && this->h_computation_method == "table" ) {
        RadiationTables::computeHTable( smpi );
        RadiationTables::outputHTable( smpi );
    }
    if( params.hasMCRadiation ) {
        RadiationTables::computeIntegfochiTable( smpi );
        RadiationTables::outputIntegfochiTable(smpi );
        RadiationTables::computeXipTable( smpi );
        RadiationTables::outputXipTable( smpi );
    }
}

// -----------------------------------------------------------------------------
// TABLE OUTPUTS
// -----------------------------------------------------------------------------

// -----------------------------------------------------------------------------
//! Ouput in a file of the table values of h for the Niel radiation model
//
// -----------------------------------------------------------------------------
void RadiationTables::outputHTable(SmileiMPI *smpi)
{

<<<<<<< HEAD
    if( smpi->isMaster() ) {

        if( output_format_ == "ascii" ) {
            std::ofstream file;
            file.open( table_path_ + "/tab_h.dat" );

            if( file.is_open() ) {

                file.precision( 12 );

                file << "Stochastic synchrotron-like radiation model of Niel \n";

                file << "Dimension particle_chi - particle_chi min - particle_chi max \n";

                file << h_dim;
                file << " "
                     << h_chipa_min << " "
                     << h_chipa_max << "\n";;

                // Loop over the table values
                for( int i = 0 ; i < h_dim ; i++ ) {
                    file <<  h_table[i] << "\n";
                }

                file.close();
            }
        } else if( output_format_ == "binary" ) {
            std::ofstream file;
            file.open( table_path_ + "/tab_h.bin", std::ios::binary );

            if( file.is_open() ) {

                file.write( ( char * )&h_dim, sizeof( h_dim ) );
                file.write( ( char * )&h_chipa_min, sizeof( double ) );
                file.write( ( char * )&h_chipa_max, sizeof( double ) );

                // Loop over the table values
                for( int i = 0 ; i < h_dim ; i++ ) {
                    file.write( ( char * )&h_table[i], sizeof( double ) );
                }

                file.close();
            }
        }
        // HDF5
        // The table is written as a dataset
        else if( output_format_ == "hdf5" ) {

            hid_t       fileId;
            hid_t       datasetId;
            hid_t       dataspaceId;
            hsize_t     dims;
            std::string buffer;

            buffer = table_path_ + "/radiation_tables.h5";

            // We first check whether the file already exists
            // If yes, we simply open the file
            if( Tools::file_exists( buffer ) ) {
                fileId = H5Fopen( buffer.c_str(),
                                  H5F_ACC_RDWR,
                                  H5P_DEFAULT );

            }
            // Else, we create the file
            else {
                fileId  = H5Fcreate( buffer.c_str(),
                                     H5F_ACC_TRUNC,
                                     H5P_DEFAULT,
                                     H5P_DEFAULT );
            }

            // Create the data space for the dataset.
            dims = h_dim;
            dataspaceId = H5Screate_simple( 1, &dims, NULL );

            // Creation of the dataset
            datasetId = H5Dcreate( fileId,
                                   "h",
                                   H5T_NATIVE_DOUBLE,
                                   dataspaceId,
                                   H5P_DEFAULT, H5P_DEFAULT, H5P_DEFAULT );

            // Fill the dataset
            H5Dwrite( datasetId, H5T_NATIVE_DOUBLE,
                      H5S_ALL, H5S_ALL, H5P_DEFAULT,
                      &h_table[0] );

            // Create attributes
            H5::attr( datasetId, "chipa_min", h_chipa_min );
            H5::attr( datasetId, "chipa_max", h_chipa_max );
            H5::attr( datasetId, "chipa_dim", h_dim );

            // Close everything
            H5Dclose( datasetId );
            H5Sclose( dataspaceId );
            H5Fclose( fileId );

        } else {
            ERROR( "The table output format " << output_format_
                     << " is not recognized" );
        }
=======
    if( output_format_ == "ascii" ) {
        std::ofstream file;
        file.open( table_path + "/tab_h.dat" );

        if( file.is_open() ) {

            file.precision( 12 );

            file << "Stochastic synchrotron-like radiation model of Niel \n";

            file << "Dimension particle_chi - particle_chi min - particle_chi max \n";

            file << h_dim;
            file << " "
                 << h_chipa_min << " "
                 << h_chipa_max << "\n";;

            // Loop over the table values
            for( int i = 0 ; i < h_dim ; i++ ) {
                file <<  h_table[i] << "\n";
            }

            file.close();
        }
    } else if( output_format_ == "binary" ) {
        std::ofstream file;
        file.open( table_path + "/tab_h.bin", std::ios::binary );

        if( file.is_open() ) {

            file.write( ( char * )&h_dim, sizeof( h_dim ) );
            file.write( ( char * )&h_chipa_min, sizeof( double ) );
            file.write( ( char * )&h_chipa_max, sizeof( double ) );

            // Loop over the table values
            for( int i = 0 ; i < h_dim ; i++ ) {
                file.write( ( char * )&h_table[i], sizeof( double ) );
            }

            file.close();
        }
    }
    // HDF5
    // The table is written as a dataset
    else if( output_format_ == "hdf5" ) {

        hid_t       fileId;
        hid_t       datasetId;
        hid_t       dataspaceId;
        hsize_t     dims;
        std::string buffer;

        buffer = table_path + "/radiation_tables.h5";

        // We first check whether the file already exists
        // If yes, we simply open the file
        if( Tools::file_exists( buffer ) ) {
            fileId = H5Fopen( buffer.c_str(),
                              H5F_ACC_RDWR,
                              H5P_DEFAULT );

        }
        // Else, we create the file
        else {
            fileId  = H5Fcreate( buffer.c_str(),
                                 H5F_ACC_TRUNC,
                                 H5P_DEFAULT,
                                 H5P_DEFAULT );
        }

        // Create the data space for the dataset.
        dims = h_dim;
        dataspaceId = H5Screate_simple( 1, &dims, NULL );

        // Creation of the dataset
        datasetId = H5Dcreate( fileId,
                               "h",
                               H5T_NATIVE_DOUBLE,
                               dataspaceId,
                               H5P_DEFAULT, H5P_DEFAULT, H5P_DEFAULT );

        // Fill the dataset
        H5Dwrite( datasetId, H5T_NATIVE_DOUBLE,
                  H5S_ALL, H5S_ALL, H5P_DEFAULT,
                  &h_table[0] );

        // Create attributes
        H5::attr( datasetId, "chipa_min", h_chipa_min );
        H5::attr( datasetId, "chipa_max", h_chipa_max );
        H5::attr( datasetId, "chipa_dim", h_dim );

        // Close everything
        H5Dclose( datasetId );
        H5Sclose( dataspaceId );
        H5Fclose( fileId );

    } else {
        MESSAGE( "The table output format " << output_format_
                 << " is not recognized" );
>>>>>>> 51bcf279
    }
}

// -----------------------------------------------------------------------------
//! Ouput in a file of the table values of integfochi
//
// -----------------------------------------------------------------------------
void RadiationTables::outputIntegfochiTable(SmileiMPI *smpi)
{

<<<<<<< HEAD
    if( smpi->isMaster() ) {

        if( output_format_ == "ascii" ) {
            std::ofstream file;
            file.open( table_path_ + "/tab_integfochi.dat" );

            if( file.is_open() ) {

                file.precision( 12 );

                file << "Table Integration F(CHI)/CHI for Nonlinear Compton Scattering \n";

                file << "Dimension particle_chi - particle_chi min - particle_chi max \n";

                file << integfochi_dim ;
                file << " "
                     << integfochi_chipa_min << " "
                     << integfochi_chipa_max << "\n";;

                // Loop over the table values
                for( int i = 0 ; i < integfochi_dim ; i++ ) {
                    file <<  integfochi_table[i] << "\n";
                }

                file.close();
            }
        } else if( output_format_ == "binary" ) {
            std::ofstream file;
            file.open( table_path_ + "/tab_integfochi.bin", std::ios::binary );

            if( file.is_open() ) {

                double temp0, temp1;

                temp0 = integfochi_chipa_min;
                temp1 = integfochi_chipa_max;

                file.write( ( char * )&integfochi_dim, sizeof( integfochi_dim ) );
                file.write( ( char * )&temp0, sizeof( double ) );
                file.write( ( char * )&temp1, sizeof( double ) );

                // Loop over the table values
                for( int i = 0 ; i < integfochi_dim ; i++ ) {
                    file.write( ( char * )&integfochi_table[i], sizeof( double ) );
                }

                file.close();
            }
        }
        // HDF5
        // The table is written as a dataset
        else if( output_format_ == "hdf5" ) {

            hid_t       fileId;
            hid_t       datasetId;
            hid_t       dataspaceId;
            hsize_t     dims;
            std::string buffer;

            buffer = table_path_ + "/radiation_tables.h5";

            // We first check whether the file already exists
            // If yes, we simply open the file
            if( Tools::file_exists( buffer ) ) {
                fileId = H5Fopen( buffer.c_str(),
                                  H5F_ACC_RDWR,
                                  H5P_DEFAULT );

            }
            // Else, we create the file
            else {
                fileId  = H5Fcreate( buffer.c_str(),
                                     H5F_ACC_TRUNC,
                                     H5P_DEFAULT,
                                     H5P_DEFAULT );
            }

            // Create the data space for the dataset.
            dims = integfochi_dim;
            dataspaceId = H5Screate_simple( 1, &dims, NULL );

            // Creation of the dataset
            datasetId = H5Dcreate( fileId,
                                   "integfochi",
                                   H5T_NATIVE_DOUBLE,
                                   dataspaceId,
                                   H5P_DEFAULT, H5P_DEFAULT, H5P_DEFAULT );

            // Fill the dataset
            H5Dwrite( datasetId, H5T_NATIVE_DOUBLE,
                      H5S_ALL, H5S_ALL, H5P_DEFAULT,
                      &integfochi_table[0] );

            // Create attributes
            H5::attr( datasetId, "chipa_min", integfochi_chipa_min );
            H5::attr( datasetId, "chipa_max", integfochi_chipa_max );
            H5::attr( datasetId, "chipa_dim", integfochi_dim );

            // Close everything
            H5Dclose( datasetId );
            H5Sclose( dataspaceId );
            H5Fclose( fileId );

        } else {
            ERROR( "The table output format " << output_format_
                     << " is not recognized" );
        }
=======
    if( output_format_ == "ascii" ) {
        std::ofstream file;
        file.open( table_path + "/tab_integfochi.dat" );

        if( file.is_open() ) {

            file.precision( 12 );

            file << "Table Integration F(CHI)/CHI for Nonlinear Compton Scattering \n";

            file << "Dimension particle_chi - particle_chi min - particle_chi max \n";

            file << integfochi_dim ;
            file << " "
                 << integfochi_chipa_min << " "
                 << integfochi_chipa_max << "\n";;

            // Loop over the table values
            for( int i = 0 ; i < integfochi_dim ; i++ ) {
                file <<  integfochi_table[i] << "\n";
            }

            file.close();
        }
    } else if( output_format_ == "binary" ) {
        std::ofstream file;
        file.open( table_path + "/tab_integfochi.bin", std::ios::binary );

        if( file.is_open() ) {

            double temp0, temp1;

            temp0 = integfochi_chipa_min;
            temp1 = integfochi_chipa_max;

            file.write( ( char * )&integfochi_dim, sizeof( integfochi_dim ) );
            file.write( ( char * )&temp0, sizeof( double ) );
            file.write( ( char * )&temp1, sizeof( double ) );

            // Loop over the table values
            for( int i = 0 ; i < integfochi_dim ; i++ ) {
                file.write( ( char * )&integfochi_table[i], sizeof( double ) );
            }

            file.close();
        }
    }
    // HDF5
    // The table is written as a dataset
    else if( output_format_ == "hdf5" ) {

        hid_t       fileId;
        hid_t       datasetId;
        hid_t       dataspaceId;
        hsize_t     dims;
        std::string buffer;

        buffer = table_path + "/radiation_tables.h5";

        // We first check whether the file already exists
        // If yes, we simply open the file
        if( Tools::file_exists( buffer ) ) {
            fileId = H5Fopen( buffer.c_str(),
                              H5F_ACC_RDWR,
                              H5P_DEFAULT );

        }
        // Else, we create the file
        else {
            fileId  = H5Fcreate( buffer.c_str(),
                                 H5F_ACC_TRUNC,
                                 H5P_DEFAULT,
                                 H5P_DEFAULT );
        }

        // Create the data space for the dataset.
        dims = integfochi_dim;
        dataspaceId = H5Screate_simple( 1, &dims, NULL );

        // Creation of the dataset
        datasetId = H5Dcreate( fileId,
                               "integfochi",
                               H5T_NATIVE_DOUBLE,
                               dataspaceId,
                               H5P_DEFAULT, H5P_DEFAULT, H5P_DEFAULT );

        // Fill the dataset
        H5Dwrite( datasetId, H5T_NATIVE_DOUBLE,
                  H5S_ALL, H5S_ALL, H5P_DEFAULT,
                  &integfochi_table[0] );

        // Create attributes
        H5::attr( datasetId, "chipa_min", integfochi_chipa_min );
        H5::attr( datasetId, "chipa_max", integfochi_chipa_max );
        H5::attr( datasetId, "chipa_dim", integfochi_dim );

        // Close everything
        H5Dclose( datasetId );
        H5Sclose( dataspaceId );
        H5Fclose( fileId );

    } else {
        MESSAGE( "The table output format " << output_format_
                 << " is not recognized" );
>>>>>>> 51bcf279
    }
}

// -----------------------------------------------------------------------------
//! File output of xip_chiphmin_table and xip_table
//
// -----------------------------------------------------------------------------
void RadiationTables::outputXipTable(SmileiMPI *smpi)
{

    if( smpi->isMaster() ) {

    if( output_format_ == "ascii" ) {
        std::ofstream file;
<<<<<<< HEAD
        file.open( table_path_ + "/tab_xip.dat" );
=======
        file.open( table_path + "/tab_xip.dat" );
>>>>>>> 51bcf279

        if( file.is_open() ) {

            file.precision( 12 );

            file << "Table xip_chiphmin and xip for Nonlinear Compton Scattering \n";

            file << "Dimension particle_chi - Dimension photon_chi - particle_chi min - particle_chi max \n";

            file << xip_chipa_dim << " "
                 << xip_chiph_dim << " "
                 << xip_chipa_min << " "
                 << xip_chipa_max << "\n";;

            // Loop over the xip values
            for( int ichipa = 0 ; ichipa < xip_chipa_dim ; ichipa++ ) {
                for( int ichiph = 0 ; ichiph < xip_chiph_dim ; ichiph++ ) {
                    file <<  xip_table[ichipa*xip_chiph_dim+ichiph] << " ";
                }
                file << "\n";
            }

            file.close();
        }
    } else if( output_format_ == "binary" ) {
        std::ofstream file;
<<<<<<< HEAD
        file.open( table_path_ + "/tab_xip.bin", std::ios::binary );
=======
        file.open( table_path + "/tab_xip.bin", std::ios::binary );
>>>>>>> 51bcf279

        if( file.is_open() ) {

            double temp0, temp1;

            temp0 = xip_chipa_min;
            temp1 = xip_chipa_max;

            file.write( ( char * )&xip_chipa_dim, sizeof( int ) );
            file.write( ( char * )&xip_chiph_dim, sizeof( int ) );
            file.write( ( char * )&temp0, sizeof( double ) );
            file.write( ( char * )&temp1, sizeof( double ) );

            // Write all table values of xip_chimin_table
            file.write( ( char * )&xip_chiphmin_table[0], sizeof( double )*xip_chipa_dim );

            // Write all table values of xip_table
            file.write( ( char * )&xip_table[0], sizeof( double )*xip_chipa_dim*xip_chiph_dim );

            file.close();
        }
    }
    // HDF5
    // The table is written as a dataset
    else if( output_format_ == "hdf5" ) {

        hid_t       fileId;
        hid_t       datasetId;
        hid_t       dataspaceId;
        hsize_t     dims[2];
        std::string buffer;

<<<<<<< HEAD
        buffer = table_path_ + "/radiation_tables.h5";
=======
        buffer = table_path + "/radiation_tables.h5";
>>>>>>> 51bcf279

        // We first check whether the file already exists
        // If yes, we simply open the file
        if( Tools::file_exists( buffer ) ) {
            fileId = H5Fopen( buffer.c_str(),
                              H5F_ACC_RDWR,
                              H5P_DEFAULT );

        }
        // Else, we create the file
        else {
            fileId  = H5Fcreate( buffer.c_str(),
                                 H5F_ACC_TRUNC,
                                 H5P_DEFAULT,
                                 H5P_DEFAULT );
        }

        // Creation of the datasat chiphmin
        dims[0] = xip_chipa_dim;
        dataspaceId = H5Screate_simple( 1, dims, NULL );
        datasetId = H5Dcreate( fileId,
                               "xip_chiphmin",
                               H5T_NATIVE_DOUBLE,
                               dataspaceId,
                               H5P_DEFAULT, H5P_DEFAULT, H5P_DEFAULT );

        // Fill the dataset chiphmin
        H5Dwrite( datasetId, H5T_NATIVE_DOUBLE,
                  H5S_ALL, H5S_ALL, H5P_DEFAULT,
                  &xip_chiphmin_table[0] );

        // Attribute creation
        H5::attr( datasetId, "chipa_min", xip_chipa_min );
        H5::attr( datasetId, "chipa_max", xip_chipa_max );
        H5::attr( datasetId, "chipa_dim", xip_chipa_dim );
        H5::attr( datasetId, "power", xip_power );
        H5::attr( datasetId, "threshold", xip_threshold );

        // Creation of the datasat chiphmin xip
        dims[0] = xip_chipa_dim;
        dims[1] = xip_chiph_dim;
        dataspaceId = H5Screate_simple( 2, dims, NULL );
        datasetId = H5Dcreate( fileId,
                               "xip",
                               H5T_NATIVE_DOUBLE,
                               dataspaceId,
                               H5P_DEFAULT, H5P_DEFAULT, H5P_DEFAULT );

        // Fill the dataset
        H5Dwrite( datasetId, H5T_NATIVE_DOUBLE,
                  H5S_ALL, H5S_ALL, H5P_DEFAULT,
                  &xip_table[0] );

        // Attribute creation
        H5::attr( datasetId, "chipa_min", xip_chipa_min );
        H5::attr( datasetId, "chipa_max", xip_chipa_max );
        H5::attr( datasetId, "chipa_dim", xip_chipa_dim );
        H5::attr( datasetId, "chiph_dim", xip_chiph_dim );
        H5::attr( datasetId, "power", xip_power );
        H5::attr( datasetId, "threshold", xip_threshold );

        // Close everything
        H5Dclose( datasetId );
        H5Sclose( dataspaceId );
        H5Fclose( fileId );
    } else {
        ERROR( "The output format " << output_format_ << " is not recognized" );
    }
    }
}

// -----------------------------------------------------------------------------
//! Output the computed tables so that thay can be read at the next run.
//! Table output by the master MPI rank
//! \param smpi Object of class SmileiMPI containing MPI properties
// -----------------------------------------------------------------------------
void RadiationTables::outputTables( SmileiMPI *smpi )
{
    // Sequential output
    // If tables have been computed, they are output on the disk
    // to be used for the next run
    if( h_computed ) {
        RadiationTables::outputHTable(smpi);
    }
    if( integfochi_computed ) {
        RadiationTables::outputIntegfochiTable(smpi);
    }
    if( xip_computed ) {
        RadiationTables::outputXipTable(smpi);
    }
}

// -----------------------------------------------------------------------------
// PHYSICAL COMPUTATION
// -----------------------------------------------------------------------------

// -----------------------------------------------------------------------------
//! Computation of the photon quantum parameter photon_chi for emission
//! ramdomly and using the tables xip and chiphmin
//
//! \param particle_chi particle quantum parameter
// -----------------------------------------------------------------------------
double RadiationTables::computeRandomPhotonChi( double particle_chi )
{
    // Log10 of particle_chi
    double logchipa;
    double photon_chi;
    double chiph_xip_delta;
    // Random xip
    double xip;
    int ichipa;
    int ichiph;
    // For the interpolation
    double log10_chiphm;
    double log10_chiphp;
    double d;
    int ixip;

    logchipa = log10( particle_chi );

    // ---------------------------------------
    // index of particle_chi in xip_table
    // ---------------------------------------
    // Use floor so that particle_chi corresponding to ichipa is <= given particle_chi
    ichipa = int( floor( ( logchipa-xip_log10_chipa_min )*( xip_chipa_inv_delta ) ) );

    // Checking that ichipa is in the range of the tables
    // Else we use the values at the boundaries
    if( ichipa < 0 ) {
        ichipa = 0;
    } else if( ichipa > xip_chipa_dim-1 ) {
        ichipa = xip_chipa_dim-1;
    }

    // ---------------------------------------
    // Search of the index ichiph for photon_chi
    // ---------------------------------------

    // First, we compute a random xip in [0,1[
    xip = Rand::uniform();

    // If the randomly computed xip if below the first one of the row,
    // we take the first one which corresponds to the minimal photon photon_chi
    if( xip <= xip_table[ichipa*xip_chiph_dim] ) {
        ichiph = 0;
        xip = xip_table[ichipa*xip_chiph_dim];
    }
    // Above the last xip of the row, the last one corresponds
    // to the maximal photon photon_chi
    else if( xip > xip_table[( ichipa+1 )*xip_chiph_dim-2] ) {
        ichiph = xip_chiph_dim-2;
        xip = xip_table[( ichipa+1 )*xip_chiph_dim-1];
        // If nearest point: ichiph = xip_chiph_dim-1
    } else {
        // Search for the corresponding index ichiph for xip
        ichiph = userFunctions::search_elem_in_array(
                     &xip_table[ichipa*xip_chiph_dim], xip, xip_chiph_dim );
    }

    // Corresponding particle_chi for ichipa
    logchipa = ichipa*xip_chipa_delta+xip_log10_chipa_min;

    // Delta for the corresponding particle_chi
    chiph_xip_delta = ( logchipa - xip_chiphmin_table[ichipa] )
                      *xip_inv_chiph_dim_minus_one;

    // --------------------------------------------------------------------
    // Compute photon_chi
    // This method is slow but more accurate than taking the nearest point
    // --------------------------------------------------------------------

    ixip = ichipa*xip_chiph_dim + ichiph;

    // Computation of the final photon_chi by interpolation
    if( xip_table[ixip+1] - xip_table[ixip] > 1e-15 ) {
        log10_chiphm = ichiph*chiph_xip_delta
                       + xip_chiphmin_table[ichipa];
        log10_chiphp = log10_chiphm + chiph_xip_delta;

        d = ( xip - xip_table[ixip] ) / ( xip_table[ixip+1] - xip_table[ixip] );

        // Chiph after linear interpolation in the logarithmic scale
        photon_chi = pow( 10., log10_chiphm*( 1.0-d ) + log10_chiphp*( d ) );
    } else
        // For integration reasons, we can have xip_table[ixip+1] = xip_table[ixip]
        // In this case, no interpolation
    {
        photon_chi = pow( 10., ichiph*chiph_xip_delta
                          + xip_chiphmin_table[ichipa] );
    }

    // ------------------------------------------------------------
    // Compute photon_chi
    // Fastest method using the nearest point but less accurate
    // ------------------------------------------------------------

    /*photon_chi = pow(10.,ichiph*chiph_xip_delta
           + xip_chiphmin_table[ichipa]);*/


    return photon_chi;
}

// ---------------------------------------------------------------------------------------------------------------------
//! Computation of the Cross Section dNph/dt which is also
//! the number of photons generated per time unit.
//
//! \param particle_chi particle quantum parameter
//! \param particle_gamma particle gamma factor
// ---------------------------------------------------------------------------------------------------------------------
double RadiationTables::computePhotonProductionYield( double particle_chi, double particle_gamma )
{

    // Log of the particle quantum parameter particle_chi
    double logchipa;
    double logchipam;
    double logchipap;
    // Index
    int ichipa;
    // final value
    double dNphdt;

    logchipa = log10( particle_chi );

    // Lower index for interpolation in the table integfochi
    ichipa = int( floor( ( logchipa-integfochi_log10_chipa_min )
                         *integfochi_chipa_inv_delta ) );

    // If we are not in the table...
    if( ichipa < 0 ) {
        ichipa = 0;
        dNphdt = integfochi_table[ichipa];
    } else if( ichipa >= integfochi_dim-1 ) {
        ichipa = integfochi_dim-2;
        dNphdt = integfochi_table[ichipa];
    } else {
        // Upper and lower values for linear interpolation
        logchipam = ichipa*integfochi_chipa_delta + integfochi_log10_chipa_min;
        logchipap = logchipam + integfochi_chipa_delta;

        // Interpolation
        dNphdt = ( integfochi_table[ichipa+1]*fabs( logchipa-logchipam ) +
                   integfochi_table[ichipa]*fabs( logchipap - logchipa ) )*integfochi_chipa_inv_delta;
    }

    return factor_dNphdt*dNphdt*particle_chi/particle_gamma;

}

// ---------------------------------------------------------------------------------------------------------------------
//! \brief
//! Compute integration of F/chi between
//! using Gauss-Legendre for a given particle_chi value
//
//
//! \param particle_chi particle (electron for instance) quantum parameter
//! \param min_photon_chi Minimal integration value (photon quantum parameter)
//! \param max_photon_chi Maximal integration value (photon quantum parameter)
//! \param nb_iterations number of points for integration
//! \param eps integration accuracy
// ---------------------------------------------------------------------------------------------------------------------
double RadiationTables::integrateSynchrotronEmissivity( double particle_chi,
        double min_photon_chi,
        double max_photon_chi,
        int nb_iterations,
        double eps )
{

    //std::cout << "RadiationTables::integrateSynchrotronEmissivity" << std::endl;

    // Arrays for Gauss-Legendre integration
    double *gauleg_x = new double[nb_iterations];
    double *gauleg_w = new double[nb_iterations];
    // Photon quantum parameter
    double photon_chi;
    // Integration result
    double integ;
    // Synchrotron emissivity
    double sync_emi;
    // Iterator
    int i;

    // gauss Legendre coefficients
    userFunctions::gauss_legendre_coef( log10( min_photon_chi ), log10( max_photon_chi ),
                                        gauleg_x, gauleg_w, nb_iterations, eps );

    // Integration loop
    integ = 0;
    #pragma omp parallel for reduction(+:integ) private(photon_chi,sync_emi) shared(particle_chi,gauleg_w,gauleg_x)
    for( i=0 ; i< nb_iterations ; i++ ) {
        photon_chi = pow( 10., gauleg_x[i] );
        sync_emi = RadiationTables::computeRitusSynchrotronEmissivity( particle_chi, photon_chi, 200, 1e-15 );
        integ += gauleg_w[i]*sync_emi*log( 10 );
    }

<<<<<<< HEAD
=======
    delete[] gauleg_x;
    delete[] gauleg_w;

>>>>>>> 51bcf279
    return integ;

}

// ---------------------------------------------------------------------------------------------------------------------
//! Computation of the synchrotron emissivity following the formulae of Ritus
//
//! \param particle_chi particle quantum parameter
//! \param photon_chi photon quantum parameter
//! \param nb_iterations number of iterations for the Gauss-Legendre integration
//! \param eps epsilon for the modified bessel function
// ---------------------------------------------------------------------------------------------------------------------
double RadiationTables::computeRitusSynchrotronEmissivity( double particle_chi,
        double photon_chi, int nb_iterations, double eps )
{

    //std::cout << "RadiationTables::computeRitusSynchrotronEmissivity" << std::endl;

    // The photon quantum parameter should be below the electron one
    if( particle_chi > photon_chi ) {
        // Arrays for Gauss-Legendre integration
        double *gauleg_x = new double[nb_iterations];
        double *gauleg_w = new double[nb_iterations];
        // Values for Bessel results
        double I, dI;
        double K, dK;
        // Parts of the formulae
        double part1, part2;
        // Iterator
        int i;

        double y = photon_chi/( 3.*particle_chi*( particle_chi-photon_chi ) );

        // Computation of Part. 1
        // Call the modified Bessel function to get K
        userFunctions::modified_bessel_IK( 2./3., 2*y, I, dI, K, dK, 50000, eps, false );

        part1 = ( 2. + 3.*photon_chi*y )*( K );

        // Computation of Part. 2
        // Using Gauss Legendre integration

        userFunctions::gauss_legendre_coef( log10( 2*y ), log10( y )+50., gauleg_x,
                                            gauleg_w, nb_iterations, eps );

        part2 = 0;
        for( i=0 ; i< nb_iterations ; i++ ) {
            y = pow( 10., gauleg_x[i] );
            userFunctions::modified_bessel_IK( 1./3., y, I, dI, K, dK, 50000, eps, false );
            part2 += gauleg_w[i]*K*y*log( 10. );
        }

        // Factor for final result
        y = 2*photon_chi/( 3*pow( particle_chi, 2. ) );

<<<<<<< HEAD
=======
        delete[] gauleg_x;
        delete[] gauleg_w;

>>>>>>> 51bcf279
        return ( part1 - part2 )*y;


    } else if( particle_chi == photon_chi ) {
        return 0;
    } else {
        ERROR( "In computeRitusSynchrotronEmissivity: particle_chi " << particle_chi
               << " < photon_chi "
               << photon_chi );
        return -1.;
    }
}

// -----------------------------------------------------------------------------
//! Return the value of the function h(particle_chi) of Niel et al.
//! Use an integration of Gauss-Legendre
//
//! \param particle_chi particle quantum parameter
//! \param nb_iterations number of iterations for the Gauss-Legendre integration
//! \param eps epsilon for the modified bessel function
// -----------------------------------------------------------------------------
double RadiationTables::computeHNiel( double particle_chi,
                                      int nb_iterations, double eps )
{
    // Arrays for Gauss-Legendre integration
    double *gauleg_x = new double[nb_iterations];
    double *gauleg_w = new double[nb_iterations];
    double nu;
    double I, dI;
    double K23, K53, dK;
    double h = 0.;
    int    i;

    // Gauss-Legendre coefs between log10(1E-20)
    // and log10(50.) = 1.6989700043360187
    userFunctions::gauss_legendre_coef( -20., log10( 50. ), gauleg_x,
                                        gauleg_w, nb_iterations, eps );

    for( i=0 ; i< nb_iterations ; i++ ) {

        nu = pow( 10., gauleg_x[i] );

        userFunctions::modified_bessel_IK( 5./3., nu, I, dI, K53, dK, 50000, eps, false );

        userFunctions::modified_bessel_IK( 2./3., nu, I, dI, K23, dK, 50000, eps, false );

        h += gauleg_w[i]*log( 10. )*nu
             * ( ( 2.*pow( particle_chi*nu, 3 ) / pow( 2. + 3.*nu*particle_chi, 3 )*K53 )
                 + ( 54.*pow( particle_chi, 5 )*pow( nu, 4 ) / pow( 2. + 3.*nu*particle_chi, 5 )*K23 ) );

    }

<<<<<<< HEAD
=======
    delete[] gauleg_x;
    delete[] gauleg_w;

>>>>>>> 51bcf279
    return 9.*sqrt( 3. )/( 4.*M_PI )*h;

}

// -----------------------------------------------------------------------------
//! Return the value of the function h(particle_chi) of Niel et al.
//! from the computed table h_table
//! \param particle_chi particle quantum parameter
// -----------------------------------------------------------------------------
double RadiationTables::getHNielFromTable( double particle_chi )
{
    int ichipa;
    double d;

    // Position in the h_table
    d = ( log10( particle_chi )-h_log10_chipa_min )*h_chipa_inv_delta;
    ichipa = int( floor( d ) );

    // distance for interpolation
    d = d - floor( d );

    // Linear interpolation
    return h_table[ichipa]*( 1.-d ) + h_table[ichipa+1]*( d );
}

// -----------------------------------------------------------------------------
//! Return the stochastic diffusive component of the pusher
//! of Niel et al.
//! \param gamma particle Lorentz factor
//! \param particle_chi particle quantum parameter
// -----------------------------------------------------------------------------
double RadiationTables::getNielStochasticTerm( double gamma,
        double particle_chi,
        double sqrtdt )
{
    // Get the value of h for the corresponding particle_chi
    double h, r;

    h = RadiationTables::getHNielFromTable( particle_chi );

    // Pick a random number in the normal distribution of standard
    // deviation sqrt(dt) (variance dt)
    r = Rand::normal( sqrtdt );

    /*std::random_device device;
    std::mt19937 gen(device());
    std::normal_distribution<double> normal_distribution(0., sqrt(dt));
    r = normal_distribution(gen);*/

    return sqrt( factor_classical_radiated_power_*gamma*h )*r;
}

// -----------------------------------------------------------------------------
// TABLE READING
// -----------------------------------------------------------------------------

// -----------------------------------------------------------------------------
//! Read the external table h
//
//! \param smpi Object of class SmileiMPI containing MPI properties
// -----------------------------------------------------------------------------
void RadiationTables::readHTable( SmileiMPI *smpi )
{
<<<<<<< HEAD

    // Test if an external table exists, if yes we read the table...
    // Binary table
    if( Tools::file_exists( table_path_ + "/tab_h.bin" ) ) {
=======
    // Flag database available
    bool table_exists = false;

    // Test if an external table exists, if yes we read the table...
    // Binary table
    if( Tools::file_exists( table_path + "/tab_h.bin" ) ) {

        table_exists = true;
>>>>>>> 51bcf279

        if( smpi->getRank()==0 ) {

            // Reading of the table file
            std::ifstream file;
<<<<<<< HEAD
            file.open( table_path_ + "/tab_h.bin", std::ios::binary );
=======
            file.open( table_path + "/tab_h.bin", std::ios::binary );
>>>>>>> 51bcf279

            if( file.is_open() ) {

                // Read the header
                file.read( ( char * )&h_dim,
                           sizeof( h_dim ) );
                file.read( ( char * )&h_chipa_min,
                           sizeof( h_chipa_min ) );
                file.read( ( char * )&h_chipa_max,
                           sizeof( h_chipa_max ) );

                // Resize of the array integfochi_table before reading
                h_table.resize( h_dim );

                // Read the table values
                file.read( ( char * )&h_table[0], sizeof( double )*h_dim );

                file.close();
            }

        }

    }
    // HDF5 format
    else if( Tools::file_exists( table_path_ + "/radiation_tables.h5" ) ) {
        hid_t       fileId;
        hid_t       datasetId;
        std::string buffer;

        if( smpi->getRank()==0 ) {

<<<<<<< HEAD
            buffer = table_path_ + "/radiation_tables.h5";
=======
            buffer = table_path + "/radiation_tables.h5";
>>>>>>> 51bcf279

            fileId = H5Fopen( buffer.c_str(), H5F_ACC_RDWR, H5P_DEFAULT );

            datasetId = H5Dopen2( fileId, "h", H5P_DEFAULT );

            // If this dataset exists, we read it
            if( datasetId > 0 ) {

<<<<<<< HEAD
=======
                table_exists = true;

>>>>>>> 51bcf279
                // First, we read attributes
                H5::getAttr( datasetId, "chipa_dim", h_dim );
                H5::getAttr( datasetId, "chipa_min", h_chipa_min );
                H5::getAttr( datasetId, "chipa_max", h_chipa_max );

                // Resize of the array integfochi_table before reading
                h_table.resize( h_dim );

                // then the dataset
                H5Dread( datasetId,
                         H5T_NATIVE_DOUBLE, H5S_ALL,
                         H5S_ALL, H5P_DEFAULT,
                         &h_table[0] );

                H5Dclose( datasetId );
                H5Fclose( fileId );
            }
            else {
                ERROR("Table H does not exist in the specified file `radiation_tables.h5`");
            }
        }

<<<<<<< HEAD
    }
    else {
        ERROR("The table H could not be read from the provided path: `"
              << table_path_<<"`. Please check that the path is correct.")
    }

    // If the table exists, it has been read...

    // checks
    if( minimum_chi_continuous_ < h_chipa_min ) {
        ERROR( "Parameter `minimum_chi_continuous_` is below `h_chipa_min`,"
               << "the lower bound of the h table should be equal or below"
               << "the radiation threshold on chi." )
    }

    MESSAGE( 1, "--- h table:" );
    MESSAGE( 2, "Reading of the external database" );
    MESSAGE( 2,"Dimension quantum parameter: "
             << h_dim );
    MESSAGE( 2,"Minimum particle quantum parameter chi: "
             << h_chipa_min );
    MESSAGE( 2,"Maximum particle quantum parameter chi: "
             << h_chipa_max );

    // Bcast the table to all MPI ranks
    RadiationTables::bcastHTable( smpi );
=======
        // Bcast table_exists
        int TE = table_exists;
        MPI_Bcast( &TE, 1, MPI_INT, 0, smpi->getGlobalComm() );
        table_exists = TE;

    }

    // If the table exists, they have been read...
    if( table_exists ) {

        // checks
        if( minimum_chi_continuous_ < h_chipa_min ) {
            ERROR( "Parameter `minimum_chi_continuous_` is below `h_chipa_min`,"
                   << "the lower bound of the h table should be equal or below"
                   << "the radiation threshold on chi." )
        }

        MESSAGE( "            Reading of the external database" );
        MESSAGE( "            Dimension quantum parameter: "
                 << h_dim );
        MESSAGE( "            Minimum particle quantum parameter chi: "
                 << h_chipa_min );
        MESSAGE( "            Maximum particle quantum parameter chi: "
                 << h_chipa_max );

        // Bcast the table to all MPI ranks
        RadiationTables::bcast_h_table( smpi );
    }

    return table_exists;

>>>>>>> 51bcf279
}

// -----------------------------------------------------------------------------
//! Read the external table integfochi
//
//! \param smpi Object of class SmileiMPI containing MPI properties
// -----------------------------------------------------------------------------
void RadiationTables::readIntegfochiTable( SmileiMPI *smpi )
{
    // Flag database available
    bool table_exists = false;

    // Test if an external table exists, if yes we read the table...
    // Binary table
<<<<<<< HEAD
    if( Tools::file_exists( table_path_ + "/tab_integfochi.bin" ) ) {
=======
    if( Tools::file_exists( table_path + "/tab_integfochi.bin" ) ) {
>>>>>>> 51bcf279

        table_exists = true;

        if( smpi->getRank()==0 ) {

            // Reading of the table file
            std::ifstream file;
<<<<<<< HEAD
            file.open( table_path_ + "/tab_integfochi.bin", std::ios::binary );
=======
            file.open( table_path + "/tab_integfochi.bin", std::ios::binary );
>>>>>>> 51bcf279

            if( file.is_open() ) {

                // Read the header
                file.read( ( char * )&integfochi_dim, sizeof( integfochi_dim ) );
                file.read( ( char * )&integfochi_chipa_min,
                           sizeof( integfochi_chipa_min ) );
                file.read( ( char * )&integfochi_chipa_max,
                           sizeof( integfochi_chipa_max ) );

                // Resize of the array integfochi_table before reading
                integfochi_table.resize( integfochi_dim );

                // Read the table values
                file.read( ( char * )&integfochi_table[0], sizeof( double )*integfochi_dim );

                file.close();
            }

        }

    }
    // HDF5 format
    else if( Tools::file_exists( table_path_ + "/radiation_tables.h5" ) ) {
        hid_t       fileId;
        hid_t       datasetId;
        std::string buffer;

        if( smpi->getRank()==0 ) {

<<<<<<< HEAD
            buffer = table_path_ + "/radiation_tables.h5";
=======
            buffer = table_path + "/radiation_tables.h5";
>>>>>>> 51bcf279

            fileId = H5Fopen( buffer.c_str(), H5F_ACC_RDWR, H5P_DEFAULT );

            datasetId = H5Dopen2( fileId, "integfochi", H5P_DEFAULT );

            // If this dataset exists, we read it
            if( datasetId > 0 ) {

                table_exists = true;

                // First, we read attributes
                H5::getAttr( datasetId, "chipa_dim", integfochi_dim );
                H5::getAttr( datasetId, "chipa_min", integfochi_chipa_min );
                H5::getAttr( datasetId, "chipa_max", integfochi_chipa_max );

                // Resize of the array integfochi_table before reading
                integfochi_table.resize( integfochi_dim );

                // then the dataset
                H5Dread( datasetId,
                         H5T_NATIVE_DOUBLE, H5S_ALL,
                         H5S_ALL, H5P_DEFAULT,
                         &integfochi_table[0] );

                H5Dclose( datasetId );
                H5Fclose( fileId );
            }
            // Else, we will have to compute it
            else {
                table_exists = false;
            }
        }

        // Bcast table_exists
        int TE = table_exists;
        MPI_Bcast( &TE, 1, MPI_INT, 0, smpi->getGlobalComm() );
        table_exists = TE;

    }

    // If the table exists, they have been read...
    if( table_exists ) {

<<<<<<< HEAD
        MESSAGE( 1,"--- Integration F/particle_chi table:" );
        MESSAGE( 2,"Reading of the external database" );
        MESSAGE( 2,"Dimension quantum parameter: " << integfochi_dim );
        MESSAGE( 2,"Minimum particle quantum parameter chi: " << integfochi_chipa_min );
        MESSAGE( 2,"Maximum particle quantum parameter chi: " << integfochi_chipa_max );
=======
        MESSAGE( "            Reading of the external database" );
        MESSAGE( "            Dimension quantum parameter: " << integfochi_dim );
        MESSAGE( "            Minimum particle quantum parameter chi: " << integfochi_chipa_min );
        MESSAGE( "            Maximum particle quantum parameter chi: " << integfochi_chipa_max );
>>>>>>> 51bcf279

        // Bcast the table to all MPI ranks
        RadiationTables::bcastIntegfochiTable( smpi );
    }
<<<<<<< HEAD
    // Else, the table can not be found, we throw an error
    else {
        ERROR("The table `integfochi` could not be read from the provided path: `"
              << table_path_<<"`. Please check that the path is correct.")
    }
=======

    return table_exists;
>>>>>>> 51bcf279

}

// -----------------------------------------------------------------------------
//! Read the external table xip_chiphmin and xip
//
//! \param smpi Object of class SmileiMPI containing MPI properties
// -----------------------------------------------------------------------------
void RadiationTables::readXipTable( SmileiMPI *smpi )
{
    // Flag database available
    bool table_exists = false;

    // Test if an external table exists, we read the table...
<<<<<<< HEAD
    if( Tools::file_exists( table_path_ + "/tab_xip.bin" ) ) {
=======
    if( Tools::file_exists( table_path + "/tab_xip.bin" ) ) {
>>>>>>> 51bcf279

        table_exists = true;

        if( smpi->getRank()==0 ) {

            // Reading of the table file
            std::ifstream file;
<<<<<<< HEAD
            file.open( table_path_ + "/tab_xip.bin", std::ios::binary );
=======
            file.open( table_path + "/tab_xip.bin", std::ios::binary );
>>>>>>> 51bcf279

            if( file.is_open() ) {

                // Read the header
                file.read( ( char * )&xip_chipa_dim, sizeof( xip_chipa_dim ) );
                file.read( ( char * )&xip_chiph_dim, sizeof( xip_chiph_dim ) );
                file.read( ( char * )&xip_chipa_min, sizeof( xip_chipa_min ) );
                file.read( ( char * )&xip_chipa_max, sizeof( xip_chipa_max ) );

                // Allocation of the array xip
                xip_chiphmin_table.resize( xip_chipa_dim );
                xip_table.resize( xip_chipa_dim*xip_chiph_dim );

                // Read the table values
                file.read( ( char * )&xip_chiphmin_table[0], sizeof( double )*xip_chipa_dim );

                // Read the table values
                file.read( ( char * )&xip_table[0], sizeof( double )*xip_chipa_dim*xip_chiph_dim );

                file.close();
            }

        }
    }
    // HDF5 format
    else if( Tools::file_exists( table_path_ + "/radiation_tables.h5" ) ) {
        if( smpi->getRank()==0 ) {

            hid_t       fileId;
            hid_t       datasetId_chiphmin;
            hid_t       datasetId_xip;
            std::string buffer;

<<<<<<< HEAD
            buffer = table_path_ + "/radiation_tables.h5";
=======
            buffer = table_path + "/radiation_tables.h5";
>>>>>>> 51bcf279

            fileId = H5Fopen( buffer.c_str(), H5F_ACC_RDWR, H5P_DEFAULT );

            datasetId_chiphmin = H5Dopen2( fileId, "xip_chiphmin", H5P_DEFAULT );
            datasetId_xip = H5Dopen2( fileId, "xip", H5P_DEFAULT );

            // If this dataset exists, we read it
            if( datasetId_chiphmin > 0 && datasetId_xip > 0 ) {

                table_exists = true;

                // First, we read attributes
                H5::getAttr( datasetId_xip, "chipa_dim", xip_chipa_dim );
                H5::getAttr( datasetId_xip, "chiph_dim", xip_chiph_dim );
                H5::getAttr( datasetId_xip, "chipa_min", xip_chipa_min );
                H5::getAttr( datasetId_xip, "chipa_max", xip_chipa_max );

                // Allocation of the array xip
                xip_chiphmin_table.resize( xip_chipa_dim );
                xip_table.resize( xip_chipa_dim*xip_chiph_dim );

                // then the dataset for chiphmin
                H5Dread( datasetId_chiphmin,
                         H5T_NATIVE_DOUBLE, H5S_ALL,
                         H5S_ALL, H5P_DEFAULT,
                         &xip_chiphmin_table[0] );

                // then the dataset for xip
                H5Dread( datasetId_xip,
                         H5T_NATIVE_DOUBLE, H5S_ALL,
                         H5S_ALL, H5P_DEFAULT,
                         &xip_table[0] );

                H5Dclose( datasetId_xip );
                H5Dclose( datasetId_chiphmin );
                H5Fclose( fileId );
            }
            // Else, we will have to compute it
            else {
                table_exists = false;
            }
        }

        // Bcast table_exists
        MPI_Bcast( &table_exists, 1, MPI_INT, 0, smpi->getGlobalComm() );

    }

    // If the table exists, they have been read...
    if( table_exists ) {

<<<<<<< HEAD
        MESSAGE( 1,"--- Table chiphmin and xip:" );
        MESSAGE( 2,"Reading of the external database" );
        MESSAGE( 2,"Dimension particle chi: " << xip_chipa_dim );
        MESSAGE( 2,"Dimension photon chi: " << xip_chiph_dim );
        MESSAGE( 2,"Minimum particle chi: " << xip_chipa_min );
        MESSAGE( 2,"Maximum particle chi: " << xip_chipa_max );
=======
        MESSAGE( "            Reading of the external database" );
        MESSAGE( "            Dimension particle chi: " << xip_chipa_dim );
        MESSAGE( "            Dimension photon chi: " << xip_chiph_dim );
        MESSAGE( "            Minimum particle chi: " << xip_chipa_min );
        MESSAGE( "            Maximum particle chi: " << xip_chipa_max );
>>>>>>> 51bcf279

        // Bcast the table to all MPI ranks
        RadiationTables::bcastTableXip( smpi );
    }
    // Else, the table can not be found, we throw an error
    else {
        ERROR("The table `xip` could not be read from the provided path: `"
              << table_path_<<"`. Please check that the path is correct.")
    }
}

// -----------------------------------------------------------------------------
//! Read all tables
//
//! \param params list of simulation parameters
//! \param smpi MPI parameters
// -----------------------------------------------------------------------------
void RadiationTables::readTables( Params &params, SmileiMPI *smpi )
{
    // These tables are loaded only if if one species has Monte-Carlo Compton radiation
    // And if the h values are not computed from a numerical fit
    if( params.hasNielRadiation && this->h_computation_method == "table" ) {
        RadiationTables::readHTable( smpi );
    }
    if( params.hasMCRadiation ) {
        RadiationTables::readIntegfochiTable( smpi );
        RadiationTables::readXipTable( smpi );
    }
<<<<<<< HEAD
=======

    return table_exists;
>>>>>>> 51bcf279
}

// -----------------------------------------------------------------------------
// TABLE COMMUNICATIONS
// -----------------------------------------------------------------------------

// -----------------------------------------------------------------------------
//! Bcast of the external table h for the Niel radiation model
//
//! \param smpi Object of class SmileiMPI containing MPI properties
// -----------------------------------------------------------------------------
void RadiationTables::bcastHTable( SmileiMPI *smpi )
{
    // Position for MPI pack and unack
    int position;
    // buffer size for MPI pack and unpack
    int buf_size;

    // -------------------------------------------------------
    // Bcast of all the parameters
    // We pack everything in a buffer
    // --------------------------------------------------------

    // buffer size
    if( smpi->getRank() == 0 ) {
        MPI_Pack_size( 1, MPI_INT, smpi->getGlobalComm(), &position );
        buf_size = position;
        MPI_Pack_size( 2, MPI_DOUBLE, smpi->getGlobalComm(), &position );
        buf_size += position;
        MPI_Pack_size( h_dim, MPI_DOUBLE, smpi->getGlobalComm(),
                       &position );
        buf_size += position;
    }

<<<<<<< HEAD
    MESSAGE( 2,"Buffer size: " << buf_size );
=======
    MESSAGE( "            Buffer size: " << buf_size );
>>>>>>> 51bcf279

    // Exchange buf_size with all ranks
    MPI_Bcast( &buf_size, 1, MPI_INT, 0, smpi->getGlobalComm() );

    // Packet that will contain all parameters
    char *buffer = new char[buf_size];

    // Proc 0 packs
    if( smpi->getRank() == 0 ) {
        position = 0;
        MPI_Pack( &h_dim,
                  1, MPI_INT, buffer, buf_size, &position, smpi->getGlobalComm() );
        MPI_Pack( &h_chipa_min,
                  1, MPI_DOUBLE, buffer, buf_size, &position, smpi->getGlobalComm() );
        MPI_Pack( &h_chipa_max,
                  1, MPI_DOUBLE, buffer, buf_size, &position, smpi->getGlobalComm() );

        MPI_Pack( &h_table[0], h_dim,
                  MPI_DOUBLE, buffer, buf_size, &position, smpi->getGlobalComm() );

    }

    // Bcast all parameters
    MPI_Bcast( &buffer[0], buf_size, MPI_PACKED, 0, smpi->getGlobalComm() );

    // Other ranks unpack
    if( smpi->getRank() != 0 ) {
        position = 0;
        MPI_Unpack( buffer, buf_size, &position,
                    &h_dim, 1, MPI_INT, smpi->getGlobalComm() );
        MPI_Unpack( buffer, buf_size, &position,
                    &h_chipa_min, 1, MPI_DOUBLE, smpi->getGlobalComm() );
        MPI_Unpack( buffer, buf_size, &position,
                    &h_chipa_max, 1, MPI_DOUBLE, smpi->getGlobalComm() );

        // Resize table before unpacking values
        h_table.resize( h_dim );

        MPI_Unpack( buffer, buf_size, &position, &h_table[0],
                    h_dim, MPI_DOUBLE, smpi->getGlobalComm() );

    }

<<<<<<< HEAD
=======
    delete[] buffer;

>>>>>>> 51bcf279
    h_log10_chipa_min = log10( h_chipa_min );

    // Computation of the delta
    h_chipa_delta = ( log10( h_chipa_max )
                      - h_log10_chipa_min )/( h_dim-1 );

    // Inverse delta
    h_chipa_inv_delta = 1./h_chipa_delta;
}

// -----------------------------------------------------------------------------
//! Bcast of the external table integfochi
//
//! \param smpi Object of class SmileiMPI containing MPI properties
// -----------------------------------------------------------------------------
void RadiationTables::bcastIntegfochiTable( SmileiMPI *smpi )
{
    // Position for MPI pack and unack
    int position;
    // buffer size for MPI pack and unpack
    int buf_size;

    // -------------------------------------------------------
    // Bcast of all the parameters
    // We pack everything in a buffer
    // --------------------------------------------------------

    // buffer size
    if( smpi->getRank() == 0 ) {
        MPI_Pack_size( 1, MPI_INT, smpi->getGlobalComm(), &position );
        buf_size = position;
        MPI_Pack_size( 2, MPI_DOUBLE, smpi->getGlobalComm(), &position );
        buf_size += position;
        MPI_Pack_size( integfochi_dim, MPI_DOUBLE, smpi->getGlobalComm(),
                       &position );
        buf_size += position;
    }

<<<<<<< HEAD
    MESSAGE( 2,"Buffer size: " << buf_size );
=======
    MESSAGE( "            Buffer size: " << buf_size );
>>>>>>> 51bcf279

    // Exchange buf_size with all ranks
    MPI_Bcast( &buf_size, 1, MPI_INT, 0, smpi->getGlobalComm() );

    // Packet that will contain all parameters
    char *buffer = new char[buf_size];

    // Proc 0 packs
    if( smpi->getRank() == 0 ) {
        position = 0;
        MPI_Pack( &integfochi_dim,
                  1, MPI_INT, buffer, buf_size, &position, smpi->getGlobalComm() );
        MPI_Pack( &integfochi_chipa_min,
                  1, MPI_DOUBLE, buffer, buf_size, &position, smpi->getGlobalComm() );
        MPI_Pack( &integfochi_chipa_max,
                  1, MPI_DOUBLE, buffer, buf_size, &position, smpi->getGlobalComm() );

        MPI_Pack( &integfochi_table[0], integfochi_dim,
                  MPI_DOUBLE, buffer, buf_size, &position, smpi->getGlobalComm() );

    }

    // Bcast all parameters
    MPI_Bcast( &buffer[0], buf_size, MPI_PACKED, 0, smpi->getGlobalComm() );

    // Other ranks unpack
    if( smpi->getRank() != 0 ) {
        position = 0;
        MPI_Unpack( buffer, buf_size, &position,
                    &integfochi_dim, 1, MPI_INT, smpi->getGlobalComm() );
        MPI_Unpack( buffer, buf_size, &position,
                    &integfochi_chipa_min, 1, MPI_DOUBLE, smpi->getGlobalComm() );
        MPI_Unpack( buffer, buf_size, &position,
                    &integfochi_chipa_max, 1, MPI_DOUBLE, smpi->getGlobalComm() );

        // Resize table before unpacking values
        integfochi_table.resize( integfochi_dim );

        MPI_Unpack( buffer, buf_size, &position, &integfochi_table[0],
                    integfochi_dim, MPI_DOUBLE, smpi->getGlobalComm() );

    }

<<<<<<< HEAD
=======
    delete[] buffer;

>>>>>>> 51bcf279
    integfochi_log10_chipa_min = log10( integfochi_chipa_min );

    // Computation of the delta
    integfochi_chipa_delta = ( log10( integfochi_chipa_max )
                               - integfochi_log10_chipa_min )/( integfochi_dim-1 );

    // Inverse delta
    integfochi_chipa_inv_delta = 1./integfochi_chipa_delta;
}

// -----------------------------------------------------------------------------
//! Bcast of the external table xip_chiphmin and xip
//
//! \param smpi Object of class SmileiMPI containing MPI properties
// -----------------------------------------------------------------------------
void RadiationTables::bcastTableXip( SmileiMPI *smpi )
{
    // Position for MPI pack and unack
    int position = 0;
    // buffer size for MPI pack and unpack
    int buf_size = 0;

    // -------------------------------------------
    // Bcast of all the parameters
    // We pack everything in a buffer
    // -------------------------------------------

    // Compute the buffer size
    if( smpi->getRank() == 0 ) {
        MPI_Pack_size( 2, MPI_INT, smpi->getGlobalComm(), &position );
        buf_size = position;
        MPI_Pack_size( 2, MPI_DOUBLE, smpi->getGlobalComm(), &position );
        buf_size += position;
        MPI_Pack_size( xip_chipa_dim, MPI_DOUBLE, smpi->getGlobalComm(),
                       &position );
        buf_size += position;
        MPI_Pack_size( xip_chipa_dim*xip_chiph_dim, MPI_DOUBLE,
                       smpi->getGlobalComm(), &position );
        buf_size += position;
    }

<<<<<<< HEAD
    MESSAGE( 2,"Buffer size for MPI exchange: " << buf_size );
=======
    MESSAGE( "            Buffer size for MPI exchange: " << buf_size );
>>>>>>> 51bcf279

    // Exchange buf_size with all ranks
    MPI_Bcast( &buf_size, 1, MPI_INT, 0, smpi->getGlobalComm() );

    // Packet that will contain all parameters
    char *buffer = new char[buf_size];

    // Proc 0 packs
    if( smpi->getRank() == 0 ) {
        position = 0;
        MPI_Pack( &xip_chipa_dim,
                  1, MPI_INT, buffer, buf_size, &position, smpi->getGlobalComm() );
        MPI_Pack( &xip_chiph_dim,
                  1, MPI_INT, buffer, buf_size, &position, smpi->getGlobalComm() );
        MPI_Pack( &xip_chipa_min,
                  1, MPI_DOUBLE, buffer, buf_size, &position, smpi->getGlobalComm() );
        MPI_Pack( &xip_chipa_max,
                  1, MPI_DOUBLE, buffer, buf_size, &position, smpi->getGlobalComm() );

        MPI_Pack( &xip_chiphmin_table[0], xip_chipa_dim,
                  MPI_DOUBLE, buffer, buf_size, &position, smpi->getGlobalComm() );

        MPI_Pack( &xip_table[0], xip_chipa_dim*xip_chiph_dim,
                  MPI_DOUBLE, buffer, buf_size, &position, smpi->getGlobalComm() );
    }

    // Bcast all parameters
    MPI_Bcast( &buffer[0], buf_size, MPI_PACKED, 0, smpi->getGlobalComm() );

    // Other ranks unpack
    if( smpi->getRank() != 0 ) {
        position = 0;
        MPI_Unpack( buffer, buf_size, &position,
                    &xip_chipa_dim, 1, MPI_INT, smpi->getGlobalComm() );
        MPI_Unpack( buffer, buf_size, &position,
                    &xip_chiph_dim, 1, MPI_INT, smpi->getGlobalComm() );
        MPI_Unpack( buffer, buf_size, &position,
                    &xip_chipa_min, 1, MPI_DOUBLE, smpi->getGlobalComm() );
        MPI_Unpack( buffer, buf_size, &position,
                    &xip_chipa_max, 1, MPI_DOUBLE, smpi->getGlobalComm() );

        // Resize tables before unpacking values
        xip_chiphmin_table.resize( xip_chipa_dim );
        xip_table.resize( xip_chipa_dim*xip_chiph_dim );

        MPI_Unpack( buffer, buf_size, &position, &xip_chiphmin_table[0],
                    xip_chipa_dim, MPI_DOUBLE, smpi->getGlobalComm() );

        MPI_Unpack( buffer, buf_size, &position, &xip_table[0],
                    xip_chipa_dim*xip_chiph_dim, MPI_DOUBLE, smpi->getGlobalComm() );
    }

<<<<<<< HEAD
=======
    delete[] buffer;

>>>>>>> 51bcf279
    // Log10 of xip_chipa_min for efficiency
    xip_log10_chipa_min = log10( xip_chipa_min );

    // Computation of the delta
    xip_chipa_delta = ( log10( xip_chipa_max )
                        - xip_log10_chipa_min )/( xip_chipa_dim-1 );

    // Inverse of delta
    xip_chipa_inv_delta = 1./xip_chipa_delta;

    // Inverse photon_chi discetization (regularly used)
    xip_inv_chiph_dim_minus_one = 1./( xip_chiph_dim - 1. );

}<|MERGE_RESOLUTION|>--- conflicted
+++ resolved
@@ -83,7 +83,6 @@
     // We read the properties
     if( PyTools::nComponents( "RadiationReaction" ) != 0 ) {
 
-<<<<<<< HEAD
         // Flag to activate the table computation
         PyTools::extract( "compute_table", compute_table_, "RadiationReaction" );
 
@@ -159,51 +158,6 @@
 
             // Path to the databases
             PyTools::extract( "table_path", table_path_, "RadiationReaction" );
-=======
-        // If stochastic radiation loss is requested
-        if( params.hasNielRadiation ) {
-            // Extraction of the parameter from the input file
-            PyTools::extract( "h_chipa_min", h_chipa_min, "RadiationReaction" );
-            PyTools::extract( "h_chipa_max", h_chipa_max, "RadiationReaction" );
-            PyTools::extract( "h_dim", h_dim, "RadiationReaction" );
-            PyTools::extract( "h_computation_method", h_computation_method, "RadiationReaction" );
-
-            h_log10_chipa_min = log10( h_chipa_min );
-        }
-
-        // If Monte-Carlo radiation loss is requested
-        if( params.hasMCRadiation ) {
-
-            // Extraction of the parameter from the input file
-            PyTools::extract( "integfochi_chipa_min", integfochi_chipa_min, "RadiationReaction" );
-            PyTools::extract( "integfochi_chipa_max", integfochi_chipa_max, "RadiationReaction" );
-            PyTools::extract( "integfochi_dim", integfochi_dim, "RadiationReaction" );
-
-            PyTools::extract( "xip_chipa_min", xip_chipa_min, "RadiationReaction" );
-            PyTools::extract( "xip_chipa_max", xip_chipa_max, "RadiationReaction" );
-            PyTools::extract( "xip_power", xip_power, "RadiationReaction" );
-            PyTools::extract( "xip_threshold", xip_threshold, "RadiationReaction" );
-            PyTools::extract( "xip_chipa_dim", xip_chipa_dim, "RadiationReaction" );
-            PyTools::extract( "xip_chiph_dim", xip_chiph_dim, "RadiationReaction" );
-
-            // Discontinuous minimum threshold
-            PyTools::extract( "minimum_chi_discontinuous",
-                              minimum_chi_discontinuous_, "RadiationReaction" );
-
-            // Additional regularly used parameters
-            xip_log10_chipa_min = log10( xip_chipa_min );
-            integfochi_log10_chipa_min = log10( integfochi_chipa_min );
-            xip_inv_chiph_dim_minus_one = 1./( xip_chiph_dim - 1. );
-        }
-
-        // With any radiation model
-        if( params.hasNielRadiation || params.hasMCRadiation ) {
-            // Format of the tables
-            PyTools::extract( "output_format", output_format_, "RadiationReaction" );
-
-            // Path to the databases
-            PyTools::extract( "table_path", table_path, "RadiationReaction" );
->>>>>>> 51bcf279
 
             // Radiation threshold on the quantum parameter particle_chi
             PyTools::extract( "minimum_chi_continuous",
@@ -227,11 +181,7 @@
         // Computation of the factor for the classical radiated power
         factor_classical_radiated_power_ = 2.*params.fine_struct_cst/( 3.*normalized_Compton_wavelength_ );
 
-<<<<<<< HEAD
         MESSAGE( 1, "Factor classical radiated power: " << factor_classical_radiated_power_ )
-=======
-        MESSAGE( "        Factor classical radiated power: " << factor_classical_radiated_power_ )
->>>>>>> 51bcf279
 
     }
 
@@ -264,23 +214,10 @@
 
     MESSAGE( "" )
 
-<<<<<<< HEAD
 
     // If the user does not request to compute the tables, then we read them
     if (!compute_table_) {
         readTables( params, smpi );
-=======
-    // Some additional checks
-    if( params.hasMCRadiation ) {
-        if( integfochi_chipa_min >= integfochi_chipa_max ) {
-            ERROR( "integfochi_chipa_min (" << integfochi_chipa_min
-                   << ") >= integfochi_chipa_max (" << integfochi_chipa_max << ")" )
-        }
-        if( xip_chipa_min >= xip_chipa_max ) {
-            ERROR( "xip_chipa_min (" << xip_chipa_min
-                   << ") >= xip_chipa_max (" << xip_chipa_max << ")" )
-        }
->>>>>>> 51bcf279
     }
     // Else, the tables are computed and store in the provided path `table_path_`
     else {
@@ -307,25 +244,15 @@
     int rank; // Rank number
     // timers
     double t0, t1;
-<<<<<<< HEAD
-=======
-    // tabel_exists
-    bool table_exists;
->>>>>>> 51bcf279
 
     // Get the MPI rank
     rank = smpi->getRank();
 
-<<<<<<< HEAD
     MESSAGE( 1,"--- h table:" );
-=======
-    MESSAGE( "        --- h table:" );
->>>>>>> 51bcf279
 
     // Initial timer
     t0 = MPI_Wtime();
 
-<<<<<<< HEAD
     // Temporary particle chi value
     double particle_chi;
     // For percentages
@@ -420,110 +347,6 @@
     delete imin_table;
     delete length_table;
 
-=======
-    // If external tables are available, we read them
-    table_exists = RadiationTables::read_h_table( smpi );
-
-    // Else we compute them
-    if( !table_exists ) {
-
-        // Temporary particle chi value
-        double particle_chi;
-        // For percentages
-        double pct = 0.;
-        double dpct = 10.;
-        // table load repartition
-        int *imin_table;
-        int *length_table;
-        // Local array
-        double *buffer;
-        int nb_ranks; // Number of ranks
-        //int err;  // error MPI
-
-        // checks
-        if( minimum_chi_continuous_ < h_chipa_min ) {
-            ERROR( "Parameter `minimum_chi_continuous_` is below `h_chipa_min`,"
-                   << "the lower bound of the h table should be equal or below"
-                   << "the radiation threshold on chi." )
-        }
-
-        // Get the number of ranks
-        nb_ranks = smpi->getSize();
-
-        // Allocation of the array h_table
-        h_table.resize( h_dim );
-
-        // Allocation of the table for load repartition
-        imin_table = new int[nb_ranks];
-        length_table = new int[nb_ranks];
-
-        // Computation of the delta
-        h_chipa_delta = ( log10( h_chipa_max )
-                          - h_log10_chipa_min )/( h_dim-1 );
-
-        // Inverse delta
-        h_chipa_inv_delta = 1./h_chipa_delta;
-
-        // Load repartition
-        userFunctions::distribute_load_1d_table( nb_ranks,
-                h_dim,
-                imin_table,
-                length_table );
-
-        // Allocation of the local buffer
-        buffer = new double [length_table[rank]];
-
-        MESSAGE( std::setprecision( 5 ) <<std::setprecision( 5 ) <<"            Dimension quantum parameter: "
-                 << h_dim );
-        MESSAGE( std::setprecision( 5 ) <<"            Minimum particle quantum parameter chi: "
-                 << h_chipa_min );
-        MESSAGE( std::setprecision( 5 ) <<"            Maximum particle quantum parameter chi: "
-                 << h_chipa_max );
-        MESSAGE( "            MPI repartition:" );
-        // Print repartition
-        if( rank==0 ) {
-            for( int i =0 ; i < nb_ranks ; i++ ) {
-                MESSAGE( "            Rank: " << i
-                         << " imin: " << imin_table[i]
-                         << " length: " << length_table[i] );
-            }
-        }
-
-        MESSAGE( "            Computation:" );
-        dpct = std::max( dpct, 100./length_table[rank] );
-        // Loop over the table values
-        for( int i = 0 ; i < length_table[rank] ; i++ ) {
-            particle_chi = pow( 10., ( imin_table[rank] + i )*h_chipa_delta
-                                + h_log10_chipa_min );
-
-            // 100 iterations is in theory sufficient to get the convergence
-            // at 1e-15
-            buffer[i] = RadiationTables::computeHNiel( particle_chi, 400, 1e-15 );
-
-            if( 100.*i >= length_table[rank]*pct ) {
-                pct += dpct;
-                MESSAGE( "            " << i + 1<< "/" << length_table[rank]
-                         << " - " << ( int )( std::round( pct ) )
-                         << "%" );
-            }
-        }
-
-        // Communication of the data
-        MPI_Allgatherv( &buffer[0], length_table[rank], MPI_DOUBLE,
-                        &h_table[0], &length_table[0], &imin_table[0],
-                        MPI_DOUBLE, smpi->getGlobalComm() );
-
-        // flag computed at true
-        h_computed = true;
-
-        // Free memory
-        delete buffer;
-        delete imin_table;
-        delete length_table;
-
-    }
-
->>>>>>> 51bcf279
     // Final timer
     t1 = MPI_Wtime();
     MESSAGE( 2,"Done in " << ( t1 - t0 ) << "s" );
@@ -541,25 +364,15 @@
     int rank; // Rank number
     // timers
     double t0, t1;
-<<<<<<< HEAD
-=======
-    // tabel_exists
-    bool table_exists;
->>>>>>> 51bcf279
 
     // Get the MPI rank
     rank = smpi->getRank();
 
-<<<<<<< HEAD
     MESSAGE( 1,"--- Integration F/particle_chi table:" );
-=======
-    MESSAGE( "        --- Integration F/particle_chi table:" );
->>>>>>> 51bcf279
 
     // Initial timer
     t0 = MPI_Wtime();
 
-<<<<<<< HEAD
     // Temporary particle chi value
     double particle_chi;
     // For percentages
@@ -639,97 +452,6 @@
     delete imin_table;
     delete length_table;
 
-=======
-    // If external tables are available, we read them
-    table_exists = RadiationTables::read_integfochi_table( smpi );
-
-    // Else we compute them
-    if( !table_exists ) {
-
-        // Temporary particle chi value
-        double particle_chi;
-        // For percentages
-        double pct = 0.;
-        double dpct = 10.;
-        // table load repartition
-        int *imin_table;
-        int *length_table;
-        // Local array
-        double *buffer;
-        int nb_ranks; // Number of ranks
-        //int err;  // error MPI
-
-        // Get the number of ranks
-        nb_ranks = smpi->getSize();
-
-        // Allocation of the array integfochi_table
-        integfochi_table.resize( integfochi_dim );
-
-        // Allocation of the table for load repartition
-        imin_table = new int[nb_ranks];
-        length_table = new int[nb_ranks];
-
-        // Computation of the delta
-        integfochi_chipa_delta = ( log10( integfochi_chipa_max )
-                                   - integfochi_log10_chipa_min )/( integfochi_dim-1 );
-
-        // Inverse delta
-        integfochi_chipa_inv_delta = 1./integfochi_chipa_delta;
-
-        // Load repartition
-        userFunctions::distribute_load_1d_table( nb_ranks,
-                integfochi_dim,
-                imin_table,
-                length_table );
-
-        // Allocation of the local buffer
-        buffer = new double [length_table[rank]];
-
-
-        MESSAGE( "            MPI repartition:" );
-        // Print repartition
-        if( rank==0 ) {
-            for( int i =0 ; i < nb_ranks ; i++ ) {
-                MESSAGE( "            Rank: " << i
-                         << " imin: " << imin_table[i]
-                         << " length: " << length_table[i] );
-            }
-        }
-
-        MESSAGE( "            Computation:" );
-        dpct = std::max( dpct, 100./length_table[rank] );
-        // Loop over the table values
-        for( int i = 0 ; i < length_table[rank] ; i++ ) {
-            particle_chi = pow( 10., ( imin_table[rank] + i )*integfochi_chipa_delta
-                                + integfochi_log10_chipa_min );
-
-            buffer[i] = RadiationTables::integrateSynchrotronEmissivity( particle_chi,
-                        0.98e-40*particle_chi, 0.98*particle_chi, 400, 1e-15 );
-
-            //std::cout << rank << " " << buffer[i] << std::endl;
-
-            if( 100.*i >= length_table[rank]*pct ) {
-                pct += dpct;
-                MESSAGE( "            " << i + 1<< "/" << length_table[rank] << " - " << ( int )( std::round( pct ) ) << "%" );
-            }
-        }
-
-        // Communication of the data
-        MPI_Allgatherv( &buffer[0], length_table[rank], MPI_DOUBLE,
-                        &integfochi_table[0], &length_table[0], &imin_table[0],
-                        MPI_DOUBLE, smpi->getGlobalComm() );
-
-        // flag computed at true
-        integfochi_computed = true;
-
-        // Free memory
-        delete buffer;
-        delete imin_table;
-        delete length_table;
-
-    }
-
->>>>>>> 51bcf279
     // Final timer
     t1 = MPI_Wtime();
     MESSAGE( 2, "Done in " << ( t1 - t0 ) << "s" );
@@ -751,18 +473,12 @@
     int rank; // Rank number
     // timers
     double t0, t1;
-<<<<<<< HEAD
-=======
-    // Flag table exists
-    bool table_exists;
->>>>>>> 51bcf279
 
     // Get the MPI rank
     rank = smpi->getRank();
 
     t0 = MPI_Wtime();
 
-<<<<<<< HEAD
     MESSAGE( 1, "--- Table chiphmin and xip:" );
 
     // Parameters:
@@ -914,111 +630,9 @@
             if( buffer[ichipa*xip_chiph_dim + ichiph] == 1 ) {
                 for( int i = ichiph+1 ; i < xip_chiph_dim ; i ++ ) {
                     buffer[ichipa*xip_chiph_dim + i] = 1.;
-=======
-    MESSAGE( "        --- Table chiphmin and xip:" );
-
-    // If external tables are available, we read them
-    table_exists = RadiationTables::read_xip_table( smpi );
-
-    // Else we compute them
-    if( !table_exists ) {
-        // Parameters:
-        double particle_chi; // Temporary particle chi value
-        double photon_chi; // Temporary photon chi value
-        double chiph_delta; // Temporary delta for photon_chi
-        double logchiphmin; // Temporary log10 of photon chi value
-        double xip;   // Temporary xip
-        double numerator;
-        double denominator;
-        // For percentages
-        double pct = 0.;
-        double dpct = 10.;
-        // table load repartition
-        int *imin_table;
-        int *length_table;
-        // Local array
-        double *buffer;
-        //int err;  // error MPI
-        int nb_ranks; // Number of ranks
-        // Iterator
-        int  k;
-
-        // Get the number of ranks
-        nb_ranks = smpi->getSize();
-
-        // Allocation of the array xip_chiphmin_table
-        xip_chiphmin_table.resize( xip_chipa_dim );
-
-        // Allocation of the array xip_table
-        xip_table.resize( xip_chipa_dim*xip_chiph_dim );
-
-        // Allocation of the table for load repartition
-        imin_table = new int[nb_ranks];
-        length_table = new int[nb_ranks];
-
-        // Computation of the delta
-        xip_chipa_delta = ( log10( xip_chipa_max )
-                            - xip_log10_chipa_min )/( xip_chipa_dim-1 );
-
-        // Inverse of delta
-        xip_chipa_inv_delta = 1./xip_chipa_delta;
-
-        // Load repartition
-        userFunctions::distribute_load_1d_table( nb_ranks,
-                xip_chipa_dim,
-                imin_table,
-                length_table );
-
-        // Allocation of the local buffer
-        buffer = new double [length_table[rank]];
-
-        MESSAGE( "            MPI repartition:" );
-        // Print repartition
-        if( rank==0 ) {
-            for( int i =0 ; i < nb_ranks ; i++ ) {
-                MESSAGE( "            Rank: " << i
-                         << " imin: "   << imin_table[i]
-                         << " length: " << length_table[i] );
-            }
-        }
-
-        // 1. - Computation of xip_chiphmin_table
-        MESSAGE( "            Computation of log10(chiphmin):" );
-        dpct = std::max( 10., 100./length_table[rank] );
-
-        // Loop for chiphmin
-        for( int ichipa = 0 ; ichipa < length_table[rank] ; ichipa++ ) {
-
-            xip = 1;
-            logchiphmin = ( imin_table[rank] + ichipa )*xip_chipa_delta
-                          + xip_log10_chipa_min;
-            particle_chi = pow( 10., logchiphmin );
-
-            // Denominator of xip
-            denominator = RadiationTables::integrateSynchrotronEmissivity( particle_chi,
-                          0.99e-40*particle_chi, 0.99*particle_chi, 200, 1e-13 );
-
-            k = 0;
-            while( k < xip_power ) {
-                logchiphmin -= pow( 0.1, k );
-                photon_chi = pow( 10., logchiphmin );
-                numerator = RadiationTables::integrateSynchrotronEmissivity( particle_chi,
-                            0.99e-40*photon_chi, 0.99*photon_chi, 200, 1e-13 );
-
-                if( numerator == 0 ) {
-                    xip = 0;
-                } else {
-                    xip = numerator/denominator;
-                }
-
-                if( xip < xip_threshold ) {
-                    logchiphmin += pow( 0.1, k );
-                    k += 1;
->>>>>>> 51bcf279
                 }
                 ichiph = xip_chiph_dim;
             }
-<<<<<<< HEAD
 
             // Artificial monotony
             if( ( ichiph > 0 ) &&
@@ -1027,15 +641,12 @@
                 buffer[ichipa*xip_chiph_dim + ichiph] =
                     buffer[ichipa*xip_chiph_dim + ichiph -1];
             }
-=======
-            buffer[ichipa] = logchiphmin;
->>>>>>> 51bcf279
+
 
             // display percentage
             if( 100.*( ichipa*xip_chiph_dim+ichiph )
                     >= length_table[rank]*xip_chiph_dim*pct ) {
                 pct += dpct;
-<<<<<<< HEAD
                 if (ichiph >= xip_chiph_dim) {
                     ichiph = xip_chiph_dim-1;
                 }
@@ -1044,85 +655,9 @@
                          << length_table[rank]*xip_chiph_dim
                          << " - " << ( int )( std::round( pct ) )
                          << "%" );
-=======
-                MESSAGE( "            " << ichipa + 1 << "/" << length_table[rank]
-                         << " - " << ( int )( std::round( pct ) ) << "%" );
-            }
-        }
-
-        // Communication of the xip_chiphmin table
-        MPI_Allgatherv( &buffer[0], length_table[rank], MPI_DOUBLE,
-                        &xip_chiphmin_table[0], &length_table[0], &imin_table[0],
-                        MPI_DOUBLE, smpi->getGlobalComm() );
-
-        // 2. - Computation of the xip table
-        MESSAGE( "            Computation of xip:" );
-
-        // Allocation of the local buffer
-        buffer = new double [length_table[rank]*xip_chiph_dim];
-
-        // Loop for xip in the particle_chi dimension
-        pct = 0;
-        dpct = std::max( 10., 100./( length_table[rank]*xip_chiph_dim ) );
-        for( int ichipa = 0 ; ichipa < length_table[rank] ; ichipa++ ) {
-
-            particle_chi = ( imin_table[rank] + ichipa )*xip_chipa_delta
-                           + xip_log10_chipa_min;
-
-            chiph_delta = ( particle_chi - xip_chiphmin_table[imin_table[rank] + ichipa] )
-                          / ( xip_chiph_dim - 1 );
-
-            particle_chi = pow( 10., particle_chi );
-
-            // Denominator of xip
-            denominator = RadiationTables::integrateSynchrotronEmissivity( particle_chi,
-                          1e-40*particle_chi, particle_chi, 300, 1e-15 );
-
-            // Loop in the photon_chi dimension
-            for( int ichiph = 0 ; ichiph < xip_chiph_dim ; ichiph ++ ) {
-                // Local photon_chi value
-                photon_chi = pow( 10., ichiph*chiph_delta +
-                                  xip_chiphmin_table[imin_table[rank] + ichipa] );
-
-                // Numerator of xip
-                numerator = RadiationTables::integrateSynchrotronEmissivity( particle_chi,
-                            0.99e-40*photon_chi, 0.99*photon_chi, 300, 1e-15 );
-
-                // Update local buffer value
-                buffer[ichipa*xip_chiph_dim + ichiph] = std::min( 1., numerator / denominator );
-
-                // If buffer == 1, end of the loop with 1
-                if( buffer[ichipa*xip_chiph_dim + ichiph] == 1 ) {
-                    for( int i = ichiph+1 ; i < xip_chiph_dim ; i ++ ) {
-                        buffer[ichipa*xip_chiph_dim + i] = 1.;
-                    }
-                    ichiph = xip_chiph_dim;
-                }
-
-                // Artificial monotony
-                if( ( ichiph > 0 ) &&
-                        ( buffer[ichipa*xip_chiph_dim + ichiph] <
-                          buffer[ichipa*xip_chiph_dim + ichiph -1] ) ) {
-                    buffer[ichipa*xip_chiph_dim + ichiph] =
-                        buffer[ichipa*xip_chiph_dim + ichiph -1];
-                }
-
-                // display percentage
-                if( 100.*( ichipa*xip_chiph_dim+ichiph )
-                        >= length_table[rank]*xip_chiph_dim*pct ) {
-                    pct += dpct;
-                    MESSAGE( "            " << ichipa*xip_chiph_dim+ichiph + 1
-                             << "/"
-                             << length_table[rank]*xip_chiph_dim
-                             << " - " << ( int )( std::round( pct ) )
-                             << "%" );
-                }
-
->>>>>>> 51bcf279
-            }
-
-        }
-<<<<<<< HEAD
+            }
+
+        }
     }
 
     // Update length_table and imin_table
@@ -1146,32 +681,6 @@
 
     t1 = MPI_Wtime();
     MESSAGE( 2,"Done in " << ( t1 - t0 ) << "s" );
-=======
-
-        // Update length_table and imin_table
-        for( int i = 0 ; i < nb_ranks ; i++ ) {
-            length_table[i] *= xip_chiph_dim;
-            imin_table[i] *= xip_chiph_dim;
-        }
-
-        // Communication of the xip table
-        MPI_Allgatherv( &buffer[0], length_table[rank], MPI_DOUBLE,
-                        &xip_table[0], &length_table[0], &imin_table[0],
-                        MPI_DOUBLE, smpi->getGlobalComm() );
-
-        // flag computed at true
-        xip_computed = true;
-
-        // clean temporary arrays
-        delete buffer;
-        delete length_table;
-        delete imin_table;
-
-    }
-
-    t1 = MPI_Wtime();
-    MESSAGE( "        done in " << ( t1 - t0 ) << "s" );
->>>>>>> 51bcf279
 
 }
 
@@ -1208,7 +717,6 @@
 void RadiationTables::outputHTable(SmileiMPI *smpi)
 {
 
-<<<<<<< HEAD
     if( smpi->isMaster() ) {
 
         if( output_format_ == "ascii" ) {
@@ -1311,107 +819,6 @@
             ERROR( "The table output format " << output_format_
                      << " is not recognized" );
         }
-=======
-    if( output_format_ == "ascii" ) {
-        std::ofstream file;
-        file.open( table_path + "/tab_h.dat" );
-
-        if( file.is_open() ) {
-
-            file.precision( 12 );
-
-            file << "Stochastic synchrotron-like radiation model of Niel \n";
-
-            file << "Dimension particle_chi - particle_chi min - particle_chi max \n";
-
-            file << h_dim;
-            file << " "
-                 << h_chipa_min << " "
-                 << h_chipa_max << "\n";;
-
-            // Loop over the table values
-            for( int i = 0 ; i < h_dim ; i++ ) {
-                file <<  h_table[i] << "\n";
-            }
-
-            file.close();
-        }
-    } else if( output_format_ == "binary" ) {
-        std::ofstream file;
-        file.open( table_path + "/tab_h.bin", std::ios::binary );
-
-        if( file.is_open() ) {
-
-            file.write( ( char * )&h_dim, sizeof( h_dim ) );
-            file.write( ( char * )&h_chipa_min, sizeof( double ) );
-            file.write( ( char * )&h_chipa_max, sizeof( double ) );
-
-            // Loop over the table values
-            for( int i = 0 ; i < h_dim ; i++ ) {
-                file.write( ( char * )&h_table[i], sizeof( double ) );
-            }
-
-            file.close();
-        }
-    }
-    // HDF5
-    // The table is written as a dataset
-    else if( output_format_ == "hdf5" ) {
-
-        hid_t       fileId;
-        hid_t       datasetId;
-        hid_t       dataspaceId;
-        hsize_t     dims;
-        std::string buffer;
-
-        buffer = table_path + "/radiation_tables.h5";
-
-        // We first check whether the file already exists
-        // If yes, we simply open the file
-        if( Tools::file_exists( buffer ) ) {
-            fileId = H5Fopen( buffer.c_str(),
-                              H5F_ACC_RDWR,
-                              H5P_DEFAULT );
-
-        }
-        // Else, we create the file
-        else {
-            fileId  = H5Fcreate( buffer.c_str(),
-                                 H5F_ACC_TRUNC,
-                                 H5P_DEFAULT,
-                                 H5P_DEFAULT );
-        }
-
-        // Create the data space for the dataset.
-        dims = h_dim;
-        dataspaceId = H5Screate_simple( 1, &dims, NULL );
-
-        // Creation of the dataset
-        datasetId = H5Dcreate( fileId,
-                               "h",
-                               H5T_NATIVE_DOUBLE,
-                               dataspaceId,
-                               H5P_DEFAULT, H5P_DEFAULT, H5P_DEFAULT );
-
-        // Fill the dataset
-        H5Dwrite( datasetId, H5T_NATIVE_DOUBLE,
-                  H5S_ALL, H5S_ALL, H5P_DEFAULT,
-                  &h_table[0] );
-
-        // Create attributes
-        H5::attr( datasetId, "chipa_min", h_chipa_min );
-        H5::attr( datasetId, "chipa_max", h_chipa_max );
-        H5::attr( datasetId, "chipa_dim", h_dim );
-
-        // Close everything
-        H5Dclose( datasetId );
-        H5Sclose( dataspaceId );
-        H5Fclose( fileId );
-
-    } else {
-        MESSAGE( "The table output format " << output_format_
-                 << " is not recognized" );
->>>>>>> 51bcf279
     }
 }
 
@@ -1422,7 +829,6 @@
 void RadiationTables::outputIntegfochiTable(SmileiMPI *smpi)
 {
 
-<<<<<<< HEAD
     if( smpi->isMaster() ) {
 
         if( output_format_ == "ascii" ) {
@@ -1530,131 +936,21 @@
             ERROR( "The table output format " << output_format_
                      << " is not recognized" );
         }
-=======
+    }
+}
+
+// -----------------------------------------------------------------------------
+//! File output of xip_chiphmin_table and xip_table
+//
+// -----------------------------------------------------------------------------
+void RadiationTables::outputXipTable(SmileiMPI *smpi)
+{
+
+    if( smpi->isMaster() ) {
+
     if( output_format_ == "ascii" ) {
         std::ofstream file;
-        file.open( table_path + "/tab_integfochi.dat" );
-
-        if( file.is_open() ) {
-
-            file.precision( 12 );
-
-            file << "Table Integration F(CHI)/CHI for Nonlinear Compton Scattering \n";
-
-            file << "Dimension particle_chi - particle_chi min - particle_chi max \n";
-
-            file << integfochi_dim ;
-            file << " "
-                 << integfochi_chipa_min << " "
-                 << integfochi_chipa_max << "\n";;
-
-            // Loop over the table values
-            for( int i = 0 ; i < integfochi_dim ; i++ ) {
-                file <<  integfochi_table[i] << "\n";
-            }
-
-            file.close();
-        }
-    } else if( output_format_ == "binary" ) {
-        std::ofstream file;
-        file.open( table_path + "/tab_integfochi.bin", std::ios::binary );
-
-        if( file.is_open() ) {
-
-            double temp0, temp1;
-
-            temp0 = integfochi_chipa_min;
-            temp1 = integfochi_chipa_max;
-
-            file.write( ( char * )&integfochi_dim, sizeof( integfochi_dim ) );
-            file.write( ( char * )&temp0, sizeof( double ) );
-            file.write( ( char * )&temp1, sizeof( double ) );
-
-            // Loop over the table values
-            for( int i = 0 ; i < integfochi_dim ; i++ ) {
-                file.write( ( char * )&integfochi_table[i], sizeof( double ) );
-            }
-
-            file.close();
-        }
-    }
-    // HDF5
-    // The table is written as a dataset
-    else if( output_format_ == "hdf5" ) {
-
-        hid_t       fileId;
-        hid_t       datasetId;
-        hid_t       dataspaceId;
-        hsize_t     dims;
-        std::string buffer;
-
-        buffer = table_path + "/radiation_tables.h5";
-
-        // We first check whether the file already exists
-        // If yes, we simply open the file
-        if( Tools::file_exists( buffer ) ) {
-            fileId = H5Fopen( buffer.c_str(),
-                              H5F_ACC_RDWR,
-                              H5P_DEFAULT );
-
-        }
-        // Else, we create the file
-        else {
-            fileId  = H5Fcreate( buffer.c_str(),
-                                 H5F_ACC_TRUNC,
-                                 H5P_DEFAULT,
-                                 H5P_DEFAULT );
-        }
-
-        // Create the data space for the dataset.
-        dims = integfochi_dim;
-        dataspaceId = H5Screate_simple( 1, &dims, NULL );
-
-        // Creation of the dataset
-        datasetId = H5Dcreate( fileId,
-                               "integfochi",
-                               H5T_NATIVE_DOUBLE,
-                               dataspaceId,
-                               H5P_DEFAULT, H5P_DEFAULT, H5P_DEFAULT );
-
-        // Fill the dataset
-        H5Dwrite( datasetId, H5T_NATIVE_DOUBLE,
-                  H5S_ALL, H5S_ALL, H5P_DEFAULT,
-                  &integfochi_table[0] );
-
-        // Create attributes
-        H5::attr( datasetId, "chipa_min", integfochi_chipa_min );
-        H5::attr( datasetId, "chipa_max", integfochi_chipa_max );
-        H5::attr( datasetId, "chipa_dim", integfochi_dim );
-
-        // Close everything
-        H5Dclose( datasetId );
-        H5Sclose( dataspaceId );
-        H5Fclose( fileId );
-
-    } else {
-        MESSAGE( "The table output format " << output_format_
-                 << " is not recognized" );
->>>>>>> 51bcf279
-    }
-}
-
-// -----------------------------------------------------------------------------
-//! File output of xip_chiphmin_table and xip_table
-//
-// -----------------------------------------------------------------------------
-void RadiationTables::outputXipTable(SmileiMPI *smpi)
-{
-
-    if( smpi->isMaster() ) {
-
-    if( output_format_ == "ascii" ) {
-        std::ofstream file;
-<<<<<<< HEAD
         file.open( table_path_ + "/tab_xip.dat" );
-=======
-        file.open( table_path + "/tab_xip.dat" );
->>>>>>> 51bcf279
 
         if( file.is_open() ) {
 
@@ -1681,11 +977,7 @@
         }
     } else if( output_format_ == "binary" ) {
         std::ofstream file;
-<<<<<<< HEAD
         file.open( table_path_ + "/tab_xip.bin", std::ios::binary );
-=======
-        file.open( table_path + "/tab_xip.bin", std::ios::binary );
->>>>>>> 51bcf279
 
         if( file.is_open() ) {
 
@@ -1718,11 +1010,7 @@
         hsize_t     dims[2];
         std::string buffer;
 
-<<<<<<< HEAD
         buffer = table_path_ + "/radiation_tables.h5";
-=======
-        buffer = table_path + "/radiation_tables.h5";
->>>>>>> 51bcf279
 
         // We first check whether the file already exists
         // If yes, we simply open the file
@@ -2018,12 +1306,9 @@
         integ += gauleg_w[i]*sync_emi*log( 10 );
     }
 
-<<<<<<< HEAD
-=======
     delete[] gauleg_x;
     delete[] gauleg_w;
 
->>>>>>> 51bcf279
     return integ;
 
 }
@@ -2079,12 +1364,9 @@
         // Factor for final result
         y = 2*photon_chi/( 3*pow( particle_chi, 2. ) );
 
-<<<<<<< HEAD
-=======
         delete[] gauleg_x;
         delete[] gauleg_w;
 
->>>>>>> 51bcf279
         return ( part1 - part2 )*y;
 
 
@@ -2137,12 +1419,9 @@
 
     }
 
-<<<<<<< HEAD
-=======
     delete[] gauleg_x;
     delete[] gauleg_w;
 
->>>>>>> 51bcf279
     return 9.*sqrt( 3. )/( 4.*M_PI )*h;
 
 }
@@ -2206,31 +1485,16 @@
 // -----------------------------------------------------------------------------
 void RadiationTables::readHTable( SmileiMPI *smpi )
 {
-<<<<<<< HEAD
 
     // Test if an external table exists, if yes we read the table...
     // Binary table
     if( Tools::file_exists( table_path_ + "/tab_h.bin" ) ) {
-=======
-    // Flag database available
-    bool table_exists = false;
-
-    // Test if an external table exists, if yes we read the table...
-    // Binary table
-    if( Tools::file_exists( table_path + "/tab_h.bin" ) ) {
-
-        table_exists = true;
->>>>>>> 51bcf279
 
         if( smpi->getRank()==0 ) {
 
             // Reading of the table file
             std::ifstream file;
-<<<<<<< HEAD
             file.open( table_path_ + "/tab_h.bin", std::ios::binary );
-=======
-            file.open( table_path + "/tab_h.bin", std::ios::binary );
->>>>>>> 51bcf279
 
             if( file.is_open() ) {
 
@@ -2262,11 +1526,7 @@
 
         if( smpi->getRank()==0 ) {
 
-<<<<<<< HEAD
             buffer = table_path_ + "/radiation_tables.h5";
-=======
-            buffer = table_path + "/radiation_tables.h5";
->>>>>>> 51bcf279
 
             fileId = H5Fopen( buffer.c_str(), H5F_ACC_RDWR, H5P_DEFAULT );
 
@@ -2275,11 +1535,6 @@
             // If this dataset exists, we read it
             if( datasetId > 0 ) {
 
-<<<<<<< HEAD
-=======
-                table_exists = true;
-
->>>>>>> 51bcf279
                 // First, we read attributes
                 H5::getAttr( datasetId, "chipa_dim", h_dim );
                 H5::getAttr( datasetId, "chipa_min", h_chipa_min );
@@ -2302,7 +1557,6 @@
             }
         }
 
-<<<<<<< HEAD
     }
     else {
         ERROR("The table H could not be read from the provided path: `"
@@ -2329,39 +1583,6 @@
 
     // Bcast the table to all MPI ranks
     RadiationTables::bcastHTable( smpi );
-=======
-        // Bcast table_exists
-        int TE = table_exists;
-        MPI_Bcast( &TE, 1, MPI_INT, 0, smpi->getGlobalComm() );
-        table_exists = TE;
-
-    }
-
-    // If the table exists, they have been read...
-    if( table_exists ) {
-
-        // checks
-        if( minimum_chi_continuous_ < h_chipa_min ) {
-            ERROR( "Parameter `minimum_chi_continuous_` is below `h_chipa_min`,"
-                   << "the lower bound of the h table should be equal or below"
-                   << "the radiation threshold on chi." )
-        }
-
-        MESSAGE( "            Reading of the external database" );
-        MESSAGE( "            Dimension quantum parameter: "
-                 << h_dim );
-        MESSAGE( "            Minimum particle quantum parameter chi: "
-                 << h_chipa_min );
-        MESSAGE( "            Maximum particle quantum parameter chi: "
-                 << h_chipa_max );
-
-        // Bcast the table to all MPI ranks
-        RadiationTables::bcast_h_table( smpi );
-    }
-
-    return table_exists;
-
->>>>>>> 51bcf279
 }
 
 // -----------------------------------------------------------------------------
@@ -2376,11 +1597,7 @@
 
     // Test if an external table exists, if yes we read the table...
     // Binary table
-<<<<<<< HEAD
     if( Tools::file_exists( table_path_ + "/tab_integfochi.bin" ) ) {
-=======
-    if( Tools::file_exists( table_path + "/tab_integfochi.bin" ) ) {
->>>>>>> 51bcf279
 
         table_exists = true;
 
@@ -2388,11 +1605,7 @@
 
             // Reading of the table file
             std::ifstream file;
-<<<<<<< HEAD
             file.open( table_path_ + "/tab_integfochi.bin", std::ios::binary );
-=======
-            file.open( table_path + "/tab_integfochi.bin", std::ios::binary );
->>>>>>> 51bcf279
 
             if( file.is_open() ) {
 
@@ -2423,11 +1636,7 @@
 
         if( smpi->getRank()==0 ) {
 
-<<<<<<< HEAD
             buffer = table_path_ + "/radiation_tables.h5";
-=======
-            buffer = table_path + "/radiation_tables.h5";
->>>>>>> 51bcf279
 
             fileId = H5Fopen( buffer.c_str(), H5F_ACC_RDWR, H5P_DEFAULT );
 
@@ -2471,32 +1680,20 @@
     // If the table exists, they have been read...
     if( table_exists ) {
 
-<<<<<<< HEAD
         MESSAGE( 1,"--- Integration F/particle_chi table:" );
         MESSAGE( 2,"Reading of the external database" );
         MESSAGE( 2,"Dimension quantum parameter: " << integfochi_dim );
         MESSAGE( 2,"Minimum particle quantum parameter chi: " << integfochi_chipa_min );
         MESSAGE( 2,"Maximum particle quantum parameter chi: " << integfochi_chipa_max );
-=======
-        MESSAGE( "            Reading of the external database" );
-        MESSAGE( "            Dimension quantum parameter: " << integfochi_dim );
-        MESSAGE( "            Minimum particle quantum parameter chi: " << integfochi_chipa_min );
-        MESSAGE( "            Maximum particle quantum parameter chi: " << integfochi_chipa_max );
->>>>>>> 51bcf279
 
         // Bcast the table to all MPI ranks
         RadiationTables::bcastIntegfochiTable( smpi );
     }
-<<<<<<< HEAD
     // Else, the table can not be found, we throw an error
     else {
         ERROR("The table `integfochi` could not be read from the provided path: `"
               << table_path_<<"`. Please check that the path is correct.")
     }
-=======
-
-    return table_exists;
->>>>>>> 51bcf279
 
 }
 
@@ -2511,11 +1708,7 @@
     bool table_exists = false;
 
     // Test if an external table exists, we read the table...
-<<<<<<< HEAD
     if( Tools::file_exists( table_path_ + "/tab_xip.bin" ) ) {
-=======
-    if( Tools::file_exists( table_path + "/tab_xip.bin" ) ) {
->>>>>>> 51bcf279
 
         table_exists = true;
 
@@ -2523,11 +1716,7 @@
 
             // Reading of the table file
             std::ifstream file;
-<<<<<<< HEAD
             file.open( table_path_ + "/tab_xip.bin", std::ios::binary );
-=======
-            file.open( table_path + "/tab_xip.bin", std::ios::binary );
->>>>>>> 51bcf279
 
             if( file.is_open() ) {
 
@@ -2561,11 +1750,7 @@
             hid_t       datasetId_xip;
             std::string buffer;
 
-<<<<<<< HEAD
             buffer = table_path_ + "/radiation_tables.h5";
-=======
-            buffer = table_path + "/radiation_tables.h5";
->>>>>>> 51bcf279
 
             fileId = H5Fopen( buffer.c_str(), H5F_ACC_RDWR, H5P_DEFAULT );
 
@@ -2617,20 +1802,12 @@
     // If the table exists, they have been read...
     if( table_exists ) {
 
-<<<<<<< HEAD
         MESSAGE( 1,"--- Table chiphmin and xip:" );
         MESSAGE( 2,"Reading of the external database" );
         MESSAGE( 2,"Dimension particle chi: " << xip_chipa_dim );
         MESSAGE( 2,"Dimension photon chi: " << xip_chiph_dim );
         MESSAGE( 2,"Minimum particle chi: " << xip_chipa_min );
         MESSAGE( 2,"Maximum particle chi: " << xip_chipa_max );
-=======
-        MESSAGE( "            Reading of the external database" );
-        MESSAGE( "            Dimension particle chi: " << xip_chipa_dim );
-        MESSAGE( "            Dimension photon chi: " << xip_chiph_dim );
-        MESSAGE( "            Minimum particle chi: " << xip_chipa_min );
-        MESSAGE( "            Maximum particle chi: " << xip_chipa_max );
->>>>>>> 51bcf279
 
         // Bcast the table to all MPI ranks
         RadiationTables::bcastTableXip( smpi );
@@ -2659,11 +1836,6 @@
         RadiationTables::readIntegfochiTable( smpi );
         RadiationTables::readXipTable( smpi );
     }
-<<<<<<< HEAD
-=======
-
-    return table_exists;
->>>>>>> 51bcf279
 }
 
 // -----------------------------------------------------------------------------
@@ -2698,11 +1870,7 @@
         buf_size += position;
     }
 
-<<<<<<< HEAD
     MESSAGE( 2,"Buffer size: " << buf_size );
-=======
-    MESSAGE( "            Buffer size: " << buf_size );
->>>>>>> 51bcf279
 
     // Exchange buf_size with all ranks
     MPI_Bcast( &buf_size, 1, MPI_INT, 0, smpi->getGlobalComm() );
@@ -2746,11 +1914,8 @@
 
     }
 
-<<<<<<< HEAD
-=======
     delete[] buffer;
 
->>>>>>> 51bcf279
     h_log10_chipa_min = log10( h_chipa_min );
 
     // Computation of the delta
@@ -2789,11 +1954,7 @@
         buf_size += position;
     }
 
-<<<<<<< HEAD
     MESSAGE( 2,"Buffer size: " << buf_size );
-=======
-    MESSAGE( "            Buffer size: " << buf_size );
->>>>>>> 51bcf279
 
     // Exchange buf_size with all ranks
     MPI_Bcast( &buf_size, 1, MPI_INT, 0, smpi->getGlobalComm() );
@@ -2837,11 +1998,8 @@
 
     }
 
-<<<<<<< HEAD
-=======
     delete[] buffer;
 
->>>>>>> 51bcf279
     integfochi_log10_chipa_min = log10( integfochi_chipa_min );
 
     // Computation of the delta
@@ -2883,11 +2041,7 @@
         buf_size += position;
     }
 
-<<<<<<< HEAD
     MESSAGE( 2,"Buffer size for MPI exchange: " << buf_size );
-=======
-    MESSAGE( "            Buffer size for MPI exchange: " << buf_size );
->>>>>>> 51bcf279
 
     // Exchange buf_size with all ranks
     MPI_Bcast( &buf_size, 1, MPI_INT, 0, smpi->getGlobalComm() );
@@ -2940,11 +2094,8 @@
                     xip_chipa_dim*xip_chiph_dim, MPI_DOUBLE, smpi->getGlobalComm() );
     }
 
-<<<<<<< HEAD
-=======
     delete[] buffer;
 
->>>>>>> 51bcf279
     // Log10 of xip_chipa_min for efficiency
     xip_log10_chipa_min = log10( xip_chipa_min );
 
