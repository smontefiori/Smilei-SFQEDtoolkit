// ----------------------------------------------------------------------------
//! \file RadiationTables.cpp
//
//! \brief This class contains the tables and the functions to generate them
//! for the Nonlinear Inverse Compton Scattering
//
//! \details The implementation is adapted from the thesis results of M. Lobet
//! See http://www.theses.fr/2015BORD0361
// ----------------------------------------------------------------------------

#include "RadiationTables.h"
#include "RadiationTablesDefault.h"
#include "H5.h"

// -----------------------------------------------------------------------------
// INITILIZATION AND DESTRUCTION
// -----------------------------------------------------------------------------

// -----------------------------------------------------------------------------
// Constructor for RadiationTables
// -----------------------------------------------------------------------------
RadiationTables::RadiationTables()
{

    // Default parameters

    minimum_chi_continuous_ = 1e-3;
    minimum_chi_discontinuous_ = 1e-2;
<<<<<<< HEAD
=======

>>>>>>> b41b78de
    // Default init of the tables
    RadiationTablesDefault::setDefault( niel_, integfochi_, xi_ );

}

// -----------------------------------------------------------------------------
// Destructor for RadiationTables
// -----------------------------------------------------------------------------
RadiationTables::~RadiationTables()
{
}

// -----------------------------------------------------------------------------
//
//! Initialization of the parameters for the nonlinear inverse Compton
//! scattering
//
//! \param params Object Params for the parameters from the input script
// -----------------------------------------------------------------------------
void RadiationTables::initialization( Params &params , SmileiMPI *smpi )
{

    if( params.hasMCRadiation ||
        params.hasLLRadiation ||
        params.hasNielRadiation||
        params.hasDiagRadiationSpectrum) {
        TITLE( "Initializing radiation reaction (or RadiationSpectrum parameters)" )

        // Preliminary checks
        if( params.reference_angular_frequency_SI <= 0. )
            ERROR( "The parameter `reference_angular_frequency_SI` needs "
                   << "to be defined and positive to compute radiation losses" );

    }

    if( params.hasLLRadiation || params.hasDiagRadiationSpectrum ) {
        MESSAGE( 1,"A continuous radiation reaction module"
                 << " is requested by some species:" );
        PyTools::extract( "minimum_chi_continuous", minimum_chi_continuous_, "RadiationReaction"  );
        MESSAGE( 2,"applied minimum chi for continuous radiation module is "
                <<std::setprecision(6)<<minimum_chi_continuous_<<".\n");
    }

    if( params.hasNielRadiation ) {
        MESSAGE( 1,"The Fokker-Planck radiation reaction module 'Niel'"
                 << " is requested by some species:" );
        PyTools::extract( "minimum_chi_continuous", minimum_chi_continuous_, "RadiationReaction"  );
        MESSAGE( 2,"applied minimum chi for Niel's radiation module is "
                <<std::setprecision(6)<<minimum_chi_continuous_<<".\n");
    }

    if( params.hasMCRadiation ) {
        MESSAGE( 1,"The Monte-Carlo Compton radiation module"
                 << " is requested by some species:" );
        PyTools::extract( "minimum_chi_discontinuous", minimum_chi_discontinuous_, "RadiationReaction"  );
        MESSAGE( 2,"applied minimum chi for MC radiation module is "
                 <<std::setprecision(6)<<minimum_chi_discontinuous_<<".\n");

    }

    // If the namelist for Nonlinear Inverse Compton Scattering exists
    // We read the properties
    if( PyTools::nComponents( "RadiationReaction" ) != 0 ) {

        if( params.hasNielRadiation ) {
            // How to handle the h function (table or fit)
            PyTools::extract( "Niel_computation_method", niel_.computation_method_, "RadiationReaction" );
        }

        // If Monte-Carlo radiation loss is requested
        if( params.hasMCRadiation ) {

            // Discontinuous minimum threshold
            PyTools::extract( "minimum_chi_discontinuous",
                              minimum_chi_discontinuous_, "RadiationReaction" );
        }

        // With any radiation model whatever the table computation
        if( params.hasNielRadiation || params.hasMCRadiation ) {

            // Path to the databases
            PyTools::extract( "table_path", table_path_, "RadiationReaction"  );

            // Radiation threshold on the quantum parameter particle_chi
            PyTools::extract( "minimum_chi_continuous",
                              minimum_chi_continuous_, "RadiationReaction" );

        }
    }

    // Computation of some parameters
    if( params.hasMCRadiation ||
            params.hasLLRadiation ||
            params.hasNielRadiation ) {

        // Computation of the normalized Compton wavelength
        normalized_Compton_wavelength_ = params.red_planck_cst*params.reference_angular_frequency_SI
                                         / ( params.electron_mass*params.c_vacuum*params.c_vacuum );

        // Computation of the factor factor_dNph_dt_
        factor_dNph_dt_ = sqrt( 3. )*params.fine_struct_cst/( 2.*M_PI*normalized_Compton_wavelength_ );

        // Computation of the factor for the classical radiated power
        factor_classical_radiated_power_ = 2.*params.fine_struct_cst/( 3.*normalized_Compton_wavelength_ );

        MESSAGE( 1, "Factor classical radiated power: " << factor_classical_radiated_power_ );

    }

    // Messages...
    // Computation of some parameters
    if( params.hasMCRadiation ||
            params.hasLLRadiation ||
            params.hasNielRadiation ) {
        MESSAGE( 1, "Minimum quantum parameter for continuous radiation: "
                 << std::setprecision( 5 ) << minimum_chi_continuous_ );
    }
    if( params.hasMCRadiation ) {
        MESSAGE( 1,"Minimum quantum parameter for discontinuous radiation: "
                 << std::setprecision( 5 ) << minimum_chi_discontinuous_ );
    }
    if( params.hasMCRadiation || params.hasNielRadiation ) {
        if (table_path_.size() > 0) {
            MESSAGE( 1,"Table path: " << table_path_ );
        }
    }
    if( params.hasNielRadiation ) {
        if( niel_.computation_method_ == "table" ||
                niel_.computation_method_ == "fit5"  ||
                niel_.computation_method_ == "fit10" ||
                niel_.computation_method_ == "ridgers" ) {
            MESSAGE( 1,"Niel h function computation method: " << niel_.computation_method_ );
        } else {
            ERROR( " The parameter `Niel_computation_method` must be `table`, `fit5`, `fit10` or `ridgers`." );
        }

        // Convert computational methods in index for GPUs
        if( niel_.computation_method_ == "table") {
            niel_.computation_method_index_ = 0;
        } else if (niel_.computation_method_ == "fit5") {
            niel_.computation_method_index_ = 1;
        } else if (niel_.computation_method_ == "fit10") {
            niel_.computation_method_index_ = 2;
        } else if (niel_.computation_method_ == "ridgers") {
            niel_.computation_method_index_ = 3;
        }

    }

    MESSAGE( "" );

    // We read the table only if specified
    if( params.hasMCRadiation || params.hasNielRadiation ) {
        if (table_path_.size() > 0) {
            MESSAGE( 1,"Reading of the external database" );
            readTables( params, smpi );
        } else {
            MESSAGE(1,"Default tables (stored in the code) are used:");
        }
    }

    if( params.hasMCRadiation ) {
        MESSAGE( "" );
        MESSAGE( 1,"--- Integration F/particle_chi table:" );
        MESSAGE( 2,"Dimension quantum parameter: " << integfochi_.size_particle_chi_ );
        MESSAGE( 2,"Minimum particle quantum parameter chi: " << integfochi_.min_particle_chi_ );
        MESSAGE( 2,"Maximum particle quantum parameter chi: " << integfochi_.max_particle_chi_ );
        MESSAGE( "" );
        MESSAGE( 1,"--- Table `min_photon_chi_for_xi` and `xi`:" );
        MESSAGE( 2,"Dimension particle chi: " << xi_.size_particle_chi_ );
        MESSAGE( 2,"Dimension photon chi: " << xi_.size_photon_chi_ );
        MESSAGE( 2,"Minimum particle chi: " << xi_.min_particle_chi_ );
        MESSAGE( 2,"Maximum particle chi: " << xi_.max_particle_chi_ );
    }

    if( params.hasNielRadiation ) {
        MESSAGE( "" );
        MESSAGE( 1, "--- `h` table for the model of Niel et al.:" );
        MESSAGE( 2,"Dimension quantum parameter: "
                 << niel_.size_particle_chi_ );
        MESSAGE( 2,"Minimum particle quantum parameter chi: "
                 << niel_.min_particle_chi_ );
        MESSAGE( 2,"Maximum particle quantum parameter chi: "
                 << niel_.max_particle_chi_ );
    }
}


// -----------------------------------------------------------------------------
// PHYSICAL COMPUTATION
// -----------------------------------------------------------------------------

// -----------------------------------------------------------------------------
//! Computation of the photon quantum parameter photon_chi for emission
//! ramdomly and using the tables xi and chiphmin
//
//! \param particle_chi particle quantum parameter
// -----------------------------------------------------------------------------
// double RadiationTables::computeRandomPhotonChi( double particle_chi )
// {
//     // Log10 of particle_chi
//     double logchipa;
//     double photon_chi;
//     double chiph_xip_delta;
//     // Random xi
//     double xi;
//     int ichipa;
//     int ichiph;
//     // For the interpolation
//     double log10_chiphm;
//     double log10_chiphp;
//     double d;
//     int ixip;
//
//     logchipa = std::log10( particle_chi );
//
//     // ---------------------------------------
//     // index of particle_chi in xi_.table
//     // ---------------------------------------
//     // Use floor so that particle_chi corresponding to ichipa is <= given particle_chi
//     ichipa = int( floor( ( logchipa-xi_.log10_min_particle_chi_ )*( xi_.inv_particle_chi_delta_ ) ) );
//
//     // Checking that ichipa is in the range of the tables
//     // Else we use the values at the boundaries
//     if( ichipa < 0 ) {
//         ichipa = 0;
//     } else if( ichipa > xi_.size_particle_chi_-1 ) {
//         ichipa = xi_.size_particle_chi_-1;
//     }
//
//     // ---------------------------------------
//     // Search of the index ichiph for photon_chi
//     // ---------------------------------------
//
//     // First, we compute a random xi in [0,1[
//     xi = Rand::uniform();
//
//     // If the randomly computed xi if below the first one of the row,
//     // we take the first one which corresponds to the minimal photon photon_chi
//     if( xi <= xi_.table_[ichipa*xi_.size_photon_chi_] ) {
//         ichiph = 0;
//         xi = xi_.table_[ichipa*xi_.size_photon_chi_];
//     }
//     // Above the last xi of the row, the last one corresponds
//     // to the maximal photon photon_chi
//     else if( xi > xi_.table_[( ichipa+1 )*xi_.size_photon_chi_-2] ) {
//         ichiph = xi_.size_photon_chi_-2;
//         xi = xi_.table_[( ichipa+1 )*xi_.size_photon_chi_-1];
//         // If nearest point: ichiph = xi_.size_photon_chi_-1
//     } else {
//         // Search for the corresponding index ichiph for xi
//         ichiph = userFunctions::searchValuesInMonotonicArray(
//                      &xi_.table_[ichipa*xi_.size_photon_chi_], xi, xi_.size_photon_chi_ );
//     }
//
//     // Corresponding particle_chi for ichipa
//     logchipa = ichipa*xi_.particle_chi_delta_+xi_.log10_min_particle_chi_;
//
//     // Delta for the corresponding particle_chi
//     chiph_xip_delta = ( logchipa - xi_.min_photon_chi_table_[ichipa] )
//                       *xi_.inv_size_photon_chi_minus_one_;
//
//     // --------------------------------------------------------------------
//     // Compute photon_chi
//     // This method is slow but more accurate than taking the nearest point
//     // --------------------------------------------------------------------
//
//     ixip = ichipa*xi_.size_photon_chi_ + ichiph;
//
//     // Computation of the final photon_chi by interpolation
//     if( xi_.table_[ixip+1] - xi_.table_[ixip] > 1e-15 ) {
//         log10_chiphm = ichiph*chiph_xip_delta
//                        + xi_.min_photon_chi_table_[ichipa];
//         log10_chiphp = log10_chiphm + chiph_xip_delta;
//
//         d = ( xi - xi_.table_[ixip] ) / ( xi_.table_[ixip+1] - xi_.table_[ixip] );
//
//         // Chiph after linear interpolation in the logarithmic scale
//         photon_chi = std::pow( 10.0, log10_chiphm*( 1.0-d ) + log10_chiphp*( d ) );
//     } else
//         // For integration reasons, we can have xi_.table_[ixip+1] = xi_.table_[ixip]
//         // In this case, no interpolation
//     {
//         photon_chi = pow( 10., ichiph*chiph_xip_delta
//                           + xi_.min_photon_chi_table_[ichipa] );
//     }
//
//     // ------------------------------------------------------------
//     // Compute photon_chi
//     // Fastest method using the nearest point but less accurate
//     // ------------------------------------------------------------
//
//     /*photon_chi = pow(10.,ichiph*chiph_xip_delta
//            + xi_.min_photon_chi_table_[ichipa]);*/
//
//
//     return photon_chi;
// }


// -----------------------------------------------------------------------------
//! Computation of the photon quantum parameter photon_chi for emission
//! ramdomly and using the tables xi and chiphmin
//
//! \param particle_chi particle quantum parameter
// -----------------------------------------------------------------------------
double RadiationTables::computeRandomPhotonChiWithInterpolation( double particle_chi, Random * rand)
{
    // Log10 of particle_chi
    double log10_particle_chi;

    // Photon chi (1 and 2 for interpolation)
    double photon_chi;
    double photon_chi_1;
    double photon_chi_2;

    // Random xi
    double xi;

    //double chiph_xip_delta;
    double chiph_xip_delta_1;
    double chiph_xip_delta_2;

    int ichipa;
    int ichiph_1;
    int ichiph_2;
    // For the interpolation
    double log10_chiphm;
    double log10_chiphp;
    double d_photon_chi;
    double d_particle_chi;
    int ixip_1;
    int ixip_2;

    log10_particle_chi = std::log10( particle_chi );

    // ---------------------------------------
    // index of particle_chi in xi_.table
    // ---------------------------------------

    // Use floor so that particle_chi corresponding to ichipa is <= given particle_chi
    ichipa = int( floor( ( log10_particle_chi-xi_.log10_min_particle_chi_ )*( xi_.inv_particle_chi_delta_ ) ) );

    // Checking that ichipa is in the range of the tables
    // Else we use the values at the boundaries
    if( ichipa < 0 ) {
        ichipa = 0;
    } else if( ichipa > xi_.size_particle_chi_-2 ) {
        // xi_.size_particle_chi_-2 for interpolation
        ichipa = xi_.size_particle_chi_-2;
    }

    // ---------------------------------------
    // Search of the index ichiph for photon_chi
    // ---------------------------------------

    xi = rand->uniform();

    // If the randomly computed xi if below the first one of the row,
    // we take the first one which corresponds to the minimal photon photon_chi
    if( xi <= xi_.table_[ichipa*xi_.size_photon_chi_] ) {
        ichiph_1 = 0;
        ichiph_2 = 0;
        xi = xi_.table_[ichipa*xi_.size_photon_chi_];
    }
    // Above the last xi of the row, the last one corresponds
    // to the maximal photon photon_chi
    // else if( xi > xi_.table_[( ichipa+1 )*xi_.size_photon_chi_-2] ) {
    //     ichiph = xi_.size_photon_chi_-2;
    //     xi = xi_.table_[( ichipa+1 )*xi_.size_photon_chi_-1];
    // If nearest point: ichiph = xi_.size_photon_chi_-1
    // }
    else {
        // Search for the corresponding index ichiph for xi
        ichiph_1 = userFunctions::searchValuesInMonotonicArray(
                     &xi_.table_[ichipa*xi_.size_photon_chi_], xi, xi_.size_photon_chi_ );
        ichiph_2 = userFunctions::searchValuesInMonotonicArray(
                  &xi_.table_[(ichipa+1)*xi_.size_photon_chi_], xi, xi_.size_photon_chi_ );
    }

    // Corresponding particle_chi for ichipa
    // log10_particle_chi = ichipa*xi_.particle_chi_delta_+xi_.log10_min_particle_chi_;
    d_particle_chi = (log10_particle_chi - (ichipa*xi_.particle_chi_delta_+xi_.log10_min_particle_chi_))
                       * xi_.inv_particle_chi_delta_;

    // std::cerr << " " << log10_particle_chi
    //           << " " <<  ichipa*xi_.particle_chi_delta_+xi_.log10_min_particle_chi_
    //           << " " << xi_.inv_particle_chi_delta_
    //           << " " << xi_.particle_chi_delta_
    //           << " " << xi_.log10_min_particle_chi_
    //           << " " << ichipa
    //           << " " << d_particle_chi
    //           << " " << (log10_particle_chi - ichipa*xi_.particle_chi_delta_+xi_.log10_min_particle_chi_)
    //           << std::endl;

    // double log10_min_photon_chi =  xi_.min_photon_chi_table_[ichipa] * (d_particle_chi - 1.0)
    //                             + d_particle_chi*xi_.min_photon_chi_table_[ichipa+1];

    // Chi gap for the corresponding particle_chi

    chiph_xip_delta_1 = ( ichipa*xi_.particle_chi_delta_+xi_.log10_min_particle_chi_ - xi_.min_photon_chi_table_[ichipa])
                      *xi_.inv_size_photon_chi_minus_one_;

    chiph_xip_delta_2 = ( (ichipa+1)*xi_.particle_chi_delta_+xi_.log10_min_particle_chi_ - xi_.min_photon_chi_table_[ichipa+1])
                      *xi_.inv_size_photon_chi_minus_one_;

    // --------------------------------------------------------------------
    // Compute photon_chi
    // This method is slow but more accurate than taking the nearest point
    // --------------------------------------------------------------------

    ixip_1 = ichipa*xi_.size_photon_chi_ + ichiph_1;
    ixip_2 = (ichipa+1)*xi_.size_photon_chi_ + ichiph_2;

    // Computation of the final photon_chi by interpolation
    if( (xi_.table_[ixip_1] < 1.0) && (xi_.table_[ixip_1+1] - xi_.table_[ixip_1] > 1e-15) ) {
        log10_chiphm = ichiph_1*chiph_xip_delta_1
                       + xi_.min_photon_chi_table_[ichipa];
        log10_chiphp = log10_chiphm + chiph_xip_delta_1;

        d_photon_chi = ( xi - xi_.table_[ixip_1] ) / ( xi_.table_[ixip_1+1] - xi_.table_[ixip_1] );

        // Chiph after linear interpolation in the logarithmic scale
        photon_chi_1 = log10_chiphm*( 1.0-d_photon_chi ) + log10_chiphp*( d_photon_chi ) ;
    } else
    // For integration reasons, we can have xi_.table_[ixip+1] = xi_.table_[ixip]
    // In this case, no interpolation
    {
        photon_chi_1 =   ichiph_1*chiph_xip_delta_1
                          + xi_.min_photon_chi_table_[ichipa] ;
    }

    // Computation of the final photon_chi by interpolation
    if( (xi_.table_[ixip_2] < 1.0) && (xi_.table_[ixip_2+1] - xi_.table_[ixip_2] > 1e-15) ) {
        log10_chiphm = ichiph_2*chiph_xip_delta_2
                       + xi_.min_photon_chi_table_[ichipa+1];
        log10_chiphp = log10_chiphm + chiph_xip_delta_2;

        d_photon_chi = ( xi - xi_.table_[ixip_2] ) / ( xi_.table_[ixip_2+1] - xi_.table_[ixip_2] );

        // Chiph after linear interpolation in the logarithmic scale
        photon_chi_2 = log10_chiphm*( 1.0-d_photon_chi ) + log10_chiphp*( d_photon_chi ) ;
    } else
    // For integration reasons, we can have xi_.table_[ixip+1] = xi_.table_[ixip]
    // In this case, no interpolation
    {
        photon_chi_2 = ichiph_2*chiph_xip_delta_2
                          + xi_.min_photon_chi_table_[ichipa+1] ;
    }

    // Chiph after linear interpolation in the logarithmic scale
    photon_chi = std::pow( 10.0, photon_chi_1*(1 - d_particle_chi) + photon_chi_2*d_particle_chi);

    return photon_chi;
}

// ---------------------------------------------------------------------------------------------------------------------
//! Computation of the Cross Section dNph/dt which is also
//! the number of photons generated per time unit.
//
//! \param particle_chi particle quantum parameter
//! \param particle_gamma particle gamma factor
// ---------------------------------------------------------------------------------------------------------------------
double RadiationTables::computePhotonProductionYield( double particle_chi, double particle_gamma )
{

    // Log of the particle quantum parameter particle_chi
    double logchipa;
    double logchipam;
    double logchipap;
    // Index
    int ichipa;
    // final value
    double dNphdt;

    logchipa = std::log10( particle_chi );

    // Lower index for interpolation in the table integfochi_
    ichipa = int( floor( ( logchipa-integfochi_.log10_min_particle_chi_ )
                         *integfochi_.inv_particle_chi_delta_ ) );

    // If we are not in the table...
    if( ichipa < 0 ) {
        ichipa = 0;
        dNphdt = integfochi_.table_[ichipa];
    } else if( ichipa >= integfochi_.size_particle_chi_-1 ) {
        ichipa = integfochi_.size_particle_chi_-2;
        dNphdt = integfochi_.table_[ichipa];
    } else {
        // Upper and lower values for linear interpolation
        logchipam = ichipa*integfochi_.particle_chi_delta_ + integfochi_.log10_min_particle_chi_;
        logchipap = logchipam + integfochi_.particle_chi_delta_;

        // Interpolation
        dNphdt = ( integfochi_.table_[ichipa+1]*fabs( logchipa-logchipam ) +
                   integfochi_.table_[ichipa]*fabs( logchipap - logchipa ) )*integfochi_.inv_particle_chi_delta_;
    }

    return factor_dNph_dt_*dNphdt*particle_chi/particle_gamma;

}


// -----------------------------------------------------------------------------
//! Return the value of the function h(particle_chi) of Niel et al.
//! from the computed table niel_.table
//! \param particle_chi particle quantum parameter
// -----------------------------------------------------------------------------
double RadiationTables::getHNielFromTable( double particle_chi )
{
    int ichipa;
    double d;

    // Position in the niel_.table
    d = ( std::log10( particle_chi )-niel_.log10_min_particle_chi_ )*niel_.inv_particle_chi_delta_;
    ichipa = int( floor( d ) );

    // distance for interpolation
    d = d - floor( d );

    // Linear interpolation
    return niel_.table_[ichipa]*( 1.-d ) + niel_.table_[ichipa+1]*( d );
}

// -----------------------------------------------------------------------------
//! Return the stochastic diffusive component of the pusher
//! of Niel et al.
//! \param gamma particle Lorentz factor
//! \param particle_chi particle quantum parameter
// -----------------------------------------------------------------------------
// double RadiationTables::getNielStochasticTerm( double gamma,
//         double particle_chi,
//         double sqrtdt,
//         Random * rand)
// {
//     // Get the value of h for the corresponding particle_chi
//     double h, r;
//
//     h = RadiationTables::getHNielFromTable( particle_chi );
//
//     // Pick a random number in the normal distribution of standard
//     // deviation sqrt(dt) (variance dt)
//     // r = Rand::normal( sqrtdt );
//     r = rand->normal() * sqrtdt;
//
//     /*std::random_device device;
//     std::mt19937 gen(device());
//     std::normal_distribution<double> normal_distribution(0., sqrt(dt));
//     r = normal_distribution(gen);*/
//
//     return sqrt( factor_classical_radiated_power_*gamma*h )*r;
// }

// -----------------------------------------------------------------------------
// TABLE READING
// -----------------------------------------------------------------------------

// -----------------------------------------------------------------------------
//! Read the external table h
//
//! \param smpi Object of class SmileiMPI containing MPI properties
// -----------------------------------------------------------------------------
void RadiationTables::readHTable( SmileiMPI *smpi )
{
    std::string file = table_path_ + "/radiation_tables.h5";
    if( Tools::fileExists( file ) ) {
        if( smpi->isMaster() ) {
            H5Read f( file );

            // First, we read attributes
            H5Read h = f.dataset( "h" );
            h.attr( "size_particle_chi", niel_.size_particle_chi_ );
            h.attr( "min_particle_chi", niel_.min_particle_chi_ );
            h.attr( "max_particle_chi", niel_.max_particle_chi_ );

            // Resize and read array
            niel_.table_.resize( niel_.size_particle_chi_ );
            f.vect( "h", niel_.table_ );
        }
    } else {
        ERROR("The table H could not be read from the provided path: `"
              << table_path_<<"`. Please check that the path is correct.")
    }

    // checks
    if( minimum_chi_continuous_ < niel_.min_particle_chi_ ) {
        ERROR( "Parameter `minimum_chi_continuous_` is below `niel_.min_particle_chi_`,"
               << "the lower bound of the h table should be equal or below"
               << "the radiation threshold on chi." )
    }

    // Bcast the table to all MPI ranks
    RadiationTables::bcastHTable( smpi );
}

// -----------------------------------------------------------------------------
//! Read the external table integfochi
//
//! \param smpi Object of class SmileiMPI containing MPI properties
// -----------------------------------------------------------------------------
void RadiationTables::readIntegfochiTable( SmileiMPI *smpi )
{
    std::string file = table_path_ + "/radiation_tables.h5";
    if( Tools::fileExists( file ) ) {
        if( smpi->isMaster() ) {
            H5Read f( file );

            // First, we read attributes
            H5Read c = f.dataset( "integfochi" );
            c.attr( "size_particle_chi", integfochi_.size_particle_chi_ );
            c.attr( "min_particle_chi", integfochi_.min_particle_chi_ );
            c.attr( "max_particle_chi", integfochi_.max_particle_chi_ );

            // Resize and read array
            integfochi_.table_.resize( integfochi_.size_particle_chi_ );
            f.vect( "integfochi", integfochi_.table_ );
        }

        // Bcast the table to all MPI ranks
        RadiationTables::bcastIntegfochiTable( smpi );
    }
    // Else, the table can not be found, we throw an error
    else {
        ERROR("The table `integfochi` could not be read from the provided path: `"
              << table_path_<<"`. Please check that the path is correct.")
    }

}

// -----------------------------------------------------------------------------
//! Read the external table xip_chiphmin and xi
//
//! \param smpi Object of class SmileiMPI containing MPI properties
// -----------------------------------------------------------------------------
void RadiationTables::readXiTable( SmileiMPI *smpi )
{
    std::string file = table_path_ + "/radiation_tables.h5";
    if( Tools::fileExists( file ) ) {
        if( smpi->isMaster() ) {
            H5Read f( file );

            // First, we read attributes
            H5Read xi = f.dataset( "xi" );
            xi.attr( "size_particle_chi", xi_.size_particle_chi_ );
            xi.attr( "size_photon_chi", xi_.size_photon_chi_ );
            xi.attr( "min_particle_chi", xi_.min_particle_chi_ );
            xi.attr( "max_particle_chi", xi_.max_particle_chi_ );

            // Allocate and read arrays
            xi_.min_photon_chi_table_.resize( xi_.size_particle_chi_ );
            xi_.table_.resize( xi_.size_particle_chi_*xi_.size_photon_chi_ );
            f.vect( "min_photon_chi_for_xi", xi_.min_photon_chi_table_ );
            f.vect( "xi", xi_.table_ );
        }

        // Bcast the table to all MPI ranks
        RadiationTables::bcastTableXi( smpi );

    }
    // Else, the table can not be found, we throw an error
    else {
        ERROR("The table `xi` could not be read from the provided path: `"
              << table_path_<<"`. Please check that the path is correct.")
    }
}

// -----------------------------------------------------------------------------
//! Read all tables
//
//! \param params list of simulation parameters
//! \param smpi MPI parameters
// -----------------------------------------------------------------------------
void RadiationTables::readTables( Params &params, SmileiMPI *smpi )
{
    // These tables are loaded only if if one species has Monte-Carlo Compton radiation
    // And if the h values are not computed from a numerical fit
    if( params.hasNielRadiation && this->niel_.computation_method_ == "table" ) {
        RadiationTables::readHTable( smpi );
    }
    if( params.hasMCRadiation ) {
        RadiationTables::readIntegfochiTable( smpi );
        RadiationTables::readXiTable( smpi );
    }
}

// -----------------------------------------------------------------------------
// TABLE COMMUNICATIONS
// -----------------------------------------------------------------------------

// -----------------------------------------------------------------------------
//! Bcast of the external table h for the Niel radiation model
//
//! \param smpi Object of class SmileiMPI containing MPI properties
// -----------------------------------------------------------------------------
void RadiationTables::bcastHTable( SmileiMPI *smpi )
{
    // Position for MPI pack and unack
    int position;
    // buffer size for MPI pack and unpack
    int buf_size;

    // -------------------------------------------------------
    // Bcast of all the parameters
    // We pack everything in a buffer
    // --------------------------------------------------------

    // buffer size
    if( smpi->getRank() == 0 ) {
        MPI_Pack_size( 1, MPI_INT, smpi->world(), &position );
        buf_size = position;
        MPI_Pack_size( 2, MPI_DOUBLE, smpi->world(), &position );
        buf_size += position;
        MPI_Pack_size( niel_.size_particle_chi_, MPI_DOUBLE, smpi->world(),
                       &position );
        buf_size += position;
    }

    //MESSAGE( 2,"Buffer size: " << buf_size );

    // Exchange buf_size with all ranks
    MPI_Bcast( &buf_size, 1, MPI_INT, 0, smpi->world() );

    // Packet that will contain all parameters
    char *buffer = new char[buf_size];

    // Proc 0 packs
    if( smpi->getRank() == 0 ) {
        position = 0;
        MPI_Pack( &niel_.size_particle_chi_,
                  1, MPI_INT, buffer, buf_size, &position, smpi->world() );
        MPI_Pack( &niel_.min_particle_chi_,
                  1, MPI_DOUBLE, buffer, buf_size, &position, smpi->world() );
        MPI_Pack( &niel_.max_particle_chi_,
                  1, MPI_DOUBLE, buffer, buf_size, &position, smpi->world() );

        MPI_Pack( &niel_.table_[0], niel_.size_particle_chi_,
                  MPI_DOUBLE, buffer, buf_size, &position, smpi->world() );

    }

    // Bcast all parameters
    MPI_Bcast( &buffer[0], buf_size, MPI_PACKED, 0, smpi->world() );

    // Other ranks unpack
    if( smpi->getRank() != 0 ) {
        position = 0;
        MPI_Unpack( buffer, buf_size, &position,
                    &niel_.size_particle_chi_, 1, MPI_INT, smpi->world() );
        MPI_Unpack( buffer, buf_size, &position,
                    &niel_.min_particle_chi_, 1, MPI_DOUBLE, smpi->world() );
        MPI_Unpack( buffer, buf_size, &position,
                    &niel_.max_particle_chi_, 1, MPI_DOUBLE, smpi->world() );

        // Resize table before unpacking values
        niel_.table_.resize( niel_.size_particle_chi_ );

        MPI_Unpack( buffer, buf_size, &position, &niel_.table_[0],
                    niel_.size_particle_chi_, MPI_DOUBLE, smpi->world() );

    }

    delete[] buffer;

    niel_.log10_min_particle_chi_ = std::log10( niel_.min_particle_chi_ );

    // Computation of the delta
    niel_.particle_chi_delta_ = ( std::log10( niel_.max_particle_chi_ )
                      - niel_.log10_min_particle_chi_ )/( niel_.size_particle_chi_-1 );

    // Inverse delta
    niel_.inv_particle_chi_delta_ = 1./niel_.particle_chi_delta_;
}

// -----------------------------------------------------------------------------
//! Bcast of the external table integfochi
//
//! \param smpi Object of class SmileiMPI containing MPI properties
// -----------------------------------------------------------------------------
void RadiationTables::bcastIntegfochiTable( SmileiMPI *smpi )
{
    // Position for MPI pack and unack
    int position;
    // buffer size for MPI pack and unpack
    int buf_size;

    // -------------------------------------------------------
    // Bcast of all the parameters
    // We pack everything in a buffer
    // --------------------------------------------------------

    // buffer size
    if( smpi->getRank() == 0 ) {
        MPI_Pack_size( 1, MPI_INT, smpi->world(), &position );
        buf_size = position;
        MPI_Pack_size( 2, MPI_DOUBLE, smpi->world(), &position );
        buf_size += position;
        MPI_Pack_size( integfochi_.size_particle_chi_, MPI_DOUBLE, smpi->world(),
                       &position );
        buf_size += position;
    }

    //MESSAGE( 2,"Buffer size: " << buf_size );

    // Exchange buf_size with all ranks
    MPI_Bcast( &buf_size, 1, MPI_INT, 0, smpi->world() );

    // Packet that will contain all parameters
    char *buffer = new char[buf_size];

    // Proc 0 packs
    if( smpi->getRank() == 0 ) {
        position = 0;
        MPI_Pack( &integfochi_.size_particle_chi_,
                  1, MPI_INT, buffer, buf_size, &position, smpi->world() );
        MPI_Pack( &integfochi_.min_particle_chi_,
                  1, MPI_DOUBLE, buffer, buf_size, &position, smpi->world() );
        MPI_Pack( &integfochi_.max_particle_chi_,
                  1, MPI_DOUBLE, buffer, buf_size, &position, smpi->world() );

        MPI_Pack( &integfochi_.table_[0], integfochi_.size_particle_chi_,
                  MPI_DOUBLE, buffer, buf_size, &position, smpi->world() );

    }

    // Bcast all parameters
    MPI_Bcast( &buffer[0], buf_size, MPI_PACKED, 0, smpi->world() );

    // Other ranks unpack
    if( smpi->getRank() != 0 ) {
        position = 0;
        MPI_Unpack( buffer, buf_size, &position,
                    &integfochi_.size_particle_chi_, 1, MPI_INT, smpi->world() );
        MPI_Unpack( buffer, buf_size, &position,
                    &integfochi_.min_particle_chi_, 1, MPI_DOUBLE, smpi->world() );
        MPI_Unpack( buffer, buf_size, &position,
                    &integfochi_.max_particle_chi_, 1, MPI_DOUBLE, smpi->world() );

        // Resize table before unpacking values
        integfochi_.table_.resize( integfochi_.size_particle_chi_ );

        MPI_Unpack( buffer, buf_size, &position, &integfochi_.table_[0],
                    integfochi_.size_particle_chi_, MPI_DOUBLE, smpi->world() );

    }

    delete[] buffer;

    integfochi_.log10_min_particle_chi_ = std::log10( integfochi_.min_particle_chi_ );

    // Computation of the delta
    integfochi_.particle_chi_delta_ = ( std::log10( integfochi_.max_particle_chi_ )
                               - integfochi_.log10_min_particle_chi_ )/( integfochi_.size_particle_chi_-1 );

    // Inverse delta
    integfochi_.inv_particle_chi_delta_ = 1.0/integfochi_.particle_chi_delta_;

    // -----------------------------------------------------------------------
    // DEBUG
    //
    // double sum_integfochi_ = 0;
    // for (int i = 0 ; i < integfochi_.size_particle_chi_ ; i++) {
    //     sum_integfochi_ += integfochi_.table_[i];
    // }
    //
    // for (int i = 0 ; i < smpi->getSize() ; i++) {
    //     if( smpi->getRank() == i ) {
    //         std::cerr << " rank: " << smpi->getRank()
    //                   << " buf_size: " << buf_size
    //                   << " integfochi_.size_particle_chi_: " << integfochi_.size_particle_chi_
    //                   << " integfochi_.min_particle_chi_: " << integfochi_.min_particle_chi_
    //                   << " integfochi_.max_particle_chi_: " << integfochi_.max_particle_chi_
    //                   << " integfochi_.log10_min_particle_chi_: " << integfochi_.log10_min_particle_chi_
    //                   << " integfochi_.particle_chi_delta_: " << integfochi_.particle_chi_delta_
    //                   << " integfochi_.inv_particle_chi_delta_: " << integfochi_.inv_particle_chi_delta_
    //                   << " sum_integfochi_: " << sum_integfochi_
    //                   << std::endl;
    //         usleep(1000);
    //         smpi->barrier();
    //     }
    // }
    // -----------------------------------------------------------------------
}

// -----------------------------------------------------------------------------
//! Bcast of the external table xip_chiphmin and xi
//
//! \param smpi Object of class SmileiMPI containing MPI properties
// -----------------------------------------------------------------------------
void RadiationTables::bcastTableXi( SmileiMPI *smpi )
{
    // Position for MPI pack and unack
    int position = 0;
    // buffer size for MPI pack and unpack
    int buf_size = 0;

    // -------------------------------------------
    // Bcast of all the parameters
    // We pack everything in a buffer
    // -------------------------------------------

    // Compute the buffer size
    if( smpi->getRank() == 0 ) {
        MPI_Pack_size( 2, MPI_INT, smpi->world(), &position );
        buf_size = position;
        MPI_Pack_size( 2, MPI_DOUBLE, smpi->world(), &position );
        buf_size += position;
        MPI_Pack_size( xi_.size_particle_chi_, MPI_DOUBLE, smpi->world(),
                       &position );
        buf_size += position;
        MPI_Pack_size( xi_.size_particle_chi_*xi_.size_photon_chi_, MPI_DOUBLE,
                       smpi->world(), &position );
        buf_size += position;
    }

    //MESSAGE( 2,"Buffer size for MPI exchange: " << buf_size );

    // Exchange buf_size with all ranks
    MPI_Bcast( &buf_size, 1, MPI_INT, 0, smpi->world() );

    // Packet that will contain all parameters
    char *buffer = new char[buf_size];

    // Proc 0 packs
    if( smpi->getRank() == 0 ) {
        position = 0;
        MPI_Pack( &xi_.size_particle_chi_,
                  1, MPI_INT, buffer, buf_size, &position, smpi->world() );
        MPI_Pack( &xi_.size_photon_chi_,
                  1, MPI_INT, buffer, buf_size, &position, smpi->world() );
        MPI_Pack( &xi_.min_particle_chi_,
                  1, MPI_DOUBLE, buffer, buf_size, &position, smpi->world() );
        MPI_Pack( &xi_.max_particle_chi_,
                  1, MPI_DOUBLE, buffer, buf_size, &position, smpi->world() );

        MPI_Pack( &xi_.min_photon_chi_table_[0], xi_.size_particle_chi_,
                  MPI_DOUBLE, buffer, buf_size, &position, smpi->world() );

        MPI_Pack( &xi_.table_[0], xi_.size_particle_chi_*xi_.size_photon_chi_,
                  MPI_DOUBLE, buffer, buf_size, &position, smpi->world() );
    }

    // Bcast all parameters
    MPI_Bcast( &buffer[0], buf_size, MPI_PACKED, 0, smpi->world() );

    // Other ranks unpack
    if( smpi->getRank() != 0 ) {
        position = 0;
        MPI_Unpack( buffer, buf_size, &position,
                    &xi_.size_particle_chi_, 1, MPI_INT, smpi->world() );
        MPI_Unpack( buffer, buf_size, &position,
                    &xi_.size_photon_chi_, 1, MPI_INT, smpi->world() );
        MPI_Unpack( buffer, buf_size, &position,
                    &xi_.min_particle_chi_, 1, MPI_DOUBLE, smpi->world() );
        MPI_Unpack( buffer, buf_size, &position,
                    &xi_.max_particle_chi_, 1, MPI_DOUBLE, smpi->world() );

        // Resize tables before unpacking values
        xi_.min_photon_chi_table_.resize( xi_.size_particle_chi_ );
        xi_.table_.resize( xi_.size_particle_chi_*xi_.size_photon_chi_ );

        MPI_Unpack( buffer, buf_size, &position, &xi_.min_photon_chi_table_[0],
                    xi_.size_particle_chi_, MPI_DOUBLE, smpi->world() );

        MPI_Unpack( buffer, buf_size, &position, &xi_.table_[0],
                    xi_.size_particle_chi_*xi_.size_photon_chi_, MPI_DOUBLE, smpi->world() );

    }

    delete[] buffer;

    // Log10 of xi_.min_particle_chi_ for efficiency
    xi_.log10_min_particle_chi_ = std::log10( xi_.min_particle_chi_ );

    // Computation of the delta
    xi_.particle_chi_delta_ = ( std::log10( xi_.max_particle_chi_ )
                        - xi_.log10_min_particle_chi_ )/( xi_.size_particle_chi_-1 );

    // Inverse of delta
    xi_.inv_particle_chi_delta_ = 1.0/xi_.particle_chi_delta_;

    // Inverse photon_chi discetization (regularly used)
    xi_.inv_size_photon_chi_minus_one_ = 1.0/( xi_.size_photon_chi_ - 1. );

    // -----------------------------------------------------------------------
    // DEBUG
    //
    // double sum_xi = 0;
    // double sum_min_photon_chi = 0;
    // for (int i = 0 ; i < xi_.size_particle_chi_ ; i++) {
    //     sum_min_photon_chi += xi_.min_photon_chi_table_[i];
    // }
    // for (int i = 0 ; i < xi_.size_particle_chi_*xi_.size_photon_chi_ ; i++) {
    //     sum_xi += xi_.table_[i];
    // }
    // for (int i = 0 ; i < smpi->getSize() ; i++) {
    //     if( smpi->getRank() == i ) {
    //         std::cerr << " rank: " << smpi->getRank()
    //                   << " xi_.size_particle_chi_: " << xi_.size_particle_chi_
    //                   << " xi_.size_photon_chi_: " << xi_.size_photon_chi_
    //                   << " xi_.min_particle_chi_: " << xi_.min_particle_chi_
    //                   << " xi_.max_particle_chi_: " << xi_.max_particle_chi_
    //                   << " xi_.log10_min_particle_chi_: " << xi_.log10_min_particle_chi_
    //                   << " xi_.particle_chi_delta_: " << xi_.particle_chi_delta_
    //                   << " xi_.inv_particle_chi_delta_: " << xi_.inv_particle_chi_delta_
    //                   << " xi_.inv_size_photon_chi_minus_one_: " << xi_.inv_size_photon_chi_minus_one_
    //                   << " sum min_photon_chi: " << sum_min_photon_chi
    //                   << " sum xi: " << sum_xi
    //                   << std::endl;
    //         usleep(1000);
    //         smpi->barrier();
    //     }
    // }
    // -----------------------------------------------------------------------
}<|MERGE_RESOLUTION|>--- conflicted
+++ resolved
@@ -26,10 +26,6 @@
 
     minimum_chi_continuous_ = 1e-3;
     minimum_chi_discontinuous_ = 1e-2;
-<<<<<<< HEAD
-=======
-
->>>>>>> b41b78de
     // Default init of the tables
     RadiationTablesDefault::setDefault( niel_, integfochi_, xi_ );
 
