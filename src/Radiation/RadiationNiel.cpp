--- conflicted
+++ resolved
@@ -442,15 +442,12 @@
     // Update the patch radiated energy
     radiated_energy += radiated_energy_loc;
 
-<<<<<<< HEAD
-=======
     // Destruction
     delete [] diffusion;
     delete [] random_numbers;
 
     //double t5 = MPI_Wtime();
 
->>>>>>> 2eb21266
     //std::cerr << "" << std::endl;
     //std::cerr << "" << istart << " " << nbparticles << " " << ithread << std::endl;
     //std::cerr << "Computation of chi: " << t1 - t0 << std::endl;
