// ----------------------------------------------------------------------------
//! \file RadiationNiel.cpp
//
//! \brief This file implements the class RadiationNiel.
//!        This class is for the semi-classical Fokker-Planck model of
//!        synchrotron-like radiation loss developped by Niel et al. as an
//!        extension of the classical Landau-Lifshitz model in the weak quantum
//!        regime.
//!        This model includew a quantum correction + stochastic diffusive
//!        operator.
//
//! \details See these references for more information.
//! F. Niel et al., 2017
//! L. D. Landau and E. M. Lifshitz, The classical theory of fields, 1947
// ----------------------------------------------------------------------------

#include "RadiationNiel.h"

#if defined(_GPU)
    #define __HIP_PLATFORM_NVCC__
    #define __HIP_PLATFORM_NVIDIA__
    #include "gpuRandom.h"
#elif defined(SMILEI_ACCELERATOR_GPU_OMP)
    #define __HIP_PLATFORM_HCC__
    #define __HIP_PLATFORM_AMD__
    #include "gpuRandom.h"
#endif

<<<<<<< HEAD
=======
#if defined(_GPU) || defined(SMILEI_ACCELERATOR_GPU_OMP)
    #include <hiprand.hpp>
#endif
>>>>>>> 566debe8

// -----------------------------------------------------------------------------
//! Constructor for RadiationNLL
//! Inherited from Radiation
// -----------------------------------------------------------------------------
RadiationNiel::RadiationNiel( Params &params, Species *species, Random * rand  )
    : Radiation( params, species, rand )
{
}

// -----------------------------------------------------------------------------
//! Destructor for RadiationNiel
// -----------------------------------------------------------------------------
RadiationNiel::~RadiationNiel()
{
}

// -----------------------------------------------------------------------------
//! Overloading of the operator (): perform the corrected Landau-Lifshitz
//! classical radiation reaction + stochastic diffusive operator.
//! **Vectorized version** But needs to be improved
//
//! \param particles   particle object containing the particle properties
//! \param smpi        MPI properties
//! \param RadiationTables Cross-section data tables and useful functions
//                     for nonlinear inverse Compton scattering
//! \param istart      Index of the first particle
//! \param iend        Index of the last particle
//! \param ithread     Thread index
//! \param radiated_energy     overall energy radiated during the call to this method
// -----------------------------------------------------------------------------
void RadiationNiel::operator()(
    Particles       &particles,
    Species         *photon_species,
    SmileiMPI       *smpi,
    RadiationTables &RadiationTables,
    double          &radiated_energy,
    int istart,
    int iend,
    int ithread,
    int ipart_ref )
{

    // _______________________________________________________________
    // Parameters
    std::vector<double> *Epart = &( smpi->dynamics_Epart[ithread] );
    std::vector<double> *Bpart = &( smpi->dynamics_Bpart[ithread] );

    int nparts = Epart->size()/3;
    double * __restrict__ Ex = &( ( *Epart )[0*nparts] );
    double * __restrict__ Ey = &( ( *Epart )[1*nparts] );
    double * __restrict__ Ez = &( ( *Epart )[2*nparts] );
    double * __restrict__ Bx = &( ( *Bpart )[0*nparts] );
    double * __restrict__ By = &( ( *Bpart )[1*nparts] );
    double * __restrict__ Bz = &( ( *Bpart )[2*nparts] );

    // Used to store gamma directly
    double * __restrict__ gamma = &( smpi->dynamics_invgf[ithread][0] );

    // Charge divided by the square of the mass
    double charge_over_mass_square = 0.;

    // 1/mass^2
    const double one_over_mass_square = one_over_mass_*one_over_mass_;

    // Sqrt(dt_), used intensively in these loops
    const double sqrtdt = std::sqrt( dt_ );

    // Number of particles
    const int nbparticles = iend-istart;

    // Temporary double parameter
    double temp;

    // Particle id
    int ipart;
    double p;

    // Radiated energy
    double rad_energy;

    // Stochastic diffusive term fo Niel et al.
    double diffusion[nbparticles];

    // Random Number
    double random_numbers[nbparticles];

    // Momentum shortcut
    double* __restrict__ momentum_x = particles.getPtrMomentum(0);
    double* __restrict__ momentum_y = particles.getPtrMomentum(1);
    double* __restrict__ momentum_z = particles.getPtrMomentum(2);

    // Charge shortcut
    short* __restrict__ charge = particles.getPtrCharge();

    // Weight shortcut
    double* __restrict__ weight = particles.getPtrWeight();

    // Quantum parameter
    double* __restrict__ particle_chi = particles.getPtrChi();

    // Niel table
    double* table = &(RadiationTables.niel_.table_[0]);

    const double minimum_chi_continuous = RadiationTables.getMinimumChiContinuous();
    const double factor_classical_radiated_power      = RadiationTables.getFactorClassicalRadiatedPower();
    const int niel_computation_method = RadiationTables.getNielHComputationMethodIndex();
    const int size_of_table_Niel = RadiationTables.niel_.size_particle_chi_;

    // Parameter to store the local radiated energy
    double radiated_energy_loc = 0;
    double new_gamma = 0;
<<<<<<< HEAD

    
    // Management of the data on GPU though this data region
    int np = iend-istart;

=======
    
>>>>>>> 566debe8
    // Parameters for linear alleatory number generator
    #ifdef _GPU
    
        // Initialize initial seed for linear generator
        double initial_seed = rand_->uniform();
        int seed_curand;
    
        const int a = 1664525;
        const int c = 1013904223;
        const int m = std::pow(2,32);
    #endif
    
    // _______________________________________________________________
    // Computation

    //double t0 = MPI_Wtime();

    // 1) Vectorized computation of gamma and the particle quantum parameter
        #ifndef _GPU
            #pragma omp simd
        #else
        
            // Management of the data on GPU though this data region
            const int np = iend-istart;
        
            #pragma acc parallel create(random_numbers[0:nbparticles], diffusion[0:nbparticles])  \
            present(Ex[istart:np],Ey[istart:np],Ez[istart:np],\
            Bx[istart:np],By[istart:np],Bz[istart:np],gamma[istart:np], \
            table[0:size_of_table_Niel], niel_computation_method_ ) \
            deviceptr(momentum_x,momentum_y,momentum_z,charge,weight,particle_chi) \
            private(temp,rad_energy,new_gamma, p, seed_curand ) reduction(+:radiated_energy_loc)
        {
            unsigned long long seed; // Parameters for CUDA generator
            unsigned long long seq;
            unsigned long long offset;
<<<<<<< HEAD
            
            smilei::gpu::Random rand;
            //curandState_t state;
            //hiprandState_t state;
=======
            hiprandState_t state;
>>>>>>> 566debe8

            seed = 12345ULL;
            seq = 0ULL;
            offset = 0ULL;

            #pragma acc loop gang worker vector
 
   	 #endif
        for( ipart=istart ; ipart< iend; ipart++ ) {

            charge_over_mass_square = (double)charge[ipart]*one_over_mass_square;

            // Gamma
            gamma[ipart-ipart_ref] = std::sqrt( 1.0 + momentum_x[ipart]*momentum_x[ipart]
                                 + momentum_y[ipart]*momentum_y[ipart]
                                 + momentum_z[ipart]*momentum_z[ipart] );

            // Computation of the Lorentz invariant quantum parameter
            particle_chi[ipart] = Radiation::computeParticleChi( charge_over_mass_square,
                                  momentum_x[ipart], momentum_y[ipart], momentum_z[ipart],
                                  gamma[ipart],
                                  Ex[ipart-ipart_ref], Ey[ipart-ipart_ref], Ez[ipart-ipart_ref],
                                  Bx[ipart-ipart_ref], By[ipart-ipart_ref], Bz[ipart-ipart_ref] );
    
    #ifndef _GPU
        } //finish cycle
    #endif
    //double t1 = MPI_Wtime();

        #ifdef _GPU
            if( particle_chi[ipart] > minimum_chi_continuous ) {

		        seed_curand = (int) (ipart+1)*(initial_seed+1); //Seed for linear generator
		        seed_curand = (a * seed_curand + c) % m; //Linear generator
    
<<<<<<< HEAD
                smilei::gpu::Random::init(seed_curand, seq, offset, &rand.state); //Cuda generator
                //hiprand_init(seed_curand, seq, offset, &state); //Cuda generator initialization     
    
                random_numbers[ipart - istart] = 2*smilei::gpu::Random::uniform(&rand.state) - 1; //Generating number
                //random_numbers[ipart - istart] = 2*hiprand_uniform(&state) - 1; //Generating number
=======
                hiprand_init(seed_curand, seq, offset, &state); //Cuda generator initialization     
    
                random_numbers[ipart - istart] = 2*hiprand_uniform(&state) - 1; //Generating number
>>>>>>> 566debe8

                temp = -std::log( ( 1.0-random_numbers[ipart - istart] )*( 1.0+random_numbers[ipart - istart] ) );

                if( temp < 5.000000 ) {
                    temp = temp - 2.500000;
                    p = +2.81022636000e-08      ;
                    p = +3.43273939000e-07 + p*temp;
                    p = -3.52338770000e-06 + p*temp;
                    p = -4.39150654000e-06 + p*temp;
                    p = +0.00021858087e+00 + p*temp;
                    p = -0.00125372503e+00 + p*temp;
                    p = -0.00417768164e+00 + p*temp;
                    p = +0.24664072700e+00 + p*temp;
                    p = +1.50140941000e+00 + p*temp;
                } else {
                    temp = std::sqrt( temp ) - 3.000000;
                    p = -0.000200214257      ;
                    p = +0.000100950558 + p*temp;
                    p = +0.001349343220 + p*temp;
                    p = -0.003673428440 + p*temp;
                    p = +0.005739507730 + p*temp;
                    p = -0.007622461300 + p*temp;
                    p = +0.009438870470 + p*temp;
                    p = +1.001674060000 + p*temp;
                    p = +2.832976820000 + p*temp;
                }

                random_numbers[ipart - istart] *= p*sqrtdt*std::sqrt( 2. );

    #else

    // Vectorized computation of the random number in a uniform distribution
    // #pragma omp simd
    for( ipart=0 ; ipart < nbparticles; ipart++ ) {

        // Below particle_chi = minimum_chi_continuous, radiation losses are negligible
        if( particle_chi[ipart+istart] > minimum_chi_continuous ) {

            // Pick a random number in the normal distribution of standard
            // deviation sqrt(dt_) (variance dt_)
            //random_numbers[ipart] = 2.*Rand::uniform() -1.;
            //random_numbers[ipart] = 2.*drand48() -1.;
            random_numbers[ipart] = rand_->uniform2();
        }
        // else {
        //     random_numbers[ipart] = 0;
        // }
    }

    // Vectorized computation of the random number in a normal distribution
    #pragma omp simd private(p,temp)
    for( ipart=0 ; ipart < nbparticles; ipart++ ) {
        // Below particle_chi = minimum_chi_continuous, radiation losses are negligible
        if( particle_chi[ipart+istart] > minimum_chi_continuous ) {
            temp = -std::log( ( 1.0-random_numbers[ipart] )*( 1.0+random_numbers[ipart] ) );

            if( temp < 5.000000 ) {
                temp = temp - 2.500000;
                p = +2.81022636000e-08      ;
                p = +3.43273939000e-07 + p*temp;
                p = -3.52338770000e-06 + p*temp;
                p = -4.39150654000e-06 + p*temp;
                p = +0.00021858087e+00 + p*temp;
                p = -0.00125372503e+00 + p*temp;
                p = -0.00417768164e+00 + p*temp;
                p = +0.24664072700e+00 + p*temp;
                p = +1.50140941000e+00 + p*temp;
            } else {
                temp = std::sqrt( temp ) - 3.000000;
                p = -0.000200214257      ;
                p = +0.000100950558 + p*temp;
                p = +0.001349343220 + p*temp;
                p = -0.003673428440 + p*temp;
                p = +0.005739507730 + p*temp;
                p = -0.007622461300 + p*temp;
                p = +0.009438870470 + p*temp;
                p = +1.001674060000 + p*temp;
                p = +2.832976820000 + p*temp;
            }

            random_numbers[ipart] *= p*sqrtdt*std::sqrt( 2. );

            //random_numbers[ipart] = userFunctions::erfinv2(random_numbers[ipart])*sqrtdt*sqrt(2.);
        }
    }
    #endif

    //double t2 = MPI_Wtime();

    // 3) Computation of the diffusion coefficients
    // Using the table (non-vectorized)

    if( niel_computation_method == 0 ) {

        #ifndef _GPU
        for( ipart=istart ; ipart<iend; ipart++ ) {
                // Below particle_chi = minimum_chi_continuous, radiation losses are negligible
            if( particle_chi[ipart] > minimum_chi_continuous ) {
        #endif
                    //h = RadiationTables.getHNielFitOrder10(particle_chi[ipart]);
                    //h = RadiationTables.getHNielFitOrder5(particle_chi[ipart]);
                    //temp = 0;
                    temp = RadiationTables.getHNielFromTable( particle_chi[ipart], table );

                    diffusion[ipart-istart] = std::sqrt( factor_classical_radiated_power*gamma[ipart-ipart_ref]*temp )*random_numbers[ipart-istart];

        #ifndef _GPU
            }
        } 
        #endif
    }
    // Using the fit at order 5 (vectorized)
    else if( niel_computation_method == 1 ) {

        #ifndef _GPU
        #pragma omp simd private(temp)
	    for( ipart=istart ; ipart<iend; ipart++ ) {
                // Below particle_chi = minimum_chi_continuous, radiation losses are negligible
            if( particle_chi[ipart] > minimum_chi_continuous ) {
        #endif

                    temp = RadiationTools::getHNielFitOrder5( particle_chi[ipart] );

                    diffusion[ipart-istart] = std::sqrt( factor_classical_radiated_power*gamma[ipart-ipart_ref]*temp )*random_numbers[ipart-istart];

        #ifndef _GPU
            }
        } 
        #endif

    }
    // Using the fit at order 10 (vectorized)
    else if( niel_computation_method == 2 ) {
        
        #ifndef _GPU
        #pragma omp simd private(temp)
	    for( ipart=istart ; ipart<iend; ipart++ ) {
               	// Below particle_chi = minimum_chi_continuous, radiation losses are negligible
            	if( particle_chi[ipart] > minimum_chi_continuous ) {
        #endif
                   	temp = RadiationTools::getHNielFitOrder10( particle_chi[ipart] );

                    	diffusion[ipart-istart] = std::sqrt( factor_classical_radiated_power*gamma[ipart-ipart_ref]*temp )*random_numbers[ipart-istart];

        #ifndef _GPU
            }
        } 
        #endif

    }
    // Using Ridgers
    else if( niel_computation_method == 3) {

        #ifndef _GPU
	    #pragma omp simd private(temp)
        for( ipart=istart ; ipart<iend; ipart++ ) {
                // Below particle_chi = minimum_chi_continuous, radiation losses are negligible
            if( particle_chi[ipart] > minimum_chi_continuous ) {
        #endif

                    temp = RadiationTools::getHNielFitRidgers( particle_chi[ipart] );

                    diffusion[ipart-istart] = std::sqrt( factor_classical_radiated_power*gamma[ipart-ipart_ref]*temp )*random_numbers[ipart-istart];

        #ifndef _GPU
            }
        } 
        #endif

    }
    //double t3 = MPI_Wtime();

    // 4) Vectorized update of the momentum

    #ifndef _GPU
        #pragma omp simd private(temp,rad_energy)
        for( ipart=istart ; ipart<iend; ipart++ ) {
            // Below particle_chi = minimum_chi_continuous, radiation losses are negligible
            if( particle_chi[ipart] > minimum_chi_continuous ) {
    #endif

                // Radiated energy during the time step
                rad_energy = RadiationTables.getRidgersCorrectedRadiatedEnergy( particle_chi[ipart], dt_ );

                // Effect on the momentum
                // Temporary factor
                temp = ( rad_energy - diffusion[ipart-istart])
                       * gamma[ipart-ipart_ref]/( gamma[ipart-ipart_ref]*gamma[ipart-ipart_ref]-1. );

                // Update of the momentum
                momentum_x[ipart] -= temp*momentum_x[ipart];
                momentum_y[ipart] -= temp*momentum_y[ipart];
                momentum_z[ipart] -= temp*momentum_z[ipart];

    #ifndef _GPU
        }
    }
    #else
    } //finish if 
    #endif

    //double t4 = MPI_Wtime();

    // ____________________________________________________
    // Vectorized computation of the thread radiated energy
    // and update of the quantum parameter

    new_gamma = 0;

    #ifndef _GPU
        #pragma omp simd private(new_gamma) reduction(+:radiated_energy_loc)
        for( int ipart=istart ; ipart<iend; ipart++ ) {
    #endif

            charge_over_mass_square = (double)charge[ipart]*one_over_mass_square;

            new_gamma = std::sqrt( 1.0
                           + momentum_x[ipart]*momentum_x[ipart]
                           + momentum_y[ipart]*momentum_y[ipart]
                           + momentum_z[ipart]*momentum_z[ipart] );

            radiated_energy_loc += weight[ipart]*( gamma[ipart] - new_gamma );

            particle_chi[ipart] = Radiation::computeParticleChi( charge_over_mass_square,
                         momentum_x[ipart], momentum_y[ipart], momentum_z[ipart],
                         new_gamma,
                         Ex[ipart-ipart_ref], Ey[ipart-ipart_ref], Ez[ipart-ipart_ref],
                         Bx[ipart-ipart_ref], By[ipart-ipart_ref], Bz[ipart-ipart_ref] );

    #ifndef _GPU
    } 
    #else
        } // end acc parallel loop
    } // end acc parallel region
    #endif

   //double t5 = MPI_Wtime();

    // Update the patch radiated energy
    radiated_energy += radiated_energy_loc;

    //std::cerr << "" << std::endl;
    //std::cerr << "" << istart << " " << nbparticles << " " << ithread << std::endl;
    //std::cerr << "Computation of chi: " << t1 - t0 << std::endl;
    //std::cerr << "Computation of random numbers: " << t2 - t1 << std::endl;
    //std::cerr << "Computation of the diffusion: " << t3 - t2 << std::endl;
    //std::cerr << "Computation of the momentum: " << t4 - t3 << std::endl;
    //std::cerr << "Computation of the radiated energy: " << t5 - t4 << std::endl;

}<|MERGE_RESOLUTION|>--- conflicted
+++ resolved
@@ -26,12 +26,6 @@
     #include "gpuRandom.h"
 #endif
 
-<<<<<<< HEAD
-=======
-#if defined(_GPU) || defined(SMILEI_ACCELERATOR_GPU_OMP)
-    #include <hiprand.hpp>
-#endif
->>>>>>> 566debe8
 
 // -----------------------------------------------------------------------------
 //! Constructor for RadiationNLL
@@ -144,15 +138,7 @@
     // Parameter to store the local radiated energy
     double radiated_energy_loc = 0;
     double new_gamma = 0;
-<<<<<<< HEAD
-
-    
-    // Management of the data on GPU though this data region
-    int np = iend-istart;
-
-=======
-    
->>>>>>> 566debe8
+    
     // Parameters for linear alleatory number generator
     #ifdef _GPU
     
@@ -188,14 +174,10 @@
             unsigned long long seed; // Parameters for CUDA generator
             unsigned long long seq;
             unsigned long long offset;
-<<<<<<< HEAD
             
             smilei::gpu::Random rand;
             //curandState_t state;
             //hiprandState_t state;
-=======
-            hiprandState_t state;
->>>>>>> 566debe8
 
             seed = 12345ULL;
             seq = 0ULL;
@@ -231,17 +213,11 @@
 		        seed_curand = (int) (ipart+1)*(initial_seed+1); //Seed for linear generator
 		        seed_curand = (a * seed_curand + c) % m; //Linear generator
     
-<<<<<<< HEAD
                 smilei::gpu::Random::init(seed_curand, seq, offset, &rand.state); //Cuda generator
                 //hiprand_init(seed_curand, seq, offset, &state); //Cuda generator initialization     
     
                 random_numbers[ipart - istart] = 2*smilei::gpu::Random::uniform(&rand.state) - 1; //Generating number
                 //random_numbers[ipart - istart] = 2*hiprand_uniform(&state) - 1; //Generating number
-=======
-                hiprand_init(seed_curand, seq, offset, &state); //Cuda generator initialization     
-    
-                random_numbers[ipart - istart] = 2*hiprand_uniform(&state) - 1; //Generating number
->>>>>>> 566debe8
 
                 temp = -std::log( ( 1.0-random_numbers[ipart - istart] )*( 1.0+random_numbers[ipart - istart] ) );
 
