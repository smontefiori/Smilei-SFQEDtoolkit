--- conflicted
+++ resolved
@@ -146,7 +146,6 @@
 
     //double t0 = MPI_Wtime();
 
-<<<<<<< HEAD
     // 1) Vectorized computation of gamma and the particle quantum parameter
         #ifndef _GPU
             #pragma omp simd
@@ -157,35 +156,6 @@
             table[0:size_of_table_Niel], niel_computation_method_ ) \
             deviceptr(momentum_x,momentum_y,momentum_z,charge,weight,particle_chi) \
             private(temp,rad_energy,new_gamma, state, p, seed_curand ) reduction(+:radiated_energy_loc)
-=======
-    // Vectorized computation of gamma and the particle quantum parameter
-    #pragma omp simd
-    for( ipart=istart ; ipart< iend; ipart++ ) {
-
-        charge_over_mass_square = ( double )( charge[ipart] )*one_over_mass_square;
-
-        // Gamma
-        gamma[ipart-ipart_ref] = std::sqrt( 1.0 + momentum_x[ipart]*momentum_x[ipart]
-                             + momentum_y[ipart]*momentum_y[ipart]
-                             + momentum_z[ipart]*momentum_z[ipart] );
-
-        // Computation of the Lorentz invariant quantum parameter
-        particle_chi[ipart] = Radiation::computeParticleChi( charge_over_mass_square,
-                              momentum_x[ipart], momentum_y[ipart], momentum_z[ipart],
-                              gamma[ipart],
-                              Ex[ipart-ipart_ref], Ey[ipart-ipart_ref], Ez[ipart-ipart_ref],
-                              Bx[ipart-ipart_ref], By[ipart-ipart_ref], Bz[ipart-ipart_ref] );
-    }
-
-    //double t1 = MPI_Wtime();
-
-    // Non-vectorized computation of the random number
-    /*for (ipart=0 ; ipart < nbparticles; ipart++ )
-    {
-
-        // Below particle_chi = minimum_chi_continuous_, radiation losses are negligible
-        if (particle_chi[ipart] > minimum_chi_continuous_)
->>>>>>> bfbd8beb
         {
             unsigned long long seed; // Parameters for CUDA generator
             unsigned long long seq;
@@ -204,7 +174,7 @@
             charge_over_mass_square = (double)charge[ipart]*one_over_mass_square;
 
             // Gamma
-            gamma[ipart-ipart_ref] = sqrt( 1.0 + momentum_x[ipart]*momentum_x[ipart]
+            gamma[ipart-ipart_ref] = std::sqrt( 1.0 + momentum_x[ipart]*momentum_x[ipart]
                                  + momentum_y[ipart]*momentum_y[ipart]
                                  + momentum_z[ipart]*momentum_z[ipart] );
 
@@ -212,8 +182,8 @@
             particle_chi[ipart] = Radiation::computeParticleChi( charge_over_mass_square,
                                   momentum_x[ipart], momentum_y[ipart], momentum_z[ipart],
                                   gamma[ipart],
-                                  ( *( Ex+ipart-ipart_ref ) ), ( *( Ey+ipart-ipart_ref ) ), ( *( Ez+ipart-ipart_ref ) ),
-                                  ( *( Bx+ipart-ipart_ref ) ), ( *( By+ipart-ipart_ref ) ), ( *( Bz+ipart-ipart_ref ) ) );
+                                  Ex[ipart-ipart_ref], Ey[ipart-ipart_ref], Ez[ipart-ipart_ref],
+                                  Bx[ipart-ipart_ref], By[ipart-ipart_ref], Bz[ipart-ipart_ref] );
     
     #ifndef _GPU
         } //finish cycle
@@ -335,11 +305,7 @@
 
                     diffusion[ipart-istart] = sqrt( factor_classical_radiated_power_*gamma[ipart-ipart_ref]*temp )*random_numbers[ipart-istart];
 
-<<<<<<< HEAD
-        #ifndef _GPU
-=======
-                diffusion[ipart] = std::sqrt( factor_classical_radiated_power_*gamma[ipart+istart-ipart_ref]*temp )*random_numbers[ipart];
->>>>>>> bfbd8beb
+        #ifndef _GPU
             }
         } 
         #endif
@@ -457,19 +423,11 @@
 
             radiated_energy_loc += weight[ipart]*( gamma[ipart] - new_gamma );
 
-<<<<<<< HEAD
             particle_chi[ipart] = Radiation::computeParticleChi( charge_over_mass_square,
                          momentum_x[ipart], momentum_y[ipart], momentum_z[ipart],
                          new_gamma,
-                         ( *( Ex+ipart-ipart_ref ) ), ( *( Ey+ipart-ipart_ref ) ), ( *( Ez+ipart-ipart_ref ) ),
-                         ( *( Bx+ipart-ipart_ref ) ), ( *( By+ipart-ipart_ref ) ), ( *( Bz+ipart-ipart_ref ) ) );
-=======
-        particle_chi[ipart] = Radiation::computeParticleChi( charge_over_mass_square,
-                     momentum_x[ipart], momentum_y[ipart], momentum_z[ipart],
-                     new_gamma,
-                     Ex[ipart-ipart_ref], Ey[ipart-ipart_ref], Ez[ipart-ipart_ref],
-                     Bx[ipart-ipart_ref], By[ipart-ipart_ref], Bz[ipart-ipart_ref] );
->>>>>>> bfbd8beb
+                         Ex[ipart-ipart_ref], Ey[ipart-ipart_ref], Ez[ipart-ipart_ref],
+                         Bx[ipart-ipart_ref], By[ipart-ipart_ref], Bz[ipart-ipart_ref] );
 
     #ifndef _GPU
     } 
