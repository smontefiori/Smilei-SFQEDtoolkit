// ----------------------------------------------------------------------------
//! \file RadiationTools.h
//
//! \brief This class contains tools
//! for the Nonlinear Inverse Compton Scattering
//
// ----------------------------------------------------------------------------

#ifndef RADIATIONTOOLS_H
#define RADIATIONTOOLS_H

#include <cmath>

class RadiationTools {

    public:

        //! Computation of the function g of Erber using the Ridgers
        //! approximation formulae
        //! \param particle_chi particle quantum parameter
        //#pragma omp declare simd
<<<<<<< HEAD
        #pragma acc routine seq
        static inline double computeRidgersFit( double particle_chi )
=======
        static inline double __attribute__((always_inline)) computeRidgersFit( double particle_chi )
>>>>>>> bfbd8beb
        {
            return std::pow( 1.0 + 4.8*( 1.0+particle_chi )*std::log( 1.0 + 1.7*particle_chi )
                        + 2.44*particle_chi*particle_chi, -2.0/3.0 );
        };

        // -----------------------------------------------------------------------------
        //! Return the value of the function h(particle_chi) of Niel et al.
        //! from a polynomial numerical fit at order 10
        //! Valid between particle_chi in 1E-3 and 1E1
        //! \param particle_chi particle quantum parameter
        // -----------------------------------------------------------------------------
<<<<<<< HEAD
        #pragma acc routine seq
        static inline double getHNielFitOrder10(double particle_chi)
=======
        static inline double __attribute__((always_inline)) getHNielFitOrder10(double particle_chi)
>>>>>>> bfbd8beb
        {
            // Max relative error ~2E-4
            double logchi1 = log(particle_chi);
            double logchi2 = logchi1 * logchi1;
            double logchi3 = logchi2 * logchi1;
            double logchi4 = logchi3 * logchi1;
            double logchi5 = logchi4 * logchi1;
            return exp(-3.231764974833856e-08 * logchi5*logchi5
                       -7.574417415366786e-07 * logchi5*logchi4
                       -5.437005218419013e-06 * logchi5*logchi3
                       -4.359062260446135e-06 * logchi5*logchi2
                       +5.417842511821415e-05 * logchi5*logchi1
                       -1.263905701127627e-04 * logchi5
                       +9.899812622393002e-04 * logchi4
                       +1.076648497464146e-02 * logchi3
                       -1.624860613422593e-01 * logchi2
                       +1.496340836237785e+00 * logchi1
                       -2.756744141581370e+00);
        }

        // -----------------------------------------------------------------------------
        //! Return the value of the function h(particle_chi) of Niel et al.
        //! from a polynomial numerical fit at order 5
        //! Valid between particle_chi in 1E-3 and 1E1
        //! \param particle_chi particle quantum parameter
        // -----------------------------------------------------------------------------
<<<<<<< HEAD
        #pragma acc routine seq
        static double inline getHNielFitOrder5(double particle_chi)
=======
        static inline double __attribute__((always_inline)) getHNielFitOrder5(double particle_chi)
>>>>>>> bfbd8beb
        {

            double logchi1 = log(particle_chi);
            double logchi2 = logchi1 * logchi1;
            double logchi3 = logchi2 * logchi1;
            // Max relative error ~0.02
            return exp(+1.399937206900322e-04 * logchi3*logchi2
                       +3.123718241260330e-03 * logchi3*logchi1
                       +1.096559086628964e-02 * logchi3
                       -1.733977278199592e-01 * logchi2
                       +1.492675770100125e+00 * logchi1
                       -2.748991631516466e+00 );
        }

        // -----------------------------------------------------------------------------
        //! Return the value of the function h(particle_chi) of Niel et al.
        //! using the numerical fit of Ridgers in
        //! Ridgers et al., ArXiv 1708.04511 (2017)
        //! \param particle_chi particle quantum parameter
        // -----------------------------------------------------------------------------
<<<<<<< HEAD
        #pragma acc routine seq
        static double inline getHNielFitRidgers(double particle_chi)
=======
        static inline double __attribute__((always_inline)) getHNielFitRidgers(double particle_chi)
>>>>>>> bfbd8beb
        {
            double chi2 = particle_chi * particle_chi;
            double chi3 = chi2 * particle_chi;
            return chi3*1.9846415503393384
                *std::pow(
                    1.0 + (1. + 4.528*particle_chi)*log(1.+12.29*particle_chi) + 4.632*chi2
                    ,-7./6.
                );
        }

        //! Computation of the function g of Erber using the Ridgers
        //! approximation formulae
        //! \param particle_chi particle quantum parameter
        //#pragma omp declare simd
<<<<<<< HEAD
        #pragma acc routine seq
        static double inline computeGRidgers(double particle_chi)
=======
        static inline double __attribute__((always_inline)) computeGRidgers(double particle_chi)
>>>>>>> bfbd8beb
        {
            return std::pow(1. + 4.8*(1.0+particle_chi)*log(1. + 1.7*particle_chi)
                       + 2.44*particle_chi*particle_chi,-2./3.);
        };

        // -----------------------------------------------------------------------------
        //! Return f1(nu) = Int_nu^\infty K_{5/3}(y) dy
        //! used in computed synchrotron power spectrum
        // -----------------------------------------------------------------------------
<<<<<<< HEAD
        #pragma acc routine seq
        static double inline computeF1Nu(double nu)
=======
        static inline double __attribute__((always_inline)) computeF1Nu(double nu)
>>>>>>> bfbd8beb
        {
            if (nu<0.1)      return 2.149528241483088*std::pow(nu,-0.6666666666666667) - 1.813799364234217;
            else if (nu>10)  return 1.253314137315500*std::pow(nu,-0.5)*exp(-nu);
            else {
                double lognu = log(nu);
                double lognu_power_n = lognu;
                double f = -4.341018460806052e-01 - 1.687909081004528e+00 * lognu_power_n;
                lognu_power_n *= lognu;
                f -= 4.575331390887448e-01 * lognu_power_n; // n=2

                lognu_power_n *= lognu;
                f -= 1.570476212230771e-01 * lognu_power_n; // n=3

                lognu_power_n *= lognu;
                f -= 5.349995695960174e-02 * lognu_power_n; // n=4

                lognu_power_n *= lognu;
                f -= 1.042081355552157e-02 * lognu_power_n; // n=5

                return exp(f);

                /*return exp(-1.042081355552157e-02 * pow(lognu,5)
                           -5.349995695960174e-02 * pow(lognu,4)
                           -1.570476212230771e-01 * pow(lognu,3)
                           -4.575331390887448e-01 * pow(lognu,2)
                           -1.687909081004528e+00 * lognu
                           -4.341018460806052e-01) ;*/
            }
        }

        // -----------------------------------------------------------------------------
        //! Return f2(nu) = BesselK_{2/3}(nu)
        //! used in computed synchrotron power spectrum
        // -----------------------------------------------------------------------------
<<<<<<< HEAD
        #pragma acc routine seq
        static double inline computeF2Nu(double nu)
=======
        static inline double __attribute__((always_inline)) computeF2Nu(double nu)
>>>>>>> bfbd8beb
        {
            if (nu<0.05)     return 1.074764120720013*std::pow(nu,-0.6666666666666667);
            else if (nu>10)  return 1.253314137315500*std::pow(nu,-0.5)*exp(-nu);
            else {
                double lognu = log(nu);
                double lognu_power_n = lognu;
                double f = -7.121012104149862e-01 - 1.539212709860801e+00 * lognu_power_n;
                lognu_power_n *= lognu;
                f -= 4.589601096726573e-01 * lognu_power_n; //n=2

                lognu_power_n *= lognu;
                f -= 1.782660550734939e-01 * lognu_power_n; //n=3

                lognu_power_n *= lognu;
                f -= 5.412029310872778e-02 * lognu_power_n; //n=4

                lognu_power_n *= lognu;
                f -= 7.694562217592761e-03 * lognu_power_n; //n=5

                return exp(f);

                /*return exp(-7.694562217592761e-03 * pow(lognu,5)
                           -5.412029310872778e-02 * pow(lognu,4)
                           -1.782660550734939e-01 * pow(lognu,3)
                           -4.589601096726573e-01 * pow(lognu,2)
                           -1.539212709860801e+00 * pow(lognu,1)
                           -7.121012104149862e-01) ;*/
            }
        }

        // -----------------------------------------------------------------------------
        //! Return f1(nu) + cst * f2(nu)
        //! = Int_nu^\infty K_{5/3}(y) dy + cst * BesselK_{2/3}(nu)
        //! used in computed synchrotron power spectrum
        // -----------------------------------------------------------------------------
<<<<<<< HEAD
        #pragma acc routine seq
        static double inline computeBesselPartsRadiatedPower(double nu, double cst)
=======
        static inline double __attribute__((always_inline)) computeBesselPartsRadiatedPower(double nu, double cst)
>>>>>>> bfbd8beb
        {
            double f1, f2;
            if (nu<0.1)
            {
                f2 = 1.074764120720013 / cbrt(nu*nu);
                f1 = 2*f2 - 1.813799364234217;
                return f1 + cst*f2;
            }
            else if (nu>10)
            {
                return (1.+cst)*1.253314137315500*exp(-nu)/sqrt(nu);
            }
            else
            {
                double lognu = log(nu);
                double lognu_power_n = lognu;

                f1 = - 4.364684279797524e-01;
                f2 = - 7.121012104149862e-01;
                f1 -= 1.670543589881836e+00 * lognu_power_n; //n=1
                f2 -= 1.539212709860801e+00 * lognu_power_n; //n=1

                lognu_power_n *= lognu;
                f1 -= 4.533108925728350e-01 * lognu_power_n; //n=2
                f2 -= 4.589601096726573e-01 * lognu_power_n; //n=2

                lognu_power_n *= lognu;
                f1 -= 1.723519212869859e-01 * lognu_power_n; //n=3
                f2 -= 1.782660550734939e-01 * lognu_power_n; //n=3

                lognu_power_n *= lognu;
                f1 -= 5.431864123685266e-02 * lognu_power_n; //n=4
                f2 -= 5.412029310872778e-02 * lognu_power_n; //n=4

                lognu_power_n *= lognu;
                f1 -= 7.892740572869308e-03 * lognu_power_n; //n=5
                f2 -= 7.694562217592761e-03 * lognu_power_n; //n=5


                return exp(f1)+cst*exp(f2);
            }
        }

    private:


};
#endif<|MERGE_RESOLUTION|>--- conflicted
+++ resolved
@@ -19,12 +19,8 @@
         //! approximation formulae
         //! \param particle_chi particle quantum parameter
         //#pragma omp declare simd
-<<<<<<< HEAD
-        #pragma acc routine seq
-        static inline double computeRidgersFit( double particle_chi )
-=======
+        #pragma acc routine seq
         static inline double __attribute__((always_inline)) computeRidgersFit( double particle_chi )
->>>>>>> bfbd8beb
         {
             return std::pow( 1.0 + 4.8*( 1.0+particle_chi )*std::log( 1.0 + 1.7*particle_chi )
                         + 2.44*particle_chi*particle_chi, -2.0/3.0 );
@@ -36,12 +32,8 @@
         //! Valid between particle_chi in 1E-3 and 1E1
         //! \param particle_chi particle quantum parameter
         // -----------------------------------------------------------------------------
-<<<<<<< HEAD
-        #pragma acc routine seq
-        static inline double getHNielFitOrder10(double particle_chi)
-=======
+        #pragma acc routine seq
         static inline double __attribute__((always_inline)) getHNielFitOrder10(double particle_chi)
->>>>>>> bfbd8beb
         {
             // Max relative error ~2E-4
             double logchi1 = log(particle_chi);
@@ -68,12 +60,8 @@
         //! Valid between particle_chi in 1E-3 and 1E1
         //! \param particle_chi particle quantum parameter
         // -----------------------------------------------------------------------------
-<<<<<<< HEAD
-        #pragma acc routine seq
-        static double inline getHNielFitOrder5(double particle_chi)
-=======
+        #pragma acc routine seq
         static inline double __attribute__((always_inline)) getHNielFitOrder5(double particle_chi)
->>>>>>> bfbd8beb
         {
 
             double logchi1 = log(particle_chi);
@@ -94,12 +82,8 @@
         //! Ridgers et al., ArXiv 1708.04511 (2017)
         //! \param particle_chi particle quantum parameter
         // -----------------------------------------------------------------------------
-<<<<<<< HEAD
-        #pragma acc routine seq
-        static double inline getHNielFitRidgers(double particle_chi)
-=======
+        #pragma acc routine seq
         static inline double __attribute__((always_inline)) getHNielFitRidgers(double particle_chi)
->>>>>>> bfbd8beb
         {
             double chi2 = particle_chi * particle_chi;
             double chi3 = chi2 * particle_chi;
@@ -114,12 +98,8 @@
         //! approximation formulae
         //! \param particle_chi particle quantum parameter
         //#pragma omp declare simd
-<<<<<<< HEAD
-        #pragma acc routine seq
-        static double inline computeGRidgers(double particle_chi)
-=======
+        #pragma acc routine seq
         static inline double __attribute__((always_inline)) computeGRidgers(double particle_chi)
->>>>>>> bfbd8beb
         {
             return std::pow(1. + 4.8*(1.0+particle_chi)*log(1. + 1.7*particle_chi)
                        + 2.44*particle_chi*particle_chi,-2./3.);
@@ -129,12 +109,8 @@
         //! Return f1(nu) = Int_nu^\infty K_{5/3}(y) dy
         //! used in computed synchrotron power spectrum
         // -----------------------------------------------------------------------------
-<<<<<<< HEAD
-        #pragma acc routine seq
-        static double inline computeF1Nu(double nu)
-=======
+        #pragma acc routine seq
         static inline double __attribute__((always_inline)) computeF1Nu(double nu)
->>>>>>> bfbd8beb
         {
             if (nu<0.1)      return 2.149528241483088*std::pow(nu,-0.6666666666666667) - 1.813799364234217;
             else if (nu>10)  return 1.253314137315500*std::pow(nu,-0.5)*exp(-nu);
@@ -169,12 +145,8 @@
         //! Return f2(nu) = BesselK_{2/3}(nu)
         //! used in computed synchrotron power spectrum
         // -----------------------------------------------------------------------------
-<<<<<<< HEAD
-        #pragma acc routine seq
-        static double inline computeF2Nu(double nu)
-=======
+        #pragma acc routine seq
         static inline double __attribute__((always_inline)) computeF2Nu(double nu)
->>>>>>> bfbd8beb
         {
             if (nu<0.05)     return 1.074764120720013*std::pow(nu,-0.6666666666666667);
             else if (nu>10)  return 1.253314137315500*std::pow(nu,-0.5)*exp(-nu);
@@ -210,12 +182,8 @@
         //! = Int_nu^\infty K_{5/3}(y) dy + cst * BesselK_{2/3}(nu)
         //! used in computed synchrotron power spectrum
         // -----------------------------------------------------------------------------
-<<<<<<< HEAD
-        #pragma acc routine seq
-        static double inline computeBesselPartsRadiatedPower(double nu, double cst)
-=======
+        #pragma acc routine seq
         static inline double __attribute__((always_inline)) computeBesselPartsRadiatedPower(double nu, double cst)
->>>>>>> bfbd8beb
         {
             double f1, f2;
             if (nu<0.1)
