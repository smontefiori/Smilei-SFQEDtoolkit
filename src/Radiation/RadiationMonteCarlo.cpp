// ----------------------------------------------------------------------------
//! \file RadiationMonteCarlo.cpp
//
//! \brief This class performs the Nonlinear Inverse Compton Scattering
//! on particles using a Monte-Carlo approach.
//
//! The implementation is adapted from the thesis results of M. Lobet
//! See http://www.theses.fr/2015BORD0361
//
// ----------------------------------------------------------------------------

#include "RadiationMonteCarlo.h"

#include <cstring>
#include <fstream>

#if defined(_GPU)
    #define __HIP_PLATFORM_NVCC__
    #define __HIP_PLATFORM_NVIDIA__
    #include "gpuRandom.h"
#elif defined(SMILEI_ACCELERATOR_GPU_OMP)
    #define __HIP_PLATFORM_HCC__
    #define __HIP_PLATFORM_AMD__
    #include "gpuRandom.h"
#endif


// ---------------------------------------------------------------------------------------------------------------------
//! Constructor for RadiationMonteCarlo
//! Inherit from Radiation
// ---------------------------------------------------------------------------------------------------------------------
RadiationMonteCarlo::RadiationMonteCarlo( Params &params, Species *species, Random * rand  )
    : Radiation( params, species, rand )
{
    radiation_photon_sampling_        = species->radiation_photon_sampling_;
    max_photon_emissions_             = species->radiation_max_emissions_;
    radiation_photon_gamma_threshold_ = species->radiation_photon_gamma_threshold_;
    inv_radiation_photon_sampling_    = 1. / radiation_photon_sampling_;
}

// ---------------------------------------------------------------------------------------------------------------------
//! Destructor for RadiationMonteCarlo
// ---------------------------------------------------------------------------------------------------------------------
RadiationMonteCarlo::~RadiationMonteCarlo()
{
}

// ---------------------------------------------------------------------------------------------------------------------
//! Overloading of the operator (): perform the Discontinuous radiation reaction
//! induced by the nonlinear inverse Compton scattering
//
//! \param particles   particle object containing the particle properties
//! \param photons     Particles object that will receive emitted photons
//! \param smpi        MPI properties
//! \param radiation_tables Cross-section data tables and useful functions
//                     for nonlinear inverse Compton scattering
//! \param istart      Index of the first particle
//! \param iend        Index of the last particle
//! \param ithread     Thread index
//! \param radiated_energy     overall energy radiated during the call to this method
// ---------------------------------------------------------------------------------------------------------------------
void RadiationMonteCarlo::operator()(
    Particles       &particles,
    Particles       *photons,
    SmileiMPI       *smpi,
    RadiationTables &radiation_tables,
    double          &radiated_energy,
    int             istart,
    int             iend,
    int             ithread,
    int             ibin,
    int             ipart_ref)
{
<<<<<<< HEAD
=======
#ifdef _OMPTASKS
    photons = &(new_photons_per_bin_[ibin]);
#endif
>>>>>>> c373bd15
    // _______________________________________________________________
    // Parameters

    std::vector<double> *Epart = &( smpi->dynamics_Epart[ithread] );
    std::vector<double> *Bpart = &( smpi->dynamics_Bpart[ithread] );
    //std::vector<double> *invgf = &(smpi->dynamics_invgf[ithread]);

    // Total number of particles
    const int nparts = smpi->getBufferSize(ithread);

    const double *const __restrict__ Ex = &( ( *Epart )[0*nparts] );
    const double *const __restrict__ Ey = &( ( *Epart )[1*nparts] );
    const double *const __restrict__ Ez = &( ( *Epart )[2*nparts] );
    const double *const __restrict__ Bx = &( ( *Bpart )[0*nparts] );
    const double *const __restrict__ By = &( ( *Bpart )[1*nparts] );
    const double *const __restrict__ Bz = &( ( *Bpart )[2*nparts] );


    // 1 / mass^2
    const double one_over_mass_square = one_over_mass_*one_over_mass_;

    // Radiated energy
    double cont_rad_energy;

    // Temporary double parameter
    double temp;
<<<<<<< HEAD

#ifdef _GPU
    unsigned long long seed; // Parameters for CUDA generator
    unsigned long long seq;
    unsigned long long offset;
    // curandState_t state_1;
    // curandState_t state_2;
    // hiprandState_t state_1;
    // hiprandState_t state_2;
    
    seed = 12345ULL;
    seq = 0ULL;
    offset = 0ULL;
#endif

    // Parameter to store the local radiated energy
    double radiated_energy_loc = 0;

    //random temporary number
    double random_number; 

=======
    
>>>>>>> c373bd15
    // Particle properties ----------------------------------------------------------------

    // Particles position shortcut
    double *const __restrict__ position_x = particles.getPtrPosition( 0 );
    double *const __restrict__ position_y = nDim_ > 1 ? particles.getPtrPosition( 1 ) : nullptr;
    double *const __restrict__ position_z = nDim_ > 2 ? particles.getPtrPosition( 2 ) : nullptr;

    // Particles Momentum shortcut
    double *const __restrict__ momentum_x = particles.getPtrMomentum(0);
    double *const __restrict__ momentum_y = particles.getPtrMomentum(1);
    double *const __restrict__ momentum_z = particles.getPtrMomentum(2);

    // Charge shortcut
    const short *const __restrict__ charge = particles.getPtrCharge();

    // Weight shortcut
    const double *const __restrict__ weight = particles.getPtrWeight();

    // Optical depth for the Monte-Carlo process

<<<<<<< HEAD
    double *const __restrict__ tau = particles.getPtrTau();

    // Quantum parameter
    double *const __restrict__ chi = particles.getPtrChi();

    
=======
    // Optical depth for the Monte-Carlo process
    double *const __restrict__ chi = &( particles.chi(0));

>>>>>>> c373bd15
    // Photon properties ----------------------------------------------------------------

    // Number of photons

    int nphotons;
<<<<<<< HEAD
#ifdef _GPU
    int nphotons_start;
#endif
    
    // Buffer size for each particle
    const double photon_buffer_size_per_particle = radiation_photon_sampling_ * max_photon_emissions_;
    
=======

>>>>>>> c373bd15
    if (photons) {
#ifdef _GPU
            // We reserve a large number of potential photons on device since we can't reallocate
            nphotons_start = photons->deviceSize();
            //static_cast<nvidiaParticles*>(photons)->deviceReserve( nphotons + (iend - istart) * photon_buffer_size_per_particle );
            static_cast<nvidiaParticles*>(photons)->createParticles( (iend - istart) * photon_buffer_size_per_particle );
            //std::cerr << "photons size: " << static_cast<nvidiaParticles*>(photons)->deviceSize() 
            //          << " new: " << (iend - istart)*photon_buffer_size_per_particle
            //          << std::endl;

#else 
            nphotons = photons->size();
            // We reserve a large number of photons
            photons->reserve( nphotons + (iend - istart) * photon_buffer_size_per_particle );
#endif
    } else {
        nphotons = 0;
    }

    // Photon position shortcut
    double *const __restrict__ photon_position_x = photons ? photons->getPtrPosition( 0 ) : nullptr;
    double *const __restrict__ photon_position_y = photons ? (nDim_ > 1 ? photons->getPtrPosition( 1 ) : nullptr) : nullptr;
    double *const __restrict__ photon_position_z = photons ? (nDim_ > 2 ? photons->getPtrPosition( 2 ) : nullptr) : nullptr;

    // Particles Momentum shortcut
    double *const __restrict__ photon_momentum_x = photons ? photons->getPtrMomentum(0) : nullptr;
    double *const __restrict__ photon_momentum_y = photons ? photons->getPtrMomentum(1) : nullptr;
    double *const __restrict__ photon_momentum_z = photons ? photons->getPtrMomentum(2) : nullptr;

    // Charge shortcut
    short *const __restrict__ photon_charge = photons ? photons->getPtrCharge() : nullptr;

    // Weight shortcut
    double *const __restrict__ photon_weight = photons ? photons->getPtrWeight() : nullptr;

    // Quantum Parameter
    double *const __restrict__ photon_chi_array = photons ? (photons->isQuantumParameter ? photons->getPtrChi() : nullptr) : nullptr;

    double *const __restrict__ photon_tau = photons ? (photons->isMonteCarlo ? photons->getPtrTau() : nullptr) : nullptr;

#ifdef _GPU
    // Cell keys as a mask
    int *const __restrict__ photon_cell_keys = photons ? photons->getPtrCellKeys() : nullptr;
#endif

    // Table properties ----------------------------------------------------------------
#ifdef _GPU
    // Size of tables
    // int size_of_Table_integfochi = RadiationTables.integfochi_.size_particle_chi_;
    // int size_of_Table_min_photon_chi = RadiationTables.xi_.size_particle_chi_;
    // int size_of_Table_xi = RadiationTables.xi_.size_particle_chi_*
    //                        RadiationTables.xi_.size_photon_chi_;
#endif


    // Tables for MC
    // const double *const table_integfochi = &(radiation_tables.integfochi_.data_[0]);
    // const double *const table_min_photon_chi = &(radiation_tables.xi_.axis1_min_[0]);
    // double * table_xi = &(radiation_tables.xi_.table_[0]);

    // _______________________________________________________________
    // Computation
#ifdef _GPU
    // Management of the data on GPU though this data region
    int np = iend-istart;
    
    // Initialize initial seed for linear generator
    double initial_seed_1 = rand_->uniform();
    double initial_seed_2 = rand_->uniform();

    // Parameters for linear alleatory number generator
    const int a = 1664525;
    const int c = 1013904223;
    const int m = std::pow(2,32);

    // Variable to save seed for CUDA generators
    int seed_curand_1;
    int seed_curand_2;
    
    #pragma acc data present(Ex[istart:np],Ey[istart:np],Ez[istart:np],\
            Bx[istart:np],By[istart:np],Bz[istart:np], \
            radiation_tables.integfochi_.data_[0:radiation_tables.integfochi_.size_], \
            radiation_tables.xi_.data_[0:radiation_tables.xi_.size_], \
            radiation_tables.xi_.axis1_min_[0:radiation_tables.xi_.dim_size_[0]]) \
            deviceptr(momentum_x,momentum_y,momentum_z,position_x, \
            position_y,position_z,charge,weight,tau,chi, \
            photon_position_x, \
            photon_position_y, \
            photon_position_z, \
            photon_momentum_x, \
            photon_momentum_y, \
            photon_momentum_z, \
            photon_weight, \
            photon_charge, \
            photon_chi_array, \
            photon_tau, \
            photon_cell_keys \
            ) 
    {
    #pragma acc parallel \
    present(Ex[istart:np],Ey[istart:np],Ez[istart:np],\
    Bx[istart:np],By[istart:np],Bz[istart:np], \
    radiation_tables.integfochi_.data_[0:radiation_tables.integfochi_.size_], \
    radiation_tables.xi_.data_[0:radiation_tables.xi_.size_], \
    radiation_tables.xi_.axis1_min_[0:radiation_tables.xi_.dim_size_[0]]) \
    deviceptr(position_x, \
            position_y, \
            position_z, \
            momentum_x,momentum_y,momentum_z,charge,weight,tau,chi, \
            photon_position_x, \
            photon_position_y, \
            photon_position_z, \
            photon_momentum_x, \
            photon_momentum_y, \
            photon_momentum_z, \
            photon_weight, \
            photon_charge, \
            photon_chi_array, \
            photon_tau, \
            photon_cell_keys, \
    ) 
    {
        
        smilei::tools::gpu::Random prng_state_1;
        smilei::tools::gpu::Random prng_state_2;
        //curandState_t state_1;
        //curandState_t state_2;
        
        #pragma acc loop gang worker vector \
        private(random_number, seed_curand_1, seed_curand_2) \
        reduction(+:radiated_energy_loc) 

#endif

    for( int ipart=istart ; ipart<iend; ipart++ ) {

        // charge / mass^2
        const double charge_over_mass_square = ( double )( charge[ipart] )*one_over_mass_square;

        // Time to emission
        double emission_time = 0;
<<<<<<< HEAD
        // time spent in the iteration
        double local_it_time = 0;
        // Number of Monte-Carlo iterations
=======

        // time spent in the iteration
        double local_it_time = 0;

        // Number of Monte-Carlo iteration
>>>>>>> c373bd15
        int mc_it_nb = 0;

        // Number of emitted photons per particles
        int emission_count_per_particle = 0;

        // Monte-Carlo Manager inside the time step
        while( ( local_it_time < dt_ )
                &&( mc_it_nb < max_monte_carlo_iterations_ ) ) {

            // Gamma
            const double particle_gamma = std::sqrt( 1.0 + momentum_x[ipart]*momentum_x[ipart]
                          + momentum_y[ipart]*momentum_y[ipart]
                          + momentum_z[ipart]*momentum_z[ipart] );
            // does not apply the MC routine for particles with 0 kinetic energy
            if( particle_gamma < 1.1 ){
                break;
            }

            // Computation of the Lorentz invariant quantum parameter
            const double particle_chi = Radiation::computeParticleChi( charge_over_mass_square,
                           momentum_x[ipart], momentum_y[ipart], momentum_z[ipart],
                           particle_gamma,
                           Ex[ipart-ipart_ref], Ey[ipart-ipart_ref], Ez[ipart-ipart_ref],
                           Bx[ipart-ipart_ref], By[ipart-ipart_ref], Bz[ipart-ipart_ref] );

            // Update the quantum parameter in species
            // chi[ipart] = particle_chi;

            // Discontinuous emission: New emission
            // If tau[ipart] <= 0, this is a new emission
            // We also check that particle_chi > chipa_threshold,
            // else particle_chi is too low to induce a discontinuous emission
            if( ( particle_chi > radiation_tables.getMinimumChiDiscontinuous() )
                    && ( tau[ipart] <= epsilon_tau_ ) ) {
                // New final optical depth to reach for emision
                while( tau[ipart] <= epsilon_tau_ ) {
                    //tau[ipart] = -log( 1.-Rand::uniform() );
                    #ifndef _GPU
                        tau[ipart] = -std::log( 1.-rand_->uniform() );
                    #else
                        seed_curand_1 = (int) (ipart+1)*(initial_seed_1+1); //Seed for linear generator
                        seed_curand_1 = (a * seed_curand_1 + c) % m; //Linear generator
               		
                        prng_state_1.init( seed_curand_1, seq, offset ); //Cuda generator initialization
                        //hiprand_init(seed_curand_1, seq, offset, &state_1); //Cuda generator initialization
                        //curand_init(seed_curand_1, seq, offset, &state_1); //Cuda generator initialization
                        
                        random_number = prng_state_1.uniform(); //Generating number
                        //random_number = hiprand_uniform(&state_1); //Generating number
                        //random_number = curand_uniform(&state_1); //Generating number
                        
                        tau[ipart] = -std::log( 1.- random_number );
                        initial_seed_1 = random_number;
                    #endif
                }

            }

            // Discontinuous emission: emission under progress
            // If epsilon_tau_ > 0
            if( tau[ipart] > epsilon_tau_ ) {

                // from the cross section
                temp = radiation_tables.computePhotonProductionYield(
                                              particle_chi,
                                              particle_gamma);

                // Time to discontinuous emission
                // If this time is > the remaining iteration time,
                // we have a synchronization
                emission_time = std::min( tau[ipart]/temp, dt_ - local_it_time );

                // Update of the optical depth
                tau[ipart] -= temp*emission_time;

                // If the final optical depth is reached, photons are emitted
                if( tau[ipart] <= epsilon_tau_ ) {

<<<<<<< HEAD
                    // Draw random number in [0,1[
                    #ifndef _GPU
                        random_number = rand_->uniform();
                    #else
                        seed_curand_2 = (int) (ipart + 1)*(initial_seed_2 + 1); //Seed for linear generator
                        seed_curand_2 = (a * seed_curand_2 + c) % m; //Linear generator
                        
                        prng_state_2.init( seed_curand_2, seq, offset ); //Random generator initialization
	
                        random_number = prng_state_2.uniform(); //Generating number
                        //random_number = curand_uniform(&state_2); //Generating number
                    #endif

                    // Emission of a photon
=======
                    // Emission of a photon without tasks
>>>>>>> c373bd15
                    // Radiated energy is incremented only if the macro-photon is not created

                    // Get the photon quantum parameter from the table xip
                    // photon_chi = RadiationTables.computeRandomPhotonChi( particle_chi );
                    double photon_chi = radiation_tables.computeRandomPhotonChiWithInterpolation( particle_chi, random_number);

                    // compute the photon gamma factor
                    double photon_gamma = photon_chi/particle_chi*( particle_gamma-1.0 );

                    // *****************************************************************
                    // Creation of the new photon

                    // Update of the particle properties
                    // direction d'emission // direction de l'electron (1/gamma << 1)
                    // With momentum conservation
                    double inv_old_norm_p = photon_gamma/std::sqrt( particle_gamma*particle_gamma - 1.0 );
                    momentum_x[ipart] -= momentum_x[ipart]*inv_old_norm_p;
                    momentum_y[ipart] -= momentum_y[ipart]*inv_old_norm_p;
                    momentum_z[ipart] -= momentum_z[ipart]*inv_old_norm_p;

                    // With energy conservation
                    /*inv_old_norm_p = 1./sqrt(particle_gamma*particle_gamma - 1.0);
                    particle_gamma -= photon_gamma;
                    new_norm_p = sqrt(particle_gamma*particle_gamma - 1.0);
                    px *= new_norm_p * inv_old_norm_p;
                    py *= new_norm_p * inv_old_norm_p;
                    pz *= new_norm_p * inv_old_norm_p;*/

                    // Creation of macro-photons if requested
                    // Check that the photons is defined and the threshold on the energy
                    if(          photons
<<<<<<< HEAD
                            && ( photon_gamma >= radiation_photon_gamma_threshold_ ) 
                            && ( emission_count_per_particle < max_photon_emissions_)) {
                                
// CPU implementation (non-threaded implementation)
#ifndef _GPU                                 
=======
                            && ( photon_gamma >= radiation_photon_gamma_threshold_ )
                            && ( i_photon_emission < max_photon_emissions_)) {

>>>>>>> c373bd15
                        // Creation of new photons in the temporary array photons
                        photons->createParticles( radiation_photon_sampling_ );

                        // New number of photons
                        nphotons += radiation_photon_sampling_;

                        // Inverse of the momentum norm
                        inv_old_norm_p = 1./std::sqrt( momentum_x[ipart]*momentum_x[ipart]
                                                  + momentum_y[ipart]*momentum_y[ipart]
                                                  + momentum_z[ipart]*momentum_z[ipart] );

                        // For all new photons
                        #pragma omp simd
                        for( auto iphoton=nphotons-radiation_photon_sampling_; iphoton<nphotons; iphoton++ ) {

                            // std::cerr  << photons << " "
                            //            << iphoton << " "
                            //            << photons->size() << " "
                            //            << radiation_photon_sampling_ << " "
                            //            << ipart << " "
                            //            << photon_position_x << " "
                            //            << photons->getPtrPosition( 0 ) << " "
                            //            << std::endl;

                            photon_position_x[iphoton]=position_x[ipart];
                            if (nDim_>1) {
                                photon_position_y[iphoton]=position_y[ipart];
                                if (nDim_>2) {
                                    photon_position_z[iphoton]=position_z[ipart];
                                }
                            }

                            photon_momentum_x[iphoton] =
                                photon_gamma*momentum_x[ipart]*inv_old_norm_p;
                            photon_momentum_y[iphoton] =
                                photon_gamma*momentum_y[ipart]*inv_old_norm_p;
                            photon_momentum_z[iphoton] =
                                photon_gamma*momentum_z[ipart]*inv_old_norm_p;

                            photon_weight[iphoton] = weight[ipart]*inv_radiation_photon_sampling_;
                            photon_charge[iphoton] = 0;

                            if( photons->isQuantumParameter ) {
                                photon_chi_array[iphoton] = photon_chi;
                            }

                            if( photons->isMonteCarlo ) {
                                photon_tau[iphoton] = -1.;
                            }

                        } // end for iphoton

                        // Number of emitted photons
<<<<<<< HEAD
                        emission_count_per_particle += 1;
                        
// GPU optimized implementation (SIMT compatible implementation)
// Each particle has a buffer of `max_photon_emissions_` possible emission
// meaning `max_photon_emissions_*radiation_photon_sampling_` photons
#else

                        // Inverse of the momentum norm
                        inv_old_norm_p = 1./std::sqrt( momentum_x[ipart]*momentum_x[ipart]
                                                  + momentum_y[ipart]*momentum_y[ipart]
                                                  + momentum_z[ipart]*momentum_z[ipart] );

                        const int iphoton_start = nphotons_start // initial number of photons
                                  + (ipart - istart) * photon_buffer_size_per_particle // beginning of the buffer for ipart
                                  + emission_count_per_particle * radiation_photon_sampling_; // already emitted photons (i.e. buffer usage)


                        // For all new photons
                        for( auto iphoton=0; iphoton<radiation_photon_sampling_; iphoton++ ) {
                            
                            // Photon positions at particle positions
                            photon_position_x[iphoton_start + iphoton]=position_x[ipart];
                            if (nDim_>1) {
                                photon_position_y[iphoton_start + iphoton]=position_y[ipart];
                                if (nDim_>2) {
                                    photon_position_z[iphoton_start + iphoton]=position_z[ipart];
                                }
                            }
                            
                            // Photon momentum
                            photon_momentum_x[iphoton_start + iphoton] =
                                photon_gamma*momentum_x[ipart]*inv_old_norm_p;
                            photon_momentum_y[iphoton_start + iphoton] =
                                photon_gamma*momentum_y[ipart]*inv_old_norm_p;
                            photon_momentum_z[iphoton_start + iphoton] =
                                photon_gamma*momentum_z[ipart]*inv_old_norm_p;
                                
                            photon_weight[iphoton_start + iphoton] = weight[ipart]*inv_radiation_photon_sampling_;
                            photon_charge[iphoton_start + iphoton] = 0;

                            if( photons->isQuantumParameter ) {
                                photon_chi_array[iphoton_start + iphoton] = photon_chi;
                            }

                            if( photons->isMonteCarlo ) {
                                photon_tau[iphoton_start + iphoton] = -1.;
                            }
                                
                            // cell_keys plays the role of a mask here
                            // If the photon is created, then cell_keys is True
                            photon_cell_keys[iphoton_start + iphoton] = 1;
                            
                        }
                        
                        emission_count_per_particle += 1;
                        
#endif                        
=======
                        i_photon_emission += 1;

>>>>>>> c373bd15
                    }
                    // If no emission of a macro-photon:
                    // Addition of the emitted energy in the cumulating parameter
                    // for the scalar diagnostics
                    else {
                        photon_gamma = particle_gamma - std::sqrt( 1.0 + momentum_x[ipart]*momentum_x[ipart]
                                                         + momentum_y[ipart]*momentum_y[ipart]
                                                         + momentum_z[ipart]*momentum_z[ipart] );
                        radiated_energy_loc += weight[ipart]*photon_gamma;
                    }

                    // Optical depth becomes negative meaning
                    // that a new drawing is possible
                    // at the next Monte-Carlo iteration
                    tau[ipart] = -1.;
                } // end if tau

                // Incrementation of the Monte-Carlo iteration counter
                mc_it_nb ++;
                // Update of the local time
                local_it_time += emission_time;

            // Continuous emission
            // particle_chi needs to be below the discontinuous threshold
            // particle_chi needs to be above the continuous thresholdF
            // No discontiuous emission is in progress:
            // tau[ipart] <= epsilon_tau_
            }
            else if( particle_chi <=  radiation_tables.getMinimumChiDiscontinuous()
                     && tau[ipart] <= epsilon_tau_
                     && particle_chi >  radiation_tables.getMinimumChiContinuous() ) {


                // Remaining time of the iteration
                emission_time = dt_ - local_it_time;

                // Radiated energy during emission_time
                cont_rad_energy =
                    radiation_tables.getRidgersCorrectedRadiatedEnergy( particle_chi,
                            emission_time );

                // Effect on the momentum
                temp = cont_rad_energy*particle_gamma/( particle_gamma*particle_gamma-1. );
                momentum_x[ipart] -= temp*momentum_x[ipart];
                momentum_y[ipart] -= temp*momentum_y[ipart];
                momentum_z[ipart] -= temp*momentum_z[ipart];

                // Incrementation of the radiated energy cumulative parameter
                radiated_energy_loc += weight[ipart]*( particle_gamma - std::sqrt( 1.0
                                                    + momentum_x[ipart]*momentum_x[ipart]
                                                    + momentum_y[ipart]*momentum_y[ipart]
                                                    + momentum_z[ipart]*momentum_z[ipart] ) );

                // End for this particle
                local_it_time = dt_;
            }
            // No emission since particle_chi is too low
            else { // if (particle_chi < radiation_tables.getMinimumChiContinuous())
                local_it_time = dt_;
            } // end if
        } // end while
    } // end for

#ifdef _GPU
    } // end acc parallel
#endif

    //if (photons) std::cerr << photons->deviceSize()  << std::endl;

    // Update the patch radiated energy
    radiated_energy += radiated_energy_loc;
    //std::cerr << " " << radiated_energy << std::endl;
    
    // ____________________________________________________
    // Update of the quantum parameter chi

#ifndef _GPU
        #pragma omp simd
#else
    int np = iend-istart;
    #pragma acc parallel present(Ex[istart:np],Ey[istart:np],Ez[istart:np],\
    Bx[istart:np],By[istart:np],Bz[istart:np]) \
    deviceptr(momentum_x,momentum_y,momentum_z, charge,weight,chi) \
    private(gamma)
    {

        #pragma acc loop gang worker vector
#endif
        for( int ipart=istart ; ipart<iend; ipart++ ) {
            const double charge_over_mass_square = ( double )( charge[ipart] )*one_over_mass_square;

            // Gamma
            const double particle_gamma = std::sqrt( 1.0 + momentum_x[ipart]*momentum_x[ipart]
                          + momentum_y[ipart]*momentum_y[ipart]
                          + momentum_z[ipart]*momentum_z[ipart] );

            // Computation of the Lorentz invariant quantum parameter
            chi[ipart] = Radiation::computeParticleChi( charge_over_mass_square,
                         momentum_x[ipart], momentum_y[ipart], momentum_z[ipart],
                         particle_gamma,
                         Ex[ipart-ipart_ref], Ey[ipart-ipart_ref], Ez[ipart-ipart_ref],
                         Bx[ipart-ipart_ref], By[ipart-ipart_ref], Bz[ipart-ipart_ref] );

        }

    #ifdef _GPU
    } // end acc parallel
    #endif

#ifdef _GPU
    }   // end acc data
#endif

}<|MERGE_RESOLUTION|>--- conflicted
+++ resolved
@@ -71,12 +71,9 @@
     int             ibin,
     int             ipart_ref)
 {
-<<<<<<< HEAD
-=======
 #ifdef _OMPTASKS
     photons = &(new_photons_per_bin_[ibin]);
 #endif
->>>>>>> c373bd15
     // _______________________________________________________________
     // Parameters
 
@@ -103,7 +100,6 @@
 
     // Temporary double parameter
     double temp;
-<<<<<<< HEAD
 
 #ifdef _GPU
     unsigned long long seed; // Parameters for CUDA generator
@@ -123,11 +119,8 @@
     double radiated_energy_loc = 0;
 
     //random temporary number
-    double random_number; 
-
-=======
-    
->>>>>>> c373bd15
+    double random_number;
+
     // Particle properties ----------------------------------------------------------------
 
     // Particles position shortcut
@@ -147,25 +140,16 @@
     const double *const __restrict__ weight = particles.getPtrWeight();
 
     // Optical depth for the Monte-Carlo process
-
-<<<<<<< HEAD
     double *const __restrict__ tau = particles.getPtrTau();
 
     // Quantum parameter
     double *const __restrict__ chi = particles.getPtrChi();
 
     
-=======
-    // Optical depth for the Monte-Carlo process
-    double *const __restrict__ chi = &( particles.chi(0));
-
->>>>>>> c373bd15
     // Photon properties ----------------------------------------------------------------
 
     // Number of photons
-
     int nphotons;
-<<<<<<< HEAD
 #ifdef _GPU
     int nphotons_start;
 #endif
@@ -173,20 +157,17 @@
     // Buffer size for each particle
     const double photon_buffer_size_per_particle = radiation_photon_sampling_ * max_photon_emissions_;
     
-=======
-
->>>>>>> c373bd15
     if (photons) {
 #ifdef _GPU
             // We reserve a large number of potential photons on device since we can't reallocate
             nphotons_start = photons->deviceSize();
             //static_cast<nvidiaParticles*>(photons)->deviceReserve( nphotons + (iend - istart) * photon_buffer_size_per_particle );
             static_cast<nvidiaParticles*>(photons)->createParticles( (iend - istart) * photon_buffer_size_per_particle );
-            //std::cerr << "photons size: " << static_cast<nvidiaParticles*>(photons)->deviceSize() 
+            //std::cerr << "photons size: " << static_cast<nvidiaParticles*>(photons)->deviceSize()
             //          << " new: " << (iend - istart)*photon_buffer_size_per_particle
             //          << std::endl;
 
-#else 
+#else
             nphotons = photons->size();
             // We reserve a large number of photons
             photons->reserve( nphotons + (iend - istart) * photon_buffer_size_per_particle );
@@ -273,7 +254,7 @@
             photon_chi_array, \
             photon_tau, \
             photon_cell_keys \
-            ) 
+            )
     {
     #pragma acc parallel \
     present(Ex[istart:np],Ey[istart:np],Ez[istart:np],\
@@ -296,7 +277,7 @@
             photon_chi_array, \
             photon_tau, \
             photon_cell_keys, \
-    ) 
+    )
     {
         
         smilei::tools::gpu::Random prng_state_1;
@@ -306,7 +287,7 @@
         
         #pragma acc loop gang worker vector \
         private(random_number, seed_curand_1, seed_curand_2) \
-        reduction(+:radiated_energy_loc) 
+        reduction(+:radiated_energy_loc)
 
 #endif
 
@@ -317,21 +298,15 @@
 
         // Time to emission
         double emission_time = 0;
-<<<<<<< HEAD
+
         // time spent in the iteration
         double local_it_time = 0;
-        // Number of Monte-Carlo iterations
-=======
-
-        // time spent in the iteration
-        double local_it_time = 0;
 
         // Number of Monte-Carlo iteration
->>>>>>> c373bd15
         int mc_it_nb = 0;
 
         // Number of emitted photons per particles
-        int emission_count_per_particle = 0;
+        int i_photon_emission = 0;
 
         // Monte-Carlo Manager inside the time step
         while( ( local_it_time < dt_ )
@@ -406,7 +381,7 @@
                 // If the final optical depth is reached, photons are emitted
                 if( tau[ipart] <= epsilon_tau_ ) {
 
-<<<<<<< HEAD
+
                     // Draw random number in [0,1[
                     #ifndef _GPU
                         random_number = rand_->uniform();
@@ -420,10 +395,7 @@
                         //random_number = curand_uniform(&state_2); //Generating number
                     #endif
 
-                    // Emission of a photon
-=======
                     // Emission of a photon without tasks
->>>>>>> c373bd15
                     // Radiated energy is incremented only if the macro-photon is not created
 
                     // Get the photon quantum parameter from the table xip
@@ -455,17 +427,12 @@
                     // Creation of macro-photons if requested
                     // Check that the photons is defined and the threshold on the energy
                     if(          photons
-<<<<<<< HEAD
-                            && ( photon_gamma >= radiation_photon_gamma_threshold_ ) 
-                            && ( emission_count_per_particle < max_photon_emissions_)) {
+                            && ( photon_gamma >= radiation_photon_gamma_threshold_ )
+                            && ( i_photon_emission < max_photon_emissions_)) {
                                 
 // CPU implementation (non-threaded implementation)
-#ifndef _GPU                                 
-=======
-                            && ( photon_gamma >= radiation_photon_gamma_threshold_ )
-                            && ( i_photon_emission < max_photon_emissions_)) {
-
->>>>>>> c373bd15
+#ifndef _GPU
+
                         // Creation of new photons in the temporary array photons
                         photons->createParticles( radiation_photon_sampling_ );
 
@@ -519,8 +486,8 @@
                         } // end for iphoton
 
                         // Number of emitted photons
-<<<<<<< HEAD
-                        emission_count_per_particle += 1;
+
+                        i_photon_emission += 1;
                         
 // GPU optimized implementation (SIMT compatible implementation)
 // Each particle has a buffer of `max_photon_emissions_` possible emission
@@ -534,7 +501,7 @@
 
                         const int iphoton_start = nphotons_start // initial number of photons
                                   + (ipart - istart) * photon_buffer_size_per_particle // beginning of the buffer for ipart
-                                  + emission_count_per_particle * radiation_photon_sampling_; // already emitted photons (i.e. buffer usage)
+                                  + i_photon_emission * radiation_photon_sampling_; // already emitted photons (i.e. buffer usage)
 
 
                         // For all new photons
@@ -576,11 +543,8 @@
                         
                         emission_count_per_particle += 1;
                         
-#endif                        
-=======
-                        i_photon_emission += 1;
-
->>>>>>> c373bd15
+#endif
+
                     }
                     // If no emission of a macro-photon:
                     // Addition of the emitted energy in the cumulating parameter
