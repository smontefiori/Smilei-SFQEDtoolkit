// ----------------------------------------------------------------------------
//! \file RadiationMonteCarlo.cpp
//
//! \brief This class performs the Nonlinear Inverse Compton Scattering
//! on particles using a Monte-Carlo approach.
//
//! The implementation is adapted from the thesis results of M. Lobet
//! See http://www.theses.fr/2015BORD0361
//
// ----------------------------------------------------------------------------

#include "RadiationMonteCarlo.h"

#include <cstring>
#include <fstream>

#if defined(_GPU)
    #define __HIP_PLATFORM_NVCC__
    #define __HIP_PLATFORM_NVIDIA__
    #include "gpuRandom.h"
#elif defined(SMILEI_ACCELERATOR_GPU_OMP)
    #define __HIP_PLATFORM_HCC__
    #define __HIP_PLATFORM_AMD__
    #include "gpuRandom.h"
#endif


// ---------------------------------------------------------------------------------------------------------------------
//! Constructor for RadiationMonteCarlo
//! Inherit from Radiation
// ---------------------------------------------------------------------------------------------------------------------
RadiationMonteCarlo::RadiationMonteCarlo( Params &params, Species *species, Random * rand  )
    : Radiation( params, species, rand )
{
    radiation_photon_sampling_ = species->radiation_photon_sampling_;
    radiation_photon_gamma_threshold_ = species->radiation_photon_gamma_threshold_;
    inv_radiation_photon_sampling_ = 1. / radiation_photon_sampling_;
}

// ---------------------------------------------------------------------------------------------------------------------
//! Destructor for RadiationMonteCarlo
// ---------------------------------------------------------------------------------------------------------------------
RadiationMonteCarlo::~RadiationMonteCarlo()
{
}

// ---------------------------------------------------------------------------------------------------------------------
//! Overloading of the operator (): perform the Discontinuous radiation reaction
//! induced by the nonlinear inverse Compton scattering
//
//! \param particles   particle object containing the particle properties
//! \param photon_species species that will receive emitted photons
//! \param smpi        MPI properties
//! \param RadiationTables Cross-section data tables and useful functions
//                     for nonlinear inverse Compton scattering
//! \param istart      Index of the first particle
//! \param iend        Index of the last particle
//! \param ithread     Thread index
//! \param radiated_energy     overall energy radiated during the call to this method
// ---------------------------------------------------------------------------------------------------------------------
void RadiationMonteCarlo::operator()(
    Particles       &particles,
    Particles       &photons,
    SmileiMPI       *smpi,
    RadiationTables &RadiationTables,
    double          &radiated_energy,
    int             istart,
    int             iend,
    int             ithread,
    int             ipart_ref)
{
    // _______________________________________________________________
    // Parameters

    std::vector<double> *Epart = &( smpi->dynamics_Epart[ithread] );
    std::vector<double> *Bpart = &( smpi->dynamics_Bpart[ithread] );
    //std::vector<double> *invgf = &(smpi->dynamics_invgf[ithread]);

    const int nparts = Epart->size()/3;
    const double *const __restrict__ Ex = &( ( *Epart )[0*nparts] );
    const double *const __restrict__ Ey = &( ( *Epart )[1*nparts] );
    const double *const __restrict__ Ez = &( ( *Epart )[2*nparts] );
    const double *const __restrict__ Bx = &( ( *Bpart )[0*nparts] );
    const double *const __restrict__ By = &( ( *Bpart )[1*nparts] );
    const double *const __restrict__ Bz = &( ( *Bpart )[2*nparts] );

    // 1 / mass^2
    const double one_over_mass_square = one_over_mass_*one_over_mass_;

    // Temporary quantum parameter
    double particle_chi;

    // Temporary Lorentz factor
    double gamma;

    // Radiated energy
    double cont_rad_energy;

    // Temporary double parameter
    double temp;

    // Momentum shortcut
    double *const __restrict__ momentum_x = particles.getPtrMomentum(0);
    double *const __restrict__ momentum_y = particles.getPtrMomentum(1);
    double *const __restrict__ momentum_z = particles.getPtrMomentum(2);

    // Position shortcut
    double *const __restrict__ position_x = particles.getPtrPosition( 0 );
    double *const __restrict__ position_y = nDim_ > 1 ? particles.getPtrPosition( 1 ) : nullptr;
    double *const __restrict__ position_z = nDim_ > 2 ? particles.getPtrPosition( 2 ) : nullptr;

    // Tables for MC
    double * table_integfochi = &(RadiationTables.integfochi_.table_[0]);
    double * table_min_photon_chi = &(RadiationTables.xi_.min_photon_chi_table_[0]);
    double * table_xi = &(RadiationTables.xi_.table_[0]);

#if defined(_GPU)
    // Size of tables
    int size_of_Table_integfochi = RadiationTables.integfochi_.size_particle_chi_;
    int size_of_Table_min_photon_chi = RadiationTables.xi_.size_particle_chi_;
    int size_of_Table_xi = RadiationTables.xi_.size_particle_chi_*
                           RadiationTables.xi_.size_photon_chi_;
#endif 

    // Charge shortcut
    const short *const __restrict__ charge = particles.getPtrCharge();

    // Weight shortcut
    const double *const __restrict__ weight = particles.getPtrWeight();

    // Optical depth for the Monte-Carlo process
    double *const __restrict__ tau = particles.getPtrTau();

    // Quantum parameter
    double *const __restrict__ chi = particles.getPtrChi();

    // Parameter to store the local radiated energy
    double radiated_energy_loc = 0;

    //random temporary number
    double random_number; 

    #ifdef _GPU
    unsigned long long seed; // Parameters for CUDA generator
    unsigned long long seq;
    unsigned long long offset;
    // curandState_t state_1;
    // curandState_t state_2;
    // hiprandState_t state_1;
    // hiprandState_t state_2;
    
    seed = 12345ULL;
    seq = 0ULL;
    offset = 0ULL;
    #endif

    // _______________________________________________________________
    // Computation
    #ifdef _GPU
    // Management of the data on GPU though this data region
    int np = iend-istart;
    
    // Initialize initial seed for linear generator
    double initial_seed_1 = rand_->uniform();
    double initial_seed_2 = rand_->uniform();

    // Parameters for linear alleatory number generator
    const int a = 1664525;
    const int c = 1013904223;
    const int m = std::pow(2,32);

    // Variable to save seed for CUDA generators
    int seed_curand_1;
    int seed_curand_2;
    
    #pragma acc data present(Ex[istart:np],Ey[istart:np],Ez[istart:np],\
            Bx[istart:np],By[istart:np],Bz[istart:np], \
            table_integfochi[0:size_of_Table_integfochi], table_xi[0:size_of_Table_xi], \
            table_min_photon_chi[0:size_of_Table_min_photon_chi]) \
            deviceptr(momentum_x,momentum_y,momentum_z,position_x, \
            position_y,position_z,charge,weight,tau,chi) 
    {
    #endif


#ifdef _GPU
    #pragma acc parallel \
    present(Ex[istart:np],Ey[istart:np],Ez[istart:np],\
    Bx[istart:np],By[istart:np],Bz[istart:np], \
    table_integfochi[0:size_of_Table_integfochi], table_xi[0:size_of_Table_xi], \
    table_min_photon_chi[0:size_of_Table_min_photon_chi]) \
    deviceptr(momentum_x,momentum_y,momentum_z,charge,weight,tau) 
    {
        #pragma acc loop gang worker vector private(random_number, seed_curand_1, seed_curand_2,particle_chi, gamma) \
    reduction(+:radiated_energy_loc) 
    
    smilei::tools::gpu::Random prng_state_1;
    smilei::tools::gpu::Random prng_state_2;
    //curandState_t state_1;
    //curandState_t state_2;

#endif

    for( int ipart=istart ; ipart<iend; ipart++ ) {
        
        // charge / mass^2
        const double charge_over_mass_square = ( double )( charge[ipart] )*one_over_mass_square;

        // Time to emission
        double emission_time = 0;
        // time spent in the iteration
        double local_it_time = 0;
        // Number of Monte-Carlo iterations
        int mc_it_nb = 0;

        // Monte-Carlo Manager inside the time step
        while( ( local_it_time < dt_ )
                &&( mc_it_nb < max_monte_carlo_iterations_ ) ) {

            // Gamma
            gamma = std::sqrt( 1.0 + momentum_x[ipart]*momentum_x[ipart]
                          + momentum_y[ipart]*momentum_y[ipart]
                          + momentum_z[ipart]*momentum_z[ipart] );

            if( gamma==1. ){ // does not apply the MC routine for particles with 0 kinetic energy
                break;
            }

            // Computation of the Lorentz invariant quantum parameter
            particle_chi = Radiation::computeParticleChi( charge_over_mass_square,
                           momentum_x[ipart], momentum_y[ipart], momentum_z[ipart],
                           gamma,
                           Ex[ipart-ipart_ref], Ey[ipart-ipart_ref], Ez[ipart-ipart_ref],
                           Bx[ipart-ipart_ref], By[ipart-ipart_ref], Bz[ipart-ipart_ref] );

            // Update the quantum parameter in species
            // chi[ipart] = particle_chi;

            // Discontinuous emission: New emission
            // If tau[ipart] <= 0, this is a new emission
            // We also check that particle_chi > chipa_threshold,
            // else particle_chi is too low to induce a discontinuous emission
            if( ( particle_chi > RadiationTables.getMinimumChiDiscontinuous() )
                    && ( tau[ipart] <= epsilon_tau_ ) ) {
                // New final optical depth to reach for emision
                while( tau[ipart] <= epsilon_tau_ ) {
                    //tau[ipart] = -log( 1.-Rand::uniform() );
                    #ifndef _GPU
                        tau[ipart] = -std::log( 1.-rand_->uniform() );
                    #else
                        seed_curand_1 = (int) (ipart+1)*(initial_seed_1+1); //Seed for linear generator
                        seed_curand_1 = (a * seed_curand_1 + c) % m; //Linear generator
               		
                        prng_state_1.init( seed_curand_1, seq, offset ); //Cuda generator initialization
                        //hiprand_init(seed_curand_1, seq, offset, &state_1); //Cuda generator initialization
                        //curand_init(seed_curand_1, seq, offset, &state_1); //Cuda generator initialization
                        
                        random_number = prng_state_1.uniform(); //Generating number
                        //random_number = hiprand_uniform(&state_1); //Generating number
                        //random_number = curand_uniform(&state_1); //Generating number
                        
                        tau[ipart] = -std::log( 1.- random_number );
                        initial_seed_1 = random_number;
                    #endif
                }

            }

            // Discontinuous emission: emission under progress
            // If epsilon_tau_ > 0
            if( tau[ipart] > epsilon_tau_ ) {

                // from the cross section
                //temp = 0;
                temp = RadiationTables.computePhotonProductionYield( particle_chi, gamma, 
                                                                        table_integfochi );

                // Time to discontinuous emission
                // If this time is > the remaining iteration time,
                // we have a synchronization
                emission_time = std::min( tau[ipart]/temp, dt_ - local_it_time );

                // Update of the optical depth
                tau[ipart] -= temp*emission_time;

                // If the final optical depth is reached
                if( tau[ipart] <= epsilon_tau_ ) {

                    #ifndef _GPU
                        random_number = rand_->uniform();
                    #else
                        seed_curand_2 = (int) (ipart + 1)*(initial_seed_2 + 1); //Seed for linear generator
                        seed_curand_2 = (a * seed_curand_2 + c) % m; //Linear generator

                        
<<<<<<< HEAD
                        prng_state_2.init( seed_curand_2, seq, offset ); //Cuda generator initialization
=======
        	        prng_state_2.init( seed_curand_2, seq, offset ); //Cuda generator initialization
                        // hiprand_init(seed_curand_2, seq, offset, &state_2); //Cuda generator initialization
                        // curand_init(seed_curand_2, seq, offset, &state_2); //Cuda generator initialization
>>>>>>> 8be59008
	
                        random_number = prng_state_2.uniform(); //Generating number
                        //random_number = curand_uniform(&state_2); //Generating number
                        
                    #endif

                    // Emission of a photon
                    // Radiated energy is incremented only if the macro-photon is not created
                    radiated_energy_loc += RadiationMonteCarlo::photonEmission( ipart,
                                                         particle_chi, gamma,
                                                         position_x,
                                                         position_y,
                                                         position_z,
                                                         momentum_x,
                                                         momentum_y,
                                                         momentum_z,
                                                         weight,
                                                         random_number,
                                                         table_min_photon_chi,
                                                         table_xi,
                                                         &photons,
                                                         RadiationTables);
                    // Optical depth becomes negative meaning
                    // that a new drawing is possible
                    // at the next Monte-Carlo iteration
                    tau[ipart] = -1.;
                }

                // Incrementation of the Monte-Carlo iteration counter
                mc_it_nb ++;
                // Update of the local time
                local_it_time += emission_time;

            }

            // Continuous emission
            // particle_chi needs to be below the discontinuous threshold
            // particle_chi needs to be above the continuous threshold
            // No discontiuous emission is in progress:
            // tau[ipart] <= epsilon_tau_
            else if( ( particle_chi <= RadiationTables.getMinimumChiDiscontinuous() )
                     && ( tau[ipart] <= epsilon_tau_ )
                     && ( particle_chi > RadiationTables.getMinimumChiContinuous() )
                     && ( gamma > 1. ) ) {

                // Remaining time of the iteration
                emission_time = dt_ - local_it_time;

                // Radiated energy during emission_time
                cont_rad_energy =
                    RadiationTables.getRidgersCorrectedRadiatedEnergy( particle_chi,
                            emission_time );

                // Effect on the momentum
                temp = cont_rad_energy*gamma/( gamma*gamma-1. );
                momentum_x[ipart] -= temp*momentum_x[ipart];
                momentum_y[ipart] -= temp*momentum_y[ipart];
                momentum_z[ipart] -= temp*momentum_z[ipart];

                // Incrementation of the radiated energy cumulative parameter
                radiated_energy_loc += weight[ipart]*( gamma - sqrt( 1.0
                                                    + momentum_x[ipart]*momentum_x[ipart]
                                                    + momentum_y[ipart]*momentum_y[ipart]
                                                    + momentum_z[ipart]*momentum_z[ipart] ) );

                // End for this particle
                local_it_time = dt_;
            }
            // No emission since particle_chi is too low
            else { // if (particle_chi < RadiationTables.getMinimumChiContinuous())
                local_it_time = dt_;
            } // end if
        } // end while
    } // end for

    #ifdef _GPU
    } // end acc parallel
    #endif

    // Update the patch radiated energy
    radiated_energy += radiated_energy_loc;
    //std::cerr << " " << radiated_energy << std::endl;
    // ____________________________________________________
    // Update of the quantum parameter chi

    #ifndef _GPU
        #pragma omp simd
    #else
        int np = iend-istart;
        #pragma acc parallel present(Ex[istart:np],Ey[istart:np],Ez[istart:np],\
        Bx[istart:np],By[istart:np],Bz[istart:np]) \
        deviceptr(momentum_x,momentum_y,momentum_z, charge,weight,chi) \
        private(gamma)
    {

        #pragma acc loop gang worker vector
    #endif
    for( int ipart=istart ; ipart<iend; ipart++ ) {
        const double charge_over_mass_square = ( double )( charge[ipart] )*one_over_mass_square;

        // Gamma
        gamma = std::sqrt( 1.0 + momentum_x[ipart]*momentum_x[ipart]
                      + momentum_y[ipart]*momentum_y[ipart]
                      + momentum_z[ipart]*momentum_z[ipart] );

        // Computation of the Lorentz invariant quantum parameter
        chi[ipart] = Radiation::computeParticleChi( charge_over_mass_square,
                     momentum_x[ipart], momentum_y[ipart], momentum_z[ipart],
                     gamma,
                     Ex[ipart-ipart_ref], Ey[ipart-ipart_ref], Ez[ipart-ipart_ref],
                     Bx[ipart-ipart_ref], By[ipart-ipart_ref], Bz[ipart-ipart_ref] );

    }

    #ifdef _GPU
    }
    #endif

    #ifdef _GPU
    }   // end acc data
    #endif

}

// ---------------------------------------------------------------------------------------------------------------------
//! Perform the photon emission (creation of a super-photon
//! and slow down of the emitting particle)
//! \param ipart              particle index
//! \param particle_chi              particle quantum parameter
//! \param particle_gamma            particle gamma factor
//! \param position           particle position
//! \param momentum           particle momentum
//! \param RadiationTables    Cross-section data tables and useful functions
//                        for nonlinear inverse Compton scattering
// ---------------------------------------------------------------------------------------------------------------------
double RadiationMonteCarlo::photonEmission( int ipart,
        const double particle_chi,
        const double particle_gamma,
        double * position_x,
        double * position_y,
        double * position_z,
        double * momentum_x,
        double * momentum_y,
        double * momentum_z,
        const double *const weight,
        double random_number,
        double *table_min_photon_chi,
        double * table_xi,
        Particles * photons,
        RadiationTables &RadiationTables)
{
    // ____________________________________________________
    // Parameters
    double photon_chi;      // Photon quantum parameter
    double photon_gamma;    // Photon gamma factor
    double inv_old_norm_p;
    double radiated_energy = 0;

    // Get the photon quantum parameter from the table xip
    // photon_chi = RadiationTables.computeRandomPhotonChi( particle_chi );
    //photon_chi = 0;
    photon_chi = RadiationTables.computeRandomPhotonChiWithInterpolation( particle_chi, random_number, 
                                                            table_min_photon_chi, table_xi);
    //std::cerr << " " << photon_chi <<std::endl;
    // compute the photon gamma factor
    photon_gamma = photon_chi/particle_chi*( particle_gamma-1.0 );

    // ____________________________________________________
    // Creation of the new photon

    // ____________________________________________________
    // Update of the particle properties
    // direction d'emission // direction de l'electron (1/gamma << 1)
    // With momentum conservation

    inv_old_norm_p = photon_gamma/std::sqrt( particle_gamma*particle_gamma - 1.0 );
    momentum_x[ipart] -= momentum_x[ipart]*inv_old_norm_p;
    momentum_y[ipart] -= momentum_y[ipart]*inv_old_norm_p;
    momentum_z[ipart] -= momentum_z[ipart]*inv_old_norm_p;

    // With energy conservation
    /*inv_old_norm_p = 1./sqrt(particle_gamma*particle_gamma - 1.0);
    particle_gamma -= photon_gamma;
    new_norm_p = sqrt(particle_gamma*particle_gamma - 1.0);
    px *= new_norm_p * inv_old_norm_p;
    py *= new_norm_p * inv_old_norm_p;
    pz *= new_norm_p * inv_old_norm_p;*/

    // Creation of macro-photons if requested
    // Check that the photon_species is defined and the threshold on the energy
    if( photons
            && ( photon_gamma >= radiation_photon_gamma_threshold_ ) ) {
        /* ---------------------------------------------------------------------
        // First method: emission of a single photon

        // Creation of the new photon in the temporary array photons
        photons->createParticle();

        int idNew = photons->size() - 1;

        for (int i=0; i<n_dimensions_; i++) {
            photons->position(i,idNew)=position[i][ipart];
        }

        inv_old_norm_p = 1./sqrt(momentum_x[ipart]*momentum_x[ipart]
                                + momentum_y[ipart]*momentum_y[ipart]
                                + momentum_z[ipart]*momentum_z[ipart]);

        for (unsigned int i=0; i<3; i++) {
            photons->momentum(i,idNew) =
            photon_gamma*momentum[i][ipart]*inv_old_norm_p;
        }

        photons->weight(idNew)=weight[ipart];
        photons->charge(idNew)=0;
        --------------------------------------------------------------------- */

        // Second method: emission of several photons for statistics following
        // the parameter radiation_photon_sampling_

#ifndef _GPU

        // Creation of new photons in the temporary array photons
        photons->createParticles( radiation_photon_sampling_ );

        // Final size
        int npart = photons->size();

        // Inverse of the momentum norm
        inv_old_norm_p = 1./std::sqrt( momentum_x[ipart]*momentum_x[ipart]
                                  + momentum_y[ipart]*momentum_y[ipart]
                                  + momentum_z[ipart]*momentum_z[ipart] );

        // For all new photons
        for( int idNew=npart-radiation_photon_sampling_; idNew<npart; idNew++ ) {


            photons->position( 0, idNew )=position_x[ipart];
            if (nDim_>1) {
                photons->position( 1, idNew )=position_y[ipart];
                if (nDim_>2) {
                    photons->position( 2, idNew )=position_z[ipart];
                }
            }

            photons->momentum( 0, idNew ) =
                photon_gamma*momentum_x[ipart]*inv_old_norm_p;
            photons->momentum( 1, idNew ) =
                photon_gamma*momentum_y[ipart]*inv_old_norm_p;
            photons->momentum( 2, idNew ) =
                photon_gamma*momentum_z[ipart]*inv_old_norm_p;


            photons->weight( idNew )=weight[ipart]*inv_radiation_photon_sampling_;
            photons->charge( idNew )=0;

            if( photons->isQuantumParameter ) {
                photons->chi( idNew ) = photon_chi;
            }

            if( photons->isMonteCarlo ) {
                photons->tau( idNew ) = -1.;
            }

        }
#endif

    }
    // Addition of the emitted energy in the cumulating parameter
    // for the scalar diagnostics
    else {
        photon_gamma = particle_gamma - std::sqrt( 1.0 + momentum_x[ipart]*momentum_x[ipart]
                                         + momentum_y[ipart]*momentum_y[ipart]
                                         + momentum_z[ipart]*momentum_z[ipart] );
        radiated_energy += weight[ipart]*photon_gamma;
    }

    return radiated_energy;
}

<|MERGE_RESOLUTION|>--- conflicted
+++ resolved
@@ -292,14 +292,7 @@
                         seed_curand_2 = (int) (ipart + 1)*(initial_seed_2 + 1); //Seed for linear generator
                         seed_curand_2 = (a * seed_curand_2 + c) % m; //Linear generator
 
-                        
-<<<<<<< HEAD
                         prng_state_2.init( seed_curand_2, seq, offset ); //Cuda generator initialization
-=======
-        	        prng_state_2.init( seed_curand_2, seq, offset ); //Cuda generator initialization
-                        // hiprand_init(seed_curand_2, seq, offset, &state_2); //Cuda generator initialization
-                        // curand_init(seed_curand_2, seq, offset, &state_2); //Cuda generator initialization
->>>>>>> 8be59008
 	
                         random_number = prng_state_2.uniform(); //Generating number
                         //random_number = curand_uniform(&state_2); //Generating number
