// ----------------------------------------------------------------------------
//! \file RadiationMonteCarlo.cpp
//
//! \brief This class performs the Nonlinear Inverse Compton Scattering
//! on particles using a Monte-Carlo approach.
//
//! The implementation is adapted from the thesis results of M. Lobet
//! See http://www.theses.fr/2015BORD0361
//
// ----------------------------------------------------------------------------

#include "RadiationMonteCarlo.h"

#include <cstring>
#include <fstream>

#include <cmath>

// ---------------------------------------------------------------------------------------------------------------------
//! Constructor for RadiationMonteCarlo
//! Inherit from Radiation
// ---------------------------------------------------------------------------------------------------------------------
RadiationMonteCarlo::RadiationMonteCarlo( Params &params, Species *species, Random * rand  )
    : Radiation( params, species, rand )
{
    radiation_photon_sampling_ = species->radiation_photon_sampling_;
    radiation_photon_gamma_threshold_ = species->radiation_photon_gamma_threshold_;
    inv_radiation_photon_sampling_ = 1. / radiation_photon_sampling_;
}

// ---------------------------------------------------------------------------------------------------------------------
//! Destructor for RadiationMonteCarlo
// ---------------------------------------------------------------------------------------------------------------------
RadiationMonteCarlo::~RadiationMonteCarlo()
{
}

// ---------------------------------------------------------------------------------------------------------------------
//! Overloading of the operator (): perform the Discontinuous radiation reaction
//! induced by the nonlinear inverse Compton scattering
//
//! \param particles   particle object containing the particle properties
//! \param photon_species species that will receive emitted photons
//! \param smpi        MPI properties
//! \param RadiationTables Cross-section data tables and useful functions
//                     for nonlinear inverse Compton scattering
//! \param istart      Index of the first particle
//! \param iend        Index of the last particle
//! \param ithread     Thread index
//! \param radiated_energy     overall energy radiated during the call to this method
// ---------------------------------------------------------------------------------------------------------------------
void RadiationMonteCarlo::operator()(
    Particles       &particles,
    Species         *photon_species,
    SmileiMPI       *smpi,
    RadiationTables &RadiationTables,
    double          &radiated_energy,
    int             istart,
    int             iend,
    int             ithread,
    int             ibin,
    int             ipart_ref)
{

    // _______________________________________________________________
    // Parameters

    std::vector<double> *Epart = &( smpi->dynamics_Epart[ithread] );
    std::vector<double> *Bpart = &( smpi->dynamics_Bpart[ithread] );
    //std::vector<double> *invgf = &(smpi->dynamics_invgf[ithread]);
    
    int nparts = Epart->size()/3;
<<<<<<< HEAD
    double *Ex = &( ( *Epart )[0*nparts] );
    double *Ey = &( ( *Epart )[1*nparts] );
    double *Ez = &( ( *Epart )[2*nparts] );
    double *Bx = &( ( *Bpart )[0*nparts] );
    double *By = &( ( *Bpart )[1*nparts] );
    double *Bz = &( ( *Bpart )[2*nparts] );
    
=======
    double * __restrict__ Ex = &( ( *Epart )[0*nparts] );
    double * __restrict__ Ey = &( ( *Epart )[1*nparts] );
    double * __restrict__ Ez = &( ( *Epart )[2*nparts] );
    double * __restrict__ Bx = &( ( *Bpart )[0*nparts] );
    double * __restrict__ By = &( ( *Bpart )[1*nparts] );
    double * __restrict__ Bz = &( ( *Bpart )[2*nparts] );

>>>>>>> 60d28ca1
    // Charge divided by the square of the mass
    double charge_over_mass_square;
    
    const double one_over_mass_square = pow( one_over_mass_, 2. );
    
    // Temporary quantum parameter
    double particle_chi;
    
    // Temporary Lorentz factor
    double gamma;
    
    // Radiated energy
    double cont_rad_energy;
    
    // Temporary double parameter
    double temp;
    
    // Time to emission
    double emission_time;
    
    // time spent in the iteration
    double local_it_time;
    
    // Number of Monte-Carlo iteration
    int mc_it_nb;
    
    // Momentum shortcut
    double* __restrict__ momentum_x = particles.getPtrMomentum(0);
    double* __restrict__ momentum_y = particles.getPtrMomentum(1);
    double* __restrict__ momentum_z = particles.getPtrMomentum(2);

    // Position shortcut
    double* __restrict__ position_x = particles.getPtrPosition(0);
    double* __restrict__ position_y = NULL;
    double* __restrict__ position_z = NULL;
    if (nDim_>1) {
        position_y = particles.getPtrPosition(1);
        if (nDim_>2) {
            position_z = particles.getPtrPosition(2);
        }
    }
    
    // Charge shortcut
    short * __restrict__ charge = particles.getPtrCharge();

    // Weight shortcut
<<<<<<< HEAD
    double *weight = &( particles.weight( 0 ) );
    
    // Optical depth for the Monte-Carlo process
    double *tau = &( particles.tau( 0 ) );
    
    // Optical depth for the Monte-Carlo process
    double* chi = &( particles.chi(0));
    
=======
    double * __restrict__ weight = &( particles.weight( 0 ) );

    // Optical depth for the Monte-Carlo process
    double * __restrict__ tau = &( particles.tau( 0 ) );

    // Optical depth for the Monte-Carlo process
    double * __restrict__ chi = &( particles.chi(0));

>>>>>>> 60d28ca1
    // _______________________________________________________________
    // Computation
    
    for( int ipart=istart ; ipart<iend; ipart++ ) {
        charge_over_mass_square = ( double )( charge[ipart] )*one_over_mass_square;
    
        // Init local variables
        emission_time = 0;
        local_it_time = 0;
        mc_it_nb = 0;
    
        // Monte-Carlo Manager inside the time step
        while( ( local_it_time < dt_ )
                &&( mc_it_nb < max_monte_carlo_iterations_ ) ) {
    
            // Gamma
            gamma = sqrt( 1.0 + momentum_x[ipart]*momentum_x[ipart]
                          + momentum_y[ipart]*momentum_y[ipart]
                          + momentum_z[ipart]*momentum_z[ipart] );

            if( gamma==1. ){ // does not apply the MC routine for particles with 0 kinetic energy
                break;
            }
    
            // Computation of the Lorentz invariant quantum parameter
            particle_chi = Radiation::computeParticleChi( charge_over_mass_square,
                           momentum_x[ipart], momentum_y[ipart], momentum_z[ipart],
                           gamma,
<<<<<<< HEAD
                           ( *( Ex+ipart-ipart_ref ) ), ( *( Ey+ipart-ipart_ref ) ), ( *( Ez+ipart-ipart_ref ) ),
                           ( *( Bx+ipart-ipart_ref ) ), ( *( By+ipart-ipart_ref ) ), ( *( Bz+ipart-ipart_ref ) ) );
    
=======
                           Ex[ipart-ipart_ref], Ey[ipart-ipart_ref], Ez[ipart-ipart_ref],
                           Bx[ipart-ipart_ref], By[ipart-ipart_ref], Bz[ipart-ipart_ref] );

>>>>>>> 60d28ca1
            // Update the quantum parameter in species
            // chi[ipart] = particle_chi;
    
            // Discontinuous emission: New emission
            // If tau[ipart] <= 0, this is a new emission
            // We also check that particle_chi > chipa_threshold,
            // else particle_chi is too low to induce a discontinuous emission
            if( ( particle_chi > RadiationTables.getMinimumChiDiscontinuous() )
                    && ( tau[ipart] <= epsilon_tau_ ) ) {
                // New final optical depth to reach for emision
                while( tau[ipart] <= epsilon_tau_ ) {
                    //tau[ipart] = -log( 1.-Rand::uniform() );
                    tau[ipart] = -log( 1.-rand_->uniform() );
                }
    
            }
    
            // Discontinuous emission: emission under progress
            // If epsilon_tau_ > 0
            if( tau[ipart] > epsilon_tau_ ) {
    
                // from the cross section
                temp = RadiationTables.computePhotonProductionYield( particle_chi, gamma );
    
                // Time to discontinuous emission
                // If this time is > the remaining iteration time,
                // we have a synchronization
                emission_time = std::min( tau[ipart]/temp, dt_ - local_it_time );
    
                // Update of the optical depth
                tau[ipart] -= temp*emission_time;
    
                // If the final optical depth is reached
                if( tau[ipart] <= epsilon_tau_ ) {
    
#ifndef _OMPTASKS
                    // Emission of a photon without tasks
                    // Radiated energy is incremented only if the macro-photon is not created
                    radiated_energy += RadiationMonteCarlo::photonEmission( ipart,
                                                            particle_chi, gamma,
                                                            position_x,
                                                            position_y,
                                                            position_z,
                                                            momentum_x,
                                                            momentum_y,
                                                            momentum_z,
                                                            weight,
                                                            photon_species,
                                                            RadiationTables );
#else
                    // Emission of a photon with tasks
                    // Radiated energy is incremented only if the macro-photon is not created
                    radiated_energy += RadiationMonteCarlo::photonEmissionForTasks( ipart, ibin,
                                                            particle_chi, gamma,
                                                            position_x,
                                                            position_y,
                                                            position_z,
                                                            momentum_x,
                                                            momentum_y,
                                                            momentum_z,
                                                            weight,
                                                            photon_species,
                                                            RadiationTables );
#endif
    
                    // Optical depth becomes negative meaning
                    // that a new drawing is possible
                    // at the next Monte-Carlo iteration
                    tau[ipart] = -1.;
                }
    
                // Incrementation of the Monte-Carlo iteration counter
                mc_it_nb ++;
                // Update of the local time
                local_it_time += emission_time;
    
            }
    
            // Continuous emission
            // particle_chi needs to be below the discontinuous threshold
            // particle_chi needs to be above the continuous threshold
            // No discontiuous emission is in progress:
            // tau[ipart] <= epsilon_tau_
            else if( ( particle_chi <= RadiationTables.getMinimumChiDiscontinuous() )
                     && ( tau[ipart] <= epsilon_tau_ )
                     && ( particle_chi > RadiationTables.getMinimumChiContinuous() )
                     && ( gamma > 1. ) ) {
    
                // Remaining time of the iteration
                emission_time = dt_ - local_it_time;

                // Radiated energy during emission_time
                cont_rad_energy =
                    RadiationTables.getRidgersCorrectedRadiatedEnergy( particle_chi,
                            emission_time );

                // Effect on the momentum
                temp = cont_rad_energy*gamma/( gamma*gamma-1. );
                momentum_x[ipart] -= temp*momentum_x[ipart];
                momentum_y[ipart] -= temp*momentum_y[ipart];
                momentum_z[ipart] -= temp*momentum_z[ipart];

                // Incrementation of the radiated energy cumulative parameter
                radiated_energy += weight[ipart]*( gamma - sqrt( 1.0
                                                    + momentum_x[ipart]*momentum_x[ipart]
                                                    + momentum_y[ipart]*momentum_y[ipart]
                                                    + momentum_z[ipart]*momentum_z[ipart] ) );

                // End for this particle
                local_it_time = dt_;
            }
            // No emission since particle_chi is too low
            else { // if (particle_chi < RadiationTables.getMinimumChiContinuous())
                local_it_time = dt_;
            }
    
        }
    
    }

    // ____________________________________________________
    // Update of the quantum parameter chi

    #pragma omp simd
    for( int ipart=istart ; ipart<iend; ipart++ ) {
        charge_over_mass_square = ( double )( charge[ipart] )*one_over_mass_square;

        // Gamma
        gamma = sqrt( 1.0 + momentum_x[ipart]*momentum_x[ipart]
                      + momentum_y[ipart]*momentum_y[ipart]
                      + momentum_z[ipart]*momentum_z[ipart] );

        // Computation of the Lorentz invariant quantum parameter
        chi[ipart] = Radiation::computeParticleChi( charge_over_mass_square,
                     momentum_x[ipart], momentum_y[ipart], momentum_z[ipart],
                     gamma,
                     Ex[ipart-ipart_ref], Ey[ipart-ipart_ref], Ez[ipart-ipart_ref],
                     Bx[ipart-ipart_ref], By[ipart-ipart_ref], Bz[ipart-ipart_ref] );

    }
}

// ---------------------------------------------------------------------------------------------------------------------
//! Perform the photon emission (creation of a super-photon
//! and slow down of the emitting particle)
//! \param ipart              particle index
//! \param particle_chi              particle quantum parameter
//! \param particle_gamma            particle gamma factor
//! \param position           particle position
//! \param momentum           particle momentum
//! \param RadiationTables    Cross-section data tables and useful functions
//                        for nonlinear inverse Compton scattering
// ---------------------------------------------------------------------------------------------------------------------
double RadiationMonteCarlo::photonEmission( int ipart,
        double &particle_chi,
        double &particle_gamma,
        double * position_x,
        double * position_y,
        double * position_z,
        double * momentum_x,
        double * momentum_y,
        double * momentum_z,
        double *weight,
        Species *photon_species,
        RadiationTables &RadiationTables)
{
    // ____________________________________________________
    // Parameters
    double photon_chi;      // Photon quantum parameter
    double gammaph;    // Photon gamma factor
    double inv_old_norm_p;
    double radiated_energy = 0;
    //double new_norm_p;

    // Get the photon quantum parameter from the table xip
    // photon_chi = RadiationTables.computeRandomPhotonChi( particle_chi );
    photon_chi = RadiationTables.computeRandomPhotonChiWithInterpolation( particle_chi, rand_ );

    // compute the photon gamma factor
    gammaph = photon_chi/particle_chi*( particle_gamma-1.0 );

    // ____________________________________________________
    // Creation of the new photon

    // ____________________________________________________
    // Update of the particle properties
    // direction d'emission // direction de l'electron (1/gamma << 1)
    // With momentum conservation

    inv_old_norm_p = gammaph/std::sqrt( particle_gamma*particle_gamma - 1.0 );
    momentum_x[ipart] -= momentum_x[ipart]*inv_old_norm_p;
    momentum_y[ipart] -= momentum_y[ipart]*inv_old_norm_p;
    momentum_z[ipart] -= momentum_z[ipart]*inv_old_norm_p;

    // With energy conservation
    /*inv_old_norm_p = 1./sqrt(particle_gamma*particle_gamma - 1.0);
    particle_gamma -= gammaph;
    new_norm_p = sqrt(particle_gamma*particle_gamma - 1.0);
    px *= new_norm_p * inv_old_norm_p;
    py *= new_norm_p * inv_old_norm_p;
    pz *= new_norm_p * inv_old_norm_p;*/

    // Creation of macro-photons if requested
    // Check that the photon_species is defined and the threshold on the energy
    if( photon_species
            && ( gammaph >= radiation_photon_gamma_threshold_ ) ) {
        /* ---------------------------------------------------------------------
        // First method: emission of a single photon

        // Creation of the new photon in the temporary array new_photons_
        new_photons_.createParticle();

        int idNew = new_photons_.size() - 1;

        for (int i=0; i<n_dimensions_; i++) {
            new_photons_.position(i,idNew)=position[i][ipart];
        }

        inv_old_norm_p = 1./sqrt(momentum_x[ipart]*momentum_x[ipart]
                                + momentum_y[ipart]*momentum_y[ipart]
                                + momentum_z[ipart]*momentum_z[ipart]);

        for (unsigned int i=0; i<3; i++) {
            new_photons_.momentum(i,idNew) =
            gammaph*momentum[i][ipart]*inv_old_norm_p;
        }

        new_photons_.weight(idNew)=weight[ipart];
        new_photons_.charge(idNew)=0;
        --------------------------------------------------------------------- */

        // Second method: emission of several photons for statistics following
        // the parameter radiation_photon_sampling_

        // Creation of new photons in the temporary array new_photons_
        new_photons_.createParticles( radiation_photon_sampling_ );

        // Final size
        int npart = new_photons_.size();

        // Inverse of the momentum norm
        inv_old_norm_p = 1./sqrt( momentum_x[ipart]*momentum_x[ipart]
                                  + momentum_y[ipart]*momentum_y[ipart]
                                  + momentum_z[ipart]*momentum_z[ipart] );

        // For all new photons...
        for( int idNew=npart-radiation_photon_sampling_; idNew<npart; idNew++ ) {


            new_photons_.position( 0, idNew )=position_x[ipart];
            if (nDim_>1) {
                new_photons_.position( 1, idNew )=position_y[ipart];
                if (nDim_>2) {
                    new_photons_.position( 2, idNew )=position_z[ipart];
                }
            }

            new_photons_.momentum( 0, idNew ) =
                gammaph*momentum_x[ipart]*inv_old_norm_p;
            new_photons_.momentum( 1, idNew ) =
                gammaph*momentum_y[ipart]*inv_old_norm_p;
            new_photons_.momentum( 2, idNew ) =
                gammaph*momentum_z[ipart]*inv_old_norm_p;


            new_photons_.weight( idNew )=weight[ipart]*inv_radiation_photon_sampling_;
            new_photons_.charge( idNew )=0;

            if( new_photons_.isQuantumParameter ) {
                new_photons_.chi( idNew ) = photon_chi;
            }

            if( new_photons_.isMonteCarlo ) {
                new_photons_.tau( idNew ) = -1.;
            }

        }

    }
    // Addition of the emitted energy in the cumulating parameter
    // for the scalar diagnostics
    else {
        gammaph = particle_gamma - sqrt( 1.0 + momentum_x[ipart]*momentum_x[ipart]
                                         + momentum_y[ipart]*momentum_y[ipart]
                                         + momentum_z[ipart]*momentum_z[ipart] );
        radiated_energy += weight[ipart]*gammaph;
    }

    return radiated_energy;
}

double RadiationMonteCarlo::photonEmissionForTasks( int ipart, int ibin,
        double &particle_chi,
        double &particle_gamma,
        double * position_x,
        double * position_y,
        double * position_z,
        double * momentum_x,
        double * momentum_y,
        double * momentum_z,
        double *weight,
        Species *photon_species,
        RadiationTables &RadiationTables)
{
    // ____________________________________________________
    // Parameters
    double photon_chi;      // Photon quantum parameter
    double gammaph;    // Photon gamma factor
    double inv_old_norm_p;
    double radiated_energy = 0;
    //double new_norm_p;

    // Get the photon quantum parameter from the table xip
    // photon_chi = RadiationTables.computeRandomPhotonChi( particle_chi );
    photon_chi = RadiationTables.computeRandomPhotonChiWithInterpolation( particle_chi, rand_ );

    // compute the photon gamma factor
    gammaph = photon_chi/particle_chi*( particle_gamma-1.0 );

    // ____________________________________________________
    // Creation of the new photon

    // ____________________________________________________
    // Update of the particle properties
    // direction d'emission // direction de l'electron (1/gamma << 1)
    // With momentum conservation

    inv_old_norm_p = gammaph/std::sqrt( particle_gamma*particle_gamma - 1.0 );
    momentum_x[ipart] -= momentum_x[ipart]*inv_old_norm_p;
    momentum_y[ipart] -= momentum_y[ipart]*inv_old_norm_p;
    momentum_z[ipart] -= momentum_z[ipart]*inv_old_norm_p;

    // With energy conservation
    /*inv_old_norm_p = 1./sqrt(particle_gamma*particle_gamma - 1.0);
    particle_gamma -= gammaph;
    new_norm_p = sqrt(particle_gamma*particle_gamma - 1.0);
    px *= new_norm_p * inv_old_norm_p;
    py *= new_norm_p * inv_old_norm_p;
    pz *= new_norm_p * inv_old_norm_p;*/

    // Creation of macro-photons if requested
    // Check that the photon_species is defined and the threshold on the energy
    if( photon_species
            && ( gammaph >= radiation_photon_gamma_threshold_ ) ) {
            /* ---------------------------------------------------------------------
            // First method: emission of a single photon

            // Creation of the new photon in the temporary array new_photons_
            new_photons_.createParticle();

            int idNew = new_photons_.size() - 1;

            for (int i=0; i<n_dimensions_; i++) {
                new_photons_.position(i,idNew)=position[i][ipart];
            }

            inv_old_norm_p = 1./sqrt(momentum_x[ipart]*momentum_x[ipart]
                                + momentum_y[ipart]*momentum_y[ipart]
                                + momentum_z[ipart]*momentum_z[ipart]);

            for (unsigned int i=0; i<3; i++) {
                new_photons_.momentum(i,idNew) =
                gammaph*momentum[i][ipart]*inv_old_norm_p;
            }

            new_photons_.weight(idNew)=weight[ipart];
            new_photons_.charge(idNew)=0;
            --------------------------------------------------------------------- */

            // Second method: emission of several photons for statistics following
            // the parameter radiation_photon_sampling_
            // Creation of new photons in the temporary array new_photons_
            new_photons_per_bin_[ibin].createParticles( radiation_photon_sampling_ );

            // Final size
            int npart = new_photons_per_bin_[ibin].size();

            // Inverse of the momentum norm
            inv_old_norm_p = 1./sqrt( momentum_x[ipart]*momentum_x[ipart]
                                    + momentum_y[ipart]*momentum_y[ipart]
                                    + momentum_z[ipart]*momentum_z[ipart] );

            // For all new photons...
            for( int idNew=npart-radiation_photon_sampling_; idNew<npart; idNew++ ) {
                new_photons_per_bin_[ibin].position( 0, idNew )=position_x[ipart];
                if (nDim_>1) {
                    new_photons_per_bin_[ibin].position( 1, idNew )=position_y[ipart];
                    if (nDim_>2) {
                        new_photons_per_bin_[ibin].position( 2, idNew )=position_z[ipart];
                    }
                }

                new_photons_per_bin_[ibin].momentum( 0, idNew ) = gammaph*momentum_x[ipart]*inv_old_norm_p;
                new_photons_per_bin_[ibin].momentum( 1, idNew ) = gammaph*momentum_y[ipart]*inv_old_norm_p;
                new_photons_per_bin_[ibin].momentum( 2, idNew ) = gammaph*momentum_z[ipart]*inv_old_norm_p;


                new_photons_per_bin_[ibin].weight( idNew )=weight[ipart]*inv_radiation_photon_sampling_;
                new_photons_per_bin_[ibin].charge( idNew )=0;

                if( new_photons_per_bin_[ibin].isQuantumParameter ) {
                    new_photons_per_bin_[ibin].chi( idNew ) = photon_chi;
                }

                if( new_photons_per_bin_[ibin].isMonteCarlo ) {
                    new_photons_per_bin_[ibin].tau( idNew ) = -1.;
                } 

            } // end loop on new photons

    }
    // Addition of the emitted energy in the cumulating parameter
    // for the scalar diagnostics
    else {
        gammaph = particle_gamma - sqrt( 1.0 + momentum_x[ipart]*momentum_x[ipart]
                                         + momentum_y[ipart]*momentum_y[ipart]
                                         + momentum_z[ipart]*momentum_z[ipart] );
        radiated_energy += weight[ipart]*gammaph;
    }

    return radiated_energy;
}<|MERGE_RESOLUTION|>--- conflicted
+++ resolved
@@ -70,15 +70,6 @@
     //std::vector<double> *invgf = &(smpi->dynamics_invgf[ithread]);
     
     int nparts = Epart->size()/3;
-<<<<<<< HEAD
-    double *Ex = &( ( *Epart )[0*nparts] );
-    double *Ey = &( ( *Epart )[1*nparts] );
-    double *Ez = &( ( *Epart )[2*nparts] );
-    double *Bx = &( ( *Bpart )[0*nparts] );
-    double *By = &( ( *Bpart )[1*nparts] );
-    double *Bz = &( ( *Bpart )[2*nparts] );
-    
-=======
     double * __restrict__ Ex = &( ( *Epart )[0*nparts] );
     double * __restrict__ Ey = &( ( *Epart )[1*nparts] );
     double * __restrict__ Ez = &( ( *Epart )[2*nparts] );
@@ -86,7 +77,6 @@
     double * __restrict__ By = &( ( *Bpart )[1*nparts] );
     double * __restrict__ Bz = &( ( *Bpart )[2*nparts] );
 
->>>>>>> 60d28ca1
     // Charge divided by the square of the mass
     double charge_over_mass_square;
     
@@ -133,16 +123,6 @@
     short * __restrict__ charge = particles.getPtrCharge();
 
     // Weight shortcut
-<<<<<<< HEAD
-    double *weight = &( particles.weight( 0 ) );
-    
-    // Optical depth for the Monte-Carlo process
-    double *tau = &( particles.tau( 0 ) );
-    
-    // Optical depth for the Monte-Carlo process
-    double* chi = &( particles.chi(0));
-    
-=======
     double * __restrict__ weight = &( particles.weight( 0 ) );
 
     // Optical depth for the Monte-Carlo process
@@ -151,7 +131,6 @@
     // Optical depth for the Monte-Carlo process
     double * __restrict__ chi = &( particles.chi(0));
 
->>>>>>> 60d28ca1
     // _______________________________________________________________
     // Computation
     
@@ -180,15 +159,9 @@
             particle_chi = Radiation::computeParticleChi( charge_over_mass_square,
                            momentum_x[ipart], momentum_y[ipart], momentum_z[ipart],
                            gamma,
-<<<<<<< HEAD
-                           ( *( Ex+ipart-ipart_ref ) ), ( *( Ey+ipart-ipart_ref ) ), ( *( Ez+ipart-ipart_ref ) ),
-                           ( *( Bx+ipart-ipart_ref ) ), ( *( By+ipart-ipart_ref ) ), ( *( Bz+ipart-ipart_ref ) ) );
-    
-=======
                            Ex[ipart-ipart_ref], Ey[ipart-ipart_ref], Ez[ipart-ipart_ref],
                            Bx[ipart-ipart_ref], By[ipart-ipart_ref], Bz[ipart-ipart_ref] );
 
->>>>>>> 60d28ca1
             // Update the quantum parameter in species
             // chi[ipart] = particle_chi;
     
