--- conflicted
+++ resolved
@@ -394,13 +394,8 @@
                     // Radiated energy is incremented only if the macro-photon is not created
 
                     // Get the photon quantum parameter from the table xip
-<<<<<<< HEAD
                     // photon_chi = RadiationTables.computeRandomPhotonChi( particle_chi );
-                    double photon_chi = RadiationTables.computeRandomPhotonChiWithInterpolation( particle_chi, random_number);
-=======
-                    // photon_chi = radiation_tables.computeRandomPhotonChi( particle_chi );
-                    double photon_chi = radiation_tables.computeRandomPhotonChiWithInterpolation( particle_chi, xi);
->>>>>>> 9130cb97
+                    double photon_chi = radiation_tables.computeRandomPhotonChiWithInterpolation( particle_chi, random_number);
 
                     // compute the photon gamma factor
                     double photon_gamma = photon_chi/particle_chi*( particle_gamma-1.0 );
@@ -569,12 +564,8 @@
             // particle_chi needs to be above the continuous thresholdF
             // No discontiuous emission is in progress:
             // tau[ipart] <= epsilon_tau_
-<<<<<<< HEAD
             }
-            else if( particle_chi <=  RadiationTables.getMinimumChiDiscontinuous()
-=======
             else if( particle_chi <=  radiation_tables.getMinimumChiDiscontinuous()
->>>>>>> 9130cb97
                      && tau[ipart] <= epsilon_tau_
                      && particle_chi >  radiation_tables.getMinimumChiContinuous() ) {
 
