--- conflicted
+++ resolved
@@ -68,29 +68,7 @@
     //std::vector<double> *invgf = &(smpi->dynamics_invgf[ithread]);
 
     int nparts = Epart->size()/3;
-<<<<<<< HEAD
-    double * __restrict__ Ex = &( ( *Epart )[0*nparts] );
-    double * __restrict__ Ey = &( ( *Epart )[1*nparts] );
-    double * __restrict__ Ez = &( ( *Epart )[2*nparts] );
-    double * __restrict__ Bx = &( ( *Bpart )[0*nparts] );
-    double * __restrict__ By = &( ( *Bpart )[1*nparts] );
-    double * __restrict__ Bz = &( ( *Bpart )[2*nparts] );
-
-    // Charge divided by the square of the mass
-    double charge_over_mass_square;
-
-    const double one_over_mass_square = pow( one_over_mass_, 2. );
-
-    // Number of particles
-    const int nbparticles = iend-istart;
-    
-    // Temporary quantum parameter
-    double particle_chi;
-
-    // Temporary Lorentz factor
-    double gamma;
-
-=======
+
     const double *const __restrict__ Ex = &( ( *Epart )[0*nparts] );
     const double *const __restrict__ Ey = &( ( *Epart )[1*nparts] );
     const double *const __restrict__ Ez = &( ( *Epart )[2*nparts] );
@@ -98,10 +76,12 @@
     const double *const __restrict__ By = &( ( *Bpart )[1*nparts] );
     const double *const __restrict__ Bz = &( ( *Bpart )[2*nparts] );
 
+    // Number of particles
+    const int nbparticles = iend-istart;
+
     // 1/mass^2
     const double one_over_mass_square = one_over_mass_*one_over_mass_;
     
->>>>>>> c73e68a3
     // Radiated energy
     double cont_rad_energy;
 
@@ -137,15 +117,14 @@
     const short *const __restrict__ charge = particles.getPtrCharge();
 
     // Weight shortcut
-<<<<<<< HEAD
-    double * __restrict__ weight = particles.getPtrWeight();
+    const double *const __restrict__ weight = &( particles.weight( 0 ) );
 
     // Optical depth for the Monte-Carlo process
-    double * __restrict__ tau = particles.getPtrTau();
-
-    // Quantum parameter
-    double * __restrict__ chi = particles.getPtrChi();
-
+    double *const __restrict__ tau = &( particles.tau( 0 ) );
+
+    // Optical depth for the Monte-Carlo process
+    double *const __restrict__ chi = &( particles.chi(0));
+    
     // Parameter to store the local radiated energy
     double radiated_energy_loc = 0;
 
@@ -163,15 +142,6 @@
     seq = 0ULL;
     offset = 0ULL;
     #endif
-=======
-    const double *const __restrict__ weight = &( particles.weight( 0 ) );
-
-    // Optical depth for the Monte-Carlo process
-    double *const __restrict__ tau = &( particles.tau( 0 ) );
-
-    // Optical depth for the Monte-Carlo process
-    double *const __restrict__ chi = &( particles.chi(0));
->>>>>>> c73e68a3
 
     // _______________________________________________________________
     // Computation
@@ -360,11 +330,7 @@
                 momentum_z[ipart] -= temp*momentum_z[ipart];
 
                 // Incrementation of the radiated energy cumulative parameter
-<<<<<<< HEAD
-                radiated_energy_loc += weight[ipart]*( gamma - sqrt( 1.0
-=======
-                radiated_energy += weight[ipart]*( gamma - std::sqrt( 1.0
->>>>>>> c73e68a3
+                radiated_energy_loc += weight[ipart]*( gamma - std::sqrt( 1.0
                                                     + momentum_x[ipart]*momentum_x[ipart]
                                                     + momentum_y[ipart]*momentum_y[ipart]
                                                     + momentum_z[ipart]*momentum_z[ipart] ) );
@@ -439,20 +405,6 @@
 //                        for nonlinear inverse Compton scattering
 // ---------------------------------------------------------------------------------------------------------------------
 double RadiationMonteCarlo::photonEmission( int ipart,
-<<<<<<< HEAD
-        double &particle_chi,
-        double &particle_gamma,
-        double * position_x,
-        double * position_y,
-        double * position_z,
-        double * momentum_x,
-        double * momentum_y,
-        double * momentum_z,
-        double *weight,
-        double random_number,
-        double * table_min_photon_chi,
-        double * table_xi,
-=======
         const double particle_chi,
         const double particle_gamma,
         const double *const __restrict__ position_x,
@@ -462,7 +414,9 @@
         double *const __restrict__ momentum_y,
         double *const __restrict__ momentum_z,
         const double *const __restrict__ weight,
->>>>>>> c73e68a3
+        double random_number,
+        double * table_min_photon_chi,
+        double * table_xi,
         Species *photon_species,
         RadiationTables &RadiationTables)
 {
@@ -481,12 +435,8 @@
                                                             table_min_photon_chi, table_xi);
     //std::cerr << " " << photon_chi <<std::endl;
     // compute the photon gamma factor
-<<<<<<< HEAD
-    gammaph = photon_chi/particle_chi*( particle_gamma-1.0 );
-=======
     double photon_gamma = photon_chi/particle_chi*( particle_gamma-1.0 );
 
->>>>>>> c73e68a3
     // ____________________________________________________
     // Creation of the new photon
 
@@ -511,12 +461,7 @@
     // Creation of macro-photons if requested
     // Check that the photon_species is defined and the threshold on the energy
     if( photon_species
-<<<<<<< HEAD
-           && ( gammaph >= radiation_photon_gamma_threshold_ ) ) {
-        
-=======
             && ( photon_gamma >= radiation_photon_gamma_threshold_ ) ) {
->>>>>>> c73e68a3
         /* ---------------------------------------------------------------------
         // First method: emission of a single photon
 
