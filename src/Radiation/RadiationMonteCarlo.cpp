--- conflicted
+++ resolved
@@ -154,15 +154,11 @@
     int nphotons;
     
     if (photons) {
-<<<<<<< HEAD
 #ifdef _GPU
             nphotons = photons->gpu_size();
 #else 
             nphotons = photons->size();
 #endif
-=======
-        nphotons = photons->size();
->>>>>>> 330dd55e
         // We reserve a large number of potential particles since we can't reallocate on device
         photons->reserve( nphotons + radiation_photon_sampling_ * (iend - istart) * max_photon_emissions_ );
     } else {
