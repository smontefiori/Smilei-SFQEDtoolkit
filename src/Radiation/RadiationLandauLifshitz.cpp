// ----------------------------------------------------------------------------
//! \file RadiationLandauLifshitz.cpp
//
//! \brief This class is for the classical continuous radiation loss with
//!        the Landau-Lifshitz model.
//!        This model does not include a quantum correction.
//
//! References:
//! L. D. Landau and E. M. Lifshitz, The classical theory of fields, 1947
//! F. Niel et al., 2017
//
// ----------------------------------------------------------------------------

#include "RadiationLandauLifshitz.h"

// -----------------------------------------------------------------------------
//! Constructor for RadiationNLandauLifshitz
//! Inherited from Radiation
// -----------------------------------------------------------------------------
RadiationLandauLifshitz::RadiationLandauLifshitz( Params &params,
        Species *species, Random * rand  )
    : Radiation( params, species, rand )
{
}

// -----------------------------------------------------------------------------
//! Destructor for RadiationLandauLifshitz
// -----------------------------------------------------------------------------
RadiationLandauLifshitz::~RadiationLandauLifshitz()
{
}

// -----------------------------------------------------------------------------
//! Overloading of the operator (): perform the Landau-Lifshitz classical
//! radiation reaction
//
//! \param particles   particle object containing the particle properties
//! \param smpi        MPI properties
//! \param RadiationTables Cross-section data tables and useful functions
//                     for nonlinear inverse Compton scattering
//! \param istart      Index of the first particle
//! \param iend        Index of the last particle
//! \param ithread     Thread index
//! \param radiated_energy     overall energy radiated during the call to this method
// -----------------------------------------------------------------------------
void RadiationLandauLifshitz::operator()(
    Particles       &particles,
    Species         *photon_species,
    SmileiMPI       *smpi,
    RadiationTables &RadiationTables,
    double          &radiated_energy,
    int istart,
    int iend,
    int ithread,
    int ipart_ref )
{

    // _______________________________________________________________
    // Parameters
    std::vector<double> *Epart = &( smpi->dynamics_Epart[ithread] );
    std::vector<double> *Bpart = &( smpi->dynamics_Bpart[ithread] );
    //std::vector<double> *invgf = &(smpi->dynamics_invgf[ithread]);

    int nparts = Epart->size()/3;
    const double *const __restrict__ Ex = &( ( *Epart )[0*nparts] );
    const double *const __restrict__ Ey = &( ( *Epart )[1*nparts] );
    const double *const __restrict__ Ez = &( ( *Epart )[2*nparts] );
    const double *const __restrict__ Bx = &( ( *Bpart )[0*nparts] );
    const double *const __restrict__ By = &( ( *Bpart )[1*nparts] );
    const double *const __restrict__ Bz = &( ( *Bpart )[2*nparts] );

    // 1/mass^2
    const double one_over_mass_square = one_over_mass_*one_over_mass_;

    // Minimum value of chi for the radiation
    const double minimum_chi_continuous = RadiationTables.getMinimumChiContinuous();

    // Momentum shortcut
    double *const __restrict__ momentum_x = particles.getPtrMomentum(0);
    double *const __restrict__ momentum_y = particles.getPtrMomentum(1);
    double *const __restrict__ momentum_z = particles.getPtrMomentum(2);

    // Charge shortcut
    const short  *const __restrict__ charge = particles.getPtrCharge();

    // Weight shortcut
    const double *const __restrict__ weight = particles.getPtrWeight();

    // Optical depth for the Monte-Carlo process
    double *const __restrict__ chi = particles.getPtrChi();

    // cumulative Radiated energy from istart to iend
    double radiated_energy_loc = 0;

#ifndef _GPU
    // Local vector to store the radiated energy

    // double * rad_norm_energy = new double [iend-istart];
    double  * rad_norm_energy = (double*) aligned_alloc(64, (iend-istart)*sizeof(double));
    #pragma omp simd
    for( int ipart=0 ; ipart<iend-istart; ipart++ ) {
        rad_norm_energy[ipart] = 0;
    }
#else
    double rad_norm_energy = 0;
#endif

    // _______________________________________________________________
    // Computation

    #ifndef _GPU
        #pragma omp simd aligned(rad_norm_energy:64)
    #else
        int np = iend-istart;
        #pragma acc parallel \
            present(Ex[istart:np],Ey[istart:np],Ez[istart:np],\
            Bx[istart:np],By[istart:np],Bz[istart:np]) \
            deviceptr(momentum_x,momentum_y,momentum_z,charge,weight,chi) \
            reduction(+:radiated_energy_loc)
    {
        #pragma acc loop reduction(+:radiated_energy_loc) gang worker vector private(rad_norm_energy)
    #endif
    for( int ipart=istart ; ipart<iend; ipart++ ) {
<<<<<<< HEAD

        charge_over_mass_square = ( double )( charge[ipart] )*one_over_mass_square;
=======
        
        // charge / m^2
        const double charge_over_mass_square = ( double )( charge[ipart] )*one_over_mass_square;
>>>>>>> c73e68a3

        // Gamma
        const double gamma = sqrt( 1.0 + momentum_x[ipart]*momentum_x[ipart]
                      + momentum_y[ipart]*momentum_y[ipart]
                      + momentum_z[ipart]*momentum_z[ipart] );

        // Computation of the Lorentz invariant quantum parameter
        const double particle_chi = Radiation::computeParticleChi( charge_over_mass_square,
                       momentum_x[ipart], momentum_y[ipart], momentum_z[ipart],
                       gamma,
                       Ex[ipart-ipart_ref], Ey[ipart-ipart_ref], Ez[ipart-ipart_ref] ,
                       Bx[ipart-ipart_ref], By[ipart-ipart_ref], Bz[ipart-ipart_ref] );

        // Effect on the momentum
        if( (gamma>1.) && (particle_chi >= minimum_chi_continuous) ) {

            // Radiated energy during the time step
            const double temp =
                RadiationTables.getClassicalRadiatedEnergy( particle_chi, dt_ ) * gamma / ( gamma*gamma-1. );

            // Update of the momentum
            momentum_x[ipart] -= temp*momentum_x[ipart];
            momentum_y[ipart] -= temp*momentum_y[ipart];
            momentum_z[ipart] -= temp*momentum_z[ipart];
                                              
    // _______________________________________________________________
    // Computation of the thread radiated energy
                                              
#ifndef _GPU

            // Exact energy loss due to the radiation
            rad_norm_energy[ipart-istart] = gamma - std::sqrt( 1.0
                                              + momentum_x[ipart]*momentum_x[ipart]
                                              + momentum_y[ipart]*momentum_y[ipart]
                                              + momentum_z[ipart]*momentum_z[ipart] );
        }
    }

    #pragma omp simd reduction(+:radiated_energy_loc)
    for( int ipart=0 ; ipart<iend-istart; ipart++ ) {
        radiated_energy_loc += weight[ipart]*rad_norm_energy[ipart] ;
    }
#else
            radiated_energy_loc += weight[ipart]*(gamma - std::sqrt( 1.0
                                              + momentum_x[ipart]*momentum_x[ipart]
                                              + momentum_y[ipart]*momentum_y[ipart]
                                              + momentum_z[ipart]*momentum_z[ipart] ));
#endif


    // _______________________________________________________________
    // Update of the quantum parameter

#ifndef _GPU
    #pragma omp simd private(gamma)
    for( int ipart=istart ; ipart<iend; ipart++ ) {
<<<<<<< HEAD
#endif

        charge_over_mass_square = ( double )( charge[ipart] )*one_over_mass_square;
=======
        
        // charge / m^2
        const double charge_over_mass_square = ( double )( charge[ipart] )*one_over_mass_square;
>>>>>>> c73e68a3

        // Gamma
        const double gamma = sqrt( 1.0 + momentum_x[ipart]*momentum_x[ipart]
                      + momentum_y[ipart]*momentum_y[ipart]
                      + momentum_z[ipart]*momentum_z[ipart] );

        // Computation of the Lorentz invariant quantum parameter
        chi[ipart] = computeParticleChi( charge_over_mass_square,
                     momentum_x[ipart], momentum_y[ipart], momentum_z[ipart],
                     gamma,
                     Ex[ipart-ipart_ref], Ey[ipart-ipart_ref], Ez[ipart-ipart_ref],
                     Bx[ipart-ipart_ref], By[ipart-ipart_ref], Bz[ipart-ipart_ref] );

    #ifndef _GPU
    } // end loop ipart
    #else
            } // end if
        } // end loop ipart
    } // end acc parallel
    #endif

    radiated_energy += radiated_energy_loc;

    #ifndef _GPU
        // _______________________________________________________________
        // Cleaning
    free(rad_norm_energy);
    #endif
}
            <|MERGE_RESOLUTION|>--- conflicted
+++ resolved
@@ -121,14 +121,9 @@
         #pragma acc loop reduction(+:radiated_energy_loc) gang worker vector private(rad_norm_energy)
     #endif
     for( int ipart=istart ; ipart<iend; ipart++ ) {
-<<<<<<< HEAD
-
-        charge_over_mass_square = ( double )( charge[ipart] )*one_over_mass_square;
-=======
         
         // charge / m^2
         const double charge_over_mass_square = ( double )( charge[ipart] )*one_over_mass_square;
->>>>>>> c73e68a3
 
         // Gamma
         const double gamma = sqrt( 1.0 + momentum_x[ipart]*momentum_x[ipart]
@@ -183,17 +178,12 @@
     // Update of the quantum parameter
 
 #ifndef _GPU
-    #pragma omp simd private(gamma)
+    #pragma omp simd
     for( int ipart=istart ; ipart<iend; ipart++ ) {
-<<<<<<< HEAD
 #endif
-
-        charge_over_mass_square = ( double )( charge[ipart] )*one_over_mass_square;
-=======
         
         // charge / m^2
         const double charge_over_mass_square = ( double )( charge[ipart] )*one_over_mass_square;
->>>>>>> c73e68a3
 
         // Gamma
         const double gamma = sqrt( 1.0 + momentum_x[ipart]*momentum_x[ipart]
