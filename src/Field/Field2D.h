#ifndef FIELD2D_H
#define FIELD2D_H

#include <cmath>

#include <vector>

#include "Field.h"

class Params;
class SmileiMPI;
class Patch;

//! class Field2D used to defined a 2d vector
class Field2D : public Field
{

public:
    //! Constructor for Field2D: no input argument
    Field2D();

    //! Constructor for Field2D: with the vector dimension as input argument
    Field2D( std::vector<unsigned int> dims );
    //! Constructor, isPrimal define if mainDim is Primal or Dual
    Field2D( std::vector<unsigned int> dims, unsigned int mainDim, bool isPrimal );

    //! Constructor for Field2D: with the vector dimension and filename for the dump as input argument
    Field2D( std::vector<unsigned int> dims, std::string name );
    //! Constructor, isPrimal define if mainDim is Primal or Dual and a name
    Field2D( std::vector<unsigned int> dims, unsigned int mainDim, bool isPrimal, std::string name );

    //! Constructor, without allocating
    Field2D( std::string name, std::vector<unsigned int> dims );

    //! Destructor for Field2D
    ~Field2D();

    //! Method used to allocate a Field2D
    void allocateDims() override;
    void deallocateDataAndSetTo( Field* f ) override;
    //! a Field2D can also be initialized win two unsigned int
    void allocateDims( unsigned int dims1, unsigned int dims2 );
    //! allocate dimensions for field2D isPrimal define if mainDim is Primal or Dual
    void allocateDims( unsigned int mainDim, bool isPrimal ) override;

    inline void allocateDims( std::vector<unsigned int> dims ) override
    {
        dims_ = dims;
        allocateDims();
    };

    inline void allocateDims( std::vector<unsigned int> dims, unsigned int mainDim, bool isPrimal ) override
    {
        dims_ = dims;
        allocateDims( mainDim, isPrimal );
    };

    virtual void shift_x( unsigned int delta ) override;

    //! Overloading of the () operator allowing to set a new value for the (i,j) element of a Field2D
    inline double & __attribute__((always_inline)) operator()( unsigned int i, unsigned int j )
    {
        DEBUGEXEC( if( i>=dims_[0] || j>=dims_[1] ) ERROR( name << "Out of limits ("<< i << "," << j << ")  > (" <<dims_[0] << "," <<dims_[1] << ")" ) );
        DEBUGEXEC( if( !std::isfinite( data_2D[i][j] ) ) ERROR( name << " Not finite "<< i << "," << j << " = " << data_2D[i][j] ) );
        return data_2D[i][j];
    };

    /*inline double& operator () (unsigned int i) {
        DEBUGEXEC(if (i>=dims_[0]*dims_[1]) ERROR("Out of limits & "<< i));
        DEBUGEXEC(if (!std::isfinite(data_2D[i])) ERROR("Not finite "<< i));
        return data_2D[i];
    };*/

    //! Overloading of the () operator allowing to get the value of the (i,j) element of a Field2D
    inline double __attribute__((always_inline)) operator()( unsigned int i, unsigned int j ) const
    {
        DEBUGEXEC( if( i>=dims_[0] || j>=dims_[1] ) ERROR( name << "Out of limits "<< i << " " << j ) );
        DEBUGEXEC( if( !std::isfinite( data_2D[i][j] ) ) ERROR( name << "Not finite "<< i << "," << j << " = " << data_2D[i][j] ) );
        return data_2D[i][j];
    };

    /*inline double operator () (unsigned int i) const {
        DEBUGEXEC(if (i>=dims_[0]*dims_[1]) ERROR("Out of limits & "<< i));
        DEBUGEXEC(if (!std::isfinite(data_2D[i])) ERROR("Not finite "<< i));
        return data_2D[i];
    };*/

    //double** data_;

    Field* clone() override {
        auto newInstance = new Field2D(dims_);
        newInstance->name = name;
        newInstance->copyFrom(this);
        return newInstance;
    }


    virtual double norm2( unsigned int istart[3][2], unsigned int bufsize[3][2] ) override;
<<<<<<< HEAD
#if defined(SMILEI_ACCELERATOR_MODE)
    virtual double norm2OnDevice( unsigned int istart[3][2], unsigned int bufsize[3][2] ) override final;
#endif
    void put( Field *outField, Params &params, SmileiMPI *smpi, Patch *thisPatch, Patch *outPatch ) override;
    void add( Field *outField, Params &params, SmileiMPI *smpi, Patch *thisPatch, Patch *outPatch ) override;
    void get( Field  *inField, Params &params, SmileiMPI *smpi, Patch   *inPatch, Patch *thisPatch ) override;
=======
    void put( Field *outField, Params &params, Patch *thisPatch, Patch *outPatch ) override;
    void add( Field *outField, Params &params, Patch *thisPatch, Patch *outPatch ) override;
    void get( Field  *inField, Params &params, Patch   *inPatch, Patch *thisPatch ) override;
>>>>>>> fe90fcbe

    //!\todo{Comment what are these stuffs (MG for JD)}
    //double *data_2D;
    //! this will present the data as a 2d matrix
    double **data_2D;

    void create_sub_fields  ( int iDim, int iNeighbor, int ghost_size ) override;
    void extract_fields_exch( int iDim, int iNeighbor, int ghost_size ) override;
    void inject_fields_exch ( int iDim, int iNeighbor, int ghost_size ) override;
    void extract_fields_sum ( int iDim, int iNeighbor, int ghost_size ) override;
    void inject_fields_sum  ( int iDim, int iNeighbor, int ghost_size ) override;

};

#endif<|MERGE_RESOLUTION|>--- conflicted
+++ resolved
@@ -96,18 +96,15 @@
 
 
     virtual double norm2( unsigned int istart[3][2], unsigned int bufsize[3][2] ) override;
-<<<<<<< HEAD
+
 #if defined(SMILEI_ACCELERATOR_MODE)
+    //! Compute the norm 2 on device
     virtual double norm2OnDevice( unsigned int istart[3][2], unsigned int bufsize[3][2] ) override final;
 #endif
-    void put( Field *outField, Params &params, SmileiMPI *smpi, Patch *thisPatch, Patch *outPatch ) override;
-    void add( Field *outField, Params &params, SmileiMPI *smpi, Patch *thisPatch, Patch *outPatch ) override;
-    void get( Field  *inField, Params &params, SmileiMPI *smpi, Patch   *inPatch, Patch *thisPatch ) override;
-=======
+
     void put( Field *outField, Params &params, Patch *thisPatch, Patch *outPatch ) override;
     void add( Field *outField, Params &params, Patch *thisPatch, Patch *outPatch ) override;
     void get( Field  *inField, Params &params, Patch   *inPatch, Patch *thisPatch ) override;
->>>>>>> fe90fcbe
 
     //!\todo{Comment what are these stuffs (MG for JD)}
     //double *data_2D;
