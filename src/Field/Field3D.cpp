#include "Field3D.h"

#include <cstring>
#include <iostream>
#include <vector>

#ifdef SMILEI_OPENACC_MODE
#include <openacc.h>
#endif

#include "Params.h"
#include "Patch.h"
#include "SmileiMPI.h"
#include "Tools.h"
#include "gpu.h"

using namespace std;



// ---------------------------------------------------------------------------------------------------------------------
// Creators for Field3D
// ---------------------------------------------------------------------------------------------------------------------

// with no input argument
Field3D::Field3D() : Field()
{
    sendFields_.resize(6,NULL);
    recvFields_.resize(6,NULL);
}

// with the dimensions as input argument
Field3D::Field3D( vector<unsigned int> dims ) : Field( dims )
{
    allocateDims( dims );
    sendFields_.resize(6,NULL);
    recvFields_.resize(6,NULL);
}

// with the dimensions and output (dump) file name as input argument
Field3D::Field3D( vector<unsigned int> dims, string name_in ) : Field( dims, name_in )
{
    allocateDims( dims );
    sendFields_.resize(6,NULL);
    recvFields_.resize(6,NULL);
}

// with the dimensions as input argument
Field3D::Field3D( vector<unsigned int> dims, unsigned int mainDim, bool isPrimal ) : Field( dims, mainDim, isPrimal )
{
    allocateDims( dims, mainDim, isPrimal );
    sendFields_.resize(6,NULL);
    recvFields_.resize(6,NULL);
}

// with the dimensions and output (dump) file name as input argument
Field3D::Field3D( vector<unsigned int> dims, unsigned int mainDim, bool isPrimal, string name_in ) : Field( dims, mainDim, isPrimal, name_in )
{
    allocateDims( dims, mainDim, isPrimal );
    sendFields_.resize(6,NULL);
    recvFields_.resize(6,NULL);
}


// without allocating
Field3D::Field3D( string name_in, vector<unsigned int> dims ) : Field( dims, name_in )
{
    dims_ = dims;
    number_of_points_ = dims_[0]*dims_[1]*dims_[2];
    sendFields_.resize(6,NULL);
    recvFields_.resize(6,NULL);
    
}


// ---------------------------------------------------------------------------------------------------------------------
// Destructor for Field3D
// ---------------------------------------------------------------------------------------------------------------------
Field3D::~Field3D()
{
    for( unsigned int iside=0 ; iside<sendFields_.size() ; iside++ ) {
        if ( sendFields_[iside] != NULL ) {

#if defined ( SMILEI_ACCELERATOR_MODE )

            if ( sendFields_[iside]->isOnDevice() )
            {
                sendFields_[iside]->deleteOnDevice();
            }
            
            if ( recvFields_[iside]->isOnDevice() )
            {
                recvFields_[iside]->deleteOnDevice();
            }

#endif

            delete sendFields_[iside];
            sendFields_[iside] = NULL;
            delete recvFields_[iside];
            recvFields_[iside] = NULL;
        }
    }
    if( data_!=NULL ) {
        #pragma acc exit data delete (data_[0:number_of_points_]) if (acc_deviceptr(data_) != NULL)
        delete [] data_;
        for( unsigned int i=0; i<dims_[0]; i++ ) {
            delete [] this->data_3D[i];
        }
        delete [] this->data_3D;
    }
}


// ---------------------------------------------------------------------------------------------------------------------
// Method used for allocating the dimension of a Field3D
// ---------------------------------------------------------------------------------------------------------------------
void Field3D::allocateDims()
{
    if( dims_.size()!=3 ) {
        ERROR( "Alloc error must be 3 : " << dims_.size() );
    }
    if( data_ ) {
        delete [] data_;
    }
    
    isDual_.resize( dims_.size(), 0 );
    
    data_ = new double[dims_[0]*dims_[1]*dims_[2]];
    //! \todo{check row major order!!!}
    data_3D= new double **[dims_[0]];
    for( unsigned int i=0; i<dims_[0]; i++ ) {
        data_3D[i]= new double*[dims_[1]];
        for( unsigned int j=0; j<dims_[1]; j++ ) {
            data_3D[i][j] = data_ + i*dims_[1]*dims_[2] + j*dims_[2];
            for( unsigned int k=0; k<dims_[2]; k++ ) {
                this->data_3D[i][j][k] = 0.0;
            }
        }
    }//i
    
    number_of_points_ = dims_[0]*dims_[1]*dims_[2];
    
}

void Field3D::deallocateDataAndSetTo( Field* f )
{
    delete [] data_;
    data_ = NULL;
    for( unsigned int i=0; i<dims_[0]; i++ ) {
        delete [] data_3D[i];
    }
    delete [] data_3D;
    data_3D = NULL;

    data_   = f->data_;
    data_3D = (static_cast<Field3D *>(f))->data_3D;
    
}


void Field3D::allocateDims( unsigned int dims1, unsigned int dims2, unsigned int dims3 )
{
    vector<unsigned int> dims( 3 );
    dims[0]=dims1;
    dims[1]=dims2;
    dims[2]=dims3;
    allocateDims( dims );
}


// ---------------------------------------------------------------------------------------------------------------------
// Method used for allocating the dimension of a Field3D
// ---------------------------------------------------------------------------------------------------------------------
void Field3D::allocateDims( unsigned int mainDim, bool isPrimal )
{
    if( dims_.size()!=3 ) {
        ERROR( "Alloc error must be 3 : " << dims_.size() );
    }
    if( data_ ) {
        delete [] data_;
    }
    
    // isPrimal define if mainDim is Primal or Dual
    isDual_.resize( dims_.size(), 0 );
    for( unsigned int j=0 ; j<dims_.size() ; j++ ) {
        if( ( j==mainDim ) && ( !isPrimal ) ) {
            isDual_[j] = 1;
        } else if( ( j!=mainDim ) && ( isPrimal ) ) {
            isDual_[j] = 1;
        }
    }
    
    for( unsigned int j=0 ; j<dims_.size() ; j++ ) {
        dims_[j] += isDual_[j];
    }
    
    data_ = new double[dims_[0]*dims_[1]*dims_[2]];
    //! \todo{check row major order!!!}
    data_3D= new double **[dims_[0]*dims_[1]];
    for( unsigned int i=0; i<dims_[0]; i++ ) {
        data_3D[i]= new double*[dims_[1]];
        for( unsigned int j=0; j<dims_[1]; j++ ) {
            this->data_3D[i][j] = data_ + i*dims_[1]*dims_[2] + j*dims_[2];
            for( unsigned int k=0; k<dims_[2]; k++ ) {
                this->data_3D[i][j][k] = 0.0;
            }
        }
    }//i
    
    number_of_points_ = dims_[0]*dims_[1]*dims_[2];
    
    //isDual_ = isPrimal;
}



// ---------------------------------------------------------------------------------------------------------------------
// Method to shift field in space
// ---------------------------------------------------------------------------------------------------------------------
void Field3D::shift_x( unsigned int delta )
{
    memmove( &( data_3D[0][0][0] ), &( data_3D[delta][0][0] ), ( dims_[2]*dims_[1]*dims_[0]-delta*dims_[2]*dims_[1] )*sizeof( double ) );
    memset( &( data_3D[dims_[0]-delta][0][0] ), 0, delta*dims_[1]*dims_[2]*sizeof( double ) );
    
}

double Field3D::norm2( unsigned int istart[3][2], unsigned int bufsize[3][2] )
{
    double nrj( 0. );
    
    int idxlocalstart[3];
    int idxlocalend[3];
    for( int i=0 ; i<3 ; i++ ) {
        idxlocalstart[i] = istart[i][isDual_[i]];
        idxlocalend[i]   = istart[i][isDual_[i]]+bufsize[i][isDual_[i]];
    }
    
    for( int i=idxlocalstart[0] ; i<idxlocalend[0] ; i++ ) {
        for( int j=idxlocalstart[1] ; j<idxlocalend[1] ; j++ ) {
            for( int k=idxlocalstart[2] ; k<idxlocalend[2] ; k++ ) {
                nrj += data_3D[i][j][k]*data_3D[i][j][k];
            }
        }
    }
    
    return nrj;
}

// Perform the norm2 on Device
#if defined(SMILEI_ACCELERATOR_MODE)
double Field3D::norm2OnDevice( unsigned int istart[3][2], unsigned int bufsize[3][2] )
{
    double nrj( 0. );
    
    int idxlocalstart[3];
    int idxlocalend[3];
    for( int i=0 ; i<3 ; i++ ) {
        idxlocalstart[i] = istart[i][isDual_[i]];
        idxlocalend[i]   = istart[i][isDual_[i]]+bufsize[i][isDual_[i]];
    }
    
    const unsigned ixstart = idxlocalstart[0];
    const unsigned ixend = idxlocalend[0];
    const unsigned iystart = idxlocalstart[1];
    const unsigned iyend = idxlocalend[1];
    const unsigned izstart = idxlocalstart[2];
    const unsigned izend = idxlocalend[2];
    const unsigned ny = dims_[1];
    const unsigned nz = dims_[2];

    const double *const __restrict__ field = data();

#if defined( SMILEI_ACCELERATOR_GPU_OMP )
    #pragma omp target teams distribute parallel for collapse(3) \
	      map(tofrom: nrj)  \
              map(from: ixstart, ixend, iystart, iyend, izstart, izend) \
	      /*is_device_ptr( data_ ) */           \
	      reduction(+:nrj) 
#elif defined( SMILEI_OPENACC_MODE )
    #pragma acc parallel present(field[0:number_of_points_]) //deviceptr( data_ )
    #pragma acc loop gang worker vector collapse(3) reduction(+:nrj)
#endif

    for( unsigned int i=ixstart ; i<ixend ; i++ ) {
        for( unsigned int j=iystart ; j<iyend ; j++ ) {
            for( unsigned int k=izstart ; k<izend ; k++ ) {
                const unsigned int index = (i * ny + j) * nz + k;
                nrj += field[index]*field[index];
            }
        }
    }

    return nrj;
}
#endif

void Field3D::extract_slice_yz( unsigned int ix, Field2D *slice )
{
    DEBUGEXEC( if( dims_[1]!=slice->dims_[0] ) ERROR( name << " : " <<  dims_[1] << " and " << slice->dims_[0] ) );
    DEBUGEXEC( if( dims_[2]!=slice->dims_[1] ) ERROR( name << " : " <<  dims_[2] << " and " << slice->dims_[1] ) );
    
    for( unsigned int j=0; j<dims_[1]; j++ ) {
        for( unsigned int k=0; k<dims_[2]; k++ ) {
            ( *slice )( j, k ) = ( *this )( ix, j, k );
        }
    }
    
}

void Field3D::extract_slice_xz( unsigned int iy, Field2D *slice )
{
    DEBUGEXEC( if( dims_[0]!=slice->dims_[0] ) ERROR( name << " : " <<  dims_[0] << " and " << slice->dims_[0] ) );
    DEBUGEXEC( if( dims_[2]!=slice->dims_[1] ) ERROR( name << " : " <<  dims_[2] << " and " << slice->dims_[1] ) );
    
    for( unsigned int i=0; i<dims_[0]; i++ ) {
        for( unsigned int k=0; k<dims_[2]; k++ ) {
            ( *slice )( i, k ) = ( *this )( i, iy, k );
        }
    }
    
}

void Field3D::extract_slice_xy( unsigned int iz, Field2D *slice )
{
    DEBUGEXEC( if( dims_[0]!=slice->dims_[0] ) ERROR( name << " : " <<  dims_[0] << " and " << slice->dims_[0] ) );
    DEBUGEXEC( if( dims_[1]!=slice->dims_[1] ) ERROR( name << " : " <<  dims_[1] << " and " << slice->dims_[1] ) );
    
    for( unsigned int i=0; i<dims_[0]; i++ ) {
        for( unsigned int j=0; j<dims_[1]; j++ ) {
            ( *slice )( i, j ) = ( *this )( i, j, iz );
        }
    }
    
}


void Field3D::put( Field *outField, Params &params, Patch *thisPatch, Patch *outPatch )
{
    Field3D *out3D = static_cast<Field3D *>( outField );
    
    std::vector<unsigned int> dual =  this->isDual_;
    
    int iout = thisPatch->Pcoordinates[0]*params.patch_size_[0] - ( outPatch->getCellStartingGlobalIndex(0) + params.region_oversize[0] ) ;
    int jout = thisPatch->Pcoordinates[1]*params.patch_size_[1] - ( outPatch->getCellStartingGlobalIndex(1) + params.region_oversize[1] ) ;
    int kout = thisPatch->Pcoordinates[2]*params.patch_size_[2] - ( outPatch->getCellStartingGlobalIndex(2) + params.region_oversize[2] ) ;    
    
    for( unsigned int i = 0 ; i < params.patch_size_[0]+1+dual[0]+2*params.oversize[0] ; i++ ) {
        for( unsigned int j = 0 ; j < params.patch_size_[1]+1+dual[1]+2*params.oversize[1] ; j++ ) {
            for( unsigned int k = 0 ; k < params.patch_size_[2]+1+dual[2]+2*params.oversize[2] ; k++ ) {
                ( *out3D )( iout+i+params.region_oversize[0]-params.oversize[0], jout+j+params.region_oversize[1]-params.oversize[1], kout+k+params.region_oversize[2]-params.oversize[2] ) = ( *this )( i, j, k );
            }
        }
    }
    
}


void Field3D::add( Field *outField, Params &params, Patch *thisPatch, Patch *outPatch )
{
    Field3D *out3D = static_cast<Field3D *>( outField );
    
    std::vector<unsigned int> dual =  this->isDual_;
    
    int iout = thisPatch->Pcoordinates[0]*params.patch_size_[0] - ( outPatch->getCellStartingGlobalIndex(0) + params.region_oversize[0] ) ;
    int jout = thisPatch->Pcoordinates[1]*params.patch_size_[1] - ( outPatch->getCellStartingGlobalIndex(1) + params.region_oversize[1] ) ;
    int kout = thisPatch->Pcoordinates[2]*params.patch_size_[2] - ( outPatch->getCellStartingGlobalIndex(2) + params.region_oversize[2] ) ;
    
    for( unsigned int i = 0 ; i < params.patch_size_[0]+1+dual[0]+2*params.oversize[0] ; i++ ) {
        for( unsigned int j = 0 ; j < params.patch_size_[1]+1+dual[1]+2*params.oversize[1] ; j++ ) {
            for( unsigned int k = 0 ; k < params.patch_size_[2]+1+dual[2]+2*params.oversize[2] ; k++ ) {
                ( *out3D )( iout+i+params.region_oversize[0]-params.oversize[0], jout+j+params.region_oversize[1]-params.oversize[1], kout+k+params.region_oversize[2]-params.oversize[2] ) += ( *this )( i, j, k );
            }
        }
    }
    
}

void Field3D::get( Field *inField, Params &params, Patch *inPatch, Patch *thisPatch )
{
    Field3D *in3D  = static_cast<Field3D *>( inField );
    
    std::vector<unsigned int> dual =  in3D->isDual_;
    
    int iin = thisPatch->Pcoordinates[0]*params.patch_size_[0] - ( inPatch->getCellStartingGlobalIndex(0) + params.region_oversize[0] );
    int jin = thisPatch->Pcoordinates[1]*params.patch_size_[1] - ( inPatch->getCellStartingGlobalIndex(1) + params.region_oversize[1] );
    int kin = thisPatch->Pcoordinates[2]*params.patch_size_[2] - ( inPatch->getCellStartingGlobalIndex(2) + params.region_oversize[2] );
    
    for( unsigned int i = 0 ; i < params.patch_size_[0]+1+dual[0]+2*params.oversize[0] ; i++ ) {
        for( unsigned int j = 0 ; j < params.patch_size_[1]+1+dual[1]+2*params.oversize[1] ; j++ ) {
            for( unsigned int k = 0 ; k < params.patch_size_[2]+1+dual[2]+2*params.oversize[2] ; k++ ) {
                ( *this )( i, j, k ) = ( *in3D )( iin+i+params.region_oversize[0]-params.oversize[0], jin+j+params.region_oversize[1]-params.oversize[1], kin+k+params.region_oversize[2]-params.oversize[2] );
            }
        }
    }
    
}

void Field3D::create_sub_fields  ( int iDim, int iNeighbor, int ghost_size )
{
    std::vector<unsigned int> size = dims_;
    size[iDim] = ghost_size;
    if( sendFields_[iDim*2+iNeighbor] == NULL ) {

        sendFields_[iDim*2+iNeighbor] = new Field3D(size);
        recvFields_[iDim*2+iNeighbor] = new Field3D(size);

#if defined( SMILEI_ACCELERATOR_MODE )
<<<<<<< HEAD
        if( ( name[0] == 'B' ) || ( name[0] == 'J' ) ) {

            sendFields_[iDim * 2 + iNeighbor]->allocateAndCopyFromHostToDevice();
            recvFields_[iDim * 2 + iNeighbor]->allocateAndCopyFromHostToDevice();

            // const double *const dsend = sendFields_[iDim*2+iNeighbor]->data();
            // const double *const drecv = recvFields_[iDim*2+iNeighbor]->data();
            // const int           dSize = sendFields_[iDim*2+iNeighbor]->size();

            // TODO(Etienne M): DIAGS. Apply the same fix done for the 2D to the
            // 3D mode.

            // smilei::tools::gpu::HostDeviceMemoryManagement::DeviceAllocateAndCopyHostToDevice( dsend, dSize );
            // smilei::tools::gpu::HostDeviceMemoryManagement::DeviceAllocateAndCopyHostToDevice( drecv, dSize );
=======
        if( ( name[0] == 'B' ) || ( name[0] == 'J' ) || name[0] == 'R') {
            const double *const dsend = sendFields_[iDim*2+iNeighbor]->data();
            const double *const drecv = recvFields_[iDim*2+iNeighbor]->data();
            const int           dSize = sendFields_[iDim*2+iNeighbor]->size();

            // TODO(Etienne M): FREE. If we have load balancing or other patch
            // creation/destruction available (which is not the case on GPU ATM),
            // we should be taking care of freeing this GPU memory.
            smilei::tools::gpu::HostDeviceMemoryManagement::DeviceAllocateAndCopyHostToDevice( dsend, dSize );
            smilei::tools::gpu::HostDeviceMemoryManagement::DeviceAllocateAndCopyHostToDevice( drecv, dSize );
>>>>>>> b74f55f3
        }
#endif

    }
    else if( ghost_size != (int) sendFields_[iDim*2+iNeighbor]->dims_[iDim] ) {
#if defined( SMILEI_OPENACC_MODE ) || defined( SMILEI_ACCELERATOR_GPU_OMP )
        ERROR( "To Do GPU : envelope" );
#endif
        delete sendFields_[iDim*2+iNeighbor];
        sendFields_[iDim*2+iNeighbor] = new Field3D(size);
        delete recvFields_[iDim*2+iNeighbor];
        recvFields_[iDim*2+iNeighbor] = new Field3D(size);
    }
}

void Field3D::extract_fields_exch( int iDim, int iNeighbor, int ghost_size )
{
    std::vector<unsigned int> size = dims_;
    size[iDim] = ghost_size;

    vector<int> idx( 3, 0 );
    idx[iDim] = 1;
    int istart = iNeighbor * ( dims_[iDim]- ( 2*ghost_size+1+isDual_[iDim] ) ) + ( 1-iNeighbor ) * ( ghost_size + 1 + isDual_[iDim] );
    int ix = idx[0]*istart;
    int iy = idx[1]*istart;
    int iz = idx[2]*istart;

    int NX = size[0];
    int NY = size[1];
    int NZ = size[2];

    int dimY = dims_[1];
    int dimZ = dims_[2];

    double *const       sub   = sendFields_[iDim * 2 + iNeighbor]->data_;
    const double *const field = data_;
#if defined( SMILEI_ACCELERATOR_GPU_OMP )
    const bool is_the_right_field = name[0] == 'B';

    #pragma omp target if( is_the_right_field )
    #pragma omp teams distribute parallel for collapse( 3 )
#elif defined( SMILEI_OPENACC_MODE )
    const int subSize = sendFields_[iDim*2+iNeighbor]->size();
    const int fSize = number_of_points_;
    bool fieldName( (name.substr(0,1) == "B") );
    #pragma acc parallel present( field[0:fSize], sub[0:subSize] ) if (fieldName)
    #pragma acc loop gang
#endif
    for( unsigned int i=0; i<(unsigned int)NX; i++ ) {
#ifdef SMILEI_OPENACC_MODE
	#pragma acc loop worker
#endif
        for( unsigned int j=0; j<(unsigned int)NY; j++ ) {
#ifdef SMILEI_OPENACC_MODE
	    #pragma acc loop vector
#endif
            for( unsigned int k=0; k<(unsigned int)NZ; k++ ) {
                sub[i*NY*NZ+j*NZ+k] = field[ (ix+i)*dimY*dimZ+(iy+j)*dimZ+(iz+k) ];
            }
        }
    }
}

void Field3D::inject_fields_exch ( int iDim, int iNeighbor, int ghost_size )
{
    std::vector<unsigned int> size = dims_;
    size[iDim] = ghost_size;

    vector<int> idx( 3, 0 );
    idx[iDim] = 1;
    int istart = ( ( iNeighbor+1 )%2 ) * ( dims_[iDim] - 1- ( ghost_size-1 ) ) + ( 1-( iNeighbor+1 )%2 ) * ( 0 )  ;
    int ix = idx[0]*istart;
    int iy = idx[1]*istart;
    int iz = idx[2]*istart;

    int NX = size[0];
    int NY = size[1];
    int NZ = size[2];

    int dimY = dims_[1];
    int dimZ = dims_[2];

    const double *const sub   = recvFields_[iDim * 2 + ( iNeighbor + 1 ) % 2]->data_;
    double *const       field = data_;
#if defined( SMILEI_ACCELERATOR_GPU_OMP )
    const int  fSize              = number_of_points_;
    const bool is_the_right_field = name[0] == 'B';

    #pragma omp target if( is_the_right_field ) \
        map( tofrom                             \
             : field [0:fSize] )
    #pragma omp teams distribute parallel for collapse( 3 )
#elif defined( SMILEI_OPENACC_MODE )
    int subSize = recvFields_[iDim*2+(iNeighbor+1)%2]->size();
    const int fSize = number_of_points_;
    bool fieldName( name.substr(0,1) == "B" );
    #pragma acc parallel present( field[0:fSize], sub[0:subSize] ) if (fieldName)
    #pragma acc loop gang
#endif
    for( unsigned int i=0; i<(unsigned int)NX; i++ ) {
#ifdef SMILEI_OPENACC_MODE
	#pragma acc loop worker
#endif
        for( unsigned int j=0; j<(unsigned int)NY; j++ ) {
#ifdef SMILEI_OPENACC_MODE
	    #pragma acc loop vector
#endif
            for( unsigned int k=0; k<(unsigned int)NZ; k++ ) {
                field[ (ix+i)*dimY*dimZ+(iy+j)*dimZ+(iz+k) ] = sub[i*NY*NZ+j*NZ+k];
            }
        }
    }
}

void Field3D::extract_fields_sum ( int iDim, int iNeighbor, int ghost_size )
{
    std::vector<unsigned int> size = dims_;
    size[iDim] = 2*ghost_size+1+isDual_[iDim];

    vector<int> idx( 3, 0 );
    idx[iDim] = 1;
    int istart = iNeighbor * ( dims_[iDim]- ( 2*ghost_size+1+isDual_[iDim] ) ) + ( 1-iNeighbor ) * 0;
    int ix = idx[0]*istart;
    int iy = idx[1]*istart;
    int iz = idx[2]*istart;

    int NX = size[0];
    int NY = size[1];
    int NZ = size[2];

    int dimY = dims_[1];
    int dimZ = dims_[2];

    double *const       sub   = sendFields_[iDim * 2 + iNeighbor]->data_;
    const double *const field = data_;

#if defined( SMILEI_ACCELERATOR_GPU_OMP )
    const int  fSize              = number_of_points_;
    const bool is_the_right_field = name[0] == 'J' || name[0] == 'R';

    #pragma omp target if( is_the_right_field ) \
        map( to                                 \
             : field [0:fSize] )
    #pragma omp teams distribute parallel for collapse( 3 )
#elif defined( SMILEI_OPENACC_MODE )
    const int subSize = sendFields_[iDim*2+iNeighbor]->size();
    const int fSize = number_of_points_;
    bool fieldName( (name.substr(0,1) == "J") || name.substr(0,1) == "R"));
    #pragma acc parallel copy(field[0:fSize]) present(  sub[0:subSize] ) if (fieldName)
    //#pragma acc parallel present( field[0:fSize], sub[0:subSize] ) if (fieldName)
    #pragma acc loop gang
#endif
    for( unsigned int i=0; i<(unsigned int)NX; i++ ) {
#ifdef SMILEI_OPENACC_MODE
	#pragma acc loop worker
#endif
        for( unsigned int j=0; j<(unsigned int)NY; j++ ) {
#ifdef SMILEI_OPENACC_MODE
	    #pragma acc loop vector
#endif
            for( unsigned int k=0; k<(unsigned int)NZ; k++ ) {
                sub[i*NY*NZ+j*NZ+k] = field[ (ix+i)*dimY*dimZ+(iy+j)*dimZ+(iz+k) ];
            }
        }
    }
}

void Field3D::inject_fields_sum  ( int iDim, int iNeighbor, int ghost_size )
{
    std::vector<unsigned int> size = dims_;
    size[iDim] = 2*ghost_size+1+isDual_[iDim];

    vector<int> idx( 3, 0 );
    idx[iDim] = 1;
    int istart = ( ( iNeighbor+1 )%2 ) * ( dims_[iDim] - ( 2*ghost_size+1+isDual_[iDim] ) ) + ( 1-( iNeighbor+1 )%2 ) * ( 0 )  ;
    int ix = idx[0]*istart;
    int iy = idx[1]*istart;
    int iz = idx[2]*istart;

    int NX = size[0];
    int NY = size[1];
    int NZ = size[2];

    int dimY = dims_[1];
    int dimZ = dims_[2];

    const double *const sub   = recvFields_[iDim * 2 + ( iNeighbor + 1 ) % 2]->data_;
    double *const       field = data_;
#if defined( SMILEI_ACCELERATOR_GPU_OMP )
    const int  fSize              = number_of_points_;
    const bool is_the_right_field = name[0] == 'J' || name[0] == 'R';

    #pragma omp target if( is_the_right_field ) \
        map( tofrom                             \
             : field [0:fSize] )
    #pragma omp teams distribute parallel for collapse( 3 )
#elif defined( SMILEI_OPENACC_MODE )
    int subSize = recvFields_[iDim*2+(iNeighbor+1)%2]->size();
    int fSize = number_of_points_;
    bool fieldName( name.substr(0,1) == "J" || name.substr(0,1) == "R");
    #pragma acc parallel copy(field[0:fSize]) present(  sub[0:subSize] ) if (fieldName)
    //#pragma acc parallel present( field[0:fSize], sub[0:subSize] ) if (fieldName)
    #pragma acc loop gang
#endif
    for( unsigned int i=0; i<(unsigned int)NX; i++ ) {
#ifdef SMILEI_OPENACC_MODE
	#pragma acc loop worker
#endif
        for( unsigned int j=0; j<(unsigned int)NY; j++ ) {
#ifdef SMILEI_OPENACC_MODE
	    #pragma acc loop vector
#endif
            for( unsigned int k=0; k<(unsigned int)NZ; k++ ) {
                field[ (ix+i)*dimY*dimZ+(iy+j)*dimZ+(iz+k) ] += sub[i*NY*NZ+j*NZ+k];
            }
        }
    }

}<|MERGE_RESOLUTION|>--- conflicted
+++ resolved
@@ -406,8 +406,8 @@
         recvFields_[iDim*2+iNeighbor] = new Field3D(size);
 
 #if defined( SMILEI_ACCELERATOR_MODE )
-<<<<<<< HEAD
-        if( ( name[0] == 'B' ) || ( name[0] == 'J' ) ) {
+
+        if( ( name[0] == 'B' ) || ( name[0] == 'J' || name[0] == 'R' ) ) {
 
             sendFields_[iDim * 2 + iNeighbor]->allocateAndCopyFromHostToDevice();
             recvFields_[iDim * 2 + iNeighbor]->allocateAndCopyFromHostToDevice();
@@ -421,18 +421,7 @@
 
             // smilei::tools::gpu::HostDeviceMemoryManagement::DeviceAllocateAndCopyHostToDevice( dsend, dSize );
             // smilei::tools::gpu::HostDeviceMemoryManagement::DeviceAllocateAndCopyHostToDevice( drecv, dSize );
-=======
-        if( ( name[0] == 'B' ) || ( name[0] == 'J' ) || name[0] == 'R') {
-            const double *const dsend = sendFields_[iDim*2+iNeighbor]->data();
-            const double *const drecv = recvFields_[iDim*2+iNeighbor]->data();
-            const int           dSize = sendFields_[iDim*2+iNeighbor]->size();
-
-            // TODO(Etienne M): FREE. If we have load balancing or other patch
-            // creation/destruction available (which is not the case on GPU ATM),
-            // we should be taking care of freeing this GPU memory.
-            smilei::tools::gpu::HostDeviceMemoryManagement::DeviceAllocateAndCopyHostToDevice( dsend, dSize );
-            smilei::tools::gpu::HostDeviceMemoryManagement::DeviceAllocateAndCopyHostToDevice( drecv, dSize );
->>>>>>> b74f55f3
+
         }
 #endif
 
