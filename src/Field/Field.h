--- conflicted
+++ resolved
@@ -115,11 +115,7 @@
 
     //! Return the size of the linearized array
     inline unsigned int size() {
-<<<<<<< HEAD
-        return globalDims_;
-=======
         return number_of_points_;
->>>>>>> fe90fcbe
     }
 
     //! Return the pointer to the raw data
@@ -143,17 +139,7 @@
         return data_[i];
     };
     //! method used to put all entry of a field at a given value val
-<<<<<<< HEAD
     virtual void put_to( double val );
-=======
-    virtual void put_to( double val )
-    {
-        if( data_ )
-            for( unsigned int i=0; i<number_of_points_; i++ ) {
-                data_[i] = val;
-            }
-    }
->>>>>>> fe90fcbe
 
     //! method used to put all entry of a field at a given value val
     inline void __attribute__((always_inline)) multiply( double val )
