#ifndef FIELD_H
#define FIELD_H

#include <cmath>

#include <vector>
#include <cstdlib>
#include <string>
#include <iostream>
#include <fstream>

#include "Tools.h"

//! Structure containing the fields at a given position (e.g. at a Particle position)
struct LocalFields
{
    //! value of the field component along the x-direction
    double x;
    //! value of the field component along the y-direction
    double y;
    //! value of the field component along the z-direction
    double z;

};

//! Class Field: generic class allowing to define vectors
class Field
{

public:

    //! name of the field
    std::string name;

    //! Constructor for Field: with no input argument
    Field() {
        ;
    };

    //! Constructor for Field: with the Field dimensions as input argument
    Field( std::vector<unsigned int> dims ) {
        ;
    };
    //! Constructor, isPrimal define if mainDim is Primal or Dual
    Field( std::vector<unsigned int> dims, unsigned int mainDim, bool isPrimal ) {
        ;
    };

    //! Constructor for Field: with the Field dimensions and dump file name as input argument
    Field( std::vector<unsigned int> dims, std::string name_in ) : name(name_in) {
        ;
    } ;
    //! Constructor for Field: isPrimal define if mainDim is Primal or Dual
    Field( std::vector<unsigned int> dims, unsigned int mainDim, bool isPrimal, std::string name_in ) : name(name_in) {
        ;
    } ;

    //! Destructor for Field
    virtual ~Field() {
        ;
    } ;

    //! Virtual method used to allocate Field
    virtual void allocateDims(std::vector<unsigned int> dims) = 0;
    
    //! Virtual method used to allocate Field, isPrimal define if mainDim is Primal or Dual
    virtual void allocateDims(std::vector<unsigned int> dims, unsigned int mainDim, bool isPrimal) = 0;

    //! Virtual method used to make a dump of the Field data
    virtual void dump(std::vector<unsigned int> dims) = 0;

    //! Virtual method to shift field in space
    virtual void shift_x(unsigned int delta) = 0;

    //! vector containing the dimensions of the Field
    //! \todo private/friend/modify SmileiMPI* (JD)
    std::vector<unsigned int> dims_;
    
    //! keep track ofwich direction of the Field is dual
    std::vector<unsigned int> isDual_;

    //! Return 0 if direction i is primal, 1 if dual
    inline unsigned int isDual(unsigned int i) {
        if (i<dims_.size())
            return isDual_[i];
        else
            return 0;
    }

    //! returns the dimension of the Field
	inline std::vector<unsigned int> dims () {return dims_;}
    //! All arrays may be viewed as a 1D array
    //! Linearized diags
    unsigned int globalDims_;
    //! pointer to the linearized array
    double* data_;
    //! reference access to the linearized array (with check in DEBUG mode)
    inline double& operator () (unsigned int i)
    {
        DEBUGEXEC(if (i>=globalDims_) ERROR("Out of limits & "<< i));
        DEBUGEXEC(if (!std::isfinite(data_[i])) ERROR("Not finite "<< i << " = " << data_[i]));
        return data_[i];
    };
    //! access to the linearized array (with check in DEBUG mode)
    inline double operator () (unsigned int i) const
    {
        DEBUGEXEC(if (i>=globalDims_) ERROR("Out of limits "<< i));
        DEBUGEXEC(if (!std::isfinite(data_[i])) ERROR("Not finite "<< i << " = " << data_[i]));
        return data_[i];
    };
    //! method used to put all entry of a field at a given value val
    inline void put_to(double val)
    {
        if (data_)
            for (unsigned int i=0; i<globalDims_; i++) data_[i] = val;
    }
    

    //! 2D reference access to the linearized array (with check in DEBUG mode)
    inline double& operator () (unsigned int i,unsigned int j)
    {
	int unsigned idx = i*dims_[1]+j;
        DEBUGEXEC(if (idx>=globalDims_) ERROR("Out of limits & "<< i << " " << j));
        DEBUGEXEC(if (!std::isfinite(data_[idx])) ERROR("Not finite "<< i << " " << j << " = " << data_[idx]));
        return data_[idx];
    };
    //! 2D access to the linearized array (with check in DEBUG mode)
    inline double operator () (unsigned int i, unsigned int j) const
    {
        unsigned int idx = i*dims_[1]+j;
        DEBUGEXEC(if (idx>=globalDims_) ERROR("Out of limits "<< i << " " << j));
        DEBUGEXEC(if (!std::isfinite(data_[idx])) ERROR("Not finite "<< i << " " << j << " = " << data_[idx]));
        return data_[idx];
    };

<<<<<<< HEAD
    inline void copyFrom(Field *from_field) {
        DEBUGEXEC(if (globalDims_!=from_field->globalDims_) ERROR("Field size do not match "<< name << " " << from_field->name));
        for (unsigned int i=0;i< globalDims_; i++) {
            (*this)(i)=(*from_field)(i);
        }
    }
=======
    //virtual double computeNRJ(unsigned int shift, unsigned int** istart, unsigned int** bufsize) = 0;
    virtual double computeNRJ(unsigned int shift, unsigned int istart[3][2], unsigned int bufsize[3][2]) = 0;
>>>>>>> b70b7e99

protected:

private:

};

#endif<|MERGE_RESOLUTION|>--- conflicted
+++ resolved
@@ -133,17 +133,16 @@
         return data_[idx];
     };
 
-<<<<<<< HEAD
+    
     inline void copyFrom(Field *from_field) {
         DEBUGEXEC(if (globalDims_!=from_field->globalDims_) ERROR("Field size do not match "<< name << " " << from_field->name));
         for (unsigned int i=0;i< globalDims_; i++) {
             (*this)(i)=(*from_field)(i);
         }
     }
-=======
+
     //virtual double computeNRJ(unsigned int shift, unsigned int** istart, unsigned int** bufsize) = 0;
     virtual double computeNRJ(unsigned int shift, unsigned int istart[3][2], unsigned int bufsize[3][2]) = 0;
->>>>>>> b70b7e99
 
 protected:
 
