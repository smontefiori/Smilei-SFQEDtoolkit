--- conflicted
+++ resolved
@@ -19,12 +19,9 @@
 // with no input argument
 cField2D::cField2D() : cField()
 {
-<<<<<<< HEAD
-    cleaned_ = false;
-=======
-    sendFields_.resize(4,NULL);
-    recvFields_.resize(4,NULL);
->>>>>>> a333e758
+    cleaned_ = false;
+    sendFields_.resize(4,NULL);
+    recvFields_.resize(4,NULL);
 }
 
 // with the dimensions as input argument
@@ -80,10 +77,8 @@
 // ---------------------------------------------------------------------------------------------------------------------
 cField2D::~cField2D()
 {
-<<<<<<< HEAD
     if (cleaned_ )
         return;
-=======
     for (int iside=0 ; iside<(int)(sendFields_.size()) ; iside++ ) {
         if ( sendFields_[iside] != NULL ) {
             delete sendFields_[iside];
@@ -92,7 +87,6 @@
             recvFields_[iside] = NULL;
         }
     }
->>>>>>> a333e758
     if( cdata_!=NULL ) {
         delete [] cdata_;
         delete [] data_2D;
