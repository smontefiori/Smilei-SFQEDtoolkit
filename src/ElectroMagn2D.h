#ifndef ELECTROMAGN2D_H
#define ELECTROMAGN2D_H

#include "ElectroMagn.h"

class PicParams;

//! class ElectroMagn2D containing all information on the electromagnetic fields & currents for 2d3v simulations
class ElectroMagn2D : public ElectroMagn
{
public:
	//! Constructor for ElectroMagn2D
	ElectroMagn2D(PicParams* params, SmileiMPI* smpi);
    
	//! Destructor for ElectroMagn2D
	~ElectroMagn2D();
    
	//! Constant used for the Silver-Mueller boundary conditions (West)
	double Alpha_SM_W;
	
    //! Constant used for the Silver-Mueller boundary conditions (West)
	double Beta_SM_W;
	
    //! Constant used for the Silver-Mueller boundary conditions (West)
	double Gamma_SM_W;
    
    //! Constant used for the Silver-Mueller boundary conditions (West)
    double Delta_SM_W;
    
    //! Constant used for the Silver-Mueller boundary conditions (West)
    double Epsilon_SM_W;
    
	//! Constant used for the Silver-Mueller boundary conditions (East)
	double Alpha_SM_E;
	
    //! Constant used for the Silver-Mueller boundary conditions (East)
	double Beta_SM_E;
	
    //! Constant used for the Silver-Mueller boundary conditions (East)
	double Gamma_SM_E;
    
    //! Constant used for the Silver-Mueller boundary conditions (East)
    double Delta_SM_E;
    
    //! Constant used for the Silver-Mueller boundary conditions (East)
    double Epsilon_SM_E;
    
	//! Method used for initializing Maxwell solver
	void solvePoisson(SmileiMPI* smpi);
    
	//! Method used to initialize the total charge densities and currents
	void initRhoJ();
    
	//! Method used to solve Maxwell's equations
	void solveMaxwell(double time_dual, SmileiMPI* smpi);
<<<<<<< HEAD
	//! Method used to solve Maxwell-Ampere equation
	void solveMaxwellAmpere();
	//! Method used to solve Maxwell-Faraday equation
	void solveMaxwellFaraday();
	//! Method used to apply boundary conditions on the EM fields
	void boundaryConditions(double time_dual, SmileiMPI* smpi);

=======
    
    //! Method used to solve Maxwell-Ampere equation
	void solveMaxwellAmpere();
    
    //! Method used to solve Maxwell-Faraday equation
	void solveMaxwellFaraday();
    
    //! Method used to apply boundary conditions on the EM fields
	void applyEMBoundaryConditions(double time_dual, SmileiMPI* smpi);
    
    //! Method used to save the Magnetic fields (used to center them)
    void saveMagneticFields();
    
    //! Method used to center the Magnetic fields (used to push the particles)
    void centerMagneticFields();
    
>>>>>>> 4b055b3f
	//! \todo Create properties the laser time-profile (MG & TV)
    
	//! Number of nodes on the primal grid in the x-direction
	unsigned int nx_p;
<<<<<<< HEAD
	//! Number of nodes on the dual grid
	unsigned int nx_d;
    //! Number of nodes on the primal grid in the y-direction
	unsigned int ny_p;
	//! Number of nodes on the dual grid in the y-direction
	unsigned int ny_d;

	//! Spatial step dx for 2D3v cartesian simulations
	double dx;
	//! Spatial step dy for 2D3V cartesian simulations
=======
    
	//! Number of nodes on the dual grid in the x-direction
	unsigned int nx_d;
    
    //! Number of nodes on the primal grid in the y-direction
	unsigned int ny_p;
    
	//! Number of nodes on the dual grid in the y-direction
	unsigned int ny_d;
    
	//! Spatial step dx for 2D3V cartesian simulations
	double dx;
    
    //! Spatial step dy for 2D3V cartesian simulations
>>>>>>> 4b055b3f
	double dy;
    
	//! Ratio of the time-step by the spatial-step dt/dx for 2D3V cartesian simulations
	double dt_ov_dx;
<<<<<<< HEAD
	//! Ratio of the time-step by the spatial-step dt/dy for 2d3v cartesian simulations
=======
    
    //! Ratio of the time-step by the spatial-step dt/dy for 2D3V cartesian simulations
>>>>>>> 4b055b3f
	double dt_ov_dy;
    
	//! Ratio of the spatial-step by the time-step dx/dt for 2D3V cartesian simulations
	double dx_ov_dt;
<<<<<<< HEAD
	//! Ratio of the spatial-step by the time-step dy/dt for 2d3v cartesian simulations
=======
    
    //! Ratio of the spatial-step by the time-step dy/dt for 2D3V cartesian simulations
>>>>>>> 4b055b3f
	double dy_ov_dt;
    
private:
};

#endif<|MERGE_RESOLUTION|>--- conflicted
+++ resolved
@@ -53,15 +53,6 @@
     
 	//! Method used to solve Maxwell's equations
 	void solveMaxwell(double time_dual, SmileiMPI* smpi);
-<<<<<<< HEAD
-	//! Method used to solve Maxwell-Ampere equation
-	void solveMaxwellAmpere();
-	//! Method used to solve Maxwell-Faraday equation
-	void solveMaxwellFaraday();
-	//! Method used to apply boundary conditions on the EM fields
-	void boundaryConditions(double time_dual, SmileiMPI* smpi);
-
-=======
     
     //! Method used to solve Maxwell-Ampere equation
 	void solveMaxwellAmpere();
@@ -78,23 +69,10 @@
     //! Method used to center the Magnetic fields (used to push the particles)
     void centerMagneticFields();
     
->>>>>>> 4b055b3f
 	//! \todo Create properties the laser time-profile (MG & TV)
     
 	//! Number of nodes on the primal grid in the x-direction
 	unsigned int nx_p;
-<<<<<<< HEAD
-	//! Number of nodes on the dual grid
-	unsigned int nx_d;
-    //! Number of nodes on the primal grid in the y-direction
-	unsigned int ny_p;
-	//! Number of nodes on the dual grid in the y-direction
-	unsigned int ny_d;
-
-	//! Spatial step dx for 2D3v cartesian simulations
-	double dx;
-	//! Spatial step dy for 2D3V cartesian simulations
-=======
     
 	//! Number of nodes on the dual grid in the x-direction
 	unsigned int nx_d;
@@ -109,27 +87,18 @@
 	double dx;
     
     //! Spatial step dy for 2D3V cartesian simulations
->>>>>>> 4b055b3f
 	double dy;
     
 	//! Ratio of the time-step by the spatial-step dt/dx for 2D3V cartesian simulations
 	double dt_ov_dx;
-<<<<<<< HEAD
-	//! Ratio of the time-step by the spatial-step dt/dy for 2d3v cartesian simulations
-=======
     
     //! Ratio of the time-step by the spatial-step dt/dy for 2D3V cartesian simulations
->>>>>>> 4b055b3f
 	double dt_ov_dy;
     
 	//! Ratio of the spatial-step by the time-step dx/dt for 2D3V cartesian simulations
 	double dx_ov_dt;
-<<<<<<< HEAD
-	//! Ratio of the spatial-step by the time-step dy/dt for 2d3v cartesian simulations
-=======
     
     //! Ratio of the spatial-step by the time-step dy/dt for 2D3V cartesian simulations
->>>>>>> 4b055b3f
 	double dy_ov_dt;
     
 private:
