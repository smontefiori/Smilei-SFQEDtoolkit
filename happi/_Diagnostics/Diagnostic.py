--- conflicted
+++ resolved
@@ -22,14 +22,9 @@
 		self._units = []
 		self._log = []
 		self._data_log = False
-<<<<<<< HEAD
 		self._error = []
-
-=======
-		self._error = ""
 		self._xoffset = 0.
 		
->>>>>>> 0f38d33b
 		# The 'simulation' is a SmileiSimulation object. It is passed as an instance attribute
 		self.simulation = simulation
 
