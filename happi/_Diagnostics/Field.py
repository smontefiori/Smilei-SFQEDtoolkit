from .Diagnostic import Diagnostic
from .._Utils import *

class Field(Diagnostic):
	"""Class for loading a Field diagnostic"""
	
	def _init(self, diagNumber=None, field=None, timesteps=None, subset=None, average=None, data_log=False, **kwargs):
		
		self.cylindrical = self.namelist.Main.geometry == "3drz"
		
		# Search available diags
		diags = self.getDiags()
		
		# Return directly if no diag number provided
		if diagNumber is None:
			self._error += "Diagnostic not loaded: diagNumber is not defined\n"
			if len(diags)>0:
				self._error += "Please choose among: "+", ".join([str(d) for d in diags])
			else:
				self._error += "(No Field diagnostics existing anyways)"
			return
		else:
			self.diagNumber = diagNumber
			if diagNumber not in diags:
				self._error = "Diagnostic not loaded: no field diagnostic #"+str(diagNumber)+" found"
				return
		
		# Open the file(s) and load the data
		self._h5items = {}
		self._fields = []
		for path in self._results_path:
			file = path+self._os.sep+'Fields'+str(diagNumber)+'.h5'
			try:
				f = self._h5py.File(file, 'r')
			except:
				self._error = "Diagnostic not loaded: Could not open '"+file+"'"
				return
			self._h5items.update( dict(f["data"]) )
			# Select only the fields that are common to all simulations
			values = f["data"].values()
			if len(values)==0:
				self._fields = []
			elif len(self._fields)==0:
				self._fields = list(next(iter(values)).keys())
			else:
				self._fields = [f for f in next(iter(values)).keys() if f in self._fields]
		# Remove "tmp" dataset
		if "tmp" in self._h5items: del self._h5items["tmp"]
		# Converted to ordered list
		self._h5items = sorted(self._h5items.values(), key=lambda x:int(x.name[6:]))
		
		# Case of a cylindrical geometry
		# Build the list of fields that can be reconstructed
		if self.cylindrical:
			all_fields = list(self._fields)
			self._fields = {}
			for f in ["Ex","Er","Et","Bx","Br","Bt","Jx","Jr","Jt","Rho"]:
				imode = 0
				while f+"_mode_"+str(imode) in all_fields:
					imode += 1
					self._fields[f] = imode
		
		# If no field selected, print available fields and leave
		if field is None:
			if len(self._fields)>0:
				self._error += "Printing available fields:\n"
				self._error += "--------------------------\n"
				l = int(len(self._fields)/3) * 3
				maxlength = str(self._np.max([len(f) for f in self._fields])+4)
				fields = [('%'+maxlength+'s')%f for f in self._fields]
				if l>0:
					self._error += '\n'.join([''.join(list(i)) for i in self._np.reshape(fields[:l],(-1,3))])
				self._error += '\n'+''.join(list(fields[l:]))
			else:
				self._error += "No fields found"
			return
		
		# Get available times
		self._timesteps = self.getAvailableTimesteps()
		if self._timesteps.size == 0:
			self._error = "Diagnostic not loaded: No fields found"
			return
		
		# Get available fields
		sortedfields = reversed(sorted(self._fields, key = len))
		
		# 1 - verifications, initialization
		# -------------------------------------------------------------------
		# Parse the `field` argument
		self.operation = field
		self._operation = self.operation
		self._fieldname = []
		for f in sortedfields:
			if self._re.search(r"\b"+f+r"\b",self._operation):
				self._operation = self._re.sub(r"\b"+f+r"\b","C['"+f+"']",self._operation)
				self._fieldname.append(f)
		
		# Check subset
		if subset is None: subset = {}
		elif type(subset) is not dict:
			self._error = "Argument `subset` must be a dictionary"
			return
		
		# Check average
		if average is None: average = {}
		elif type(average) is not dict:
			self._error = "Argument `average` must be a dictionary"
			return
		
		# Put data_log as object's variable
		self._data_log = data_log
		
		# Case of a cylindrical geometry
		# Check whether "theta" or "build3d" option is chosen
		if self.cylindrical:
			theta   = kwargs.pop("theta"  , None)
			build3d = kwargs.pop("build3d", None)
			modes   = kwargs.pop("modes"  , None)
			if (theta is None) == (build3d is None):
				self._error = "In cylindrical geometry, one (and only one) option `theta` or `build3d` is required"
				return
			if theta is not None:
				try:
					self._theta = float(theta)
				except:
					self._error = "Option `theta` must be a number"
					return
				self._getDataAtTime = self._theta_getDataAtTime
			else:
				try:
					build3d = self._np.array(build3d)
					if build3d.shape != (3,3): raise
				except:
					self._error = "Option `build3d` must be a list of three lists"
					return
				self._getDataAtTime = self._build3d_getDataAtTime
			# Test whether "modes" is an int or an iterable on ints
			if modes is None:
				max_nmode = max([self._fields[f] for f in self._fieldname])
				self._modes = range(max_nmode)
			else:
				try:
					self._modes = [int(modes)]
				except:
					try:
						self._modes = [int(imode) for imode in modes]
					except:
						self._error = "Option `modes` must be a number or an iterable on numbers"
						return
		
		# Get the shape of fields
		fields = [f for f in self._h5items[0].values() if f]
		self._raw_shape = fields[0].shape
		self._initialShape = fields[0].shape
		for fd in fields:
			self._initialShape = self._np.min((self._initialShape, fd.shape), axis=0)
		self._offset    = fields[0].attrs['gridGlobalOffset']
		self._spacing   = fields[0].attrs['gridSpacing']
		axis_start = self._offset
		axis_stop  = self._offset + (self._initialShape-0.5)*self._spacing
		axis_step  = self._spacing
		if self.cylindrical:
			if build3d:
				self._initialShape = [int(self._np.ceil( (s[1]-s[0])/float(s[2]) )) for s in build3d]
				axis_start = build3d[:,0]
				axis_stop  = build3d[:,1]
				axis_step  = build3d[:,2]
			else:
				self._initialShape[1] /= 2
				axis_stop = self._offset + (self._initialShape-0.5)*self._spacing
		
		# 2 - Manage timesteps
		# -------------------------------------------------------------------
		# fill the "data" dictionary with indices to the data arrays
		self._data = {}
		for i,t in enumerate(self._timesteps):
			self._data.update({ t : i })
		# If timesteps is None, then keep all timesteps otherwise, select timesteps
		if timesteps is not None:
			try:
				self._timesteps = self._selectTimesteps(timesteps, self._timesteps)
			except:
				self._error = "Argument `timesteps` must be one or two non-negative integers"
				return
		
		# Need at least one timestep
		if self._timesteps.size < 1:
			self._error = "Timesteps not found"
			return
		
		# 3 - Manage axes
		# -------------------------------------------------------------------
		self._naxes = len(self._initialShape)
		self._subsetinfo = {}
		self._finalShape = self._np.copy(self._initialShape)
		self._averages = [False]*self._naxes
		self._selection = [self._np.s_[:]]*self._naxes
		self._offset  = fields[0].attrs['gridGlobalOffset']
		self._spacing = fields[0].attrs['gridSpacing']
		axis_name = "xyz" if not self.cylindrical or not build3d else "xr"
		for iaxis in range(self._naxes):
			centers = self._np.arange(axis_start[iaxis], axis_stop[iaxis], axis_step[iaxis])
			label = axis_name[iaxis]
			axisunits = "L_r"
			
			# If averaging over this axis
			if label in average:
				if label in subset:
					self._error = "`subset` not possible on the same axes as `average`"
					return
				
				self._averages[iaxis] = True
				
				try:
					self._subsetinfo[label], self._selection[iaxis], self._finalShape[iaxis] \
						= self._selectRange(average[label], centers, label, axisunits, "average")
				except:
					return
			# Otherwise
			else:
				# If taking a subset of this axis
				if label in subset:
					try:
						self._subsetinfo[label], self._selection[iaxis], self._finalShape[iaxis] \
							= self._selectSubset(subset[label], centers, label, axisunits, "subset")
					except:
						return
				# If subset has more than 1 point (or no subset), use this axis in the plot
				if type(self._selection[iaxis]) is slice:
					self._type     .append(label)
					self._shape    .append(self._finalShape[iaxis])
					self._centers  .append(centers[self._selection[iaxis]])
					self._label    .append(label)
					self._units    .append(axisunits)
					self._log      .append(False)
		
		self._selection = tuple(self._selection)
		
		# Special selection in cylindrical geometry due to complex numbers
		if self.cylindrical:
			self._complex_selection_real = list(self._selection)
			self._complex_selection_imag = list(self._selection)
			if type(self._selection[1]) is slice:
				self._complex_selection_real[1] = slice(
					None if self._selection[1].start is None else self._selection[1].start*2,
					None if self._selection[1].stop  is None else self._selection[1].stop *2,
					(self._selection[1].step  or 1)*2
				)
				self._complex_selection_imag[1] = slice(
					(self._selection[1].start or 0)*2 + 1,
					None if self._selection[1].stop is None else self._selection[1].stop*2 + 1,
					(self._selection[1].step  or 1)*2
				)
			else:
				self._complex_selection_real[1] = self._selection[1]*2
				self._complex_selection_imag[1] = self._selection[1]*2 + 1
			self._complex_selection_real = tuple(self._complex_selection_real)
			self._complex_selection_imag = tuple(self._complex_selection_imag)
			
			# In the case of "build3d", prepare some data for the 3D construction
			if build3d:
				# Calculate the raw data positions
				self._raw_positions = (
					self._np.arange(self._offset[0], self._offset[0] + (self._raw_shape[0]  -0.5)*self._spacing[0], self._spacing[0] ),
					self._np.arange(self._offset[1], self._offset[1] + (self._raw_shape[1]/2-0.5)*self._spacing[1], self._spacing[1] ),
				)
				# Calculate the positions of points in the final box
				x = self._np.arange(*build3d[0])
				y = self._np.arange(*build3d[1])
				z = self._np.arange(*build3d[2])
				if len(x)==0 or len(y)==0 or len(z)==0:
					self._error = "Error: The array shape to be constructed seems to be empty"
					return
				y2, z2 = self._np.meshgrid(y,z)
				r2 = self._np.sqrt(y2**2 + z2**2)
				self._theta = self._np.arctan2(z2, y2)
				del y2, z2
				r3 = self._np.tile(r2, (len(x), 1, 1))
				self._theta = self._np.tile(self._theta, (len(x), 1, 1))[self._selection]
				x3 = self._np.rollaxis(self._np.tile(x,(len(y),len(z),1)),2)
				self._xr = self._np.stack((x3, r3), axis=-1)
				del x3, r3, r2
		
		# Build units
		units = {}
		for f in self._fieldname:
			units.update({ f:{"B":"B_r", "E":"E_r", "J":"J_r", "R":"N_r"}[f[0]] })
		# Make total units and title
		self._vunits = self.operation
		self._title  = self.operation
		for f in self._fieldname:
			self._vunits = self._vunits.replace(f, units[f])
		
		# Set the directory in case of exporting
		self._exportPrefix = "Field"+str(diagNumber)+"_"+"".join(self._fieldname)
		self._exportDir = self._setExportDir(self._exportPrefix)
		
		# Finish constructor
		self.valid = True
		return kwargs
	
	# Method to print info on included fields
	def _info(self):
		s = "Field diagnostic #"+str(self.diagNumber)+": "+self._title
		tavg = self.namelist.DiagFields[self.diagNumber].time_average
		if tavg > 1:
			s += "\n\tTime_average: " + str(tavg) + " timesteps"
		if any(self._offset > 0.):
			s += "\n\tGrid offset: " + ", ".join([str(a) for a in self._offset])
		if any(self._spacing != self._cell_length):
			s += "\n\tGrid spacing: " + ", ".join([str(a) for a in self._spacing])
		return s
	
	# get all available field diagnostics
	def getDiags(self):
		diags = []
		for path in self._results_path:
			files = self._glob(path+self._os.sep+'Fields*.h5')
			if len(files)==0:
				self._error = "No fields found in '"+path+"'"
				return []
			diagNumbers = [ int(self._re.findall("Fields([0-9]+).h5$",file)[0]) for file in files ]
			if diags == []: diags = diagNumbers
			else          : diags = [ d for d in diags if d in diagNumbers ]
		return diags
	
	# get all available fields, sorted by name length
	def getFields(self):
		return self._fields
	
	# get all available timesteps
	def getAvailableTimesteps(self):
		try:    times = [float(a.name[6:]) for a in self._h5items]
		except: times = []
		return self._np.double(times)
	
	# Method to obtain the data only
	def _getDataAtTime(self, t):
		if not self._validate(): return
		# Verify that the timestep is valid
		if t not in self._timesteps:
			print("Timestep "+str(t)+" not found in this diagnostic")
			return []
		# Get arrays from requested field
		# get data
		index = self._data[t]
		C = {}
		h5item = self._h5items[index]
		for field in self._fieldname: # for each field in operation
			B = self._np.empty(self._finalShape)
			try:
				h5item[field].read_direct(B, source_sel=self._selection) # get array
			except:
				B = self._np.squeeze(B)
				h5item[field].read_direct(B, source_sel=self._selection) # get array
				B = self._np.reshape(B, self._finalShape)
			C.update({ field:B })
		# Calculate the operation
		A = eval(self._operation)
		# Apply the averaging
		A = self._np.reshape(A,self._finalShape)
		for iaxis in range(self._naxes):
			if self._averages[iaxis]:
				A = self._np.mean(A, axis=iaxis, keepdims=True)
		# remove averaged axes
		A = self._np.squeeze(A)
		# log scale if requested
		if self._data_log: A = self._np.log10(A)
		return A
	
	# Method to obtain the data only
	# Specific to cylindrical geometry, to reconstruct the plane at some theta
	def _theta_getDataAtTime(self, t):
		if not self._validate(): return
		# Verify that the timestep is valid
		if t not in self._timesteps:
			print("Timestep "+str(t)+" not found in this diagnostic")
			return []
		# Get arrays from requested field
		# get data
		index = self._data[t]
		C = {}
		h5item = self._h5items[index]
		for field in self._fieldname: # for each field in operation
			nmode = self._fields[field]
			F = self._np.zeros(self._finalShape)
			f = field + "_mode_"
			for imode in self._modes:
				if imode >= nmode: continue
<<<<<<< HEAD
				factor = 2.
=======
				factor = 1.
>>>>>>> cc6599b7
				if imode == 0: factor = 1.
				B_real = self._np.empty(self._finalShape)
				B_imag = self._np.empty(self._finalShape)
				try:
					h5item[f+str(imode)].read_direct(B_real, source_sel=self._complex_selection_real)
					if imode > 0:
						h5item[f+str(imode)].read_direct(B_imag, source_sel=self._complex_selection_imag)
				except:
					B_real = self._np.squeeze(B_real)
					h5item[f+str(imode)].read_direct(B_real, source_sel=self._complex_selection_real)
					B_real = self._np.reshape(B_real, self._finalShape)
					if imode > 0:
						B_imag = self._np.squeeze(B_imag)
						h5item[f+str(imode)].read_direct(B_imag, source_sel=self._complex_selection_imag)
						B_imag = self._np.reshape(B_imag, self._finalShape)
				F += (factor*self._np.cos(imode*self._theta)) * B_real
				if imode > 0:
					F += (factor*self._np.sin(imode*self._theta)) * B_imag
				
			C.update({ field:F })
		
		# Calculate the operation
		A = eval(self._operation)
		# Apply the averaging
		A = self._np.reshape(A,self._finalShape)
		for iaxis in range(self._naxes):
			if self._averages[iaxis]:
				A = self._np.mean(A, axis=iaxis, keepdims=True)
		# remove averaged axes
		A = self._np.squeeze(A)
		# log scale if requested
		if self._data_log: A = self._np.log10(A)
		return A
	
	# Method to obtain the data only
	# Specific to cylindrical geometry, to reconstruct a 3d box
	def _build3d_getDataAtTime(self, t):
		from scipy.interpolate import RegularGridInterpolator
		if not self._validate(): return
		# Verify that the timestep is valid
		if t not in self._timesteps:
			print("Timestep "+str(t)+" not found in this diagnostic")
			return []
		
		# Get arrays from requested field
		index = self._data[t]
		C = {}
		h5item = self._h5items[index]
		for field in self._fieldname: # for each field in operation
			nmode = self._fields[field]
			F = self._np.zeros(self._finalShape)
			f = field + "_mode_"
			for imode in self._modes:
				if imode >= nmode: continue
				factor = 2.
				if imode == 0: factor = 1.
				B = self._np.empty(self._raw_shape)
				try:
					h5item[f+str(imode)].read_direct(B)
				except:
					B = self._np.squeeze(B)
					h5item[f+str(imode)].read_direct(B)
					B = self._np.reshape(B, self._raw_shape)
				B_real = RegularGridInterpolator(self._raw_positions, B[:,0::2], bounds_error=False, fill_value=0.)(self._xr)
				F += factor * self._np.cos(imode*self._theta) * B_real[self._selection]
				if imode > 0.:
					B_imag = RegularGridInterpolator(self._raw_positions, B[:,1::2], bounds_error=False, fill_value=0.)(self._xr)
					F += factor * self._np.sin(imode*self._theta) * B_imag[self._selection]
				
			C.update({ field:F })
		
		# Calculate the operation
		A = eval(self._operation)
		# Apply the averaging
		A = self._np.reshape(A,self._finalShape)
		for iaxis in range(self._naxes):
			if self._averages[iaxis]:
				A = self._np.mean(A, axis=iaxis, keepdims=True)
		# remove averaged axes
		A = self._np.squeeze(A)
		# log scale if requested
		if self._data_log: A = self._np.log10(A)
		return A<|MERGE_RESOLUTION|>--- conflicted
+++ resolved
@@ -387,11 +387,7 @@
 			f = field + "_mode_"
 			for imode in self._modes:
 				if imode >= nmode: continue
-<<<<<<< HEAD
-				factor = 2.
-=======
 				factor = 1.
->>>>>>> cc6599b7
 				if imode == 0: factor = 1.
 				B_real = self._np.empty(self._finalShape)
 				B_imag = self._np.empty(self._finalShape)
