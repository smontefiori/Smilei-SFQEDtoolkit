
def setMatplotLibBackend(show=True):
	import matplotlib, sys
	usingAgg = (matplotlib.get_backend().lower() == "agg")
	if not show and not usingAgg:
		if "matplotlib.pyplot" in sys.modules:
			print("WARNING: 'show=False' requires you restart python.")
		else:
			matplotlib.use("Agg")
	if show and usingAgg:
		if "matplotlib.pyplot" in sys.modules:
			print("WARNING: 'show=False' was set earlier. Restart python if you want figures to appear.")
	matplotlib.rcParams['font.family'] = 'serif'
	matplotlib.rcParams['font.serif'] = 'Times New Roman'
	#print(matplotlib.get_backend())


def updateMatplotLibColormaps():
	# Add smilei's colormap to the available matplotlib colormaps
	import matplotlib.colors, matplotlib.pyplot
	if "smilei" in matplotlib.pyplot.colormaps(): return
	def register(name, d):
		cmap = matplotlib.colors.LinearSegmentedColormap(name, d, N=256, gamma=1.0)
		matplotlib.pyplot.register_cmap(cmap=cmap)
	register(u"smilei", {
			'red'  :((0., 0., 0.), (0.0625 , 0.091, 0.091), (0.09375, 0.118, 0.118), (0.125 , 0.127, 0.127), (0.1875 , 0.135, 0.135), (0.21875, 0.125, 0.125), (0.28125, 0.034, 0.034), (0.3125 , 0.010, 0.010), (0.34375, 0.009, 0.009), (0.4375 , 0.049, 0.049), (0.46875, 0.057, 0.057), (0.5 , 0.058, 0.058), (0.59375, 0.031, 0.031), (0.625 , 0.028, 0.028), (0.65625, 0.047, 0.047), (0.71875, 0.143, 0.143), (0.78125, 0.294, 0.294), (0.84375, 0.519, 0.519), (0.90625, 0.664, 0.664), (0.9375 , 0.760, 0.760), (0.96875, 0.880, 0.880), (1., 1., 1. )),
			'green':((0., 0., 0.), (0.21875, 0.228, 0.228), (0.78125, 0.827, 0.827), (0.8125 , 0.852, 0.852), (0.84375, 0.869, 0.869), (0.9375 , 0.937, 0.937), (0.96875, 0.967, 0.967), (1. , 1. , 1. )),
			'blue' :((0., 0., 0.), (0.0625 , 0.174, 0.184), (0.09375, 0.207, 0.207), (0.21875, 0.447, 0.447), (0.25 , 0.500, 0.500), (0.5 , 0.507, 0.507), (0.5625 , 0.502, 0.502), (0.625 , 0.485, 0.485), (0.6875 , 0.452, 0.452), (0.75 , 0.398, 0.398), (0.78125, 0.363, 0.363), (0.8125 , 0.345, 0.345), (0.84375, 0.377, 0.377), (0.90625, 0.534, 0.534), (0.9375 , 0.660, 0.660), (0.96875, 0.790, 0.790), (1. , 1. , 1. ))
		})
	register(u"smilei_r", {
			'red'  :((0.0, 1.0, 1.0), (0.03125, 0.88, 0.88), (0.0625, 0.76, 0.76), (0.09375, 0.664, 0.664), (0.15625, 0.519, 0.519), (0.21875, 0.294, 0.294), (0.28125, 0.143, 0.143), (0.34375, 0.047, 0.047), (0.375, 0.028, 0.028), (0.40625, 0.031, 0.031), (0.5, 0.058, 0.058), (0.53125, 0.057, 0.057), (0.5625, 0.049, 0.049), (0.65625, 0.009, 0.009), (0.6875, 0.01, 0.01), (0.71875, 0.034, 0.034), (0.78125, 0.125, 0.125), (0.8125, 0.135, 0.135), (0.875, 0.127, 0.127), (0.90625, 0.118, 0.118), (0.9375, 0.091, 0.091), (1.0, 0.0, 0.0)),
			'green':((0.0, 1.0, 1.0), (0.03125, 0.967, 0.967), (0.0625, 0.937, 0.937), (0.15625, 0.869, 0.869), (0.1875, 0.852, 0.852), (0.21875, 0.827, 0.827), (0.78125, 0.228, 0.228), (1.0, 0.0, 0.0)),
			'blue' :((0.0, 1.0, 1.0), (0.03125, 0.79, 0.79), (0.0625, 0.66, 0.66), (0.09375, 0.534, 0.534), (0.15625, 0.377, 0.377), (0.1875, 0.345, 0.345), (0.21875, 0.363, 0.363), (0.25, 0.398, 0.398), (0.3125, 0.452, 0.452), (0.375, 0.485, 0.485), (0.4375, 0.502, 0.502), (0.5, 0.507, 0.507), (0.75, 0.5, 0.5), (0.78125, 0.447, 0.447), (0.90625, 0.207, 0.207), (0.9375, 0.174, 0.184), (1.0, 0.0, 0.0))
		})
	register(u"smileiD", {
			'red'  :((0.000,0.786,0.786),(0.033,0.807,0.807),(0.067,0.868,0.868),(0.100,0.932,0.932),(0.133,0.927,0.927),(0.167,0.919,0.919),(0.200,0.913,0.913),(0.233,0.909,0.909),(0.267,0.908,0.908),(0.300,0.909,0.909),(0.333,0.913,0.913),(0.367,0.920,0.920),(0.400,0.930,0.930),(0.433,0.943,0.943),(0.467,0.961,0.961),(0.500,1.000,1.000),(0.533,0.972,0.972),(0.567,0.914,0.914),(0.600,0.853,0.853),(0.633,0.789,0.789),(0.667,0.721,0.721),(0.700,0.648,0.648),(0.733,0.570,0.570),(0.767,0.483,0.483),(0.800,0.383,0.383),(0.833,0.261,0.261),(0.867,0.116,0.116),(0.900,0.215,0.215),(0.933,0.280,0.280),(0.967,0.288,0.288),(1.000,0.237,0.237),),
			'green':((0.000,0.025,0.025),(0.033,0.167,0.167),(0.067,0.144,0.144),(0.100,0.004,0.004),(0.133,0.248,0.248),(0.167,0.364,0.364),(0.200,0.452,0.452),(0.233,0.527,0.527),(0.267,0.594,0.594),(0.300,0.656,0.656),(0.333,0.714,0.714),(0.367,0.770,0.770),(0.400,0.824,0.824),(0.433,0.877,0.877),(0.467,0.928,0.928),(0.500,1.000,1.000),(0.533,0.987,0.987),(0.567,0.965,0.965),(0.600,0.945,0.945),(0.633,0.926,0.926),(0.667,0.909,0.909),(0.700,0.893,0.893),(0.733,0.877,0.877),(0.767,0.862,0.862),(0.800,0.846,0.846),(0.833,0.830,0.830),(0.867,0.810,0.810),(0.900,0.774,0.774),(0.933,0.733,0.733),(0.967,0.697,0.697),(1.000,0.671,0.671),),
			'blue' :((0.000,0.681,0.681),(0.033,0.701,0.701),(0.067,0.736,0.736),(0.100,0.834,0.834),(0.133,0.854,0.854),(0.167,0.861,0.861),(0.200,0.867,0.867),(0.233,0.872,0.872),(0.267,0.877,0.877),(0.300,0.885,0.885),(0.333,0.894,0.894),(0.367,0.906,0.906),(0.400,0.921,0.921),(0.433,0.939,0.939),(0.467,0.960,0.960),(0.500,1.000,1.000),(0.533,0.971,0.971),(0.567,0.914,0.914),(0.600,0.853,0.853),(0.633,0.789,0.789),(0.667,0.723,0.723),(0.700,0.654,0.654),(0.733,0.581,0.581),(0.767,0.503,0.503),(0.800,0.419,0.419),(0.833,0.323,0.323),(0.867,0.199,0.199),(0.900,0.119,0.119),(0.933,0.206,0.206),(0.967,0.272,0.272),(1.000,0.284,0.284),),
		})
	register(u"smileiD_r", {
			'red'  :((0.000,0.237,0.237),(0.033,0.288,0.288),(0.067,0.280,0.280),(0.100,0.215,0.215),(0.133,0.116,0.116),(0.167,0.261,0.261),(0.200,0.383,0.383),(0.233,0.483,0.483),(0.267,0.570,0.570),(0.300,0.648,0.648),(0.333,0.721,0.721),(0.367,0.789,0.789),(0.400,0.853,0.853),(0.433,0.914,0.914),(0.467,0.972,0.972),(0.500,1.000,1.000),(0.533,0.961,0.961),(0.567,0.943,0.943),(0.600,0.930,0.930),(0.633,0.920,0.920),(0.667,0.913,0.913),(0.700,0.909,0.909),(0.733,0.908,0.908),(0.767,0.909,0.909),(0.800,0.913,0.913),(0.833,0.919,0.919),(0.867,0.927,0.927),(0.900,0.932,0.932),(0.933,0.868,0.868),(0.967,0.807,0.807),(1.000,0.786,0.786),),
			'green':((0.000,0.671,0.671),(0.033,0.697,0.697),(0.067,0.733,0.733),(0.100,0.774,0.774),(0.133,0.810,0.810),(0.167,0.830,0.830),(0.200,0.846,0.846),(0.233,0.862,0.862),(0.267,0.877,0.877),(0.300,0.893,0.893),(0.333,0.909,0.909),(0.367,0.926,0.926),(0.400,0.945,0.945),(0.433,0.965,0.965),(0.467,0.987,0.987),(0.500,1.000,1.000),(0.533,0.928,0.928),(0.567,0.877,0.877),(0.600,0.824,0.824),(0.633,0.770,0.770),(0.667,0.714,0.714),(0.700,0.656,0.656),(0.733,0.594,0.594),(0.767,0.527,0.527),(0.800,0.452,0.452),(0.833,0.364,0.364),(0.867,0.248,0.248),(0.900,0.004,0.004),(0.933,0.144,0.144),(0.967,0.167,0.167),(1.000,0.025,0.025),),
			'blue' :((0.000,0.284,0.284),(0.033,0.272,0.272),(0.067,0.206,0.206),(0.100,0.119,0.119),(0.133,0.199,0.199),(0.167,0.323,0.323),(0.200,0.419,0.419),(0.233,0.503,0.503),(0.267,0.581,0.581),(0.300,0.654,0.654),(0.333,0.723,0.723),(0.367,0.789,0.789),(0.400,0.853,0.853),(0.433,0.914,0.914),(0.467,0.971,0.971),(0.500,1.000,1.000),(0.533,0.960,0.960),(0.567,0.939,0.939),(0.600,0.921,0.921),(0.633,0.906,0.906),(0.667,0.894,0.894),(0.700,0.885,0.885),(0.733,0.877,0.877),(0.767,0.872,0.872),(0.800,0.867,0.867),(0.833,0.861,0.861),(0.867,0.854,0.854),(0.900,0.834,0.834),(0.933,0.736,0.736),(0.967,0.701,0.701),(1.000,0.681,0.681),),
		})


def openNamelist(namelist):
	"""
	Function to execute a namelist and store all its content in the returned object.

	Example:
		namelist = happi.openNamelist("path/no/my/namelist.py")
		print( namelist.Main.timestep)
	"""

	from . import happi_directory
	from os import sep
	from os.path import isdir, exists
	smilei_python_directory = happi_directory + sep + ".." + sep + "src" + sep + "Python"
	if not isdir(smilei_python_directory):
		raise Exception("Cannot find the Smilei/src directory")
	for file in ["pyinit.py", "pycontrol.py", "pyprofiles.py"]:
		if not exists(smilei_python_directory + sep + file):
			raise Exception("Cannot find the Smilei/src/Python/"+file+" file")
	namespace={}
	exec(open(smilei_python_directory+sep+"pyinit.py").read(), namespace)
	exec(open(smilei_python_directory+sep+"pyprofiles.py").read(), namespace)
	exec(open(namelist).read(), namespace) # execute the namelist
	exec(open(smilei_python_directory+sep+"pycontrol.py").read(), namespace)
	class Namelist: pass # empty class to store the namelist variables
	namelist = Namelist() # create new empty object
	for key, value in namespace.items(): # transfer all variables to this object
		if key[0]=="_": continue # skip builtins
		setattr(namelist, key, value)
	return namelist


class Options(object):
	""" Class to contain matplotlib plotting options """

	def __init__(self, **kwargs):
		self.figure  = 1
		self.xfactor = None
		self.xmin    = None
		self.xmax    = None
		self.yfactor = None
		self.ymin    = None
		self.ymax    = None
		self.vfactor = None
		self.vmin    = None
		self.vmax    = None
		self.figure0 = {}
		self.figure1 = {"facecolor":"w"}
		self.axes = {}
		self.plot = {}
		self.image = {"cmap":"smilei", "interpolation":"nearest", "aspect":"auto"}
		self.colorbar = {}
		self.xtick = {"useOffset":False}
		self.ytick = {"useOffset":False}
		self.side = "left"
		self.transparent = None

	# Method to set optional plotting arguments
	def set(self, **kwargs):
		# First, we manage the main optional arguments
		self.figure0["num"] = kwargs.pop("figure", self.figure)
		self.xfactor     = kwargs.pop("xfactor"    , self.xfactor  )
		self.xmin        = kwargs.pop("xmin"       , self.xmin  )
		self.xmax        = kwargs.pop("xmax"       , self.xmax  )
		self.yfactor     = kwargs.pop("yfactor"    , self.yfactor  )
		self.ymin        = kwargs.pop("ymin"       , self.ymin  )
		self.ymax        = kwargs.pop("ymax"       , self.ymax  )
		self.vfactor     = kwargs.pop("vfactor"    , self.vfactor  )
		self.vmin        = kwargs.pop("vmin"       , self.vmin )
		self.vmax        = kwargs.pop("vmax"       , self.vmax )
		self.side        = kwargs.pop("side"       , self.side )
		self.transparent = kwargs.pop("transparent", self.transparent )
		# Second, we manage all the other arguments that are directly the ones of matplotlib
<<<<<<< HEAD
		to_remove = []
		for kwa, val in kwargs.items():
=======
		for kwa, val in kwargs.copy().items():
>>>>>>> 4d7e1895
			if kwa in ["figsize"]:
				self.figure0[kwa] = val
			elif kwa in ["facecolor","edgecolor"]:
				self.figure1[kwa] = val
			elif kwa in ["aspect","axis_bgcolor",
					   "frame_on","position","title","visible","xlabel","xscale","xticklabels",
					   "xticks","ylabel","yscale","yticklabels","yticks","zorder"]:
				self.axes[kwa] = val
			elif kwa in ["color","dashes","drawstyle","fillstyle","label","linestyle",
					   "linewidth","marker","markeredgecolor","markeredgewidth",
					   "markerfacecolor","markerfacecoloralt","markersize","markevery",
					   "visible","zorder"]:
				self.plot[kwa] = val
			elif kwa in ["cmap","aspect","interpolation"]:
				self.image[kwa] = val
			elif kwa in ["orientation","fraction","pad","shrink","anchor","panchor",
					   "extend","extendfrac","extendrect","spacing","ticks","format",
					   "drawedges"]:
				self.colorbar[kwa] = val
			elif kwa in ["style_x","scilimits_x","useOffset_x"]:
				self.xtick[kwa] = val
			elif kwa in ["style_y","scilimits_y","useOffset_y"]:
				self.ytick[kwa] = val
			else:
				continue
			to_remove += [kwa]
		for kwa in to_remove:
			kwargs.pop(kwa)
		# special case: "aspect" is ambiguous because it exists for both imshow and colorbar
		if "cbaspect" in kwargs:
			self.colorbar["aspect"] = kwargs.pop("cbaspect")
		if self.side=="right" and "pad" not in self.colorbar:
			self.colorbar["pad"] = 0.15
		return kwargs

PintWarningIssued = False

class Units(object):
	""" Units()

	Class to handle units smartly. Based on the *pint* package.
	"""

	def __init__(self, *args, **kwargs):
		# All args are parsed
		self.requestedUnits = []
		self.requestedX = ""
		self.requestedY = ""
		self.requestedV = ""
		self.verbose = True
		for a in args:
			if type(a) is str:
				self.requestedUnits.append( a )
			else:
				raise TypeError("Arguments of Units() should be strings")
		for kwa, val in kwargs.items():
			if kwa == "verbose": self.verbose = val
			else:
				if type(val) is not str:
					raise TypeError("Arguments of Units() should be strings")
				if   kwa == "x": self.requestedX = val
				elif kwa == "y": self.requestedY = val
				elif kwa == "v": self.requestedV = val
				else: raise TypeError("Units() got an unexpected keyword argument '"+kwa+"'")

		# We try to import the pint package
		self.UnitRegistry = None
		try:
			from pint import UnitRegistry
			self.UnitRegistry = UnitRegistry
		except:
			global PintWarningIssued
			if self.verbose and not PintWarningIssued:
				print("WARNING: you do not have the *pint* package, so you cannot modify units.")
				print("       : The results will stay in code units.")
				PintWarningIssued = True
			return

	def _divide(self,units1, units2):
		division = self.ureg("("+units1+") / ("+units2+")").to_base_units()
		if not division.dimensionless: raise
		return division.magnitude or 1., units2

	def _convert(self, knownUnits, requestedUnits):
		if knownUnits:
			if requestedUnits:
				try:
					return self._divide(knownUnits,requestedUnits)
				except:
					if self.verbose:
						print("WARNING: cannot convert units to <"+requestedUnits+">")
						print("       : Conversion discarded.")
			else:
				for units in self.requestedUnits:
					try   : return self._divide(knownUnits,units)
					except: pass
			try:
				if knownUnits=="1": knownUnits=""
				val = self.ureg(knownUnits)
				return 1., u"{0.units:P}".format(val)
			except:
				if self.verbose:
					print("WARNING: units unknown: "+str(knownUnits))
				return 1., ""
		return 1., ""

	def prepare(self, reference_angular_frequency_SI=None, xunits="", yunits="", vunits="", tunits=""):
		if self.UnitRegistry:
			if reference_angular_frequency_SI:
				# Load pint's default unit registry
				self.ureg = self.UnitRegistry()
				# Define code units
				self.ureg.define("V_r = speed_of_light"                   ) # velocity
				self.ureg.define("W_r = "+str(reference_angular_frequency_SI)+"*hertz") # frequency
				self.ureg.define("M_r = electron_mass"                    ) # mass
				self.ureg.define("Q_r = 1.602176565e-19 * coulomb"        ) # charge
			else:
				# Make blank unit registry
				self.ureg = self.UnitRegistry(None)
				self.ureg.define("V_r = [code_velocity]"                  ) # velocity
				self.ureg.define("W_r = [code_frequency]"                 ) # frequency
				self.ureg.define("M_r = [code_mass]"                      ) # mass
				self.ureg.define("Q_r = [code_charge]"                    ) # charge
				self.ureg.define("epsilon_0 = 1")
				# Add radians and degrees
				self.ureg.define("radian    = [] = rad"               )
				self.ureg.define("degree    = pi/180*radian = deg"    )
				self.ureg.define("steradian = radian ** 2 = sr"       )
			self.ureg.define("L_r = V_r / W_r"                        ) # length
			self.ureg.define("T_r = 1   / W_r"                        ) # time
			self.ureg.define("P_r = M_r * V_r"                        ) # momentum
			self.ureg.define("K_r = M_r * V_r**2"                     ) # energy
			self.ureg.define("N_r = epsilon_0 * M_r * W_r**2 / Q_r**2") # density
			self.ureg.define("J_r = V_r * Q_r * N_r"                  ) # current
			self.ureg.define("B_r = M_r * W_r / Q_r "                 ) # magnetic field
			self.ureg.define("E_r = B_r * V_r"                        ) # electric field
			self.ureg.define("S_r = K_r * V_r * N_r"                  ) # poynting
			# Convert units if possible
			self.xcoeff, self.xname = self._convert(xunits, self.requestedX)
			self.ycoeff, self.yname = self._convert(yunits, self.requestedY)
			self.vcoeff, self.vname = self._convert(vunits, self.requestedV)
			self.tcoeff, self.tname = self._convert("T_r", None)
		else:
			self.xcoeff, self.xname = 1., "code units"
			self.ycoeff, self.yname = 1., "code units"
			self.vcoeff, self.vname = 1., "code units"
			self.tcoeff, self.tname = 1., "code units"





class Movie:

	def __init__(self, fig, movie="", fps=15, dpi=200):
		import os.path as ospath
		self.writer = None
		if type(movie) is not str:
			print("ERROR: argument 'movie' must be a filename")
			return
		if len(movie)>0:
			if ospath.isfile(movie):
				print("ERROR: file '"+movie+"' already exists. Please choose another name")
				return
			if ospath.isdir(movie):
				print("ERROR: '"+movie+"' is a path, not a file")
				return
			try:
				import matplotlib.animation as anim
			except:
				print("ERROR: it looks like your version of matplotlib is too old for movies")
				return
			filename, file_extension = ospath.splitext(movie)
			if file_extension == ".gif":
				writer = 'imagemagick_file'
			else:
				writer = 'ffmpeg'
			try:
				self.writer = anim.writers[writer](fps=fps)
			except:
				print("ERROR: you need the '"+writer+"' software to make movies")
				return

			self.writer.setup(fig, movie, dpi)

	def finish(self):
		if self.writer is not None:
			self.writer.finish()

	def grab_frame(self):
		if self.writer is not None:
			self.writer.grab_frame()



class SaveAs:

	def __init__(self, smartPath, fig, plt):
		import os.path as p
		from os import sep as sep
		default_extension = ".png"
		self.figure = fig

		self.prefix = False
		if type(smartPath) is str:
			path = smartPath
			if len(smartPath)==0 or smartPath[0].isalnum():
				path = "."+sep+path
			if p.isdir(path):
				self.prefix = p.normpath(path)+sep
				self.suffix = default_extension
			else:
				path, base = p.split(path)
				if p.isdir(path):
					basesplit = base.rsplit(".",1)
					self.prefix = path+sep+basesplit[0]
					self.suffix = ""
					if len(basesplit)>1: self.suffix = "."+basesplit[1]
				else:
					self.prefix = False
					self.suffix = "`"+path+"` is not a directory"
		else:
			return

		if not self.prefix:
			print("WARNING: "+self.suffix)
			print("         Will not save figures to files")

		# For some reason, the following freezes the animation; removed temporarily
		#else:
		#	supportedTypes=plt.matplotlib.backend_bases.FigureCanvasBase(fig).get_supported_filetypes()
		#	if self.suffix.strip(".") not in supportedTypes.keys():
		#		print("WARNING: file format not supported, will not save figures to files")
		#		print("         Supported formats: "+",".join(supportedTypes.keys()))
		#		self.prefix = False

	def frame(self, id=None):
		if self.prefix:
			file = self.prefix + ("" if id is None else "%010d"%int(id)) + self.suffix
			self.figure.savefig(file)



def multiPlot(*Diags, **kwargs):
	""" multiplot(Diag1, Diag2, ...,
	              shape=None,
	              movie="", fps=15, dpi=200, saveAs=None,
	              skipAnimation=False
	              )

	Plots simultaneously several diagnostics.

	Parameters:
	-----------
	Diag1, Diag2, ... : Several objects of classes 'Scalar', 'Field', 'Probe' or 'ParticleBinning'
	shape : 2-element list giving the number of figures in x and y.
	movie : filename to create a movie, e.g. "my/path/mov.avi" or "my/path/mov.gif"
	fps : frames per second for the movie.
	dpi : resolution of the movie.
	saveAs : path where to store individual frames as pictures, e.g. "my/path/fig.png"
	skipAnimation : if True, plots only the last frame.
	"""

	from ._Diagnostics import TrackParticles

	# Verify Diags are valid
	nDiags = len(Diags)
	if nDiags == 0: return
	for Diag in Diags:
		if not Diag.valid: return
	np  = Diags[0]._np  # numpy
	plt = Diags[0]._plt # pyplot
	# Get keyword arguments
	shape  = kwargs.pop("shape" , None)
	movie  = kwargs.pop("movie" , ""  )
	fps    = kwargs.pop("fps"   , 15  )
	dpi    = kwargs.pop("dpi"   , 200 )
	saveAs = kwargs.pop("saveAs", None)
	skipAnimation = kwargs.pop("skipAnimation", False )
	timesteps = kwargs.pop("timesteps", None )
	# Gather all times
	alltimes = []
	for Diag in Diags:
		diagtimes = Diag.getTimesteps()
		if timesteps is not None:
			diagtimes = Diag._selectTimesteps(timesteps, diagtimes)
		diagtimes = list( diagtimes*Diag.timestep )
		if skipAnimation: alltimes += [diagtimes[-1]]
		else            : alltimes += diagtimes
	alltimes = np.sort(np.unique(alltimes))
	# Determine whether to plot all cases on the same axes
	sameAxes = False
	if shape is None or shape == [1,1]:
		sameAxes = True
		for d in Diags:
			if type(d) is TrackParticles or d._type!=Diags[0]._type or d.dim!=Diags[0].dim:
				sameAxes = False
				break
	if not sameAxes and shape == [1,1] and nDiags>1:
		print("Cannot have shape=[1,1] with these diagnostics")
		return
	# Determine the shape
	if sameAxes: shape = [1,1]
	if shape is None: shape = [nDiags,1]
	nplots = np.array(shape).prod()
	if not sameAxes and nplots != nDiags:
		print("The 'shape' argument is incompatible with the number of diagnostics:")
		print("  "+str(nDiags)+" diagnostics do not fit "+str(nplots)+" plots")
		return
	# Make the figure
	if "facecolor" not in kwargs: kwargs.update({ "facecolor":"w" })
	options = Options()
	options.set(**kwargs)
	fig = plt.figure(**options.figure0)
	fig.set(**options.figure1) # Apply figure kwargs
	fig.clf()
	fig.subplots_adjust(wspace=0.5, hspace=0.5, bottom=0.15)
	ax = []
	xmin =  float("inf")
	xmax = -float("inf")
	option_xmin = []
	option_xmax = []
	option_ymin = []
	option_ymax = []
	c = plt.matplotlib.rcParams['axes.color_cycle']
	for i in range(nplots):
		ax.append( fig.add_subplot(shape[0], shape[1], i+1) )
	rightside = [d.options.side=="right" for d in Diags]
	allright  = all(rightside)
	bothsides = any(rightside) and not allright
	for i, Diag in enumerate(Diags):
		Diag._cax_id = 0
		if sameAxes:
			Diag._ax = ax[0]
			if Diag.dim==2: Diag._cax_id = i
		else:
			Diag._ax = ax[i]
		if Diag.options.side == "right":
			if sameAxes and not allright:
				try   : Diag._ax.twin # check if twin exists
				except: Diag._ax.twin = Diag._ax.twinx()
				Diag._ax = Diag._ax.twin
			else:
				Diag._ax.yaxis.tick_right()
				Diag._ax.yaxis.set_label_position("right")
		Diag._artist = None
		if Diag.options.xmin is not None: option_xmin += [Diag.options.xmin]
		if Diag.options.xmax is not None: option_xmax += [Diag.options.xmax]
		if Diag.options.ymin is not None: option_ymin += [Diag.options.ymin]
		if Diag.options.ymax is not None: option_ymax += [Diag.options.ymax]
		if "color" not in Diag.options.plot:
			Diag.options.plot.update({ "color":c[i%len(c)] })
		Diag._prepare()
		try:
			l = Diag.limits()[0]
			xmin = min(xmin,l[0])
			xmax = max(xmax,l[1])
		except:
			pass
	# Find min max
	if option_xmin: xmin = min([xmin]+option_xmin)
	if option_xmax: xmax = max([xmax]+option_xmax)
	if option_ymin: ymin = min([ymin]+option_ymin)
	if option_ymax: ymax = max([ymax]+option_ymax)

	# Static plot
	if sameAxes and Diags[0].dim==0:
		for Diag in Diags:
			Diag._artist = Diag._animateOnAxes(Diag._ax, Diag.getTimesteps()[-1])
			plt.draw()
			plt.pause(0.00001)
	# Animated plot
	else:
		# Loop all times
		mov = Movie(fig, movie, fps, dpi)
		save = SaveAs(saveAs, fig, plt)
		for i,time in enumerate(alltimes):
			t = None
			for Diag in Diags:
				t = np.round(time/Diag.timestep) # convert time to timestep
				if t in Diag.getTimesteps():
					if sameAxes:
						if Diag._artist is not None: Diag._artist.remove()
					else:
						Diag._ax.cla()
					Diag._artist = Diag._animateOnAxes(Diag._ax, t, cax_id = Diag._cax_id)
					if sameAxes:
						Diag._ax.set_xlim(xmin,xmax)
						if Diag.dim<2 and bothsides:
							color = Diag._artist.get_color()
							Diag._ax.yaxis.label.set_color(color)
							Diag._ax.tick_params(axis='y', colors=color)
							if Diag.options.side == "right":
								Diag._ax.spines['right'].set_color(color)
								Diag._ax.spines['left'].set_color((1.,1.,1.,0.))
							else:
								Diag._ax.spines['left'].set_color(color)
					try: Diag._ax.set_position(Diag._ax.twin.get_position())
					except: pass
			plt.legend()
			plt.draw()
			plt.pause(0.00001)
			mov.grab_frame()
			if t is not None: save.frame(int(t))
		mov.finish()
		return


class VTKfile:

	def __init__(self):
		try:
			import vtk
		except:
			print("Python module 'vtk' not found. Could not export to VTK format")
			return

		self.vtk = vtk

	def Array(self, data, name):
		"""
		Convert a numpy array in a vtkFloatArray
		"""

		from numpy import float32
		from numpy import int32

		shape = data.shape
		if len(shape)==1:   npoints, nComponents = shape[0], 1
		elif len(shape)==2: npoints, nComponents = shape
		else: raise Exception("impossible")

		if (data.dtype == int32):

			arr = self.vtk.vtkIntArray()
			arr.SetNumberOfTuples(npoints)
			arr.SetNumberOfComponents(nComponents)
			# Replace the pointer in arr by the pointer to the data
			arr.SetVoidArray(data, npoints*nComponents, 1)
			arr.SetName(name)
			# keep reference to "data" to not have a null reference
			# else pcoords would be deleted
			# (see the trick: http://vtk.1045678.n5.nabble.com/More-zero-copy-array-support-for-Python-td5743662.html)
			arr.array = data

			return arr

		elif (data.dtype == float32):

			arr = self.vtk.vtkFloatArray()
			arr.SetNumberOfTuples(npoints)
			arr.SetNumberOfComponents(nComponents)
			# Replace the pointer in arr by the pointer to the data
			arr.SetVoidArray(data, npoints*nComponents, 1)
			arr.SetName(name)
			# keep reference to "data" to not have a null reference
			# else pcoords would be deleted
			# (see the trick: http://vtk.1045678.n5.nabble.com/More-zero-copy-array-support-for-Python-td5743662.html)
			arr.array = data

			return arr

		else:
			raise Exception("In Array: Unknown data type for data {data.dtype}".format())


	def WriteImage(self, array, origin, extent, spacings, file, numberOfPieces):
		img = self.vtk.vtkImageData()
		img.SetOrigin(origin)
		img.SetExtent(extent)
		img.SetSpacing(spacings)
		img.GetPointData().SetScalars(array)
		writer = self.vtk.vtkXMLPImageDataWriter()
		writer.SetFileName(file)
		writer.SetNumberOfPieces(numberOfPieces)
		writer.SetEndPiece(numberOfPieces-1)
		writer.SetStartPiece(0);
		if float(self.vtk.VTK_VERSION[:3]) < 6:
		    writer.SetInput(img)
		else:
		    writer.SetInputData(img)
		writer.Write()

	def WriteRectilinearGrid(self, dimensions, xcoords, ycoords, zcoords, array, file):
		grid = self.vtk.vtkRectilinearGrid()
		grid.SetDimensions(dimensions)
		grid.SetXCoordinates(xcoords)
		grid.SetYCoordinates(ycoords)
		grid.SetZCoordinates(zcoords)
		grid.GetPointData().SetScalars(array)
		writer = self.vtk.vtkRectilinearGridWriter()
		writer.SetFileName(file)
		if float(self.vtk.VTK_VERSION[:3]) < 6:
		    writer.SetInput(grid)
		else:
		    writer.SetInputData(grid)
		writer.Write()

	def WriteCloud(self, pcoords, attributes, data_format, file):
		"""
		Create a vtk file that describes a cloud of points (using vtkPolyData)

		Inputs:

			pcoodrs: vtk array that describes the point coordinates
			attributes: Vtk arrays containing additional values for each point
			data_format: the output data format
			file: output file path

		"""

		points = self.vtk.vtkPoints()
		#points.SetDataTypeToFloat()
		points.SetData(pcoords)

		pdata = self.vtk.vtkPolyData()
		pdata.SetPoints(points)

		# Add scalars for xml
		if data_format == "xml":

			for attribute in attributes:
				# SetScalar allows only one scalar
				# pdata.GetPointData().SetScalars(attribute)

				# AddArray creates scalar and then fields
				pdata.GetPointData().AddArray(attribute)

			# The first attribute (first scalar) is the main one
			if len(attributes) > 0:
				pdata.GetPointData().SetActiveScalars(attributes[0].GetName())

		# Add scalars for vtk
		else:

			if len(attributes) > 0:
				pdata.GetPointData().SetScalars(attributes[0])
				pdata.GetPointData().SetActiveScalars(attributes[0].GetName())



		writer = self.vtk.vtkPolyDataWriter()

		# For XML output
		if data_format == "xml":
			writer = self.vtk.vtkXMLDataSetWriter()

		writer.SetFileName(file)
		if float(self.vtk.VTK_VERSION[:3]) < 6:
		    writer.SetInput(pdata)
		else:
		    writer.SetInputData(pdata)
		writer.Write()

		# Add the following attributes by hand because the API
		# limits vtk to 1 scalar
		if data_format == "vtk":
			file_object = open(file, 'a')
			for attribute in attributes[1:]:
				if (attribute.GetDataType() == 6):
					data_type = "int"
				elif (attribute.GetDataType() == 10):
					data_type = "float"
				size = attribute.GetSize()
				file_object.write("Scalar {} {} \n".format(attribute.GetName(),data_type))
				file_object.write("LOOKUP_TABLE default \n")
				for i in range(0,size,8):
					for j in range(8):
						file_object.write("{} ".format(attribute.GetValue(i + j)))
					file_object.write("\n")


	def WritePoints(self, pcoords, file):
		points = self.vtk.vtkPoints()
		points.SetData(pcoords)
		grid = self.vtk.vtkUnstructuredGrid()
		grid.SetPoints(points)
		writer = self.vtk.vtkUnstructuredGridWriter()
		writer.SetFileName(file)
		if float(self.vtk.VTK_VERSION[:3]) < 6:
		    writer.SetInput(grid)
		else:
		    writer.SetInputData(grid)
		writer.Write()

	def WriteLines(self, pcoords, connectivity, attributes, data_format, file):
		"""
		Create a vtk file that describes lines such as trajectories

		Inputs:

			pcoodrs: vtk array that describes the point coordinates
			connectivity: connection betwwen coordiantes in pcoords to form trajectories
			attributes: Vtk arrays containing additional values for each point
			data_format: the output data format
			file: output file path
		"""
		ncel = len(connectivity)
		connectivity = connectivity.flatten()

		id = self.vtk.vtkIdTypeArray()
		id.SetNumberOfTuples(connectivity.size)
		id.SetNumberOfComponents(1)
		id.SetVoidArray(connectivity, connectivity.size, 1)
		connec = self.vtk.vtkCellArray()
		connec.SetCells(ncel, id)

		points = self.vtk.vtkPoints()
		#points.SetDataTypeToFloat()
		points.SetData(pcoords)

		pdata = self.vtk.vtkPolyData()
		pdata.SetPoints(points)
		pdata.SetLines(connec)

		# Add scalars
		for attribute in attributes:
			# SetScalar allows only one scalar
			#pdata.GetPointData().SetScalars(attribute)
			pdata.GetPointData().AddArray(attribute)

		# The first attribute (first scalar) is the main one
		if len(attributes) > 0:
			pdata.GetPointData().SetActiveScalars(attributes[0].GetName())

		writer = self.vtk.vtkPolyDataWriter()

		# For XML output
		if data_format == "xml":
			writer = self.vtk.vtkXMLDataSetWriter()

		writer.SetFileName(file)
		if float(self.vtk.VTK_VERSION[:3]) < 6:
		    writer.SetInput(pdata)
		else:
		    writer.SetInputData(pdata)
		writer.Write()<|MERGE_RESOLUTION|>--- conflicted
+++ resolved
@@ -116,12 +116,7 @@
 		self.side        = kwargs.pop("side"       , self.side )
 		self.transparent = kwargs.pop("transparent", self.transparent )
 		# Second, we manage all the other arguments that are directly the ones of matplotlib
-<<<<<<< HEAD
-		to_remove = []
-		for kwa, val in kwargs.items():
-=======
 		for kwa, val in kwargs.copy().items():
->>>>>>> 4d7e1895
 			if kwa in ["figsize"]:
 				self.figure0[kwa] = val
 			elif kwa in ["facecolor","edgecolor"]:
@@ -147,8 +142,6 @@
 				self.ytick[kwa] = val
 			else:
 				continue
-			to_remove += [kwa]
-		for kwa in to_remove:
 			kwargs.pop(kwa)
 		# special case: "aspect" is ambiguous because it exists for both imshow and colorbar
 		if "cbaspect" in kwargs:
