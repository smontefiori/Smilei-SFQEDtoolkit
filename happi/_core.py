--- conflicted
+++ resolved
@@ -124,16 +124,6 @@
 				# the field is saved for generating the object in __call__
 				self._additionalArgs += (field, )
 				
-<<<<<<< HEAD
-				# If not a specific timestep, build a list of timesteps shortcuts
-				if timestep is None:
-					for timestep in availableTimesteps:
-						setattr(self, 't%0.10i'%timestep, FieldFactory(simulation, diagNumber, field, timestep))
-				
-				else:
-					# the timestep is saved for generating the object in __call__
-					self._additionalArgs += (timestep, )
-=======
 #				# If not a specific timestep, build a list of timesteps shortcuts
 #				if timestep is None:
 #					for timestep in availableTimesteps:
@@ -142,7 +132,6 @@
 #				else:
 #					# the timestep is saved for generating the object in __call__
 #					self._additionalArgs += (timestep, )
->>>>>>> 8db72fb9
 	
 	def __call__(self, *args, **kwargs):
 		return Field.Field(self._simulation, *(self._additionalArgs+args), **kwargs)
@@ -216,26 +205,12 @@
 #					setattr(self, field, ProbeFactory(simulation, probeNumber, field, availableTimesteps=timesteps))
 				# Create fields shortcuts
 				for field in fields:
-<<<<<<< HEAD
-					setattr(self, field, ProbeFactory(simulation, probeNumber, field, availableTimesteps=timesteps))
-=======
 					setattr(self, field, ProbeFactory(simulation, probeNumber, field))
->>>>>>> 8db72fb9
 			
 			else:
 				# the field is saved for generating the object in __call__
 				self._additionalArgs += (field, )
 				
-<<<<<<< HEAD
-				# If not a specific timestep, build a list of timesteps shortcuts
-				if timestep is None:
-					for timestep in availableTimesteps:
-						setattr(self, 't%0.10i'%timestep, ProbeFactory(simulation, probeNumber, field, timestep))
-				
-				else:
-					# the timestep is saved for generating the object in __call__
-					self._additionalArgs += (timestep, )
-=======
 #				# If not a specific timestep, build a list of timesteps shortcuts
 #				if timestep is None:
 #					for timestep in availableTimesteps:
@@ -244,7 +219,6 @@
 #				else:
 #					# the timestep is saved for generating the object in __call__
 #					self._additionalArgs += (timestep, )
->>>>>>> 8db72fb9
 	
 	def __call__(self, *args, **kwargs):
 		return Probe.Probe(self._simulation, *(self._additionalArgs+args), **kwargs)
@@ -320,8 +294,6 @@
 	def __call__(self, *args, **kwargs):
 		return ParticleBinning.ParticleBinning(self._simulation, *(self._additionalArgs+args), **kwargs)
 
-<<<<<<< HEAD
-=======
 
 
 class PerformancesFactory(object):
@@ -382,7 +354,6 @@
 	def __call__(self, *args, **kwargs):
 		return Performances.Performances(self._simulation, *(self._additionalArgs+args), **kwargs)
 
->>>>>>> 8db72fb9
 
 
 class ScreenFactory(object):
