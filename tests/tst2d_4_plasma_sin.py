--- conflicted
+++ resolved
@@ -5,11 +5,7 @@
 position=8
 thickness=1
 length =1
-<<<<<<< HEAD
 res=10
-=======
-res=8
->>>>>>> 0d1014a3
 
 density=0.5
 
@@ -17,15 +13,8 @@
 
 twopi=2*math.pi
 
-<<<<<<< HEAD
-def gaussian(x,offset,sigma):
-    return math.exp(-((x-offset)/sigma)**2)
-    
-def my_func_density(codex,codey, xoffset, xsigma, yoffset, ysigma):
-=======
 
 def func_density(codex,codey, offset =1.0):
->>>>>>> 0d1014a3
     x,y=codex/twopi,codey/twopi
     
     val = gaussian(x, xoffset, xsigma) *gaussian(y, yoffset, ysigma)
@@ -90,11 +79,7 @@
 
 
 myspec1=Species()
-<<<<<<< HEAD
-myspec1.dens_profile = (my_func_density, dx/2, 1, dy/2, 1) 
-=======
 myspec1.dens_profile = lambda x,y : func_density(x,y,1)
->>>>>>> 0d1014a3
 myspec1.vacuum_length   = ((dx-thickness)/2.0,  dy/4.0) 
 myspec1.dens_length_x   = thickness
 myspec1.dens_length_y   = dy/2
@@ -124,11 +109,7 @@
 
 
 Species(
-<<<<<<< HEAD
-dens_profile = (my_func_density, dx/2, 1, dy/2, 1),
-=======
 dens_profile = lambda x,y : func_density(x,y,10),
->>>>>>> 0d1014a3
 vacuum_length   = ((dx-thickness)/2.0,  dy/4,0) ,
 dens_length_x   = thickness ,
 dens_length_y   = dy/2,
