--- conflicted
+++ resolved
@@ -111,15 +111,9 @@
 	dynamics_type = norm
 	time_frozen = 0.0
 	radiating = false
-<<<<<<< HEAD
-	bc_part_type_long = none
-	
-	mvel_x_profile=constant
-	
-=======
 	bc_part_type_west = none
 	bc_part_type_east = none
->>>>>>> 391a5d23
+	mvel_x_profile=constant
 end
 
 species
@@ -139,15 +133,11 @@
 	dynamics_type = norm
 	time_frozen = 0.0
 	radiating = false
-<<<<<<< HEAD
-	bc_part_type_long = none
+	bc_part_type_west = none
+	bc_part_type_east = none
 
 	mvel_x_profile=constant
 
-=======
-	bc_part_type_west = none
-	bc_part_type_east = none
->>>>>>> 391a5d23
 end
 
 
