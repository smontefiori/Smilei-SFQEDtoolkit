--- conflicted
+++ resolved
@@ -1,11 +1,3 @@
-<<<<<<< HEAD
-=======
-# DEBUG PARAMETERS
-# debug: debug level (integer from 0 to 10 used only if the code is compiled in debug mode)
-# 
-debug = 10
-
->>>>>>> 94a65829
 # SIMULATION PARAMETERS
 # dim: Geometry of the simulation
 #      1d3v = cartesian grid with 1d in space + 3d in velocity
@@ -72,9 +64,4 @@
 	dynamics_type = norm
 	time_frozen = 0.0
 	radiating = false
-end
-<<<<<<< HEAD
-
-random_seed=13121977
-=======
->>>>>>> 94a65829
+end