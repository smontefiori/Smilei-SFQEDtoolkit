--- conflicted
+++ resolved
@@ -78,9 +78,6 @@
 # Smilei version
 CXXFLAGS += -D__VERSION=\"$(VERSION)\" -D_VECTO
 # C++ version
-<<<<<<< HEAD
-CXXFLAGS += -std=c++14 -Wall #-Wshadow
-=======
 ifeq ($(findstring g++, $(COMPILER_INFO)), g++)
     CXXFLAGS += -std=c++11 -Wall
 else ifeq ($(findstring clang++, $(COMPILER_INFO)), clang++)
@@ -92,10 +89,9 @@
 else ifeq ($(findstring FCC, $(COMPILER_INFO)), FCCpx)
     CXXFLAGS += -std=c++11
 else
-    CXXFLAGS += -std=c++11 -Wall
-endif
-
->>>>>>> bfbd8beb
+    CXXFLAGS += -std=c++14 -Wall
+endif
+
 # HDF5 library
 ifneq ($(strip $(HDF5_ROOT_DIR)),)
 CXXFLAGS += -I$(HDF5_ROOT_DIR)/include
@@ -153,9 +149,6 @@
 
 # Default configuration
 else
-<<<<<<< HEAD
-    CXXFLAGS += -O3 # -g -xHost -no-prec-div -ipo
-=======
     ifeq ($(findstring clang++, $(COMPILER_INFO)), clang++)
     	CXXFLAGS += -Ofast -g  -fno-math-errno
     else ifeq ($(findstring armclang++, $(COMPILER_INFO)), armclang++)
@@ -164,6 +157,8 @@
         CXXFLAGS += -O3 -Kfast -g
     else ifeq ($(findstring FCCpx, $(COMPILER_INFO)), FCCpx)
         CXXFLAGS += -O3 -Kfast -g
+    else ifeq ($(findstring pgi, $(COMPILER_INFO)), pgi)
+        CXXFLAGS += -O3
     else
         CXXFLAGS += -O3 -g
     endif
@@ -186,7 +181,6 @@
     else ifeq ($(findstring icpc, $(COMPILER_INFO)), icpc)
         CXXFLAGS += -qopt-report5
     endif
->>>>>>> bfbd8beb
 endif
 
 # Manage options in the "config" parameter
