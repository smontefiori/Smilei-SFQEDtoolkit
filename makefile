#-----------------------------------------------------
# Variables that can be defined by the user:
#
# SMILEICXX     : the MPI C++ executable (for instance mpicxx, mpiicpc, etc.)
# HDF5_ROOT_DIR : the local path to the HDF5 library
# BUILD_DIR     : the path to the build directory (default: ./build)
# PYTHON_CONFIG : the executable `python-config` usually shipped with python installation

SMILEICXX ?= mpicxx
HDF5_ROOT_DIR ?= $(HDF5_ROOT)
BOOST_ROOT_DIR ?= $(BOOST_ROOT)
BUILD_DIR ?= build
PYTHONEXE ?= python
TABLES_BUILD_DIR ?= tools/tables/build

#-----------------------------------------------------
# check whether to use a machine specific definitions
ifneq ($(machine),)
    ifneq ($(wildcard scripts/compile_tools/machine/$(machine)),)
    -include scripts/compile_tools/machine/$(machine)
    else
define errormsg
ERROR: Cannot find machine file for "$(machine)"
Available machines are:
$(shell ls -1 scripts/compile_tools/machine)
endef
    $(error $(errormsg))
    endif
endif

PYTHONCONFIG := $(PYTHONEXE) scripts/compile_tools/python-config.py

#-----------------------------------------------------
# Git information
VERSION:=$(shell $(PYTHONEXE) scripts/compile_tools/get-version.py )

#-----------------------------------------------------
# Directories and files

# Smilei
DIRS := $(shell find src -type d)
SRCS := $(shell find src/* -name \*.cpp)
OBJS := $(addprefix $(BUILD_DIR)/, $(SRCS:.cpp=.o))
DEPS := $(addprefix $(BUILD_DIR)/, $(SRCS:.cpp=.d))
SITEDIR = $(shell $(PYTHONEXE) -c 'import site; site._script()' --user-site)

# Smilei tools
TABLES_DIR := tools/tables
TABLES_SRCS := $(shell find tools/tables/* -name \*.cpp | rev | cut -d '/' -f1 | rev)
TABLES_DEPS := $(addprefix $(TABLES_BUILD_DIR)/, $(SRCS:.cpp=.d))
TABLES_OBJS := $(addprefix $(TABLES_BUILD_DIR)/, $(TABLES_SRCS:.cpp=.o))
TABLES_SRCS := $(shell find tools/tables/* -name \*.cpp)


#-----------------------------------------------------
# Flags

# Smilei version
CXXFLAGS += -D__VERSION=\"$(VERSION)\" -D_VECTO
# C++ version
CXXFLAGS += -std=c++11 -Wall #-Wshadow
# HDF5 library
ifneq ($(strip $(HDF5_ROOT_DIR)),)
CXXFLAGS += -I$(HDF5_ROOT_DIR)/include
LDFLAGS := -L$(HDF5_ROOT_DIR)/lib  $(LDFLAGS)
endif
# Boost library
ifneq ($(strip $(BOOST_ROOT_DIR)),)
CXXFLAGS += -I$(BOOST_ROOT_DIR)/include
LDFLAGS := -L$(BOOST_ROOT_DIR)/lib $(LDFLAGS)
endif
LDFLAGS += -lhdf5
# Include subdirs
CXXFLAGS += $(DIRS:%=-I%)
# Python-related flags
CXXFLAGS += -I$(BUILD_DIR)/src/Python
PYSCRIPTS = $(shell find src/Python -name \*.py)
PYHEADERS := $(addprefix $(BUILD_DIR)/, $(PYSCRIPTS:.py=.pyh))
PY_CXXFLAGS := $(shell $(PYTHONCONFIG) --includes)
CXXFLAGS += $(PY_CXXFLAGS)
PY_LDFLAGS := $(shell $(PYTHONCONFIG) --ldflags)
LDFLAGS += $(PY_LDFLAGS)
ifneq ($(strip $(PYTHONHOME)),)
    LDFLAGS += -L$(PYTHONHOME)/lib
endif

my_config:=$(config)
define parse_config
$(findstring $(1),$(config))$(eval my_config:=$(filter-out $(1),$(my_config)))
endef

# Manage options in the "config" parameter
ifneq (,$(call parse_config,debug))
    CXXFLAGS += -g -pg -D__DEBUG -O0
# With gdb
else ifneq (,$(call parse_config,gdb))
    CXXFLAGS += -g -D__DEBUG -O0

# With valgrind
else ifneq (,$(call parse_config,valgrind))
    CXXFLAGS += -g  -O3

# Scalasca
else ifneq (,$(call parse_config,scalasca))
    CXXFLAGS += -g  -O3
    SMILEICXX = scalasca -instrument $(SMILEICXX)

# With Intel Advisor / Vtune
else ifneq (,$(call parse_config,advisor))
    CXXFLAGS += -g -O3 -shared-intel -debug inline-debug-info -qopenmp-link dynamic -parallel-source-info=2

# With Intel Inspector
else ifneq (,$(call parse_config,inspector))
    CXXFLAGS += -g -O0 -I$(INSPECTOR_ROOT_DIR)/include/
    LDFLAGS += $(INSPECTOR_ROOT_DIR)/lib64/libittnotify.a

# Optimization report
else ifneq (,$(call parse_config,opt-report))
    CXXFLAGS += -O3 -qopt-report5

# Default configuration
else
    CXXFLAGS += -O3 -g #-xHost -no-prec-div -ipo
endif

# Manage options in the "config" parameter
ifneq (,$(call parse_config,detailed_timers))
    CXXFLAGS += -D__DETAILED_TIMERS
endif

#activate openmp unless noopenmp flag
ifeq (,$(call parse_config,noopenmp))
    OPENMP_FLAG ?= -fopenmp
    LDFLAGS += -lm
    OPENMP_FLAG += -D_OMP
    LDFLAGS += $(OPENMP_FLAG)
    CXXFLAGS += $(OPENMP_FLAG)
endif

ifneq (,$(call parse_config,picsar))
    # New environment variable
	FFTW3_LIB ?= $(FFTW_LIB_DIR)
	LIBPXR ?= picsar/lib
	# Set Picsar link environment
	CXXFLAGS += -D_PICSAR
	LDFLAGS += -L$(LIBPXR) -lpxr
	LDFLAGS += -L$(FFTW3_LIB) -lfftw3_mpi  -lopenblas

	LDFLAGS += -L$(FFTW3_LIB) -lfftw3_threads
	LDFLAGS += -L$(FFTW3_LIB) -lfftw3
	LDFLAGS += -lgfortran
endif


# Manage MPI communications by a single thread (master in MW)
ifneq (,$(call parse_config,no_mpi_tm))
    CXXFLAGS += -D_NO_MPI_TM
endif

<<<<<<< HEAD
CUOBJS = ""
ACCFLAGS = ""
ifneq (,$(call parse_config,gpu))
    #ACCFLAGS += -D_GPU -w -ta=tesla:cc70 -Minfo=accel
    #LDFLAGS += -ta=tesla:cc70 -L/usr/local/cuda-10.1/lib64 -lcudart
    #LDFLAGS += -ta=tesla:cc70 -L/gpfslocalsys/pgi/19.10/linux86-64-llvm/2019/cuda/10.1/lib64 -lcudart

    CUSRCS := $(shell find src/* -name \*.cu)
    CUOBJS := $(addprefix $(BUILD_DIR)/, $(CUSRCS:.cu=.o))
    THRUSTCXX = nvcc
    #CUFLAGS = -O3 -arch=sm_70 $(DIRS:%=-I%) -I/home/llr/galop/derouil/applications/pgi-19.10_mpi/linux86-64-llvm/2019/mpi/openmpi-3.1.3/include
    CUFLAGS = -O3 -arch=sm_37 $(DIRS:%=-I%) -I/gpfs1l/opt/Intel/impi_5.0.1/intel64/include
    CUFLAGS += $(shell $(PYTHONCONFIG) --includes)

    OBJS += $(CUOBJS)
endif
=======
CXXFLAGS0 = $(shell echo $(CXXFLAGS)| sed "s/O3/O0/g" )
>>>>>>> 9636c0f3

#-----------------------------------------------------
# Set the verbosity prefix
ifeq (,$(call parse_config,verbose))
    Q := @
else
    Q :=
endif


#last: check remaining arguments and raise error
ifneq ($(strip $(my_config)),)
$(error "Unused parameters in config : $(my_config)")
endif




#-----------------------------------------------------
# Rules for building the excutable smilei

EXEC = smilei

default: $(EXEC) $(EXEC)_test

clean:
	@echo "Cleaning $(BUILD_DIR)"
	$(Q) rm -rf $(BUILD_DIR)
	$(Q) rm -rf $(EXEC)-$(VERSION).tgz

distclean: clean uninstall_happi
	$(Q) rm -f $(EXEC) $(EXEC)_test

check:
	$(Q) $(PYTHONEXE) scripts/compile_tools/check_make_options.py config $(config)
	$(Q) $(PYTHONEXE) scripts/compile_tools/check_make_options.py machine $(machine)

# Create python header files
$(BUILD_DIR)/%.pyh: %.py
	@echo "Creating binary char for $<"
	$(Q) if [ ! -d "$(@D)" ]; then mkdir -p "$(@D)"; fi;
	$(Q) $(PYTHONEXE) scripts/compile_tools/hexdump.py "$<" "$@"

# Calculate dependencies
$(BUILD_DIR)/%.d: %.cpp
	@echo "Checking dependencies for $<"
	$(Q) if [ ! -d "$(@D)" ]; then mkdir -p "$(@D)"; fi;
	$(Q) $(SMILEICXX) $(CXXFLAGS) -MF"$@" -MM -MP -MT"$@ $(@:.d=.o)" $<

$(BUILD_DIR)/src/Diagnostic/DiagnosticScalar.o : src/Diagnostic/DiagnosticScalar.cpp
	@echo "SPECIAL COMPILATION FOR $<"
	$(Q) $(SMILEICXX) $(CXXFLAGS) $(ACCFLAGS) -O1 -c $< -o $@

$(BUILD_DIR)/src/MultiphotonBreitWheeler/MultiphotonBreitWheelerTablesDefault.o : src/MultiphotonBreitWheeler/MultiphotonBreitWheelerTablesDefault.cpp
	@echo "SPECIAL COMPILATION FOR $<"
	$(Q) $(SMILEICXX) $(CXXFLAGS0) -c $< -o $@

$(BUILD_DIR)/src/Radiation/RadiationTablesDefault.o : src/Radiation/RadiationTablesDefault.cpp
	@echo "SPECIAL COMPILATION FOR $<"
	$(Q) $(SMILEICXX) $(CXXFLAGS0) -c $< -o $@

# Compile cpps
$(BUILD_DIR)/%.o : %.cpp
	@echo "Compiling $<"
	$(Q) $(SMILEICXX) $(CXXFLAGS) $(ACCFLAGS)-c $< -o $@

# Compile cus
$(BUILD_DIR)/%.o : %.cu
	@echo "Compiling $<"
	$(Q) $(THRUSTCXX) $(CUFLAGS) -c $< -o $@

# Link the main program
$(EXEC): $(OBJS)
	@echo "Linking $@"
	$(Q) $(SMILEICXX) $(OBJS) -o $(BUILD_DIR)/$@ $(LDFLAGS)
	$(Q) cp $(BUILD_DIR)/$@ $@

# Compile the the main program again for test mode
$(BUILD_DIR)/src/Smilei_test.o: src/Smilei.cpp $(EXEC)
	@echo "Compiling src/Smilei.cpp for test mode"
	$(Q) $(SMILEICXX) $(CXXFLAGS) -DSMILEI_TESTMODE -c src/Smilei.cpp -o $@

# Link the main program for test mode
$(EXEC)_test : $(OBJS:Smilei.o=Smilei_test.o)
	@echo "Linking $@ for test mode"
	$(Q) $(SMILEICXX) $(OBJS:Smilei.o=Smilei_test.o) -o $(BUILD_DIR)/$@ $(LDFLAGS)
	$(Q) cp $(BUILD_DIR)/$@ $@

# Avoid to check dependencies and to create .pyh if not necessary
FILTER_RULES=clean distclean help env debug doc tar happi uninstall_happi
ifeq ($(filter-out $(wildcard print-*),$(MAKECMDGOALS)),)
    ifeq ($(filter $(FILTER_RULES),$(MAKECMDGOALS)),)
        # Let's try to make the next lines clear: we include $(DEPS) and pygenerator
        -include $(DEPS) pygenerator
        # and pygenerator will create all the $(PYHEADERS) (which are files)
        pygenerator : $(PYHEADERS)
    endif
endif

# these are not file-related rules
.PHONY: pygenerator $(FILTER_RULES)

#-----------------------------------------------------
# Doc rules

doc:
	$(Q) if type "sphinx-build" >/dev/null 2>&1; then\
		make -C doc/Sphinx BUILDDIR=../../$(BUILD_DIR) html;\
		echo "Sphinx documentation in $(BUILD_DIR)/html/index.html";\
	else \
		echo "Cannot build Sphinx doc because Sphinx is not installed";\
	fi

#-----------------------------------------------------
# Archive in tgz file

tar:
	@echo "Creating archive $(EXEC)-$(VERSION).tgz"
	$(Q) git archive -o $(EXEC)-$(VERSION).tgz --prefix $(EXEC)-$(VERSION)/ HEAD
	$(Q) tar -zxf $(EXEC)-$(VERSION).tgz
	$(Q) echo $(VERSION) > $(EXEC)-$(VERSION)/.version
	$(Q) tar -czf $(EXEC)-$(VERSION).tgz $(EXEC)-$(VERSION) && rm -R $(EXEC)-$(VERSION)



#-----------------------------------------------------
# astyle
style:
	@echo "Astyle is applied on all files"
	$(Q) astyle --style=1tbs --fill-empty-lines --pad-comma --unpad-paren --pad-paren-in --align-pointer=name --align-reference=name -n -r src/*.cpp,*.h

#-----------------------------------------------------
# Python module rules

# Install the python module in the user python path

happi:
	@echo "Installing $(SITEDIR)/smilei.pth"
	$(Q) mkdir -p "$(SITEDIR)"
	$(Q) echo "$(CURDIR)" > "$(SITEDIR)/smilei.pth"

uninstall_happi:
	@echo "Uninstalling $(SITEDIR)/smilei.pth"
	$(Q) rm -f "$(SITEDIR)/smilei.pth"

#-----------------------------------------------------
# Info rules
print-% :
	$(info $* : $($*)) @true

env: print-SMILEICXX print-PYTHONEXE print-MPIVERSION print-VERSION print-OPENMP_FLAG print-HDF5_ROOT_DIR print-SITEDIR print-PY_CXXFLAGS print-PY_LDFLAGS print-CXXFLAGS print-LDFLAGS

#-----------------------------------------------------
# Smilei tables

TABLES_EXEC = smilei_tables

tables: tables_folder $(TABLES_EXEC)
	
tables_folder:
	@echo "Installing smilei_tables tool"
	@mkdir -p $(TABLES_BUILD_DIR)

tables_clean:
	@echo "Cleaning $(TABLES_BUILD_DIR)"
	@rm -r $(TABLES_BUILD_DIR)

# Calculate dependencies
$(TABLES_BUILD_DIR)/%.d: %.cpp
	@echo "Checking dependencies for $<"
	$(Q) if [ ! -d "$(@D)" ]; then mkdir -p "$(@D)"; fi;
	$(Q) $(SMILEICXX) $(CXXFLAGS) -MF"$@" -MM -MP -MT"$@ $(@:.d=.o)" $<

# Compile cpps
$(TABLES_BUILD_DIR)/%.o : $(TABLES_DIR)/%.cpp
	@echo "Compiling $<"
	$(Q) $(SMILEICXX) $(CXXFLAGS) -c $< -o $@

# Link the main program
$(TABLES_EXEC): $(TABLES_OBJS)
	@echo "Linking $@"
	$(Q) $(SMILEICXX) $(TABLES_OBJS) -o $(TABLES_BUILD_DIR)/$@ $(LDFLAGS)
	$(Q) cp $(TABLES_BUILD_DIR)/$@ $@

#-----------------------------------------------------
# help

help:
	@echo 'TO BUILD SMILEI:'
	@echo '----------------'
	@echo 'Usage:'
	@echo '  make'
	@echo 'or, to compile with 4 cpus (for instance):'
	@echo '  make -j 4'
	@echo
	@echo 'Config options:'
	@echo '  make config="[ verbose ] [ debug ] [ scalasca ] [ noopenmp ]"'
	@echo '    verbose              : to print compile command lines'
	@echo '    debug                : to compile in debug mode (code runs really slow)'
	@echo '    detailed_timers      : to compile the code with more refined timers (refined time report)'
	@echo '    noopenmp             : to compile without openmp'
	@echo '    no_mpi_tm            : to compile with a MPI library without MPI_THREAD_MULTIPLE support'
	@echo '    opt-report           : to generate a report about optimization, vectorization and inlining (Intel compiler)'
	@echo '    scalasca             : to compile using scalasca'
	@echo '    advisor              : to compile for Intel Advisor analysis'
	@echo '    vtune                : to compile for Intel Vtune analysis'
	@echo '    inspector            : to compile for Intel Inspector analysis'
	@echo '    gpu                  : to compile for GPU
	@echo
	@echo 'Examples:'
	@echo '  make config=verbose'
	@echo '  make config=debug'
	@echo '  make config="debug noopenmp"'
	@echo
	@echo 'Machine options:'
	@echo '  make machine=XXX      : include machine file in scripts/compile_tools/machine/XXX'
	@echo '  make machine=XXX help : print help for machine'
	@echo
	@echo 'OTHER PURPOSES:'
	@echo '---------------'
	@echo '  make doc              : builds the documentation'
	@echo '  make tar              : creates an archive of the sources'
	@echo '  make clean            : cleans the build directory'
	@echo "  make happi            : install Smilei's python module"
	@echo "  make uninstall_happi  : remove Smilei's python module"
	@echo '  make env              : print important internal makefile variables'
	@echo '  make print-XXX        : print internal makefile variable XXX'
	@echo ''
	@echo 'SMILEI TABLES:'
	@echo '---------------'
	@echo '  make tables           : compilation of the tool smilei_tables'
	@echo ''
	@echo 'Environment variables:'
	@echo '  SMILEICXX             : mpi c++ compiler [$(SMILEICXX)]'
	@echo '  HDF5_ROOT_DIR         : HDF5 dir. Defaults to the value of HDF5_ROOT [$(HDF5_ROOT_DIR)]'
	@echo '  BUILD_DIR             : directory used to store build files [$(BUILD_DIR)]'
	@echo '  OPENMP_FLAG           : openmp flag [$(OPENMP_FLAG)]'
	@echo '  PYTHONEXE             : python executable [$(PYTHONEXE)]'
	@echo '  FFTW3_LIB             : FFTW3 libraries directory [$(FFTW3_LIB)]'
	@echo '  LIB PXR               : Picsar library directory [$(LIBPXR)]'
	@echo
	@echo 'Intel Inspector environment:'
	@echo '  INSPECTOR_ROOT_DIR    : only needed to use the inspector API (__itt functions) [$(INSPECTOR_ROOT_DIR)]'
	@echo
	@echo 'http://www.maisondelasimulation.fr/smilei'
	@echo 'https://github.com/SmileiPIC/Smilei'
	@echo
	@if [ -f scripts/compile_tools/machine/$(machine) ]; then echo "Machine comments for $(machine):"; grep '^#' scripts/compile_tools/machine/$(machine) || echo "None"; else echo "Available machines:"; ls -1 scripts/compile_tools/machine; fi<|MERGE_RESOLUTION|>--- conflicted
+++ resolved
@@ -157,7 +157,6 @@
     CXXFLAGS += -D_NO_MPI_TM
 endif
 
-<<<<<<< HEAD
 CUOBJS = ""
 ACCFLAGS = ""
 ifneq (,$(call parse_config,gpu))
@@ -174,9 +173,7 @@
 
     OBJS += $(CUOBJS)
 endif
-=======
 CXXFLAGS0 = $(shell echo $(CXXFLAGS)| sed "s/O3/O0/g" )
->>>>>>> 9636c0f3
 
 #-----------------------------------------------------
 # Set the verbosity prefix
