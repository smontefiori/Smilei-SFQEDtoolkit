
MPIVERSION = $(shell mpirun --version 2>&1| head -n 1)
ifneq (,$(findstring Open MPI,$(MPIVERSION)))
    SMILEICXX ?= mpicxx
else
    SMILEICXX ?= mpiicpc
endif


HDF5_ROOT_DIR ?=

BUILD_DIR ?= build

PYTHONCONFIG ?= python-config

EXEC = smilei

default: $(EXEC)

####################################################
DESCRIBE:=$(shell git describe 2>/dev/null || echo '??')
BRANCH:=$(shell git rev-parse --abbrev-ref HEAD 2>/dev/null || echo '??')
VERSION="$(DESCRIBE)-$(BRANCH)"
COMMITDATE:="$(shell git show -s --pretty="%ci" 2>/dev/null || echo '??')"

CXXFLAGS += -D__VERSION=\"$(VERSION)\" -D__COMMITDATE=\"$(COMMITDATE)\" -D__CONFIG=\""$(config)"\"

CXXFLAGS += -std=c++0x 
ifneq ($(strip $(HDF5_ROOT_DIR)),)
CXXFLAGS += -I${HDF5_ROOT_DIR}/include 
LDFLAGS += -L${HDF5_ROOT_DIR}/lib 
endif
LDFLAGS += -lhdf5 



ifneq (,$(findstring poincare,$(HOSTNAME)))
    LDFLAGS += -lgpfs -lz -L/gpfslocal/pub/python/anaconda/Anaconda-2.1.0/lib
endif

#add subdirs
DIRS := $(shell find src -type d)
#add include directives for subdirs
CXXFLAGS += $(DIRS:%=-I%)

#collect all cpp files
SRCS := $(shell find src/* -name \*.cpp)
OBJS := $(addprefix $(BUILD_DIR)/, $(SRCS:.cpp=.o))
DEPS := $(addprefix $(BUILD_DIR)/, $(SRCS:.cpp=.d))
PYSCRIPTS := $(shell find src/Python -name \*.py)
CXXFLAGS += -I$(BUILD_DIR)/src/Python
PYHEADERS := $(addprefix $(BUILD_DIR)/, $(PYSCRIPTS:.py=.pyh))

PY_CXXFLAGS:=$(shell $(PYTHONCONFIG) --includes)
CXXFLAGS+=$(PY_CXXFLAGS)


ifneq ($(strip $(PYTHONHOME)),)
LDFLAGS+=-L$(PYTHONHOME)/lib
endif 

PY_LDFLAGS:=$(shell $(PYTHONCONFIG) --ldflags)
LDFLAGS+=$(PY_LDFLAGS)


# check for variable config
ifneq (,$(findstring debug,$(config)))
	CXXFLAGS += -g -pg -Wall -D__DEBUG -O0 # -shared-intel 
else
<<<<<<< HEAD
	CXXFLAGS += -O3 # -xHost -ipo
	SPHINXOPTS = '-W'
=======
	CXXFLAGS += -O3 #-ipo
>>>>>>> 4889bc5a
endif

ifneq (,$(findstring scalasca,$(config)))
    SMILEICXX = scalasca -instrument $(SMILEICXX)
endif

ifneq (,$(findstring turing,$(config)))
	CXXFLAGS += -I$(BG_PYTHONHOME)/include/python2.7 -qlanglvl=extended0x
	LDFLAGS  += -qnostaticlink -L(BG_PYTHONHOME)/lib64 -lpython2.7 -lutil
endif

ifeq (,$(findstring noopenmp,$(config)))
	SMILEI_COMPILER:=$(shell $(SMILEICXX) --version 2>&1|head -n 1)
    ifneq (,$(findstring icpc,$(SMILEI_COMPILER)))
        OPENMPFLAGS = -openmp
    else
        OPENMPFLAGS = -fopenmp 
	LDFLAGS += -lm
    endif
    OPENMPFLAGS += -D_OMP
    LDFLAGS += $(OPENMPFLAGS)
    #LDFLAGS += -mt_mpi
    CXXFLAGS += $(OPENMPFLAGS)
endif


ifneq (,$(findstring icpc,$(SMILEI_COMPILER)))
    CXXFLAGS += -xHost -no-vec
endif


clean:
	rm -f $(OBJS) $(DEPS) $(PYHEADERS)
	rm -rf $(BUILD_DIR) 
	rm -rf smilei-$(VERSION).tgz
	make -C doc clean

distclean: clean
	rm -f $(EXEC)

env:
	echo "$(MPIVERSION)"

# this generates a .h file containing a char[] with the python script in binary then
# you can just include this file to get the contents (in Params/Params.cpp)
$(BUILD_DIR)/%.pyh: %.py
	@ if [ ! -d "$(@D)" ]; then mkdir -p "$(@D)"; fi;
	@ echo "Creating binary char for $< : $@"
	@ cd "$(<D)" && xxd -i "$(<F)" > "$(@F)"
	@ mv "$(<D)/$(@F)" "$@"

$(BUILD_DIR)/%.d: %.cpp
	@ if [ ! -d "$(@D)" ]; then mkdir -p "$(@D)"; fi;
	@ echo "Checking dependencies for $<"
# create and modify dependecy file .d to take into account the location subdir
	@ $(SMILEICXX) $(CXXFLAGS) -MM $< 2>/dev/null | sed -e "s@\(^.*\)\.o:@$(BUILD_DIR)/$(shell  dirname $<)/\1.d $(BUILD_DIR)/$(shell  dirname $<)/\1.o:@" > $@  

$(BUILD_DIR)/%.o : %.cpp
	$(SMILEICXX) $(CXXFLAGS) -c $< -o $@

$(EXEC): $(OBJS)
	$(SMILEICXX) $(OBJS) -o $(BUILD_DIR)/$@ $(LDFLAGS) 
	cp $(BUILD_DIR)/$@ $@

# these are kept for backward compatibility and might be removed (see make help)
obsolete:
	@ echo "[WARNING] Please consider using make config=\"$(MAKECMDGOALS)\""

debug: obsolete
	make config=debug

scalasca: obsolete
	make config=scalasca


ifeq ($(filter pygenerator doc help clean default tar sphinx,$(MAKECMDGOALS)),) 
# Let's try to make the next lines clear: we include $(DEPS) and pygenerator
-include $(DEPS) pygenerator
# and pygenerator will create all the $(PYHEADERS) (which are files)
pygenerator : $(PYHEADERS)
endif


.PHONY: pygenerator doc help clean default tar sphinx

doc:
	make -C doc all

sphinx:
	make SPHINXOPTS=${SPHINXOPTS} -C doc/Sphinx html
	
tar:
	git archive -o smilei-$(VERSION).tgz --prefix smilei-$(VERSION)/ HEAD

help: 
	@echo 'Usage: make config=OPTIONS'
	@echo '	    OPTIONS is a string composed of one or more of:'
	@echo '	        debug      : to compile in debug mode (code runs really slow)'
	@echo '         scalasca   : to compile using scalasca'
	@echo '         noopenmp   : to compile without openmp'
	@echo ' examples:'
	@echo '     make config=debug'
	@echo '     make config=noopenmp'
	@echo '     make config="debug noopenmp"'
	@echo ''
	@echo 'Environment variables :'
	@echo "     SMILEICXX     : mpi c++ compiler [${SMILEICXX}]"
	@echo "     HDF5_ROOT_DIR : HDF5 dir [${HDF5_ROOT_DIR}]"
	@echo "     BUILD_DIR     : directory used to store build files [${BUILD_DIR}]"
	@echo 
	@echo 'Other commands :'
	@echo '     make doc     : builds the documentation'
	@echo '     make tar     : creates an archive of the sources'
	@echo '     make clean   : remove build'
	@echo 
	@echo 'http://www.maisondelasimulation.fr/smilei'
<|MERGE_RESOLUTION|>--- conflicted
+++ resolved
@@ -67,12 +67,7 @@
 ifneq (,$(findstring debug,$(config)))
 	CXXFLAGS += -g -pg -Wall -D__DEBUG -O0 # -shared-intel 
 else
-<<<<<<< HEAD
-	CXXFLAGS += -O3 # -xHost -ipo
-	SPHINXOPTS = '-W'
-=======
 	CXXFLAGS += -O3 #-ipo
->>>>>>> 4889bc5a
 endif
 
 ifneq (,$(findstring scalasca,$(config)))
@@ -148,7 +143,7 @@
 	make config=scalasca
 
 
-ifeq ($(filter pygenerator doc help clean default tar sphinx,$(MAKECMDGOALS)),) 
+ifeq ($(filter clean help doc tar,$(MAKECMDGOALS)),) 
 # Let's try to make the next lines clear: we include $(DEPS) and pygenerator
 -include $(DEPS) pygenerator
 # and pygenerator will create all the $(PYHEADERS) (which are files)
@@ -156,14 +151,13 @@
 endif
 
 
-.PHONY: pygenerator doc help clean default tar sphinx
+.PHONY: pygenerator doc help clean default tar
 
 doc:
 	make -C doc all
 
 sphinx:
-	make SPHINXOPTS=${SPHINXOPTS} -C doc/Sphinx html
-	
+	make -C doc/Sphinx html
 tar:
 	git archive -o smilei-$(VERSION).tgz --prefix smilei-$(VERSION)/ HEAD
 
@@ -179,13 +173,10 @@
 	@echo '     make config="debug noopenmp"'
 	@echo ''
 	@echo 'Environment variables :'
-	@echo "     SMILEICXX     : mpi c++ compiler [${SMILEICXX}]"
-	@echo "     HDF5_ROOT_DIR : HDF5 dir [${HDF5_ROOT_DIR}]"
-	@echo "     BUILD_DIR     : directory used to store build files [${BUILD_DIR}]"
+	@echo '     SMILEICXX     : mpi c++ compiler'
+	@echo '     HDF5_ROOT_DIR : HDF5 dir'
+	@echo '     BUILD_DIR         :directory used to store build files (default: "build")'
 	@echo 
-	@echo 'Other commands :'
-	@echo '     make doc     : builds the documentation'
-	@echo '     make tar     : creates an archive of the sources'
-	@echo '     make clean   : remove build'
-	@echo 
-	@echo 'http://www.maisondelasimulation.fr/smilei'
+	@echo '      make doc     : builds the documentation'
+	@echo '      make tar     : creates an archive of the sources'
+	@echo '      make clean   : remove build'
