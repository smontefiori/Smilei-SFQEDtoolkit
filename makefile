#
# ----------------------------
# >>>>>>>> READ THIS <<<<<<<<<
# ----------------------------
#
# Instead of modifying this file, you should set the following
# environment variables on your system
#
# BUILD_DIR        : the path to the build directory (default: ./build)
# SMILEICXX        : the MPI C++ executable (for instance mpicxx, mpiicpc, etc.)
# PYTHONEXE        : the python executable to be used in smilei
# HDF5_ROOT_DIR    : the local path to the HDF5 library
# BOOST_ROOT_DIR   : the local path to the boost library
# TABLES_BUILD_DIR : build directory for databases (default ./tools/tables/build)

BUILD_DIR ?= build
SMILEICXX ?= mpicxx
<<<<<<< HEAD
SMILEICXX.DEPS ?= mpicxx
=======
PYTHONEXE ?= python
>>>>>>> 6984ba99
HDF5_ROOT_DIR ?= $(HDF5_ROOT)
BOOST_ROOT_DIR ?= $(BOOST_ROOT)
TABLES_BUILD_DIR ?= tools/tables/build

#-----------------------------------------------------
# check whether to use a machine specific definitions
ifneq ($(machine),)
    ifneq ($(wildcard scripts/compile_tools/machine/$(machine)),)
    -include scripts/compile_tools/machine/$(machine)
    else
define errormsg
ERROR: Cannot find machine file for "$(machine)"
Available machines are:
$(shell ls -1 scripts/compile_tools/machine)
endef
    $(error $(errormsg))
    endif
endif

PYTHONCONFIG := $(PYTHONEXE) scripts/compile_tools/python-config.py

#-----------------------------------------------------
# Git information
VERSION:=$(shell $(PYTHONEXE) scripts/compile_tools/get-version.py )

#-----------------------------------------------------
# Compiler specific flags

COMPILER_INFO := $(shell $(SMILEICXX) -show | cut -d' ' -f1)

ifeq ($(findstring g++, $(COMPILER_INFO)), g++)
    CXXFLAGS += -Wno-reorder
else ifeq ($(findstring clang++, $(COMPILER_INFO)), clang++)
    CXXFLAGS += -Wdeprecated-register
endif


#-----------------------------------------------------
# Directories and files

# Smilei
DIRS := $(shell find src -type d)
SRCS := $(shell find src/* -name \*.cpp)
OBJS := $(addprefix $(BUILD_DIR)/, $(SRCS:.cpp=.o))
DEPS := $(addprefix $(BUILD_DIR)/, $(SRCS:.cpp=.d))
SITEDIR = $(shell $(PYTHONEXE) -c 'import site; site._script()' --user-site)

# Smilei tools
TABLES_DIR := tools/tables
TABLES_SRCS := $(shell find tools/tables/* -name \*.cpp | rev | cut -d '/' -f1 | rev)
TABLES_DEPS := $(addprefix $(TABLES_BUILD_DIR)/, $(SRCS:.cpp=.d))
TABLES_OBJS := $(addprefix $(TABLES_BUILD_DIR)/, $(TABLES_SRCS:.cpp=.o))
TABLES_SRCS := $(shell find tools/tables/* -name \*.cpp)


#-----------------------------------------------------
# Flags

# Smilei version
CXXFLAGS += -D__VERSION=\"$(VERSION)\" -D_VECTO
# C++ version
CXXFLAGS += -std=c++11 -Wall #-Wshadow
# HDF5 library
ifneq ($(strip $(HDF5_ROOT_DIR)),)
CXXFLAGS += -I$(HDF5_ROOT_DIR)/include
LDFLAGS := -L$(HDF5_ROOT_DIR)/lib  $(LDFLAGS)
endif
# Boost library
ifneq ($(strip $(BOOST_ROOT_DIR)),)
CXXFLAGS += -I$(BOOST_ROOT_DIR)/include
LDFLAGS := -L$(BOOST_ROOT_DIR)/lib $(LDFLAGS)
endif
LDFLAGS += -lhdf5
# Include subdirs
CXXFLAGS += $(DIRS:%=-I%)
# Python-related flags
CXXFLAGS += -I$(BUILD_DIR)/src/Python
PYSCRIPTS = $(shell find src/Python -name \*.py)
PYHEADERS := $(addprefix $(BUILD_DIR)/, $(PYSCRIPTS:.py=.pyh))
PY_CXXFLAGS := $(shell $(PYTHONCONFIG) --includes)
CXXFLAGS += $(PY_CXXFLAGS)
PY_LDFLAGS := $(shell $(PYTHONCONFIG) --ldflags)
LDFLAGS += $(PY_LDFLAGS)
ifneq ($(strip $(PYTHONHOME)),)
    LDFLAGS += -L$(PYTHONHOME)/lib
endif

my_config:=$(config)
define parse_config
$(findstring $(1),$(config))$(eval my_config:=$(filter-out $(1),$(my_config)))
endef

# Manage options in the "config" parameter
ifneq (,$(call parse_config,debug))
    CXXFLAGS += -g -pg -D__DEBUG -O0
# With gdb
else ifneq (,$(call parse_config,gdb))
    CXXFLAGS += -g -D__DEBUG -O0

# With valgrind
else ifneq (,$(call parse_config,valgrind))
    CXXFLAGS += -g  -O3

# Scalasca
else ifneq (,$(call parse_config,scalasca))
    CXXFLAGS += -g  -O3
    SMILEICXX = scalasca -instrument $(SMILEICXX)

# With Intel Advisor / Vtune
else ifneq (,$(call parse_config,advisor))
    CXXFLAGS += -g -O3 -shared-intel -debug inline-debug-info -qopenmp-link dynamic -parallel-source-info=2

# With Intel Inspector
else ifneq (,$(call parse_config,inspector))
    CXXFLAGS += -g -O0 -I$(INSPECTOR_ROOT_DIR)/include/
    LDFLAGS += $(INSPECTOR_ROOT_DIR)/lib64/libittnotify.a

# Optimization report
else ifneq (,$(call parse_config,opt-report))
    CXXFLAGS += -O3 -qopt-report5

# Default configuration
else
    CXXFLAGS += -O3 -g #-xHost -no-prec-div -ipo
endif

# Manage options in the "config" parameter
ifneq (,$(call parse_config,detailed_timers))
    CXXFLAGS += -D__DETAILED_TIMERS
endif

#activate openmp unless noopenmp flag
ifeq (,$(call parse_config,noopenmp))
    OPENMP_FLAG ?= -fopenmp
    LDFLAGS += -lm
    OPENMP_FLAG += -D_OMP
    LDFLAGS += $(OPENMP_FLAG)
    CXXFLAGS += $(OPENMP_FLAG)
endif

ifneq (,$(call parse_config,picsar))
    # New environment variable
	FFTW3_LIB ?= $(FFTW_LIB_DIR)
	LIBPXR ?= picsar/lib
	# Set Picsar link environment
	CXXFLAGS += -D_PICSAR
	LDFLAGS += -L$(LIBPXR) -lpxr
	LDFLAGS += -L$(FFTW3_LIB) -lfftw3_mpi  -lopenblas

	LDFLAGS += -L$(FFTW3_LIB) -lfftw3_threads
	LDFLAGS += -L$(FFTW3_LIB) -lfftw3
	LDFLAGS += -lgfortran
endif


# Manage MPI communications by a single thread (master in MW)
ifneq (,$(call parse_config,no_mpi_tm))
    CXXFLAGS += -D_NO_MPI_TM
endif

ifneq (,$(call parse_config,gpu))
    SMILEICXX.DEPS = g++
    ACCFLAGS += -D_GPU -w -Minfo=accel

    CUSRCS := $(shell find src/* -name \*.cu)
    CUOBJS := $(addprefix $(BUILD_DIR)/, $(CUSRCS:.cu=.o))
    THRUSTCXX = nvcc
    CUFLAGS += -O3 --std c++11 $(DIRS:%=-I%)
    CUFLAGS += $(shell $(PYTHONCONFIG) --includes)

    OBJS += $(CUOBJS)
endif
CXXFLAGS0 = $(shell echo $(CXXFLAGS)| sed "s/O3/O0/g" )

#-----------------------------------------------------
# Set the verbosity prefix
ifeq (,$(call parse_config,verbose))
    Q := @
else
    Q :=
endif


#last: check remaining arguments and raise error
ifneq ($(strip $(my_config)),)
$(error "Unused parameters in config : $(my_config)")
endif




#-----------------------------------------------------
# Rules for building the excutable smilei

EXEC = smilei

default: $(EXEC) $(EXEC)_test

clean:
	@echo "Cleaning $(BUILD_DIR)"
	$(Q) rm -rf $(BUILD_DIR)
	$(Q) rm -rf $(EXEC)-$(VERSION).tgz

distclean: clean uninstall_happi
	$(Q) rm -f $(EXEC) $(EXEC)_test

check:
	$(Q) $(PYTHONEXE) scripts/compile_tools/check_make_options.py config $(config)
	$(Q) $(PYTHONEXE) scripts/compile_tools/check_make_options.py machine $(machine)

# Create python header files
$(BUILD_DIR)/%.pyh: %.py
	@echo "Creating binary char for $<"
	$(Q) if [ ! -d "$(@D)" ]; then mkdir -p "$(@D)"; fi;
	$(Q) $(PYTHONEXE) scripts/compile_tools/hexdump.py "$<" "$@"

# Calculate dependencies
$(BUILD_DIR)/%.d: %.cpp
	@echo "Checking dependencies for $<"
	$(Q) if [ ! -d "$(@D)" ]; then mkdir -p "$(@D)"; fi;
	$(Q) $(SMILEICXX.DEPS) $(CXXFLAGS) -MF"$@" -MM -MP -MT"$@ $(@:.d=.o)" $<

$(BUILD_DIR)/src/Diagnostic/DiagnosticScalar.o : src/Diagnostic/DiagnosticScalar.cpp
	@echo "SPECIAL COMPILATION FOR $<"
	$(Q) $(SMILEICXX) $(CXXFLAGS) $(ACCFLAGS) -O1 -c $< -o $@

$(BUILD_DIR)/src/MultiphotonBreitWheeler/MultiphotonBreitWheelerTablesDefault.o : src/MultiphotonBreitWheeler/MultiphotonBreitWheelerTablesDefault.cpp
	@echo "SPECIAL COMPILATION FOR $<"
	$(Q) $(SMILEICXX) $(CXXFLAGS0) -c $< -o $@

$(BUILD_DIR)/src/Radiation/RadiationTablesDefault.o : src/Radiation/RadiationTablesDefault.cpp
	@echo "SPECIAL COMPILATION FOR $<"
	$(Q) $(SMILEICXX) $(CXXFLAGS0) -c $< -o $@

# Compile cpps
$(BUILD_DIR)/%.o : %.cpp
	@echo "Compiling $<"
	$(Q) $(SMILEICXX) $(CXXFLAGS) $(ACCFLAGS) -c $< -o $@

# Compile cus
$(BUILD_DIR)/%.o : %.cu
	@echo "Compiling $<"
	$(Q) $(THRUSTCXX) $(CUFLAGS) -c $< -o $@

# Link the main program
$(EXEC): $(OBJS)
	@echo "Linking $@"
	$(Q) $(SMILEICXX) $(OBJS) -o $(BUILD_DIR)/$@ $(LDFLAGS)
	$(Q) cp $(BUILD_DIR)/$@ $@

# Compile the the main program again for test mode
$(BUILD_DIR)/src/Smilei_test.o: src/Smilei.cpp $(EXEC)
	@echo "Compiling src/Smilei.cpp for test mode"
	$(Q) $(SMILEICXX) $(CXXFLAGS) $(ACCFLAGS) -DSMILEI_TESTMODE -c src/Smilei.cpp -o $@

# Link the main program for test mode
$(EXEC)_test : $(OBJS:Smilei.o=Smilei_test.o)
	@echo "Linking $@ for test mode"
	$(Q) $(SMILEICXX) $(OBJS:Smilei.o=Smilei_test.o) -o $(BUILD_DIR)/$@ $(LDFLAGS)
	$(Q) cp $(BUILD_DIR)/$@ $@

# Avoid to check dependencies and to create .pyh if not necessary
FILTER_RULES=clean distclean help env debug doc tar happi uninstall_happi
ifeq ($(filter-out $(wildcard print-*),$(MAKECMDGOALS)),)
    ifeq ($(filter $(FILTER_RULES),$(MAKECMDGOALS)),)
        # Let's try to make the next lines clear: we include $(DEPS) and pygenerator
        -include $(DEPS) pygenerator
        # and pygenerator will create all the $(PYHEADERS) (which are files)
        pygenerator : $(PYHEADERS)
    endif
endif

# these are not file-related rules
.PHONY: pygenerator $(FILTER_RULES)

#-----------------------------------------------------
# Doc rules

doc:
	$(Q) if type "sphinx-build" >/dev/null 2>&1; then\
		make -C doc/Sphinx BUILDDIR=../../$(BUILD_DIR) html;\
		echo "Sphinx documentation in $(BUILD_DIR)/html/index.html";\
	else \
		echo "Cannot build Sphinx doc because Sphinx is not installed";\
	fi

#-----------------------------------------------------
# Archive in tgz file

tar:
	@echo "Creating archive $(EXEC)-$(VERSION).tgz"
	$(Q) git archive -o $(EXEC)-$(VERSION).tgz --prefix $(EXEC)-$(VERSION)/ HEAD
	$(Q) tar -zxf $(EXEC)-$(VERSION).tgz
	$(Q) echo $(VERSION) > $(EXEC)-$(VERSION)/.version
	$(Q) tar -czf $(EXEC)-$(VERSION).tgz $(EXEC)-$(VERSION) && rm -R $(EXEC)-$(VERSION)



#-----------------------------------------------------
# astyle
style:
	@echo "Astyle is applied on all files"
	$(Q) astyle --style=1tbs --fill-empty-lines --pad-comma --unpad-paren --pad-paren-in --align-pointer=name --align-reference=name -n -r src/*.cpp,*.h

#-----------------------------------------------------
# Python module rules

# Install the python module in the user python path

happi:
	@echo "Installing $(SITEDIR)/smilei.pth"
	$(Q) mkdir -p "$(SITEDIR)"
	$(Q) echo "$(CURDIR)" > "$(SITEDIR)/smilei.pth"

uninstall_happi:
	@echo "Uninstalling $(SITEDIR)/smilei.pth"
	$(Q) rm -f "$(SITEDIR)/smilei.pth"

#-----------------------------------------------------
# Info rules
print-% :
	$(info $* : $($*)) @true

env:  print-VERSION print-SMILEICXX print-OPENMP_FLAG print-HDF5_ROOT_DIR print-FFTW3_LIB_DIR print-SITEDIR print-PYTHONEXE print-PY_CXXFLAGS print-PY_LDFLAGS print-CXXFLAGS print-LDFLAGS

#-----------------------------------------------------
# Smilei tables

TABLES_EXEC = smilei_tables

tables: tables_folder $(TABLES_EXEC)
	
tables_folder:
	@echo "Installing smilei_tables tool"
	@mkdir -p $(TABLES_BUILD_DIR)

tables_clean:
	@echo "Cleaning $(TABLES_BUILD_DIR)"
	@rm -r $(TABLES_BUILD_DIR)

# Calculate dependencies
$(TABLES_BUILD_DIR)/%.d: %.cpp
	@echo "Checking dependencies for $<"
	$(Q) if [ ! -d "$(@D)" ]; then mkdir -p "$(@D)"; fi;
	$(Q) $(SMILEICXX) $(CXXFLAGS) -MF"$@" -MM -MP -MT"$@ $(@:.d=.o)" $<

# Compile cpps
$(TABLES_BUILD_DIR)/%.o : $(TABLES_DIR)/%.cpp
	@echo "Compiling $<"
	$(Q) $(SMILEICXX) $(CXXFLAGS) -c $< -o $@

# Link the main program
$(TABLES_EXEC): $(TABLES_OBJS)
	@echo "Linking $@"
	$(Q) $(SMILEICXX) $(TABLES_OBJS) -o $(TABLES_BUILD_DIR)/$@ $(LDFLAGS)
	$(Q) cp $(TABLES_BUILD_DIR)/$@ $@

#-----------------------------------------------------
# help

help:
	@echo 'TO BUILD SMILEI:'
	@echo '----------------'
	@echo 'Usage:'
	@echo '  make'
	@echo 'or, to compile with 4 cpus (for instance):'
	@echo '  make -j 4'
	@echo
	@echo 'Config options:'
	@echo '  make config="[ verbose ] [ debug ] [ scalasca ] [ noopenmp ]"'
	@echo '    verbose              : to print compile command lines'
	@echo '    debug                : to compile in debug mode (code runs really slow)'
	@echo '    detailed_timers      : to compile the code with more refined timers (refined time report)'
	@echo '    noopenmp             : to compile without openmp'
	@echo '    no_mpi_tm            : to compile with a MPI library without MPI_THREAD_MULTIPLE support'
	@echo '    opt-report           : to generate a report about optimization, vectorization and inlining (Intel compiler)'
	@echo '    scalasca             : to compile using scalasca'
	@echo '    advisor              : to compile for Intel Advisor analysis'
	@echo '    vtune                : to compile for Intel Vtune analysis'
	@echo '    inspector            : to compile for Intel Inspector analysis'
	@echo '    gpu                  : to compile for GPU
	@echo
	@echo 'Examples:'
	@echo '  make config=verbose'
	@echo '  make config=debug'
	@echo '  make config="debug noopenmp"'
	@echo
	@echo 'Machine options:'
	@echo '  make machine=XXX      : include machine file in scripts/compile_tools/machine/XXX'
	@echo '  make machine=XXX help : print help for machine'
	@echo
	@echo 'OTHER PURPOSES:'
	@echo '---------------'
	@echo '  make doc              : builds the documentation'
	@echo '  make tar              : creates an archive of the sources'
	@echo '  make clean            : cleans the build directory'
	@echo "  make happi            : install Smilei's python module"
	@echo "  make uninstall_happi  : remove Smilei's python module"
	@echo '  make env              : print important internal makefile variables'
	@echo '  make print-XXX        : print internal makefile variable XXX'
	@echo ''
	@echo 'SMILEI TABLES:'
	@echo '---------------'
	@echo '  make tables           : compilation of the tool smilei_tables'
	@echo ''
	@echo 'Environment variables:'
	@echo '  SMILEICXX             : mpi c++ compiler [$(SMILEICXX)]'
	@echo '  HDF5_ROOT_DIR         : HDF5 dir. Defaults to the value of HDF5_ROOT [$(HDF5_ROOT_DIR)]'
	@echo '  BUILD_DIR             : directory used to store build files [$(BUILD_DIR)]'
	@echo '  OPENMP_FLAG           : openmp flag [$(OPENMP_FLAG)]'
	@echo '  PYTHONEXE             : python executable [$(PYTHONEXE)]'
	@echo '  FFTW3_LIB_DIR         : FFTW3 libraries directory [$(FFTW3_LIB_DIR)]'
	@echo '  LIBPXR                : Picsar library directory [$(LIBPXR)]'
	@echo
	@echo 'Intel Inspector environment:'
	@echo '  INSPECTOR_ROOT_DIR    : only needed to use the inspector API (__itt functions) [$(INSPECTOR_ROOT_DIR)]'
	@echo
	@echo 'http://www.maisondelasimulation.fr/smilei'
	@echo 'https://github.com/SmileiPIC/Smilei'
	@echo
	@if [ -f scripts/compile_tools/machine/$(machine) ]; then echo "Machine comments for $(machine):"; grep '^#' scripts/compile_tools/machine/$(machine) || echo "None"; else echo "Available machines:"; ls -1 scripts/compile_tools/machine; fi<|MERGE_RESOLUTION|>--- conflicted
+++ resolved
@@ -15,11 +15,8 @@
 
 BUILD_DIR ?= build
 SMILEICXX ?= mpicxx
-<<<<<<< HEAD
 SMILEICXX.DEPS ?= mpicxx
-=======
 PYTHONEXE ?= python
->>>>>>> 6984ba99
 HDF5_ROOT_DIR ?= $(HDF5_ROOT)
 BOOST_ROOT_DIR ?= $(BOOST_ROOT)
 TABLES_BUILD_DIR ?= tools/tables/build
