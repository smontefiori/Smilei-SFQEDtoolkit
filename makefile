--- conflicted
+++ resolved
@@ -152,11 +152,8 @@
         CXXFLAGS += -Ofast -g -ffast-math
     else ifeq ($(findstring FCC, $(COMPILER_INFO)), FCC)
         CXXFLAGS += -O3 -Kfast -g
-<<<<<<< HEAD
     else ifeq ($(findstring FCCpx, $(COMPILER_INFO)), FCCpx)
         CXXFLAGS += -O3 -Kfast -g
-=======
->>>>>>> 489c95ee
     else
         CXXFLAGS += -O3 -g
     endif
